--- conflicted
+++ resolved
@@ -1,28 +1,2 @@
 #!/bin/sh
-<<<<<<< HEAD
-
-set -e
-
-autoreconf -vif
-autoreconf -vif lib/libid3tag/libid3tag
-autoreconf -vif xbmc/screensavers/rsxs-0.9
-autoreconf -vif xbmc/visualizations/Goom/goom2k4-0
-autoreconf -vif lib/libapetag
-autoreconf -vif lib/cpluff
-# order matters with libdvd and friends
-[ -d lib/libdvd/libdvdcss ] && \
-  autoreconf -vif lib/libdvd/libdvdcss
-autoreconf -vif lib/libdvd/libdvdread
-autoreconf -vif lib/libdvd/libdvdnav
-
-if [ -f pvr-addons/Makefile.am ]; then
-  autoreconf -vif pvr-addons
-fi
-
-# Clean the generated files
-find . -depth -type d -name "autom4te.cache" -exec rm -rf {} \;
-
-echo "Please (re)run configure..."
-=======
-BOOTSTRAP_STANDALONE=1 make -f bootstrap.mk
->>>>>>> 004ebdd9
+BOOTSTRAP_STANDALONE=1 make -f bootstrap.mk