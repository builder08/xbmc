--- conflicted
+++ resolved
@@ -353,31 +353,19 @@
 {
   CSingleLock lock(m_critSection);
 #if EPG_DEBUGGING
-<<<<<<< HEAD
-  CLog::Log(LOGPVR, "EPG - %s - %" PRIuS" entries in memory before merging", __FUNCTION__, m_tags.size());
-=======
-  CLog::Log(LOGDEBUG, "EPG - {0} - {1} entries in memory before merging", __FUNCTION__, m_tags.size());
->>>>>>> c0cc0601
+  CLog::Log(LOGPVR, "EPG - {0} - {1} entries in memory before merging", __FUNCTION__, m_tags.size());
 #endif
   /* copy over tags */
   for (std::map<CDateTime, CEpgInfoTagPtr>::const_iterator it = epg.m_tags.begin(); it != epg.m_tags.end(); ++it)
     UpdateEntry(it->second, bStoreInDb);
 
 #if EPG_DEBUGGING
-<<<<<<< HEAD
-  CLog::Log(LOGPVR, "EPG - %s - %" PRIuS" entries in memory after merging and before fixing", __FUNCTION__, m_tags.size());
-=======
-  CLog::Log(LOGDEBUG, "EPG - {0} - {1} entries in memory after merging and before fixing", __FUNCTION__, m_tags.size());
->>>>>>> c0cc0601
+  CLog::Log(LOGPVR, "EPG - {0} - {1} entries in memory after merging and before fixing", __FUNCTION__, m_tags.size());
 #endif
   FixOverlappingEvents(bStoreInDb);
 
 #if EPG_DEBUGGING
-<<<<<<< HEAD
-  CLog::Log(LOGPVR, "EPG - %s - %" PRIuS" entries in memory after fixing", __FUNCTION__, m_tags.size());
-=======
-  CLog::Log(LOGDEBUG, "EPG - {0} - {1} entries in memory after fixing", __FUNCTION__, m_tags.size());
->>>>>>> c0cc0601
+  CLog::Log(LOGPVR, "EPG - {0} - {1} entries in memory after fixing", __FUNCTION__, m_tags.size());
 #endif
   /* update the last scan time of this table */
   m_lastScanTime = CDateTime::GetCurrentDateTime().GetAsUTCDateTime();
@@ -748,13 +736,8 @@
     }
     else
     {
-<<<<<<< HEAD
       CLog::Log(LOGPVR, "EPG - %s - updating EPG for channel '%s' from client '%i'", __FUNCTION__, channel->ChannelName().c_str(), channel->ClientID());
-      bGrabSuccess = (g_PVRClients->GetEPGForChannel(channel, this, start, end) == PVR_ERROR_NO_ERROR);
-=======
-      CLog::Log(LOGDEBUG, "EPG - %s - updating EPG for channel '%s' from client '%i'", __FUNCTION__, channel->ChannelName().c_str(), channel->ClientID());
       bGrabSuccess = (CServiceBroker::GetPVRManager().Clients()->GetEPGForChannel(channel, this, start, end) == PVR_ERROR_NO_ERROR);
->>>>>>> c0cc0601
     }
   }
   else if (m_strScraperName.empty()) /* no grabber defined */
