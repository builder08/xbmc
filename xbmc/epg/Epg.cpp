--- conflicted
+++ resolved
@@ -74,12 +74,6 @@
   m_lastScanTime.SetValid(false);
   m_firstDate.SetValid(false);
   m_lastDate.SetValid(false);
-<<<<<<< HEAD
-
-  if (m_Channel)
-    m_Channel->m_EPG = this;
-=======
->>>>>>> 49a66623
 }
 
 CEpg::~CEpg(void)
@@ -196,9 +190,6 @@
   for (unsigned int iTagPtr = 0; iTagPtr < size(); iTagPtr++)
     delete at(iTagPtr);
   erase(begin(), end());
-
-  if (m_Channel)
-    m_Channel->m_EPG = NULL;
 }
 
 void CEpg::Cleanup(void)
@@ -694,13 +685,6 @@
     }
   }
 
-  if (HasPVRChannel() && m_Channel->m_iEpgId != m_iEpgID)
-  {
-    m_Channel->m_iEpgId = m_iEpgID;
-    m_Channel->m_bChanged = true;
-    m_Channel->Persist();
-  }
-
   if (bPersistTags)
     bReturn = PersistTags(bQueueWrite);
   else
