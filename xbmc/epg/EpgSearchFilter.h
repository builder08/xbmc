#pragma once

/*
 *      Copyright (C) 2005-2011 Team XBMC
 *      http://www.xbmc.org
 *
 *  This Program is free software; you can redistribute it and/or modify
 *  it under the terms of the GNU General Public License as published by
 *  the Free Software Foundation; either version 2, or (at your option)
 *  any later version.
 *
 *  This Program is distributed in the hope that it will be useful,
 *  but WITHOUT ANY WARRANTY; without even the implied warranty of
 *  MERCHANTABILITY or FITNESS FOR A PARTICULAR PURPOSE. See the
 *  GNU General Public License for more details.
 *
 *  You should have received a copy of the GNU General Public License
 *  along with XBMC; see the file COPYING.  If not, write to
 *  the Free Software Foundation, 675 Mass Ave, Cambridge, MA 02139, USA.
 *  http://www.gnu.org/copyleft/gpl.html
 *
 */

#include "XBDateTime.h"

class CFileItemList;

namespace EPG
{
  class CEpgInfoTag;

  #define EPG_SEARCH_UNSET (-1)

  /** Filter to apply with on a CEpgInfoTag */

  struct EpgSearchFilter
  {
<<<<<<< HEAD
    static int FilterRecordings(CFileItemList *results);
    static int FilterTimers(CFileItemList *results);
=======
    static int FilterRecordings(CFileItemList &results);
    static int FilterTimers(CFileItemList &results);
>>>>>>> 49a66623

    /*!
     * @brief Clear this filter.
     */
    virtual void Reset();

    /*!
     * @brief Check if a tag will be filtered or not.
     * @param tag The tag to check.
     * @return True if this tag matches the filter, false if not.
     */
    virtual bool FilterEntry(const CEpgInfoTag &tag) const;

    virtual bool MatchGenre(const CEpgInfoTag &tag) const;
    virtual bool MatchDuration(const CEpgInfoTag &tag) const;
    virtual bool MatchStartAndEndTimes(const CEpgInfoTag &tag) const;
    virtual bool MatchSearchTerm(const CEpgInfoTag &tag) const;
    virtual bool MatchChannelNumber(const CEpgInfoTag &tag) const;
    virtual bool MatchChannelGroup(const CEpgInfoTag &tag) const;

    static int RemoveDuplicates(CFileItemList &results);

    CStdString    m_strSearchTerm;            /*!< The term to search for */
    bool          m_bIsCaseSensitive;         /*!< Do a case sensitive search */
    bool          m_bSearchInDescription;     /*!< Search for strSearchTerm in the description too */
    int           m_iGenreType;               /*!< The genre type for an entry */
    int           m_iGenreSubType;            /*!< The genre subtype for an entry */
    int           m_iMinimumDuration;         /*!< The minimum duration for an entry */
    int           m_iMaximumDuration;         /*!< The maximum duration for an entry */
    CDateTime     m_startDateTime;            /*!< The minimum start time for an entry */
    CDateTime     m_endDateTime;              /*!< The maximum end time for an entry */
    bool          m_bIncludeUnknownGenres;    /*!< Include unknown genres or not */
    bool          m_bPreventRepeats;          /*!< True to remove repeating events, false if not */

    /* PVR specific filters */
    int           m_iChannelNumber;           /*!< The channel number in the selected channel group */
    bool          m_bFTAOnly;                 /*!< Free to air only or not */
    int           m_iChannelGroup;            /*!< The group this channel belongs to */
    bool          m_bIgnorePresentTimers;     /*!< True to ignore currently present timers (future recordings), false if not */
    bool          m_bIgnorePresentRecordings; /*!< True to ignore currently active recordings, false if not */
  };
}<|MERGE_RESOLUTION|>--- conflicted
+++ resolved
@@ -35,13 +35,8 @@
 
   struct EpgSearchFilter
   {
-<<<<<<< HEAD
-    static int FilterRecordings(CFileItemList *results);
-    static int FilterTimers(CFileItemList *results);
-=======
     static int FilterRecordings(CFileItemList &results);
     static int FilterTimers(CFileItemList &results);
->>>>>>> 49a66623
 
     /*!
      * @brief Clear this filter.
