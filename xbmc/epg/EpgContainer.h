--- conflicted
+++ resolved
@@ -180,10 +180,6 @@
      */
     virtual void UpdateProgressDialog(int iCurrent, int iMax, const CStdString &strText);
 
-<<<<<<< HEAD
-  protected:
-    /*!
-=======
     /*!
      * @return True to not to store EPG entries in the database.
      */
@@ -209,7 +205,6 @@
     virtual void InsertEpg(CEpg *epg);
 
     /*!
->>>>>>> 49a66623
      * @brief Load the EPG settings.
      * @return True if the settings were loaded successfully, false otherwise.
      */
@@ -234,20 +229,6 @@
     virtual bool InterruptUpdate(void) const;
 
     /*!
-<<<<<<< HEAD
-     * @brief A hook that will be called on every update thread iteration.
-     */
-    virtual void ProcessHook(const CDateTime &time) {};
-
-    /*!
-     * @brief A hook that is called after the tables have been loaded from the database.
-     * @return True if the hook was executed successfully, false otherwise.
-     */
-    virtual bool AutoCreateTablesHook(void);
-
-    /*!
-=======
->>>>>>> 49a66623
      * @brief Create a new EPG table.
      * @param iEpgId The table ID or -1 to create a new one.
      * @return The new table.
@@ -264,14 +245,11 @@
      */
     CEpgContainer(void);
 
-<<<<<<< HEAD
-=======
     /*!
      * @brief Load all tables from the database
      */
     void LoadFromDB(void);
 
->>>>>>> 49a66623
     CEpgDatabase m_database;           /*!< the EPG database */
 
     /** @name Configuration */
@@ -283,15 +261,6 @@
 
     /** @name Class state properties */
     //@{
-<<<<<<< HEAD
-    bool         m_bDatabaseLoaded;    /*!< true if we already loaded the EPG from the database */
-    bool         m_bIsUpdating;        /*!< true while an update is running */
-    time_t       m_iLastEpgCleanup;    /*!< the time the EPG was cleaned up */
-    time_t       m_iLastEpgUpdate;     /*!< the time the EPG was updated */
-    time_t       m_iLastEpgActiveTagCheck; /*!< the time the EPG checked for active tag updates */
-    unsigned int m_iNextEpgId;         /*!< the next epg ID that will be given to a new table when the db isn't being used */
-    std::map<int, CEpg*> m_epgs;       /*!< the EPGs in this container */
-=======
     bool         m_bIsUpdating;        /*!< true while an update is running */
     bool         m_bPreventUpdates;    /*!< true to prevent EPG updates */
     time_t       m_iLastEpgCleanup;    /*!< the time the EPG was cleaned up */
@@ -299,14 +268,10 @@
     time_t       m_iNextEpgActiveTagCheck; /*!< the time the EPG will be checked for active tag updates */
     unsigned int m_iNextEpgId;         /*!< the next epg ID that will be given to a new table when the db isn't being used */
     std::vector<CEpg*> m_epgs;         /*!< the EPGs in this container */
->>>>>>> 49a66623
     //@}
 
     CGUIDialogExtendedProgressBar *m_progressDialog; /*!< the progress dialog that is visible when updating the first time */
     CCriticalSection               m_critSection;    /*!< a critical section for changes to this container */
-<<<<<<< HEAD
-=======
     CEvent                         m_updateEvent;    /*!< trigger when an update finishes */
->>>>>>> 49a66623
   };
 }