#pragma once

/*
 *      Copyright (C) 2005-2008 Team XBMC
 *      http://www.xbmc.org
 *
 *  This Program is free software; you can redistribute it and/or modify
 *  it under the terms of the GNU General Public License as published by
 *  the Free Software Foundation; either version 2, or (at your option)
 *  any later version.
 *
 *  This Program is distributed in the hope that it will be useful,
 *  but WITHOUT ANY WARRANTY; without even the implied warranty of
 *  MERCHANTABILITY or FITNESS FOR A PARTICULAR PURPOSE. See the
 *  GNU General Public License for more details.
 *
 *  You should have received a copy of the GNU General Public License
 *  along with XBMC; see the file COPYING.  If not, write to
 *  the Free Software Foundation, 675 Mass Ave, Cambridge, MA 02139, USA.
 *  http://www.gnu.org/copyleft/gpl.html
 *
 */

#include "threads/CriticalSection.h"
#include "utils/StdString.h"
#include "guilib/Key.h"
#include "threads/Thread.h"
#include "threads/Event.h"
#include <boost/shared_ptr.hpp>

#include <queue>

class CFileItem;
class CFileItemList;
class CGUIDialog;
class CGUIWindow;

// defines here
#define TMSG_DIALOG_DOMODAL       100
#define TMSG_EXECUTE_SCRIPT       102
#define TMSG_EXECUTE_BUILT_IN     103
#define TMSG_EXECUTE_OS           104

#define TMSG_MEDIA_PLAY           200
#define TMSG_MEDIA_STOP           201
#define TMSG_MEDIA_PAUSE          202
#define TMSG_MEDIA_RESTART        203
#define TMSG_MEDIA_UNPAUSE        204

#define TMSG_PLAYLISTPLAYER_PLAY  210
#define TMSG_PLAYLISTPLAYER_NEXT  211
#define TMSG_PLAYLISTPLAYER_PREV  212
#define TMSG_PLAYLISTPLAYER_ADD   213
#define TMSG_PLAYLISTPLAYER_CLEAR 214
#define TMSG_PLAYLISTPLAYER_SHUFFLE   215
#define TMSG_PLAYLISTPLAYER_GET_ITEMS 216
#define TMSG_PLAYLISTPLAYER_PLAY_SONG_ID 217
#define TMSG_PLAYLISTPLAYER_INSERT 218
#define TMSG_PLAYLISTPLAYER_REMOVE 219
#define TMSG_PLAYLISTPLAYER_SWAP 223
#define TMSG_PLAYLISTPLAYER_REPEAT 224

#define TMSG_PICTURE_SHOW         220
#define TMSG_PICTURE_SLIDESHOW    221
#define TMSG_SLIDESHOW_SCREENSAVER  222

#define TMSG_SHUTDOWN             300
#define TMSG_POWERDOWN            301
#define TMSG_QUIT                 302
#define TMSG_HIBERNATE            303
#define TMSG_SUSPEND              304
#define TMSG_RESTART              305
#define TMSG_RESET                306
#define TMSG_RESTARTAPP           307
#define TMSG_SWITCHTOFULLSCREEN   308
#define TMSG_MINIMIZE             309
#define TMSG_TOGGLEFULLSCREEN     310
#define TMSG_SETLANGUAGE          311
<<<<<<< HEAD
#define TMSG_INHIBITIDLESHUTDOWN  312
=======
#define TMSG_RENDERER_FLUSH       312
>>>>>>> 0e174c01

#define TMSG_HTTPAPI              400

#define TMSG_NETWORKMESSAGE         500

#define TMSG_GUI_DO_MODAL             600
#define TMSG_GUI_SHOW                 601
#define TMSG_GUI_ACTIVATE_WINDOW      604
#define TMSG_GUI_PYTHON_DIALOG        605
#define TMSG_GUI_WINDOW_CLOSE         606
#define TMSG_GUI_ACTION               607
#define TMSG_GUI_INFOLABEL            608
#define TMSG_GUI_INFOBOOL             609
#define TMSG_GUI_ADDON_DIALOG         610

#define TMSG_OPTICAL_MOUNT        700
#define TMSG_OPTICAL_UNMOUNT      701

#define TMSG_CALLBACK             800

#define TMSG_VOLUME_SHOW          900
#define TMSG_SPLASH_MESSAGE       901

typedef struct
{
  DWORD dwMessage;
  DWORD dwParam1;
  DWORD dwParam2;
  CStdString strParam;
  std::vector<CStdString> params;
  boost::shared_ptr<CEvent> waitEvent;
  LPVOID lpVoid;
}
ThreadMessage;

class CDelayedMessage : public CThread
{
  public:
    CDelayedMessage(ThreadMessage& msg, unsigned int delay);
    virtual void Process();

  private:
    unsigned int   m_delay;
    ThreadMessage  m_msg;
};

struct ThreadMessageCallback
{
  void (*callback)(void *userptr);
  void *userptr;
};

class CApplicationMessenger
{

public:
  ~CApplicationMessenger();

  void Cleanup();
  // if a message has to be send to the gui, use MSG_TYPE_WINDOW instead
  void SendMessage(ThreadMessage& msg, bool wait = false);
  void ProcessMessages(); // only call from main thread.
  void ProcessWindowMessages();


  void MediaPlay(std::string filename);
  void MediaPlay(const CFileItem &item);
  void MediaPlay(const CFileItemList &item, int song = 0);
  void MediaPlay(int playlistid, int song = -1);
  void MediaStop(bool bWait = true);
  void MediaPause();
  void MediaRestart(bool bWait);

  void PlayListPlayerPlay();
  void PlayListPlayerPlay(int iSong);
  bool PlayListPlayerPlaySongId(int songId);
  void PlayListPlayerNext();
  void PlayListPlayerPrevious();
  void PlayListPlayerAdd(int playlist, const CFileItem &item);
  void PlayListPlayerAdd(int playlist, const CFileItemList &list);
  void PlayListPlayerClear(int playlist);
  void PlayListPlayerShuffle(int playlist, bool shuffle);
  void PlayListPlayerGetItems(int playlist, CFileItemList &list);
  void PlayListPlayerInsert(int playlist, const CFileItem &item, int position); 
  void PlayListPlayerInsert(int playlist, const CFileItemList &list, int position);
  void PlayListPlayerRemove(int playlist, int position);
  void PlayListPlayerSwap(int playlist, int indexItem1, int indexItem2);
  void PlayListPlayerRepeat(int playlist, int repeatState);

  void PlayFile(const CFileItem &item, bool bRestart = false); // thread safe version of g_application.PlayFile()
  void PictureShow(std::string filename);
  void PictureSlideShow(std::string pathname, bool bScreensaver = false, bool addTBN = false);
  void SetGUILanguage(const std::string &strLanguage);
  void Shutdown();
  void Powerdown();
  void Quit();
  void Hibernate();
  void Suspend();
  void Restart();
  void RestartApp();
  void Reset();
  void InhibitIdleShutdown(bool inhibit);
  void SwitchToFullscreen(); //
  void Minimize(bool wait = false);
  void ExecOS(const CStdString command, bool waitExit = false);
  void UserEvent(int code);

  CStdString GetResponse();
  int SetResponse(CStdString response);
  void HttpApi(std::string cmd, bool wait = false);
  void ExecBuiltIn(const CStdString &command, bool wait = false);

  void NetworkMessage(DWORD dwMessage, DWORD dwParam = 0);

  void DoModal(CGUIDialog *pDialog, int iWindowID, const CStdString &param = "");
  void Show(CGUIDialog *pDialog);
  void Close(CGUIWindow *window, bool forceClose, bool waitResult = true, int nextWindowID = 0, bool enableSound = true);
  void ActivateWindow(int windowID, const std::vector<CStdString> &params, bool swappingWindows);
  void SendAction(const CAction &action, int windowID = WINDOW_INVALID, bool waitResult=true);
  std::vector<CStdString> GetInfoLabels(const std::vector<CStdString> &properties);
  std::vector<bool> GetInfoBooleans(const std::vector<CStdString> &properties);

  void OpticalMount(CStdString device, bool bautorun=false);
  void OpticalUnMount(CStdString device);

  void ShowVolumeBar(bool up);

  void SetSplashMessage(const CStdString& message);
  void SetSplashMessage(int stringID);

private:
  void ProcessMessage(ThreadMessage *pMsg);


  std::queue<ThreadMessage*> m_vecMessages;
  std::queue<ThreadMessage*> m_vecWindowMessages;
  CCriticalSection m_critSection;
  CCriticalSection m_critBuffer;
  CStdString bufferResponse;

};<|MERGE_RESOLUTION|>--- conflicted
+++ resolved
@@ -76,11 +76,8 @@
 #define TMSG_MINIMIZE             309
 #define TMSG_TOGGLEFULLSCREEN     310
 #define TMSG_SETLANGUAGE          311
-<<<<<<< HEAD
-#define TMSG_INHIBITIDLESHUTDOWN  312
-=======
 #define TMSG_RENDERER_FLUSH       312
->>>>>>> 0e174c01
+#define TMSG_INHIBITIDLESHUTDOWN  313
 
 #define TMSG_HTTPAPI              400
 
