--- conflicted
+++ resolved
@@ -193,13 +193,9 @@
       // Check for the minimal requirement: 1.1.0.70
       if( g_iTVServerXBMCBuild < TVSERVERXBMC_MIN_VERSION_BUILD ) //major < 1 || minor < 1 || revision < 0 || build < 70
       {
-<<<<<<< HEAD
-        XBMC->Log(LOG_ERROR, "Your TVServerXBMC version '%s' is too old. Please upgrade to 1.1.0.70 or higher!", fields[1].c_str());
-        XBMC->QueueNotification(QUEUE_ERROR, "Your TVServerXBMC version '%s' is too old. Please upgrade to 1.1.0.70 or higher!", fields[1].c_str());
-=======
         XBMC->Log(LOG_ERROR, "Your TVServerXBMC version v%s is too old. Please upgrade to v%s or higher!", fields[1].c_str(), TVSERVERXBMC_MIN_VERSION_STRING);
         XBMC->QueueNotification(QUEUE_ERROR, XBMC->GetLocalizedString(30050), fields[1].c_str(), TVSERVERXBMC_MIN_VERSION_STRING);
->>>>>>> 2080b47f
+        XBMC->QueueNotification(QUEUE_ERROR, "Your TVServerXBMC version '%s' is too old. Please upgrade to 1.1.0.70 or higher!", fields[1].c_str());
         return false;
       }
       else
@@ -207,27 +203,17 @@
         XBMC->Log(LOG_INFO, "Your TVServerXBMC version is '%s'", fields[1].c_str());
         
         // Advice to upgrade:
-<<<<<<< HEAD
-        if( g_iTVServerXBMCBuild < 104 )
-        {
-          XBMC->Log(LOG_INFO, "It is adviced to upgrade your TVServerXBMC version '%s' to 1.1.3.104 or higher!", fields[1].c_str());
-        }
-      }
-    }
-    else
-    {
-      XBMC->Log(LOG_ERROR, "Your TVServerXBMC version is too old. Please upgrade.");
-      XBMC->QueueNotification(QUEUE_ERROR, "Your TVServerXBMC version is too old. Please upgrade to 1.1.0.70 or higher!");
-=======
         if( g_iTVServerXBMCBuild < TVSERVERXBMC_RECOMMENDED_VERSION_BUILD )
         {
           XBMC->Log(LOG_INFO, "It is adviced to upgrade your TVServerXBMC version v%s to v%s or higher!", fields[1].c_str(), TVSERVERXBMC_RECOMMENDED_VERSION_STRING);
         }
       }
-    } else {
+    }
+    else
+    {
       XBMC->Log(LOG_ERROR, "Your TVServerXBMC version is too old. Please upgrade to v%s or higher!", TVSERVERXBMC_MIN_VERSION_STRING);
       XBMC->QueueNotification(QUEUE_ERROR, XBMC->GetLocalizedString(30051), TVSERVERXBMC_MIN_VERSION_STRING);
->>>>>>> 2080b47f
+      XBMC->QueueNotification(QUEUE_ERROR, "Your TVServerXBMC version is too old. Please upgrade to 1.1.0.70 or higher!");
       return false;
     }
   }
@@ -586,20 +572,8 @@
     if( channel.Parse(data) )
     {
       tag.iUniqueId = channel.UID();
-<<<<<<< HEAD
-      if (g_iTVServerXBMCBuild >= 102)
-      {
-        tag.iChannelNumber = channel.ExternalID();
-      }
-      else
-      {
-        tag.iChannelNumber = channel.UID(); //channel.ExternalID();
-      }
-=======
       tag.iChannelNumber = g_iTVServerXBMCBuild >= 102 ? channel.ExternalID() : channel.UID();
->>>>>>> 2080b47f
-      tag.strChannelName = channel.Name();
-      tag.strIconPath = "";
+      tag.strChannelName = channel.Name();      tag.strIconPath = "";
       tag.iEncryptionSystem = channel.Encrypted();
       tag.bIsRadio = bRadio; //TODO:(channel.Vpid() == 0) && (channel.Apid(0) != 0) ? true : false;
       tag.bIsHidden = false;
@@ -749,18 +723,7 @@
     if( channel.Parse(data) )
     {
       tag.iChannelUniqueId = channel.UID();
-<<<<<<< HEAD
-      if( g_iTVServerXBMCBuild >= 102 )
-      {
-        tag.iChannelNumber = channel.ExternalID();
-      }
-      else
-      {
-        tag.iChannelNumber = channel.UID(); //channel.ExternalID();
-      }
-=======
       tag.iChannelNumber = g_iTVServerXBMCBuild >= 102 ? channel.ExternalID() : channel.UID();
->>>>>>> 2080b47f
       tag.strGroupName = group.strGroupName;
 
       XBMC->Log(LOG_DEBUG, "%s - add channel %s (%d) to group '%s' channel number %d",
@@ -1009,11 +972,7 @@
   if( timer.ParseLine(result.c_str()) == false )
   {
     XBMC->Log(LOG_DEBUG, "GetTimerInfo(%i) parsing server response failed. Response: %s", timernumber, result.c_str());
-<<<<<<< HEAD
-    return PVR_ERROR_UNKOWN;
-=======
-    return PVR_ERROR_SERVER_ERROR;
->>>>>>> 2080b47f
+    return PVR_ERROR_SERVER_ERROR;
   }
 
   timer.GetPVRtimerinfo(timerinfo);
@@ -1577,20 +1536,12 @@
     XBMC->Log(LOG_ERROR, "Could not stream channel %i. %s", channel, result.c_str());
     if (result.find("[ERROR]: TVServer answer: ") != std::string::npos)
     {
-<<<<<<< HEAD
-      //Skip first part: "[ERROR]: TVServer answer: "
-=======
       // Skip first part: "[ERROR]: TVServer answer: "
->>>>>>> 2080b47f
       XBMC->QueueNotification(QUEUE_ERROR, "TVServer: %s", result.substr(26).c_str());
     }
     else
     {
-<<<<<<< HEAD
-      //Skip first part: "[ERROR]: "
-=======
       // Skip first part: "[ERROR]: "
->>>>>>> 2080b47f
       XBMC->QueueNotification(QUEUE_ERROR, result.substr(7).c_str());
     }
     return "";
