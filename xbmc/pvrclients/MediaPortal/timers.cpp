/*
 *      Copyright (C) 2005-2011 Team XBMC
 *      http://www.xbmc.org
 *
 *  This program is free software: you can redistribute it and/or modify
 *  it under the terms of the GNU General Public License as published by
 *  the Free Software Foundation, either version 2 of the License, or
 *  (at your option) any later version.
 *
 *  This program is distributed in the hope that it will be useful,
 *  but WITHOUT ANY WARRANTY; without even the implied warranty of
 *  MERCHANTABILITY or FITNESS FOR A PARTICULAR PURPOSE.  See the
 *  GNU General Public License for more details.
 *
 *  You should have received a copy of the GNU General Public License
 *  along with this program.  If not, see <http://www.gnu.org/licenses/>.
 *
 */

#include <vector>
#include <stdio.h>
#include <stdlib.h>

using namespace std;

#include "os-dependent.h" //needed for snprintf
#include "client.h"
#include "timers.h"
#include "utils.h"

const time_t cUndefinedDate = 946681200;   ///> 01-01-2000 00:00:00 in time_t
const int    cSecsInDay  = 86400;          ///> Amount of seconds in one day

cTimer::cTimer()
{
  m_index              = -1;
  m_active             = true;
  m_channel            = 0;
  m_schedtype          = Once;
  m_starttime          = 0;
  m_endtime            = 0;
  m_priority           = 0;
  m_keepmethod         = UntilSpaceNeeded;
  m_keepdate           = cUndefinedDate;
  m_prerecordinterval  = -1; // Use MediaPortal setting instead
  m_postrecordinterval = -1; // Use MediaPortal setting instead
  m_canceled           = cUndefinedDate;
  m_series             = false;
<<<<<<< HEAD
  //m_UTCdiff            = GetUTCdifftime();
=======
>>>>>>> 2080b47f
}

cTimer::cTimer(const PVR_TIMER& timerinfo)
{
  m_index = timerinfo.iClientIndex;
  m_active = (timerinfo.state == PVR_TIMER_STATE_SCHEDULED || timerinfo.state == PVR_TIMER_STATE_RECORDING);
  if(!m_active)
  {
    time(&m_canceled);
  }
  else
  {
    // Don't know when it was cancelled, so assume that it was canceled now...
    // backend (TVServerXBMC) will only update the canceled date time when
    // this schedule was just canceled
    m_canceled = cUndefinedDate;
  }
 
  m_title = timerinfo.strTitle;
  m_directory = timerinfo.strDirectory;
  m_channel = timerinfo.iClientChannelUid;
  m_starttime = timerinfo.startTime;
  m_endtime = timerinfo.endTime;
  //m_firstday = timerinfo.firstday;
  m_isrecording = timerinfo.state == PVR_TIMER_STATE_RECORDING;
  m_priority = XBMC2MepoPriority(timerinfo.iPriority);

  SetKeepMethod(timerinfo.iLifetime);
  if(timerinfo.bIsRepeating)
  {
    m_schedtype = RepeatFlags2SchedRecType(timerinfo.iWeekdays);
  } else {
    m_schedtype = Once;
  }

  m_prerecordinterval = timerinfo.iMarginStart;
  m_postrecordinterval = timerinfo.iMarginEnd;
<<<<<<< HEAD

  //m_UTCdiff = GetUTCdifftime();
=======
>>>>>>> 2080b47f
}


cTimer::~cTimer()
{
}

/**
 * @brief Fills the PVR_TIMER struct with information from this timer
 * @param tag A reference to the PVR_TIMER struct
 */
void cTimer::GetPVRtimerinfo(PVR_TIMER &tag)
{
  tag.iClientIndex      = m_index;
  if (m_active)
    tag.state           = PVR_TIMER_STATE_SCHEDULED;
  else if (IsRecording())
    tag.state           = PVR_TIMER_STATE_RECORDING;
  else
    tag.state           = PVR_TIMER_STATE_CANCELLED;
  tag.iClientChannelUid = m_channel;
  tag.strTitle          = m_title.c_str();
  tag.strDirectory      = m_directory.c_str();
  tag.startTime         = m_starttime ;
  tag.endTime           = m_endtime ;
  // From the VDR manual
  // firstday: The date of the first day when this timer shall start recording
  //           (only available for repeating timers).
  if(Repeat())
  {
    tag.firstDay        = m_starttime;
  } else {
    tag.firstDay        = 0;
  }
  tag.iPriority         = Priority();
  tag.iLifetime         = GetLifetime();
  tag.bIsRepeating      = Repeat();
  tag.iWeekdays         = RepeatFlags();
  tag.iMarginStart      = m_prerecordinterval * 60;
  tag.iMarginEnd        = m_postrecordinterval * 60;
  tag.iGenreType        = 0;
  tag.iGenreSubType     = 0;
}

time_t cTimer::StartTime(void) const
{
  return m_starttime;
}

time_t cTimer::EndTime(void) const
{
  return m_endtime;
}

bool cTimer::ParseLine(const char *s)
{
  struct tm timeinfo;
  int year, month ,day;
  int hour, minute, second;
  int count;

  vector<string> schedulefields;
  string data = s;
  uri::decode(data);

  Tokenize(data, schedulefields, "|");

  if(schedulefields.size() >= 10)
  {
    // field 0 = index
    // field 1 = start date + time
    // field 2 = end   date + time
    // field 3 = channel nr
    // field 4 = channel name
    // field 5 = program name
    // field 6 = schedule recording type
    // field 7 = priority
    // field 8 = isdone (finished)
    // field 9 = ismanual
    // field 10 = directory
    // field 11 = keepmethod (0=until space needed, 1=until watched, 2=until keepdate, 3=forever) (TVServerXBMC build >= 100)
    // field 12 = keepdate (2000-01-01 00:00:00 = infinite)  (TVServerXBMC build >= 100)
    // field 13 = preRecordInterval  (TVServerXBMC build >= 100)
    // field 14 = postRecordInterval (TVServerXBMC build >= 100)
    // field 15 = canceled (TVServerXBMC build >= 100)
    // field 16 = series (True/False) (TVServerXBMC build >= 100)
    // field 17 = isrecording (True/False)

    m_index = atoi(schedulefields[0].c_str());

    count = sscanf(schedulefields[1].c_str(), "%d-%d-%d %d:%d:%d", &year, &month, &day, &hour, &minute, &second);

    if(count != 6)
      return false;

    timeinfo.tm_hour = hour;
    timeinfo.tm_min = minute;
    timeinfo.tm_sec = second;
    timeinfo.tm_year = year - 1900;
    timeinfo.tm_mon = month - 1;
    timeinfo.tm_mday = day;
    // Make the other fields empty:
    timeinfo.tm_isdst = -1;
    timeinfo.tm_wday = 0;
    timeinfo.tm_yday = 0;

    m_starttime = mktime (&timeinfo);

    if( m_starttime < 0)
      return false;

    count = sscanf(schedulefields[2].c_str(), "%d-%d-%d %d:%d:%d", &year, &month, &day, &hour, &minute, &second);

    if( count != 6)
      return false;

    timeinfo.tm_hour = hour;
    timeinfo.tm_min = minute;
    timeinfo.tm_sec = second;
    timeinfo.tm_year = year - 1900;
    timeinfo.tm_mon = month - 1;
    timeinfo.tm_mday = day;
    // Make the other fields empty:
    timeinfo.tm_isdst = -1;
    timeinfo.tm_wday = 0;
    timeinfo.tm_yday = 0;

    m_endtime = mktime (&timeinfo);

    if( m_endtime < 0)
      return false;

    m_channel = atoi(schedulefields[3].c_str());
    m_title = schedulefields[5];

    m_schedtype = (ScheduleRecordingType) atoi(schedulefields[6].c_str());

    m_priority = atoi(schedulefields[7].c_str());
    m_done = stringtobool(schedulefields[8]);
    m_ismanual = stringtobool(schedulefields[9]);
    m_directory = schedulefields[10];
    
    if(schedulefields.size() >= 18)
    {
      //TVServerXBMC build >= 100
      m_keepmethod = (KeepMethodType) atoi(schedulefields[11].c_str());

      count = sscanf(schedulefields[12].c_str(), "%d-%d-%d %d:%d:%d", &year, &month, &day, &hour, &minute, &second);

      if(count != 6)
        return false;

      timeinfo.tm_hour = hour;
      timeinfo.tm_min = minute;
      timeinfo.tm_sec = second;
      timeinfo.tm_year = year - 1900;
      timeinfo.tm_mon = month - 1;
      timeinfo.tm_mday = day;
      // Make the other fields empty:
      timeinfo.tm_isdst = -1;
      timeinfo.tm_wday = 0;
      timeinfo.tm_yday = 0;

      m_keepdate = mktime (&timeinfo);

      if( m_keepdate < 0)
        return false;

      m_prerecordinterval = atoi(schedulefields[13].c_str());
      m_postrecordinterval = atoi(schedulefields[14].c_str());

      // The DateTime value 2000-01-01 00:00:00 means: active in MediaPortal
      if(schedulefields[15].compare("2000-01-01 00:00:00Z")==0)
      {
        m_canceled = cUndefinedDate;
        m_active = true;
      }
      else
      {
        count = sscanf(schedulefields[15].c_str(), "%d-%d-%d %d:%d:%d", &year, &month, &day, &hour, &minute, &second);

        if(count != 6)
          return false;

        timeinfo.tm_hour = hour;
        timeinfo.tm_min = minute;
        timeinfo.tm_sec = second;
        timeinfo.tm_year = year - 1900;
        timeinfo.tm_mon = month - 1;
        timeinfo.tm_mday = day;
        // Make the other fields empty:
        timeinfo.tm_isdst = -1;
        timeinfo.tm_wday = 0;
        timeinfo.tm_yday = 0;

        m_active = false;
      }

      m_series = stringtobool(schedulefields[16]);
      m_isrecording = stringtobool(schedulefields[17]);

    }
    else
    {
      m_keepmethod = UntilSpaceNeeded;
      m_keepdate = cUndefinedDate;
      m_prerecordinterval = -1;
      m_postrecordinterval = -1;
      m_canceled = cUndefinedDate;
      m_active = true;
      m_series = false;
      m_isrecording = false;
    }

    return true;
  }
  return false;
}

int cTimer::SchedRecType2RepeatFlags(ScheduleRecordingType schedtype)
{
  // margro: the meaning of the XBMC-PVR Weekdays field is undocumented.
  // Assuming that VDR is the source for this field:
  //   This field contains a bitmask that correcsponds to the days of the week at which this timer runs
  //   It is based on the VDR Day field format "MTWTF--"
  //   The format is a 1 bit for every enabled day and a 0 bit for a disabled day
  //   Thus: WeekDays = "0000 0001" = "M------" (monday only)
  //                    "0110 0000" = "-----SS" (saturday and sunday)
  //                    "0001 1111" = "MTWTF--" (all weekdays)

  int weekdays = 0;

  switch (schedtype)
  {
    case Once:
      weekdays = 0;
      break;
    case Daily:
      weekdays = 127; // 0111 1111
      break;
    case Weekly:
      {
        // Not sure what to do with this MediaPortal option...
        // Assumption: record once a week, on the same day and time
        // => determine weekday and set the corresponding bit
        struct tm timeinfo;

        timeinfo = *localtime( &m_starttime );

        int weekday = timeinfo.tm_wday; //days since Sunday [0-6]
        // bit 0 = monday, need to convert weekday value to bitnumber:
        if (weekday == 0)
          weekday = 6; //sunday
        else
          weekday--;

        weekdays = 2 << weekday;
        break;
      }
    case EveryTimeOnThisChannel:
      // Don't know what to do with this MediaPortal option?
      break;
    case EveryTimeOnEveryChannel:
      // Don't know what to do with this MediaPortal option?
      break;
    case Weekends:
      weekdays = 96; // 0110 0000
      break;
    case WorkingDays:
      weekdays = 31; // 0001 1111
    default:
      weekdays=0;
  }

  return weekdays;
}

ScheduleRecordingType cTimer::RepeatFlags2SchedRecType(int repeatflags)
{
  // margro: the meaning of the XBMC-PVR Weekdays field is undocumented.
  // Assuming that VDR is the source for this field:
  //   This field contains a bitmask that correcsponds to the days of the week at which this timer runs
  //   It is based on the VDR Day field format "MTWTF--"
  //   The format is a 1 bit for every enabled day and a 0 bit for a disabled day
  //   Thus: WeekDays = "0000 0001" = "M------" (monday only)
  //                    "0110 0000" = "-----SS" (saturday and sunday)
  //                    "0001 1111" = "MTWTF--" (all weekdays)

  switch (repeatflags)
  {
    case 0:
      return Once;
      break;
    case 1: //Monday
    case 2: //Tuesday
    case 4: //Wednesday
    case 8: //Thursday
    case 16: //Friday
    case 32: //Saturday
    case 64: //Sunday
      return Weekly;
      break;
    case 31:  // 0001 1111
      return WorkingDays;
    case 96:  // 0110 0000
      return Weekends;
      break;
    case 127: // 0111 1111
      return Daily;
      break;
    default:
      return Once;
  }

  return Once;
}

std::string cTimer::AddScheduleCommand()
{
  char      command[1024];
  struct tm starttime;
  struct tm endtime;
  struct tm keepdate;

  starttime = *localtime( &m_starttime );
  XBMC->Log(LOG_DEBUG, "Start time: %s, marginstart: %i min earlier", asctime(&starttime), m_prerecordinterval);
  endtime = *localtime( &m_endtime );
  XBMC->Log(LOG_DEBUG, "End time: %s, marginstop: %i min later", asctime(&endtime), m_postrecordinterval);
  keepdate = *localtime( &m_keepdate );

  if ( g_iTVServerXBMCBuild >= 100)
  {
    // Sending separate marginStart, marginStop and schedType is supported
    snprintf(command, 1023, "AddSchedule:%i|%s|%i|%i|%i|%i|%i|%i|%i|%i|%i|%i|%i|%i|%i|%i|%i|%i|%i|%i|%i|%i|%i|%i|%i\n",
            m_channel,                                                         //Channel number [0]
            uri::encode(uri::PATH_TRAITS, m_title).c_str(),                    //Program title  [1]
            starttime.tm_year + 1900, starttime.tm_mon + 1, starttime.tm_mday, //Start date     [2..4]
            starttime.tm_hour, starttime.tm_min, starttime.tm_sec,             //Start time     [5..7]
            endtime.tm_year + 1900, endtime.tm_mon + 1, endtime.tm_mday,       //End date       [8..10]
            endtime.tm_hour, endtime.tm_min, endtime.tm_sec,                   //End time       [11..13]
            (int) m_schedtype, m_priority, (int) m_keepmethod,                 //SchedType, Priority, keepMethod [14..16]
            keepdate.tm_year + 1900, keepdate.tm_mon + 1, keepdate.tm_mday,    //Keepdate       [17..19]
            keepdate.tm_hour, keepdate.tm_min, keepdate.tm_sec,                //Keeptime       [20..22]
            m_prerecordinterval, m_postrecordinterval);                        //Prerecord,postrecord [23,24]
  }
  else
  {
    // Sending a separate marginStart, marginStop and schedType is not yet supported
    snprintf(command, 1023, "AddSchedule:%i|%s|%i|%i|%i|%i|%i|%i|%i|%i|%i|%i|%i|%i\n",
            m_channel,                                                         //Channel number
            uri::encode(uri::PATH_TRAITS, m_title).c_str(),                    //Program title
            starttime.tm_year + 1900, starttime.tm_mon + 1, starttime.tm_mday, //Start date
            starttime.tm_hour, starttime.tm_min, starttime.tm_sec,             //Start time
            endtime.tm_year + 1900, endtime.tm_mon + 1, endtime.tm_mday,       //End date
            endtime.tm_hour, endtime.tm_min, endtime.tm_sec);                  //End time
  }

  return command;
}

std::string cTimer::UpdateScheduleCommand()
{
  char      command[1024];
  struct tm starttime;
  struct tm endtime;
  struct tm keepdate;

  starttime = *localtime( &m_starttime );
  XBMC->Log(LOG_DEBUG, "Start time: %s, marginstart: %i min earlier", asctime(&starttime), m_prerecordinterval);
  endtime = *localtime( &m_endtime );
  XBMC->Log(LOG_DEBUG, "End time: %s, marginstop: %i min later", asctime(&endtime), m_postrecordinterval);
  keepdate = *localtime( &m_keepdate );

  if ( g_iTVServerXBMCBuild >= 100)
  {
    // Sending separate marginStart, marginStop and schedType is supported
    snprintf(command, 1024, "UpdateSchedule:%i|%i|%i|%s|%i|%i|%i|%i|%i|%i|%i|%i|%i|%i|%i|%i|%i|%i|%i|%i|%i|%i|%i|%i|%i|%i|%i\n",
            m_index,                                                           //Schedule index [0]
            m_active,                                                          //Active         [1]
            m_channel,                                                         //Channel number [2]
            uri::encode(uri::PATH_TRAITS,m_title).c_str(),                     //Program title  [3]
            starttime.tm_year + 1900, starttime.tm_mon + 1, starttime.tm_mday, //Start date     [4..6]
            starttime.tm_hour, starttime.tm_min, starttime.tm_sec,             //Start time     [7..9]
            endtime.tm_year + 1900, endtime.tm_mon + 1, endtime.tm_mday,       //End date       [10..12]
            endtime.tm_hour, endtime.tm_min, endtime.tm_sec,                   //End time       [13..15]
            (int) m_schedtype, m_priority, (int) m_keepmethod,                 //SchedType, Priority, keepMethod [16..18]
            keepdate.tm_year + 1900, keepdate.tm_mon + 1, keepdate.tm_mday,    //Keepdate       [19..21]
            keepdate.tm_hour, keepdate.tm_min, keepdate.tm_sec,                //Keeptime       [22..24]
            m_prerecordinterval, m_postrecordinterval);                        //Prerecord,postrecord [25,26]
  }
  else
  {
    snprintf(command, 1024, "UpdateSchedule:%i|%i|%i|%s|%i|%i|%i|%i|%i|%i|%i|%i|%i|%i|%i|%i\n",
            m_index,                                                           //Schedule index
            m_active,                                                          //Active
            m_channel,                                                         //Channel number
            uri::encode(uri::PATH_TRAITS,m_title).c_str(),                       //Program title
            starttime.tm_year + 1900, starttime.tm_mon + 1, starttime.tm_mday, //Start date
            starttime.tm_hour, starttime.tm_min, starttime.tm_sec,             //Start time
            endtime.tm_year + 1900, endtime.tm_mon + 1, endtime.tm_mday,       //End date
            endtime.tm_hour, endtime.tm_min, endtime.tm_sec);                  //End time
  }

  return command;
}


int cTimer::XBMC2MepoPriority(int xbmcprio)
{
  // From XBMC side: 0.99 where 0=lowest and 99=highest priority (like VDR). Default value: 50
  // Meaning of the MediaPortal field is unknown to me. Default seems to be 0.
  // TODO: figure out the mapping
  return 0;
}

int cTimer::Mepo2XBMCPriority(int mepoprio)
{
  return 50; //Default value
}


/*
 * @brief Convert a XBMC Lifetime value to MediaPortals keepMethod+keepDate settings
 * @param lifetime the XBMC lifetime value (in days) (following the VDR syntax)
 * Should be called after setting m_starttime !!
 */
void cTimer::SetKeepMethod(int lifetime)
{
  // XBMC follows the VDR definition of lifetime
  // XBMC: 0 means that this recording may be automatically deleted
  //         at  any  time  by a new recording with higher priority
  //    1-98 means that this recording may not be automatically deleted
  //         in favour of a new recording, until the given number of days
  //         since the start time of the recording has passed by
  //      99 means that this recording will never be automatically deleted
  if (lifetime == 0)
  {
    m_keepmethod = UntilSpaceNeeded;
    m_keepdate = cUndefinedDate;
  }
  else if (lifetime == 99)
  {
    m_keepmethod = Forever;
    m_keepdate = cUndefinedDate;
  }
  else
  {
    m_keepmethod = UntilKeepDate;
    m_keepdate = m_starttime + (lifetime * cSecsInDay);
  }
}

int cTimer::GetLifetime(void)
{
  // margro: the meaning of the XBMC-PVR Lifetime field is undocumented.
  // Assuming that VDR is the source for this field:
  //  The guaranteed lifetime (in days) of a recording created by this
  //  timer.  0 means that this recording may be automatically deleted
  //  at  any  time  by a new recording with higher priority. 99 means
  //  that this recording will never  be  automatically  deleted.  Any
  //  number  in the range 1...98 means that this recording may not be
  //  automatically deleted in favour of a new  recording,  until  the
  //  given  number  of days since the start time of the recording has
  //  passed by
  switch (m_keepmethod)
  {
    case UntilSpaceNeeded: //until space needed
    case UntilWatched: //until watched
      return 0;
      break;
    case UntilKeepDate: //until keepdate
      {
        double diffseconds = difftime(m_keepdate, m_starttime);
        int daysremaining = (int)(diffseconds / cSecsInDay);
        // Calculate value in the range 1...98, based on m_keepdate
        if (daysremaining < 99)
        {
          return daysremaining;
        }
        else
        {
          // > 98 days => return forever
          return 99;
        }
      }
      break;
    case Forever: //forever
      return 99;
    default:
      return 0;
  }
}<|MERGE_RESOLUTION|>--- conflicted
+++ resolved
@@ -46,12 +46,7 @@
   m_postrecordinterval = -1; // Use MediaPortal setting instead
   m_canceled           = cUndefinedDate;
   m_series             = false;
-<<<<<<< HEAD
-  //m_UTCdiff            = GetUTCdifftime();
-=======
->>>>>>> 2080b47f
-}
-
+}
 cTimer::cTimer(const PVR_TIMER& timerinfo)
 {
   m_index = timerinfo.iClientIndex;
@@ -87,11 +82,6 @@
 
   m_prerecordinterval = timerinfo.iMarginStart;
   m_postrecordinterval = timerinfo.iMarginEnd;
-<<<<<<< HEAD
-
-  //m_UTCdiff = GetUTCdifftime();
-=======
->>>>>>> 2080b47f
 }
 
 
