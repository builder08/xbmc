/*
 *      Copyright (C) 2005-2011 Team XBMC
 *      http://www.xbmc.org
 *
 *  This program is free software: you can redistribute it and/or modify
 *  it under the terms of the GNU General Public License as published by
 *  the Free Software Foundation, either version 2 of the License, or
 *  (at your option) any later version.
 *
 *  This program is distributed in the hope that it will be useful,
 *  but WITHOUT ANY WARRANTY; without even the implied warranty of
 *  MERCHANTABILITY or FITNESS FOR A PARTICULAR PURPOSE.  See the
 *  GNU General Public License for more details.
 *
 *  You should have received a copy of the GNU General Public License
 *  along with this program.  If not, see <http://www.gnu.org/licenses/>.
 *
 */

#include <vector>
#include <stdio.h>

using namespace std;

#include "recordings.h"
#include "utils.h"

cRecording::cRecording()
{
  m_StartTime       = 0;
  m_Duration        = 0;
  m_Index           = -1;
<<<<<<< HEAD
  //m_UTCdiff = GetUTCdifftime();
=======
>>>>>>> 2080b47f
}

cRecording::cRecording(const PVR_RECORDING *Recording)
{

}

cRecording::~cRecording()
{
}

bool cRecording::ParseLine(const std::string& data)
{
  time_t endtime;
  struct tm timeinfo;
  int year, month ,day;
  int hour, minute, second;
  int count;
  string filePath;

  vector<string> fields;

  Tokenize(data, fields, "|");

  if( fields.size() >= 9 )
  {
    //[0] index / mediaportal recording id
    //[1] start time
    //[2] end time
    //[3] channel name
    //[4] title
    //[5] description
    //[6] stream_url (resolved hostname if requested)
    //[7] filename (we can bypass rtsp streaming when XBMC and the TV server are on the same machine)
    //[8] lifetime (mediaportal keep until?)
    //[9] (optional) original stream_url when resolve hostnames is enabled

    m_Index = atoi(fields[0].c_str());

    count = sscanf(fields[1].c_str(), "%d-%d-%d %d:%d:%d", &year, &month, &day, &hour, &minute, &second);

    if (count != 6)
      return false;

    timeinfo.tm_hour = hour;
    timeinfo.tm_min = minute;
    timeinfo.tm_sec = second;
    timeinfo.tm_year = year - 1900;
    timeinfo.tm_mon = month - 1;
    timeinfo.tm_mday = day;
    // Make the other fields empty:
    timeinfo.tm_isdst = 0;
    timeinfo.tm_wday = 0;
    timeinfo.tm_yday = 0;

<<<<<<< HEAD
    m_StartTime = mktime (&timeinfo); // + m_UTCdiff; //Start time in localtime
=======
    m_StartTime = mktime (&timeinfo);
>>>>>>> 2080b47f

    if (m_StartTime < 0)
      return false;

    count = sscanf(fields[2].c_str(), "%d-%d-%d %d:%d:%d", &year, &month, &day, &hour, &minute, &second);

    if (count != 6)
      return false;

    timeinfo.tm_hour = hour;
    timeinfo.tm_min = minute;
    timeinfo.tm_sec = second;
    timeinfo.tm_year = year - 1900;
    timeinfo.tm_mon = month - 1;
    timeinfo.tm_mday = day;
    // Make the other fields empty:
    timeinfo.tm_isdst = 0;
    timeinfo.tm_wday = 0;
    timeinfo.tm_yday = 0;

<<<<<<< HEAD
    endtime = mktime (&timeinfo); // + m_UTCdiff; //Start time in localtime
=======
    endtime = mktime (&timeinfo);
>>>>>>> 2080b47f

    if (endtime < 0)
      return false;

    m_Duration = endtime - m_StartTime;

    m_channelName = fields[3];
    m_title = fields[4];
    m_description = fields[5];
    m_stream = fields[6];
    m_filePath = fields[7];

    // TODO: fill lifetime with data from MP TV Server
    // From the VDR documentation (VDR is used by Alwinus as basis for the XBMC
    // PVR framework:
    // "The lifetime (int) value corresponds to the the number of days (0..99)
    // a recording made through this timer is guaranteed to remain on disk
    // before it is automatically removed to free up space for a new recording.
    // Note that setting this parameter to very high values for all recordings
    // may soon fill up the entire disk and cause new recordings to fail due to
    // low disk space. The special value 99 means that this recording will live
    // forever, and a value of 0 means that this recording can be deleted any
    // time if a recording with a higher priority needs disk space."
    m_lifetime = fields[8];

    if( m_filePath.length() > 0 )
    {
      size_t found = m_filePath.find_last_of("/\\");
      if (found != string::npos)
      {
        m_fileName = m_filePath.substr(found+1);
        m_directory = m_filePath.substr(0, found+1);
      }
      else
      {
        m_fileName = m_filePath;
        m_directory = "";
      }
    }
    else
    {
      m_fileName = "";
      m_directory = "";
    }


    if (fields.size() == 10) // Since 1.0.8.0
    {
      m_originalurl = fields[9];
    }
    else
    {
      m_originalurl = fields[6];
    }

    return true;
  }
  else
  {
    return false;
  }
}

void cRecording::SetDirectory( string& directory )
{
  m_directory = directory;
  m_filePath = m_directory + m_fileName;
}<|MERGE_RESOLUTION|>--- conflicted
+++ resolved
@@ -30,10 +30,6 @@
   m_StartTime       = 0;
   m_Duration        = 0;
   m_Index           = -1;
-<<<<<<< HEAD
-  //m_UTCdiff = GetUTCdifftime();
-=======
->>>>>>> 2080b47f
 }
 
 cRecording::cRecording(const PVR_RECORDING *Recording)
@@ -89,11 +85,7 @@
     timeinfo.tm_wday = 0;
     timeinfo.tm_yday = 0;
 
-<<<<<<< HEAD
-    m_StartTime = mktime (&timeinfo); // + m_UTCdiff; //Start time in localtime
-=======
     m_StartTime = mktime (&timeinfo);
->>>>>>> 2080b47f
 
     if (m_StartTime < 0)
       return false;
@@ -114,11 +106,7 @@
     timeinfo.tm_wday = 0;
     timeinfo.tm_yday = 0;
 
-<<<<<<< HEAD
-    endtime = mktime (&timeinfo); // + m_UTCdiff; //Start time in localtime
-=======
     endtime = mktime (&timeinfo);
->>>>>>> 2080b47f
 
     if (endtime < 0)
       return false;
