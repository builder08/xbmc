--- conflicted
+++ resolved
@@ -31,15 +31,6 @@
  */
 void Tokenize(const string& str, vector<string>& tokens, const string& delimiters);
 
-<<<<<<< HEAD
-/**
- * GetUTCdifftime
- * \return time_t value with the difference between local time and UTC in seconds
- */
-//time_t GetUTCdifftime(void);
-
-=======
->>>>>>> 2080b47f
 std::wstring StringToWString(const std::string& s);
 std::string WStringToString(const std::wstring& s);
 std::string lowercase(const std::string& s);
