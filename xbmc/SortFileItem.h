#pragma once
/*
 *      Copyright (C) 2005-2008 Team XBMC
 *      http://www.xbmc.org
 *
 *  This Program is free software; you can redistribute it and/or modify
 *  it under the terms of the GNU General Public License as published by
 *  the Free Software Foundation; either version 2, or (at your option)
 *  any later version.
 *
 *  This Program is distributed in the hope that it will be useful,
 *  but WITHOUT ANY WARRANTY; without even the implied warranty of
 *  MERCHANTABILITY or FITNESS FOR A PARTICULAR PURPOSE. See the
 *  GNU General Public License for more details.
 *
 *  You should have received a copy of the GNU General Public License
 *  along with XBMC; see the file COPYING.  If not, write to
 *  the Free Software Foundation, 675 Mass Ave, Cambridge, MA 02139, USA.
 *  http://www.gnu.org/copyleft/gpl.html
 *
 */

#include "utils/LabelFormatter.h"
<<<<<<< HEAD
#include <boost/shared_ptr.hpp>

class CFileItem; typedef boost::shared_ptr<CFileItem> CFileItemPtr;

struct SSortFileItem
{
  /*! \brief Remove any articles (eg "the", "a") from the start of a label
   \param label the label to process
   \return the label stripped of any articles
   */
  static CStdString RemoveArticles(const CStdString &label);

  // Sort by sort field
  static bool Ascending(const CFileItemPtr &left, const CFileItemPtr &right);
  static bool Descending(const CFileItemPtr &left, const CFileItemPtr &right);
  static bool IgnoreFoldersAscending(const CFileItemPtr &left, const CFileItemPtr &right);
  static bool IgnoreFoldersDescending(const CFileItemPtr &left, const CFileItemPtr &right);

  // Fill in sort field
  static void ByLabel(CFileItemPtr &item);
  static void ByLabelNoThe(CFileItemPtr &item);
  static void ByFile(CFileItemPtr &item);
  static void ByFullPath(CFileItemPtr &item);
  static void ByDate(CFileItemPtr &item);
  static void ByDateAdded(CFileItemPtr &item);
  static void BySize(CFileItemPtr &item);
  static void ByDriveType(CFileItemPtr &item);
  static void BySongTitle(CFileItemPtr &item);
  static void BySongTitleNoThe(CFileItemPtr &item);
  static void BySongAlbum(CFileItemPtr &item);
  static void BySongAlbumNoThe(CFileItemPtr &item);
  static void BySongArtist(CFileItemPtr &item);
  static void BySongArtistNoThe(CFileItemPtr &item);
  static void BySongTrackNum(CFileItemPtr &item);
  static void BySongDuration(CFileItemPtr &item);
  static void BySongRating(CFileItemPtr &item);
  static void ByChannel(CFileItemPtr &item);

  static void ByProgramCount(CFileItemPtr &item);

  static void ByGenre(CFileItemPtr &item);
  static void ByCountry(CFileItemPtr &item);
  static void ByYear(CFileItemPtr &item);

  static void ByMovieTitle(CFileItemPtr &item);
  static void ByMovieSortTitle(CFileItemPtr &item);
  static void ByMovieSortTitleNoThe(CFileItemPtr &item);
  static void ByMovieRating(CFileItemPtr &item);
  static void ByMovieRuntime(CFileItemPtr &item);
  static void ByMPAARating(CFileItemPtr &item);
  static void ByStudio(CFileItemPtr &item);
  static void ByStudioNoThe(CFileItemPtr &item);

  static void ByEpisodeNum(CFileItemPtr &item);
  static void ByProductionCode(CFileItemPtr &item);
  static void ByLastPlayed(CFileItemPtr &item);
  static void ByPlayCount(CFileItemPtr &item);
  static void ByBitrate(CFileItemPtr &item);
  static void ByListeners(CFileItemPtr &item);
};
=======
#include "utils/SortUtils.h"
>>>>>>> a70a61b6

typedef enum {
  SORT_METHOD_NONE=0,
  SORT_METHOD_LABEL,
  SORT_METHOD_LABEL_IGNORE_THE,
  SORT_METHOD_DATE,
  SORT_METHOD_SIZE,
  SORT_METHOD_FILE,
  SORT_METHOD_DRIVE_TYPE,
  SORT_METHOD_TRACKNUM,
  SORT_METHOD_DURATION,
  SORT_METHOD_TITLE,
  SORT_METHOD_TITLE_IGNORE_THE,
  SORT_METHOD_ARTIST,
  SORT_METHOD_ARTIST_IGNORE_THE,
  SORT_METHOD_ALBUM,
  SORT_METHOD_ALBUM_IGNORE_THE,
  SORT_METHOD_GENRE,
  SORT_METHOD_COUNTRY,
  SORT_METHOD_YEAR,
  SORT_METHOD_VIDEO_RATING,
  SORT_METHOD_DATEADDED,
  SORT_METHOD_PROGRAM_COUNT,
  SORT_METHOD_PLAYLIST_ORDER,
  SORT_METHOD_EPISODE,
  SORT_METHOD_VIDEO_TITLE,
  SORT_METHOD_VIDEO_SORT_TITLE,
  SORT_METHOD_VIDEO_SORT_TITLE_IGNORE_THE,
  SORT_METHOD_PRODUCTIONCODE,
  SORT_METHOD_SONG_RATING,
  SORT_METHOD_MPAA_RATING,
  SORT_METHOD_VIDEO_RUNTIME,
  SORT_METHOD_STUDIO,
  SORT_METHOD_STUDIO_IGNORE_THE,
  SORT_METHOD_FULLPATH,
  SORT_METHOD_LABEL_IGNORE_FOLDERS,
  SORT_METHOD_LASTPLAYED,
  SORT_METHOD_PLAYCOUNT,
  SORT_METHOD_LISTENERS,
  SORT_METHOD_UNSORTED,
  SORT_METHOD_CHANNEL,
  SORT_METHOD_BITRATE,
  SORT_METHOD_MAX
} SORT_METHOD;

typedef struct
{
  SORT_METHOD m_sortMethod;
  int m_buttonLabel;
  LABEL_MASKS m_labelMasks;
} SORT_METHOD_DETAILS;
<|MERGE_RESOLUTION|>--- conflicted
+++ resolved
@@ -21,70 +21,7 @@
  */
 
 #include "utils/LabelFormatter.h"
-<<<<<<< HEAD
-#include <boost/shared_ptr.hpp>
-
-class CFileItem; typedef boost::shared_ptr<CFileItem> CFileItemPtr;
-
-struct SSortFileItem
-{
-  /*! \brief Remove any articles (eg "the", "a") from the start of a label
-   \param label the label to process
-   \return the label stripped of any articles
-   */
-  static CStdString RemoveArticles(const CStdString &label);
-
-  // Sort by sort field
-  static bool Ascending(const CFileItemPtr &left, const CFileItemPtr &right);
-  static bool Descending(const CFileItemPtr &left, const CFileItemPtr &right);
-  static bool IgnoreFoldersAscending(const CFileItemPtr &left, const CFileItemPtr &right);
-  static bool IgnoreFoldersDescending(const CFileItemPtr &left, const CFileItemPtr &right);
-
-  // Fill in sort field
-  static void ByLabel(CFileItemPtr &item);
-  static void ByLabelNoThe(CFileItemPtr &item);
-  static void ByFile(CFileItemPtr &item);
-  static void ByFullPath(CFileItemPtr &item);
-  static void ByDate(CFileItemPtr &item);
-  static void ByDateAdded(CFileItemPtr &item);
-  static void BySize(CFileItemPtr &item);
-  static void ByDriveType(CFileItemPtr &item);
-  static void BySongTitle(CFileItemPtr &item);
-  static void BySongTitleNoThe(CFileItemPtr &item);
-  static void BySongAlbum(CFileItemPtr &item);
-  static void BySongAlbumNoThe(CFileItemPtr &item);
-  static void BySongArtist(CFileItemPtr &item);
-  static void BySongArtistNoThe(CFileItemPtr &item);
-  static void BySongTrackNum(CFileItemPtr &item);
-  static void BySongDuration(CFileItemPtr &item);
-  static void BySongRating(CFileItemPtr &item);
-  static void ByChannel(CFileItemPtr &item);
-
-  static void ByProgramCount(CFileItemPtr &item);
-
-  static void ByGenre(CFileItemPtr &item);
-  static void ByCountry(CFileItemPtr &item);
-  static void ByYear(CFileItemPtr &item);
-
-  static void ByMovieTitle(CFileItemPtr &item);
-  static void ByMovieSortTitle(CFileItemPtr &item);
-  static void ByMovieSortTitleNoThe(CFileItemPtr &item);
-  static void ByMovieRating(CFileItemPtr &item);
-  static void ByMovieRuntime(CFileItemPtr &item);
-  static void ByMPAARating(CFileItemPtr &item);
-  static void ByStudio(CFileItemPtr &item);
-  static void ByStudioNoThe(CFileItemPtr &item);
-
-  static void ByEpisodeNum(CFileItemPtr &item);
-  static void ByProductionCode(CFileItemPtr &item);
-  static void ByLastPlayed(CFileItemPtr &item);
-  static void ByPlayCount(CFileItemPtr &item);
-  static void ByBitrate(CFileItemPtr &item);
-  static void ByListeners(CFileItemPtr &item);
-};
-=======
 #include "utils/SortUtils.h"
->>>>>>> a70a61b6
 
 typedef enum {
   SORT_METHOD_NONE=0,
