/*
 *  Copyright (C) 2005-2018 Team Kodi
 *  This file is part of Kodi - https://kodi.tv
 *
 *  SPDX-License-Identifier: GPL-2.0-or-later
 *  See LICENSES/README.md for more information.
 */

#include "GUIWindowVideoBase.h"

#include "Autorun.h"
#include "GUIPassword.h"
#include "GUIUserMessages.h"
#include "PartyModeManager.h"
#include "PlayListPlayer.h"
#include "ServiceBroker.h"
#include "TextureDatabase.h"
#include "URL.h"
#include "Util.h"
#include "addons/gui/GUIDialogAddonInfo.h"
#include "application/Application.h"
#include "cores/playercorefactory/PlayerCoreFactory.h"
#include "dialogs/GUIDialogProgress.h"
#include "dialogs/GUIDialogSelect.h"
#include "dialogs/GUIDialogSmartPlaylistEditor.h"
#include "dialogs/GUIDialogYesNo.h"
#include "filesystem/Directory.h"
#include "filesystem/StackDirectory.h"
#include "filesystem/VideoDatabaseDirectory.h"
#include "guilib/GUIComponent.h"
#include "guilib/GUIKeyboardFactory.h"
#include "guilib/GUIWindowManager.h"
#include "guilib/LocalizeStrings.h"
#include "input/Key.h"
#include "messaging/helpers/DialogOKHelper.h"
#include "music/dialogs/GUIDialogMusicInfo.h"
#include "playlists/PlayList.h"
#include "playlists/PlayListFactory.h"
#include "profiles/ProfileManager.h"
#include "settings/AdvancedSettings.h"
#include "settings/MediaSettings.h"
#include "settings/SettingUtils.h"
#include "settings/Settings.h"
#include "settings/SettingsComponent.h"
#include "settings/dialogs/GUIDialogContentSettings.h"
#include "storage/MediaManager.h"
#include "utils/FileExtensionProvider.h"
#include "utils/FileUtils.h"
#include "utils/GroupUtils.h"
#include "utils/StringUtils.h"
#include "utils/UnicodeUtils.h"
#include "utils/URIUtils.h"
#include "utils/Variant.h"
#include "utils/log.h"
#include "video/VideoInfoDownloader.h"
#include "video/VideoInfoScanner.h"
#include "video/VideoLibraryQueue.h"
#include "video/dialogs/GUIDialogVideoInfo.h"
#include "view/GUIViewState.h"

using namespace XFILE;
using namespace VIDEODATABASEDIRECTORY;
using namespace VIDEO;
using namespace ADDON;
using namespace PVR;
using namespace KODI::MESSAGING;

#define CONTROL_BTNVIEWASICONS     2
#define CONTROL_BTNSORTBY          3
#define CONTROL_BTNSORTASC         4
#define CONTROL_LABELFILES        12

#define CONTROL_PLAY_DVD           6

#define PROPERTY_GROUP_BY           "group.by"
#define PROPERTY_GROUP_MIXED        "group.mixed"

static constexpr int SETTING_AUTOPLAYNEXT_MUSICVIDEOS = 0;
static constexpr int SETTING_AUTOPLAYNEXT_EPISODES = 2;
static constexpr int SETTING_AUTOPLAYNEXT_MOVIES = 3;
static constexpr int SETTING_AUTOPLAYNEXT_UNCATEGORIZED = 4;

CGUIWindowVideoBase::CGUIWindowVideoBase(int id, const std::string &xmlFile)
    : CGUIMediaWindow(id, xmlFile.c_str())
{
  m_thumbLoader.SetObserver(this);
  m_stackingAvailable = true;
  m_dlgProgress = NULL;
}

CGUIWindowVideoBase::~CGUIWindowVideoBase() = default;

bool CGUIWindowVideoBase::OnAction(const CAction &action)
{
  if (action.GetID() == ACTION_SCAN_ITEM)
    return OnContextButton(m_viewControl.GetSelectedItem(),CONTEXT_BUTTON_SCAN);
  else if (action.GetID() == ACTION_SHOW_PLAYLIST)
  {
    if (CServiceBroker::GetPlaylistPlayer().GetCurrentPlaylist() == PLAYLIST::TYPE_VIDEO ||
        CServiceBroker::GetPlaylistPlayer().GetPlaylist(PLAYLIST::TYPE_VIDEO).size() > 0)
    {
      CServiceBroker::GetGUI()->GetWindowManager().ActivateWindow(WINDOW_VIDEO_PLAYLIST);
      return true;
    }
  }

  return CGUIMediaWindow::OnAction(action);
}

bool CGUIWindowVideoBase::OnMessage(CGUIMessage& message)
{
  switch ( message.GetMessage() )
  {
  case GUI_MSG_WINDOW_DEINIT:
    if (m_thumbLoader.IsLoading())
      m_thumbLoader.StopThread();
    m_database.Close();
    break;

  case GUI_MSG_WINDOW_INIT:
    {
      m_database.Open();
      m_dlgProgress = CServiceBroker::GetGUI()->GetWindowManager().GetWindow<CGUIDialogProgress>(WINDOW_DIALOG_PROGRESS);
      return CGUIMediaWindow::OnMessage(message);
    }
    break;

  case GUI_MSG_CLICKED:
    {
      int iControl = message.GetSenderId();
#if defined(HAS_DVD_DRIVE)
      if (iControl == CONTROL_PLAY_DVD)
      {
        // play movie...
        MEDIA_DETECT::CAutorun::PlayDiscAskResume(
            CServiceBroker::GetMediaManager().TranslateDevicePath(""));
      }
      else
#endif
      if (m_viewControl.HasControl(iControl))  // list/thumb control
      {
        // get selected item
        int iItem = m_viewControl.GetSelectedItem();
        int iAction = message.GetParam1();

        // iItem is checked for validity inside these routines
        if (iAction == ACTION_QUEUE_ITEM || iAction == ACTION_MOUSE_MIDDLE_CLICK)
        {
          OnQueueItem(iItem);
          return true;
        }
        else if (iAction == ACTION_QUEUE_ITEM_NEXT)
        {
          OnQueueItem(iItem, true);
          return true;
        }
        else if (iAction == ACTION_SHOW_INFO)
        {
          return OnItemInfo(iItem);
        }
        else if (iAction == ACTION_PLAYER_PLAY)
        {
          // if playback is paused or playback speed != 1, return
          if (g_application.GetAppPlayer().IsPlayingVideo())
          {
            if (g_application.GetAppPlayer().IsPausedPlayback())
              return false;
            if (g_application.GetAppPlayer().GetPlaySpeed() != 1)
              return false;
          }

          // not playing video, or playback speed == 1
          return OnResumeItem(iItem);
        }
        else if (iAction == ACTION_DELETE_ITEM)
        {
          const std::shared_ptr<CProfileManager> profileManager = CServiceBroker::GetSettingsComponent()->GetProfileManager();

          // is delete allowed?
          if (profileManager->GetCurrentProfile().canWriteDatabases())
          {
            // must be at the title window
            if (GetID() == WINDOW_VIDEO_NAV)
              OnDeleteItem(iItem);

            // or be at the video playlists location
            else if (m_vecItems->IsPath("special://videoplaylists/"))
              OnDeleteItem(iItem);
            else
              return false;

            return true;
          }
        }
      }
    }
    break;
  case GUI_MSG_SEARCH:
    OnSearch();
    break;
  }
  return CGUIMediaWindow::OnMessage(message);
}

void CGUIWindowVideoBase::OnItemInfo(const CFileItem& fileItem, ADDON::ScraperPtr& scraper)
{
  if (fileItem.IsParentFolder() || fileItem.m_bIsShareOrDrive || fileItem.IsPath("add") ||
     (fileItem.IsPlayList() && !URIUtils::HasExtension(fileItem.GetDynPath(), ".strm")))
    return;

  CFileItem item(fileItem);
  bool fromDB = false;
  if ((item.IsVideoDb() && item.HasVideoInfoTag()) ||
      (item.HasVideoInfoTag() && item.GetVideoInfoTag()->m_iDbId != -1))
  {
    if (item.GetVideoInfoTag()->m_type == MediaTypeSeason)
    { // clear out the art - we're really grabbing the info on the show here
      item.ClearArt();
      item.GetVideoInfoTag()->m_iDbId = item.GetVideoInfoTag()->m_iIdShow;
    }
    item.SetPath(item.GetVideoInfoTag()->GetPath());
    fromDB = true;
  }
  else
  {
    if (item.m_bIsFolder && scraper && scraper->Content() != CONTENT_TVSHOWS)
    {
      CFileItemList items;
      CDirectory::GetDirectory(item.GetPath(), items, CServiceBroker::GetFileExtensionProvider().GetVideoExtensions(),
                               DIR_FLAG_DEFAULTS);

      // Check for cases 1_dir/1_dir/.../file (e.g. by packages where have a extra folder)
      while (items.Size() == 1 && items[0]->m_bIsFolder)
      {
        const std::string path = items[0]->GetPath();
        items.Clear();
        CDirectory::GetDirectory(path, items,
                                 CServiceBroker::GetFileExtensionProvider().GetVideoExtensions(),
                                 DIR_FLAG_DEFAULTS);
      }

      items.Stack();

      // check for media files
      bool bFoundFile(false);
      for (int i = 0; i < items.Size(); ++i)
      {
        CFileItemPtr item2 = items[i];

        if (item2->IsVideo() && !item2->IsPlayList() &&
            !CUtil::ExcludeFileOrFolder(item2->GetPath(), CServiceBroker::GetSettingsComponent()->GetAdvancedSettings()->m_moviesExcludeFromScanRegExps))
        {
          item.SetPath(item2->GetPath());
          item.m_bIsFolder = false;
          bFoundFile = true;
          break;
        }
      }

      // no video file in this folder
      if (!bFoundFile)
      {
        HELPERS::ShowOKDialogText(CVariant{13346}, CVariant{20349});
        return;
      }
    }
  }

  // we need to also request any thumbs be applied to the folder item
  if (fileItem.m_bIsFolder)
    item.SetProperty("set_folder_thumb", fileItem.GetPath());

  bool modified = ShowIMDB(CFileItemPtr(new CFileItem(item)), scraper, fromDB);
  if (modified &&
     (CServiceBroker::GetGUI()->GetWindowManager().GetActiveWindow() == WINDOW_VIDEO_NAV)) // since we can be called from the music library we need this check
  {
    int itemNumber = m_viewControl.GetSelectedItem();
    Refresh();
    m_viewControl.SetSelectedItem(itemNumber);
  }
}

// ShowIMDB is called as follows:
// 1.  To lookup info on a file.
// 2.  To lookup info on a folder (which may or may not contain a file)
// 3.  To lookup info just for fun (no file or folder related)

// We just need the item object for this.
// A "blank" item object is sent for 3.
// If a folder is sent, currently it sets strFolder and bFolder
// this is only used for setting the folder thumb, however.

// Steps should be:

// 1.  Check database to see if we have this information already
// 2.  Else, check for a nfoFile to get the URL
// 3.  Run a loop to check for refresh
// 4.  If no URL is present do a search to get the URL
// 4.  Once we have the URL, download the details
// 5.  Once we have the details, add to the database if necessary (case 1,2)
//     and show the information.
// 6.  Check for a refresh, and if so, go to 3.

bool CGUIWindowVideoBase::ShowIMDB(CFileItemPtr item, const ScraperPtr &info2, bool fromDB)
{
  /*
  CLog::Log(LOGDEBUG,"CGUIWindowVideoBase::ShowIMDB");
  CLog::Log(LOGDEBUG,"  strMovie  = [{}]", strMovie);
  CLog::Log(LOGDEBUG,"  strFile   = [{}]", strFile);
  CLog::Log(LOGDEBUG,"  strFolder = [{}]", strFolder);
  CLog::Log(LOGDEBUG,"  bFolder   = [{}]", ((int)bFolder ? "true" : "false"));
  */

  CGUIDialogProgress* pDlgProgress = CServiceBroker::GetGUI()->GetWindowManager().GetWindow<CGUIDialogProgress>(WINDOW_DIALOG_PROGRESS);
  CGUIDialogSelect* pDlgSelect = CServiceBroker::GetGUI()->GetWindowManager().GetWindow<CGUIDialogSelect>(WINDOW_DIALOG_SELECT);
  CGUIDialogVideoInfo* pDlgInfo = CServiceBroker::GetGUI()->GetWindowManager().GetWindow<CGUIDialogVideoInfo>(WINDOW_DIALOG_VIDEO_INFO);

  const ScraperPtr& info(info2); // use this as nfo might change it..

  if (!pDlgProgress) return false;
  if (!pDlgSelect) return false;
  if (!pDlgInfo) return false;

  // 1.  Check for already downloaded information, and if we have it, display our dialog
  //     Return if no Refresh is needed.
  bool bHasInfo=false;

  CVideoInfoTag movieDetails;
  if (info)
  {
    m_database.Open(); // since we can be called from the music library

    int dbId = item->HasVideoInfoTag() ? item->GetVideoInfoTag()->m_iDbId : -1;
    if (info->Content() == CONTENT_MOVIES)
    {
      bHasInfo = m_database.GetMovieInfo(item->GetPath(), movieDetails, dbId);
    }
    if (info->Content() == CONTENT_TVSHOWS)
    {
      if (item->m_bIsFolder)
      {
        bHasInfo = m_database.GetTvShowInfo(item->GetPath(), movieDetails, dbId);
      }
      else
      {
        bHasInfo = m_database.GetEpisodeInfo(item->GetPath(), movieDetails, dbId);
        if (!bHasInfo)
        {
          // !! WORKAROUND !!
          // As we cannot add an episode to a non-existing tvshow entry, we have to check the parent directory
          // to see if it`s already in our video database. If it's not yet part of the database we will exit here.
          // (Ticket #4764)
          //
          // NOTE: This will fail for episodes on multipath shares, as the parent path isn't what is stored in the
          //       database.  Possible solutions are to store the paths in the db separately and rely on the show
          //       stacking stuff, or to modify GetTvShowId to do support multipath:// shares
          std::string strParentDirectory;
          URIUtils::GetParentPath(item->GetPath(), strParentDirectory);
          if (m_database.GetTvShowId(strParentDirectory) < 0)
          {
            CLog::Log(LOGERROR, "{}: could not add episode [{}]. tvshow does not exist yet..",
                      __FUNCTION__, item->GetPath());
            return false;
          }
        }
      }
    }
    if (info->Content() == CONTENT_MUSICVIDEOS)
    {
      bHasInfo = m_database.GetMusicVideoInfo(item->GetPath(), movieDetails);
    }
    m_database.Close();
  }
  else if(item->HasVideoInfoTag())
  {
    bHasInfo = true;
    movieDetails = *item->GetVideoInfoTag();
  }

  bool needsRefresh = false;
  if (bHasInfo)
  {
    if (!info || info->Content() == CONTENT_NONE) // disable refresh button
      item->SetProperty("xxuniqueid", "xx" + movieDetails.GetUniqueID());
    *item->GetVideoInfoTag() = movieDetails;
    pDlgInfo->SetMovie(item.get());
    pDlgInfo->Open();
    if (pDlgInfo->HasUpdatedUserrating())
      return true;
    needsRefresh = pDlgInfo->NeedRefresh();
    if (!needsRefresh)
      return pDlgInfo->HasUpdatedThumb();
    // check if the item in the video info dialog has changed and if so, get the new item
    else if (pDlgInfo->GetCurrentListItem() != NULL)
    {
      item = pDlgInfo->GetCurrentListItem();

      if (item->IsVideoDb() && item->HasVideoInfoTag())
        item->SetPath(item->GetVideoInfoTag()->GetPath());
    }
  }

  const std::shared_ptr<CProfileManager> profileManager = CServiceBroker::GetSettingsComponent()->GetProfileManager();

  // quietly return if Internet lookups are disabled
  if (!profileManager->GetCurrentProfile().canWriteDatabases() && !g_passwordManager.bMasterUser)
    return false;

  if (!info)
    return false;

  if (CVideoLibraryQueue::GetInstance().IsScanningLibrary())
  {
    HELPERS::ShowOKDialogText(CVariant{13346}, CVariant{14057});
    return false;
  }

  bool listNeedsUpdating = false;
  // 3. Run a loop so that if we Refresh we re-run this block
  do
  {
    if (!CVideoLibraryQueue::GetInstance().RefreshItemModal(item, needsRefresh, pDlgInfo->RefreshAll()))
      return listNeedsUpdating;

    // remove directory caches and reload images
    CUtil::DeleteVideoDatabaseDirectoryCache();
    CGUIMessage reload(GUI_MSG_NOTIFY_ALL, 0, 0, GUI_MSG_REFRESH_THUMBS);
    OnMessage(reload);

    pDlgInfo->SetMovie(item.get());
    pDlgInfo->Open();
    item->SetArt("thumb", pDlgInfo->GetThumbnail());
    needsRefresh = pDlgInfo->NeedRefresh();
    listNeedsUpdating = true;
  } while (needsRefresh);

  return listNeedsUpdating;
}

void CGUIWindowVideoBase::OnQueueItem(int iItem, bool first)
{
  // Determine the proper list to queue this element
  PLAYLIST::Id playlistId = CServiceBroker::GetPlaylistPlayer().GetCurrentPlaylist();
  if (playlistId == PLAYLIST::TYPE_NONE)
    playlistId = g_application.GetAppPlayer().GetPreferredPlaylist();
  if (playlistId == PLAYLIST::TYPE_NONE)
    playlistId = PLAYLIST::TYPE_VIDEO;

  // don't re-queue items from playlist window
  if ( iItem < 0 || iItem >= m_vecItems->Size() || GetID() == WINDOW_VIDEO_PLAYLIST ) return ;

  // we take a copy so that we can alter the queue state
  CFileItemPtr item(new CFileItem(*m_vecItems->Get(iItem)));
  if (item->IsRAR() || item->IsZIP())
    return;

  //  Allow queuing of unqueueable items
  //  when we try to queue them directly
  if (!item->CanQueue())
    item->SetCanQueue(true);

  CFileItemList queuedItems;
  AddItemToPlayList(item, queuedItems);
  // if party mode, add items but DONT start playing
  if (g_partyModeManager.IsEnabled(PARTYMODECONTEXT_VIDEO))
  {
    g_partyModeManager.AddUserSongs(queuedItems, false);
    return;
  }

  if (first && g_application.GetAppPlayer().IsPlaying())
  {
    CServiceBroker::GetPlaylistPlayer().Insert(
        playlistId, queuedItems, CServiceBroker::GetPlaylistPlayer().GetCurrentSong() + 1);
  }
  else
    CServiceBroker::GetPlaylistPlayer().Add(playlistId, queuedItems);
  CServiceBroker::GetPlaylistPlayer().SetCurrentPlaylist(playlistId);
  // video does not auto play on queue like music
  m_viewControl.SetSelectedItem(iItem + 1);
}

void CGUIWindowVideoBase::AddItemToPlayList(const CFileItemPtr &pItem, CFileItemList &queuedItems)
{
  if (!pItem->CanQueue() || pItem->IsRAR() || pItem->IsZIP() || pItem->IsParentFolder()) // no zip/rar enqueues thank you!
    return;

  if (pItem->m_bIsFolder)
  {
    // check if it's a folder with dvd or bluray files, then just add the relevant file
    std::string mediapath(pItem->GetOpticalMediaPath());
    if (!mediapath.empty())
    {
      CFileItemPtr item(new CFileItem(mediapath, false));
      queuedItems.Add(item);
      return;
    }

    // Check if we add a locked share
    if ( pItem->m_bIsShareOrDrive )
    {
      CFileItem item = *pItem;
      if ( !g_passwordManager.IsItemUnlocked( &item, "video" ) )
        return;
    }

    // recursive
    CFileItemList items;
    GetDirectory(pItem->GetPath(), items);
    FormatAndSort(items);

    int watchedMode = CMediaSettings::GetInstance().GetWatchedMode(items.GetContent());
    bool unwatchedOnly = watchedMode == WatchedModeUnwatched;
    bool watchedOnly = watchedMode == WatchedModeWatched;
    for (int i = 0; i < items.Size(); ++i)
    {
      if (items[i]->m_bIsFolder)
      {
        std::string strPath = items[i]->GetPath();
        URIUtils::RemoveSlashAtEnd(strPath);
        if (UnicodeUtils::EndsWithNoCase(strPath, "sample")) // skip sample folders
        {
          continue;
        }
      }
      else if (items[i]->HasVideoInfoTag() &&
       ((unwatchedOnly && items[i]->GetVideoInfoTag()->GetPlayCount() > 0) ||
        (watchedOnly && items[i]->GetVideoInfoTag()->GetPlayCount() <= 0)))
        continue;

      AddItemToPlayList(items[i], queuedItems);
    }
  }
  else
  {
    // just an item
    if (pItem->IsPlayList())
    {
      std::unique_ptr<PLAYLIST::CPlayList> pPlayList(PLAYLIST::CPlayListFactory::Create(*pItem));
      if (pPlayList)
      {
        // load it
        if (!pPlayList->Load(pItem->GetPath()))
        {
          HELPERS::ShowOKDialogText(CVariant{6}, CVariant{477});
          return; //hmmm unable to load playlist?
        }

        PLAYLIST::CPlayList playlist = *pPlayList;
        for (int i = 0; i < playlist.size(); ++i)
        {
          AddItemToPlayList(playlist[i], queuedItems);
        }
        return;
      }
    }
    else if(pItem->IsInternetStream())
    { // just queue the internet stream, it will be expanded on play
      queuedItems.Add(pItem);
    }
    else if (pItem->IsPlugin() && pItem->GetProperty("isplayable").asBoolean())
    { // a playable python files
      queuedItems.Add(pItem);
    }
    else if (pItem->IsVideoDb())
    { // this case is needed unless we allow IsVideo() to return true for videodb items,
      // but then we have issues with playlists of videodb items
      CFileItemPtr item(new CFileItem(*pItem->GetVideoInfoTag()));
      queuedItems.Add(item);
    }
    else if (!pItem->IsNFO() && pItem->IsVideo())
    {
      queuedItems.Add(pItem);
    }
  }
}

void CGUIWindowVideoBase::GetResumeItemOffset(const CFileItem *item, int64_t& startoffset, int& partNumber)
{
  // do not resume Live TV and 'deleted' items (e.g. trashed pvr recordings)
  if (item->IsLiveTV() || item->IsDeleted())
    return;

  startoffset = 0;
  partNumber = 0;

  if (item->IsResumable())
  {
    if (item->GetCurrentResumeTimeAndPartNumber(startoffset, partNumber))
    {
      startoffset = CUtil::ConvertSecsToMilliSecs(startoffset);
    }
    else
    {
      CBookmark bookmark;
      std::string strPath = item->GetPath();
      if ((item->IsVideoDb() || item->IsDVD()) && item->HasVideoInfoTag())
        strPath = item->GetVideoInfoTag()->m_strFileNameAndPath;

      CVideoDatabase db;
      if (!db.Open())
      {
        CLog::Log(LOGERROR, "{} - Cannot open VideoDatabase", __FUNCTION__);
        return;
      }
      if (db.GetResumeBookMark(strPath, bookmark))
      {
        startoffset = CUtil::ConvertSecsToMilliSecs(bookmark.timeInSeconds);
        partNumber = bookmark.partNumber;
      }
      db.Close();
    }
  }
}

bool CGUIWindowVideoBase::HasResumeItemOffset(const CFileItem *item)
{
  int64_t startoffset = 0;
  int partNumber = 0;
  GetResumeItemOffset(item, startoffset, partNumber);
  return startoffset > 0;
}

bool CGUIWindowVideoBase::OnClick(int iItem, const std::string &player)
{
  return CGUIMediaWindow::OnClick(iItem, player);
}

bool CGUIWindowVideoBase::OnSelect(int iItem)
{
  if (iItem < 0 || iItem >= m_vecItems->Size())
    return false;

  CFileItemPtr item = m_vecItems->Get(iItem);

  std::string path = item->GetPath();
  if (!item->m_bIsFolder && path != "add" &&
      !UnicodeUtils::StartsWith(path, "newsmartplaylist://") &&
      !UnicodeUtils::StartsWith(path, "newplaylist://") &&
      !UnicodeUtils::StartsWith(path, "newtag://") &&
      !UnicodeUtils::StartsWith(path, "script://"))
    return OnFileAction(iItem, CServiceBroker::GetSettingsComponent()->GetSettings()->GetInt(CSettings::SETTING_MYVIDEOS_SELECTACTION), "");

  return CGUIMediaWindow::OnSelect(iItem);
}

bool CGUIWindowVideoBase::OnFileAction(int iItem, int action, const std::string& player)
{
  CFileItemPtr item = m_vecItems->Get(iItem);
  if (!item)
  {
    return false;
  }

  // Reset the current start offset. The actual resume
  // option is set in the switch, based on the action passed.
  item->SetStartOffset(0);

  switch (action)
  {
  case SELECT_ACTION_CHOOSE:
    {
      CContextButtons choices;

      if (item->IsVideoDb())
      {
        std::string itemPath(item->GetPath());
        itemPath = item->GetVideoInfoTag()->m_strFileNameAndPath;
        if (URIUtils::IsStack(itemPath) && CFileItem(CStackDirectory::GetFirstStackedFile(itemPath),false).IsDiscImage())
          choices.Add(SELECT_ACTION_PLAYPART, 20324); // Play Part
      }

      std::string resumeString = GetResumeString(*item);
      if (!resumeString.empty())
      {
        choices.Add(SELECT_ACTION_RESUME, resumeString);
        choices.Add(SELECT_ACTION_PLAY, 12021);   // Play from beginning
      }
      else
        choices.Add(SELECT_ACTION_PLAY, 208);   // Play

      choices.Add(SELECT_ACTION_INFO, 22081); // Info
      choices.Add(SELECT_ACTION_MORE, 22082); // More
      int value = CGUIDialogContextMenu::ShowAndGetChoice(choices);
      if (value < 0)
        return true;

      return OnFileAction(iItem, value, player);
    }
    break;
  case SELECT_ACTION_PLAY_OR_RESUME:
    return OnResumeItem(iItem, player);
  case SELECT_ACTION_INFO:
    if (OnItemInfo(iItem))
      return true;
    break;
  case SELECT_ACTION_MORE:
    OnPopupMenu(iItem);
    return true;
  case SELECT_ACTION_RESUME:
    item->SetStartOffset(STARTOFFSET_RESUME);
    break;
  case SELECT_ACTION_PLAYPART:
    if (!OnPlayStackPart(iItem))
      return false;
    break;
  case SELECT_ACTION_QUEUE:
    OnQueueItem(iItem);
    return true;
  case SELECT_ACTION_PLAY:
  default:
    break;
  }
  return OnClick(iItem, player);
}

bool CGUIWindowVideoBase::OnItemInfo(int iItem)
{
  if (iItem < 0 || iItem >= m_vecItems->Size())
    return false;

  CFileItemPtr item = m_vecItems->Get(iItem);

  if (item->IsPath("add") || item->IsParentFolder() ||
     (item->IsPlayList() && !URIUtils::HasExtension(item->GetDynPath(), ".strm")))
    return false;

  if (!m_vecItems->IsPlugin() && (item->IsPlugin() || item->IsScript()))
    return CGUIDialogAddonInfo::ShowForItem(item);

  if (item->m_bIsFolder &&
      item->IsVideoDb() &&
      UnicodeUtils::StartsWith(item->GetPath(), "videodb://movies/sets/"))
    return ShowIMDB(item, nullptr, true);

  ADDON::ScraperPtr scraper;

  // Match visibility test of CMusicInfo::IsVisible
  if (item->IsVideoDb() && item->HasVideoInfoTag() &&
      (item->HasProperty("artist_musicid") || item->HasProperty("album_musicid")))
  {
    CGUIDialogMusicInfo::ShowFor(item.get());
    return true;
  }
  if (!m_vecItems->IsPlugin() && !m_vecItems->IsRSS() && !m_vecItems->IsLiveTV())
  {
    std::string strDir;
    if (item->IsVideoDb()       &&
        item->HasVideoInfoTag() &&
        !item->GetVideoInfoTag()->m_strPath.empty())
    {
      strDir = item->GetVideoInfoTag()->m_strPath;
    }
    else
      strDir = URIUtils::GetDirectory(item->GetPath());

    SScanSettings settings;
    bool foundDirectly = false;
    scraper = m_database.GetScraperForPath(strDir, settings, foundDirectly);

    if (!scraper &&
        !(m_database.HasMovieInfo(item->GetPath()) ||
          m_database.HasTvShowInfo(strDir)           ||
          m_database.HasEpisodeInfo(item->GetPath())))
    {
      return false;
    }

    if (scraper && scraper->Content() == CONTENT_TVSHOWS && foundDirectly && !settings.parent_name_root) // dont lookup on root tvshow folder
      return true;
  }

  OnItemInfo(*item, scraper);

  // Return whether or not we have information to display.
  // Note: This will cause the default select action to start
  // playback in case it's set to "Show information".
  return item->HasVideoInfoTag();
}

void CGUIWindowVideoBase::OnRestartItem(int iItem, const std::string &player)
{
  CGUIMediaWindow::OnClick(iItem, player);
}

std::string CGUIWindowVideoBase::GetResumeString(const CFileItem &item)
{
  std::string resumeString;
  int64_t startOffset = 0;
  int startPart = 0;
  GetResumeItemOffset(&item, startOffset, startPart);
  if (startOffset > 0)
  {
    resumeString =
        StringUtils::Format(g_localizeStrings.Get(12022),
                            StringUtils::SecondsToTimeString(
                                static_cast<long>(CUtil::ConvertMilliSecsToSecsInt(startOffset)),
                                TIME_FORMAT_HH_MM_SS));
    if (startPart > 0)
    {
      std::string partString = StringUtils::Format(g_localizeStrings.Get(23051), startPart);
      resumeString += " (" + partString + ")";
    }
  }
  return resumeString;
}

bool CGUIWindowVideoBase::ShowResumeMenu(CFileItem &item)
{
  if (!item.m_bIsFolder && !item.IsPVR())
  {
    std::string resumeString = GetResumeString(item);
    if (!resumeString.empty())
    { // prompt user whether they wish to resume
      CContextButtons choices;
      choices.Add(1, resumeString);
      choices.Add(2, 12021); // Play from beginning
      int retVal = CGUIDialogContextMenu::ShowAndGetChoice(choices);
      if (retVal < 0)
        return false; // don't do anything
      if (retVal == 1)
        item.SetStartOffset(STARTOFFSET_RESUME);
    }
  }
  return true;
}

bool CGUIWindowVideoBase::OnResumeItem(int iItem, const std::string &player)
{
  if (iItem < 0 || iItem >= m_vecItems->Size()) return true;
  CFileItemPtr item = m_vecItems->Get(iItem);

  if (item->m_bIsFolder)
  {
    // resuming directories isn't supported yet. play.
    PlayItem(iItem, player);
    return true;
  }

  std::string resumeString = GetResumeString(*item);

  if (!resumeString.empty())
  {
    CContextButtons choices;
    choices.Add(SELECT_ACTION_RESUME, resumeString);
    choices.Add(SELECT_ACTION_PLAY, 12021);   // Play from beginning
    int value = CGUIDialogContextMenu::ShowAndGetChoice(choices);
    if (value < 0)
      return true;
    return OnFileAction(iItem, value, player);
  }

  return OnFileAction(iItem, SELECT_ACTION_PLAY, player);
}

void CGUIWindowVideoBase::GetContextButtons(int itemNumber, CContextButtons &buttons)
{
  CFileItemPtr item;
  if (itemNumber >= 0 && itemNumber < m_vecItems->Size())
    item = m_vecItems->Get(itemNumber);

  // contextual buttons
  if (item)
  {
    if (!item->IsParentFolder())
    {
      std::string path(item->GetPath());
      if (item->IsVideoDb() && item->HasVideoInfoTag())
        path = item->GetVideoInfoTag()->m_strFileNameAndPath;

      if (!item->IsPath("add") && !item->IsPlugin() &&
          !item->IsScript() && !item->IsAddonsPath() && !item->IsLiveTV())
      {
        if (URIUtils::IsStack(path))
        {
          std::vector<uint64_t> times;
          if (m_database.GetStackTimes(path,times) || CFileItem(CStackDirectory::GetFirstStackedFile(path),false).IsDiscImage())
            buttons.Add(CONTEXT_BUTTON_PLAY_PART, 20324);
        }

        // allow a folder to be ad-hoc queued and played by the default player
        if (item->m_bIsFolder || (item->IsPlayList() &&
           !CServiceBroker::GetSettingsComponent()->GetAdvancedSettings()->m_playlistAsFolders))
        {
          buttons.Add(CONTEXT_BUTTON_PLAY_ITEM, 208);
        }

        if (!m_vecItems->GetPath().empty() && !UnicodeUtils::StartsWithNoCase(item->GetPath(), "newsmartplaylist://") && !UnicodeUtils::StartsWithNoCase(item->GetPath(), "newtag://")
            && !m_vecItems->IsSourcesPath())
        {
          buttons.Add(CONTEXT_BUTTON_QUEUE_ITEM, 13347);      // Add to Playlist
          buttons.Add(CONTEXT_BUTTON_PLAY_NEXT, 10008);       // Play next
        }
      }

      if (!item->m_bIsFolder && !(item->IsPlayList() && !CServiceBroker::GetSettingsComponent()->GetAdvancedSettings()->m_playlistAsFolders))
      {
        const CPlayerCoreFactory &playerCoreFactory = CServiceBroker::GetPlayerCoreFactory();

        // get players
        std::vector<std::string> players;
        if (item->IsVideoDb())
        {
          CFileItem item2(item->GetVideoInfoTag()->m_strFileNameAndPath, false);
          playerCoreFactory.GetPlayers(item2, players);
        }
        else
          playerCoreFactory.GetPlayers(*item, players);

        if (players.size() > 1)
          buttons.Add(CONTEXT_BUTTON_PLAY_WITH, 15213);
      }
      if (item->IsSmartPlayList())
      {
        buttons.Add(CONTEXT_BUTTON_PLAY_PARTYMODE, 15216); // Play in Partymode
      }

      // if the item isn't a folder or script, is not explicitly marked as not playable,
      // is a member of a list rather than a single item and we're not on the last element of the list,
      // then add either 'play from here' or 'play only this' depending on default behaviour
      if (!(item->m_bIsFolder || item->IsScript()) &&
          (!item->HasProperty("IsPlayable") || item->GetProperty("IsPlayable").asBoolean()) &&
          m_vecItems->Size() > 1 && itemNumber < m_vecItems->Size() - 1)
      {
        int settingValue = SETTING_AUTOPLAYNEXT_UNCATEGORIZED;

        if (item->IsVideoDb() && item->HasVideoInfoTag())
        {
          const std::string mediaType = item->GetVideoInfoTag()->m_type;

          if (mediaType == MediaTypeMusicVideo)
            settingValue = SETTING_AUTOPLAYNEXT_MUSICVIDEOS;
          else if (mediaType == MediaTypeEpisode)
            settingValue = SETTING_AUTOPLAYNEXT_EPISODES;
          else if (mediaType == MediaTypeMovie)
            settingValue = SETTING_AUTOPLAYNEXT_MOVIES;
        }

        const auto setting = std::dynamic_pointer_cast<CSettingList>(
                   CServiceBroker::GetSettingsComponent()->GetSettings()->GetSetting(
                   CSettings::SETTING_VIDEOPLAYER_AUTOPLAYNEXTITEM));

        if (setting && CSettingUtils::FindIntInList(setting, settingValue))
          buttons.Add(CONTEXT_BUTTON_PLAY_ONLY_THIS, 13434);
        else
          buttons.Add(CONTEXT_BUTTON_PLAY_AND_QUEUE, 13412);
      }
      if (item->IsSmartPlayList() || m_vecItems->IsSmartPlayList())
        buttons.Add(CONTEXT_BUTTON_EDIT_SMART_PLAYLIST, 586);
    }
  }
  CGUIMediaWindow::GetContextButtons(itemNumber, buttons);
}

bool CGUIWindowVideoBase::OnPlayStackPart(int iItem)
{
  if (iItem < 0 || iItem >= m_vecItems->Size())
    return false;

  CFileItemPtr stack = m_vecItems->Get(iItem);
  std::string path(stack->GetPath());
  if (stack->IsVideoDb())
    path = stack->GetVideoInfoTag()->m_strFileNameAndPath;

  if (!URIUtils::IsStack(path))
    return false;

  CFileItemList parts;
  CDirectory::GetDirectory(path, parts, "", DIR_FLAG_DEFAULTS);

  for (int i = 0; i < parts.Size(); i++)
    parts[i]->SetLabel(StringUtils::Format(g_localizeStrings.Get(23051), i + 1));

  CGUIDialogSelect* pDialog = CServiceBroker::GetGUI()->GetWindowManager().GetWindow<CGUIDialogSelect>(WINDOW_DIALOG_SELECT);

  pDialog->Reset();
  pDialog->SetHeading(CVariant{20324});
  pDialog->SetItems(parts);
  pDialog->Open();

  if (!pDialog->IsConfirmed())
    return false;

  int selectedFile = pDialog->GetSelectedItem();
  if (selectedFile >= 0)
  {
    // ISO stack
    if (CFileItem(CStackDirectory::GetFirstStackedFile(path),false).IsDiscImage())
    {
      std::string resumeString = CGUIWindowVideoBase::GetResumeString(*(parts[selectedFile].get()));
      stack->SetStartOffset(0);
      if (!resumeString.empty())
      {
        CContextButtons choices;
        choices.Add(SELECT_ACTION_RESUME, resumeString);
        choices.Add(SELECT_ACTION_PLAY, 12021);   // Play from beginning
        int value = CGUIDialogContextMenu::ShowAndGetChoice(choices);
        if (value == SELECT_ACTION_RESUME)
        {
          int64_t startOffset{0};
          GetResumeItemOffset(parts[selectedFile].get(), startOffset, stack->m_lStartPartNumber);
          stack->SetStartOffset(startOffset);
        }
        else if (value != SELECT_ACTION_PLAY)
          return false; // if not selected PLAY, then we changed our mind so return
      }
      stack->m_lStartPartNumber = selectedFile + 1;
    }
    // regular stack
    else
    {
      if (selectedFile > 0)
      {
        std::vector<uint64_t> times;
        if (m_database.GetStackTimes(path,times))
          stack->SetStartOffset(times[selectedFile - 1]);
      }
      else
        stack->SetStartOffset(0);
    }


  }

  return true;
}

bool CGUIWindowVideoBase::OnContextButton(int itemNumber, CONTEXT_BUTTON button)
{
  CFileItemPtr item;
  if (itemNumber >= 0 && itemNumber < m_vecItems->Size())
    item = m_vecItems->Get(itemNumber);
  switch (button)
  {
  case CONTEXT_BUTTON_SET_CONTENT:
    {
      OnAssignContent(item->HasVideoInfoTag() && !item->GetVideoInfoTag()->m_strPath.empty() ? item->GetVideoInfoTag()->m_strPath : item->GetPath());
      return true;
    }
  case CONTEXT_BUTTON_PLAY_PART:
    {
      if (OnPlayStackPart(itemNumber))
      {
        // call CGUIMediaWindow::OnClick() as otherwise autoresume will kick in
        CGUIMediaWindow::OnClick(itemNumber);
        return true;
      }
      else
        return false;
    }
  case CONTEXT_BUTTON_QUEUE_ITEM:
    OnQueueItem(itemNumber);
    return true;

  case CONTEXT_BUTTON_PLAY_NEXT:
    OnQueueItem(itemNumber, true);
    return true;

  case CONTEXT_BUTTON_PLAY_ITEM:
    PlayItem(itemNumber);
    return true;

  case CONTEXT_BUTTON_PLAY_WITH:
    {
      const CPlayerCoreFactory &playerCoreFactory = CServiceBroker::GetPlayerCoreFactory();

      std::vector<std::string> players;
      if (item->IsVideoDb())
      {
        CFileItem item2(*item->GetVideoInfoTag());
        playerCoreFactory.GetPlayers(item2, players);
      }
      else
        playerCoreFactory.GetPlayers(*item, players);

      std:: string player = playerCoreFactory.SelectPlayerDialog(players);
      if (!player.empty())
      {
        // any other select actions but play or resume, resume, play or playpart
        // don't make any sense here since the user already decided that he'd
        // like to play the item (just with a specific player)
        VideoSelectAction selectAction = (VideoSelectAction)CServiceBroker::GetSettingsComponent()->GetSettings()->GetInt(CSettings::SETTING_MYVIDEOS_SELECTACTION);
        if (selectAction != SELECT_ACTION_PLAY_OR_RESUME &&
            selectAction != SELECT_ACTION_RESUME &&
            selectAction != SELECT_ACTION_PLAY &&
            selectAction != SELECT_ACTION_PLAYPART)
          selectAction = SELECT_ACTION_PLAY_OR_RESUME;
        return OnFileAction(itemNumber, selectAction, player);
      }
      return true;
    }

  case CONTEXT_BUTTON_PLAY_PARTYMODE:
    g_partyModeManager.Enable(PARTYMODECONTEXT_VIDEO, m_vecItems->Get(itemNumber)->GetPath());
    return true;

  case CONTEXT_BUTTON_SCAN:
    {
      if( !item)
        return false;
      ADDON::ScraperPtr info;
      SScanSettings settings;
      GetScraperForItem(item.get(), info, settings);
      std::string strPath = item->GetPath();
      if (item->IsVideoDb() && (!item->m_bIsFolder || item->GetVideoInfoTag()->m_strPath.empty()))
        return false;

      if (item->IsVideoDb())
        strPath = item->GetVideoInfoTag()->m_strPath;

      if (!info || info->Content() == CONTENT_NONE)
        return false;

      if (item->m_bIsFolder)
      {
        OnScan(strPath, true);
      }
      else
        OnItemInfo(*item, info);

      return true;
    }
  case CONTEXT_BUTTON_DELETE:
    OnDeleteItem(itemNumber);
    return true;
  case CONTEXT_BUTTON_EDIT_SMART_PLAYLIST:
    {
      std::string playlist = m_vecItems->Get(itemNumber)->IsSmartPlayList() ? m_vecItems->Get(itemNumber)->GetPath() : m_vecItems->GetPath(); // save path as activatewindow will destroy our items
      if (CGUIDialogSmartPlaylistEditor::EditPlaylist(playlist, "video"))
        Refresh(true); // need to update
      return true;
    }
  case CONTEXT_BUTTON_RENAME:
    OnRenameItem(itemNumber);
    return true;
  case CONTEXT_BUTTON_PLAY_AND_QUEUE:
    return OnPlayAndQueueMedia(item);
  case CONTEXT_BUTTON_PLAY_ONLY_THIS:
    return OnPlayMedia(itemNumber);
  default:
    break;
  }
  return CGUIMediaWindow::OnContextButton(itemNumber, button);
}

bool CGUIWindowVideoBase::OnPlayMedia(int iItem, const std::string &player)
{
  if ( iItem < 0 || iItem >= m_vecItems->Size() )
    return false;

  CFileItemPtr pItem = m_vecItems->Get(iItem);

  // party mode
  if (g_partyModeManager.IsEnabled(PARTYMODECONTEXT_VIDEO))
  {
    PLAYLIST::CPlayList playlistTemp;
    playlistTemp.Add(pItem);
    g_partyModeManager.AddUserSongs(playlistTemp, true);
    return true;
  }

  // Reset Playlistplayer, playback started now does
  // not use the playlistplayer.
  CServiceBroker::GetPlaylistPlayer().Reset();
  CServiceBroker::GetPlaylistPlayer().SetCurrentPlaylist(PLAYLIST::TYPE_NONE);

  CFileItem item(*pItem);
  if (pItem->IsVideoDb())
  {
    item.SetPath(pItem->GetVideoInfoTag()->m_strFileNameAndPath);
    item.SetProperty("original_listitem_url", pItem->GetPath());
  }
  CLog::Log(LOGDEBUG, "{} {}", __FUNCTION__, CURL::GetRedacted(item.GetPath()));

<<<<<<< HEAD
  item.SetProperty("playlist_type_hint", PLAYLIST_VIDEO);
=======
  item.SetProperty("playlist_type_hint", PLAYLIST::TYPE_VIDEO);
>>>>>>> f0c49f90

  PlayMovie(&item, player);

  return true;
}

bool CGUIWindowVideoBase::OnPlayAndQueueMedia(const CFileItemPtr& item, const std::string& player)
{
  // Get the current playlist and make sure it is not shuffled
  PLAYLIST::Id playlistId = m_guiState->GetPlaylist();
  if (playlistId != PLAYLIST::TYPE_NONE &&
      CServiceBroker::GetPlaylistPlayer().IsShuffled(playlistId))
  {
    CServiceBroker::GetPlaylistPlayer().SetShuffle(playlistId, false);
  }

  CFileItemPtr movieItem(new CFileItem(*item));

  // Call the base method to actually queue the items
  // and start playing the given item
  return CGUIMediaWindow::OnPlayAndQueueMedia(movieItem, player);
}

void CGUIWindowVideoBase::PlayMovie(const CFileItem *item, const std::string &player)
{
  if(m_thumbLoader.IsLoading())
    m_thumbLoader.StopAsync();

  CServiceBroker::GetPlaylistPlayer().Play(std::make_shared<CFileItem>(*item), player);

  if(!g_application.GetAppPlayer().IsPlayingVideo())
    m_thumbLoader.Load(*m_vecItems);
}

void CGUIWindowVideoBase::OnDeleteItem(int iItem)
{
  if ( iItem < 0 || iItem >= m_vecItems->Size())
    return;

  OnDeleteItem(m_vecItems->Get(iItem));

  Refresh(true);
  m_viewControl.SetSelectedItem(iItem);
}

void CGUIWindowVideoBase::OnDeleteItem(const CFileItemPtr& item)
{
  // HACK: stacked files need to be treated as folders in order to be deleted
  if (item->IsStack())
    item->m_bIsFolder = true;

  const std::shared_ptr<CProfileManager> profileManager = CServiceBroker::GetSettingsComponent()->GetProfileManager();

  if (profileManager->GetCurrentProfile().getLockMode() != LOCK_MODE_EVERYONE &&
      profileManager->GetCurrentProfile().filesLocked())
  {
    if (!g_passwordManager.IsMasterLockUnlocked(true))
      return;
  }

  if ((CServiceBroker::GetSettingsComponent()->GetSettings()->GetBool(CSettings::SETTING_FILELISTS_ALLOWFILEDELETION) ||
       m_vecItems->IsPath("special://videoplaylists/")) &&
      CUtil::SupportsWriteFileOperations(item->GetPath()))
  {
    CGUIComponent *gui = CServiceBroker::GetGUI();
    if (gui && gui->ConfirmDelete(item->GetPath()))
      CFileUtils::DeleteItem(item);
  }
}

void CGUIWindowVideoBase::LoadPlayList(const std::string& strPlayList,
                                       PLAYLIST::Id playlistId /* = PLAYLIST::TYPE_VIDEO */)
{
  // if partymode is active, we disable it
  if (g_partyModeManager.IsEnabled())
    g_partyModeManager.Disable();

  // load a playlist like .m3u, .pls
  // first get correct factory to load playlist
  std::unique_ptr<PLAYLIST::CPlayList> pPlayList(PLAYLIST::CPlayListFactory::Create(strPlayList));
  if (pPlayList)
  {
    // load it
    if (!pPlayList->Load(strPlayList))
    {
      HELPERS::ShowOKDialogText(CVariant{6}, CVariant{477});
      return; //hmmm unable to load playlist?
    }
  }

  if (g_application.ProcessAndStartPlaylist(strPlayList, *pPlayList, playlistId))
  {
    if (m_guiState)
      m_guiState->SetPlaylistDirectory("playlistvideo://");
  }
}

void CGUIWindowVideoBase::PlayItem(int iItem, const std::string &player)
{
  // restrictions should be placed in the appropriate window code
  // only call the base code if the item passes since this clears
  // the currently playing temp playlist

  const CFileItemPtr pItem = m_vecItems->Get(iItem);
  // if its a folder, build a temp playlist
  if (pItem->m_bIsFolder && !pItem->IsPlugin())
  {
    // take a copy so we can alter the queue state
    CFileItemPtr item(new CFileItem(*m_vecItems->Get(iItem)));

    //  Allow queuing of unqueueable items
    //  when we try to queue them directly
    if (!item->CanQueue())
      item->SetCanQueue(true);

    // skip ".."
    if (item->IsParentFolder())
      return;

    // recursively add items to list
    CFileItemList queuedItems;
    AddItemToPlayList(item, queuedItems);

    CServiceBroker::GetPlaylistPlayer().ClearPlaylist(PLAYLIST::TYPE_VIDEO);
    CServiceBroker::GetPlaylistPlayer().Reset();
    CServiceBroker::GetPlaylistPlayer().Add(PLAYLIST::TYPE_VIDEO, queuedItems);
    CServiceBroker::GetPlaylistPlayer().SetCurrentPlaylist(PLAYLIST::TYPE_VIDEO);
    CServiceBroker::GetPlaylistPlayer().Play();
  }
  else if (pItem->IsPlayList())
  {
    // load the playlist the old way
    LoadPlayList(pItem->GetPath(), PLAYLIST::TYPE_VIDEO);
  }
  else
  {
    // single item, play it
    OnClick(iItem, player);
  }
}

bool CGUIWindowVideoBase::Update(const std::string &strDirectory, bool updateFilterPath /* = true */)
{
  if (m_thumbLoader.IsLoading())
    m_thumbLoader.StopThread();

  if (!CGUIMediaWindow::Update(strDirectory, updateFilterPath))
    return false;

  // might already be running from GetGroupedItems
  if (!m_thumbLoader.IsLoading())
    m_thumbLoader.Load(*m_vecItems);

  return true;
}

bool CGUIWindowVideoBase::GetDirectory(const std::string &strDirectory, CFileItemList &items)
{
  bool bResult = CGUIMediaWindow::GetDirectory(strDirectory, items);

  // add in the "New Playlist" item if we're in the playlists folder
  if ((items.GetPath() == "special://videoplaylists/") && !items.Contains("newplaylist://"))
  {
    const std::shared_ptr<CProfileManager> profileManager = CServiceBroker::GetSettingsComponent()->GetProfileManager();

    CFileItemPtr newPlaylist(new CFileItem(profileManager->GetUserDataItem("PartyMode-Video.xsp"),false));
    newPlaylist->SetLabel(g_localizeStrings.Get(16035));
    newPlaylist->SetLabelPreformatted(true);
    newPlaylist->SetArt("icon", "DefaultPartyMode.png");
    newPlaylist->m_bIsFolder = true;
    items.Add(newPlaylist);

/*    newPlaylist.reset(new CFileItem("newplaylist://", false));
    newPlaylist->SetLabel(g_localizeStrings.Get(525));
    newPlaylist->SetLabelPreformatted(true);
    items.Add(newPlaylist);
*/
    newPlaylist.reset(new CFileItem("newsmartplaylist://video", false));
    newPlaylist->SetLabel(g_localizeStrings.Get(21437));  // "new smart playlist..."
    newPlaylist->SetArt("icon", "DefaultAddSource.png");
    newPlaylist->SetLabelPreformatted(true);
    items.Add(newPlaylist);
  }

  m_stackingAvailable = StackingAvailable(items);
  // we may also be in a tvshow files listing
  // (ideally this should be removed, and our stack regexps tidied up if necessary
  // No "normal" episodes should stack, and multi-parts should be supported)
  ADDON::ScraperPtr info = m_database.GetScraperForPath(strDirectory);
  if (info && info->Content() == CONTENT_TVSHOWS)
    m_stackingAvailable = false;

  if (m_stackingAvailable && !items.IsStack() && CServiceBroker::GetSettingsComponent()->GetSettings()->GetBool(CSettings::SETTING_MYVIDEOS_STACKVIDEOS))
    items.Stack();

  return bResult;
}

bool CGUIWindowVideoBase::StackingAvailable(const CFileItemList &items)
{
  CURL url(items.GetPath());
  return !(items.IsPlugin() || items.IsAddonsPath()  ||
           items.IsRSS() || items.IsInternetStream() ||
           items.IsVideoDb() || url.IsProtocol("playlistvideo"));
}

void CGUIWindowVideoBase::GetGroupedItems(CFileItemList &items)
{
  CGUIMediaWindow::GetGroupedItems(items);

  std::string group;
  bool mixed = false;
  if (items.HasProperty(PROPERTY_GROUP_BY))
    group = items.GetProperty(PROPERTY_GROUP_BY).asString();
  if (items.HasProperty(PROPERTY_GROUP_MIXED))
    mixed = items.GetProperty(PROPERTY_GROUP_MIXED).asBoolean();

  // group == "none" completely suppresses any grouping
  if (!UnicodeUtils::EqualsNoCase(group, "none"))
  {
    CQueryParams params;
    CVideoDatabaseDirectory dir;
    dir.GetQueryParams(items.GetPath(), params);
    VIDEODATABASEDIRECTORY::NODE_TYPE nodeType = CVideoDatabaseDirectory::GetDirectoryChildType(m_strFilterPath);
    const std::shared_ptr<CSettings> settings = CServiceBroker::GetSettingsComponent()->GetSettings();
    if (items.GetContent() == "movies" && params.GetSetId() <= 0 &&
        nodeType == NODE_TYPE_TITLE_MOVIES &&
       (settings->GetBool(CSettings::SETTING_VIDEOLIBRARY_GROUPMOVIESETS) || (UnicodeUtils::EqualsNoCase(group, "sets") && mixed)))
    {
      CFileItemList groupedItems;
      GroupAttribute groupAttributes = settings->GetBool(CSettings::SETTING_VIDEOLIBRARY_GROUPSINGLEITEMSETS) ? GroupAttributeNone : GroupAttributeIgnoreSingleItems;
      if (GroupUtils::GroupAndMix(GroupBySet, m_strFilterPath, items, groupedItems, groupAttributes))
      {
        items.ClearItems();
        items.Append(groupedItems);
      }
    }
  }

  // reload thumbs after filtering and grouping
  if (m_thumbLoader.IsLoading())
    m_thumbLoader.StopThread();

  m_thumbLoader.Load(items);
}

bool CGUIWindowVideoBase::CheckFilterAdvanced(CFileItemList &items) const
{
  const std::string& content = items.GetContent();
  if ((items.IsVideoDb() || CanContainFilter(m_strFilterPath)) &&
      (UnicodeUtils::EqualsNoCase(content, "movies")   ||
       UnicodeUtils::EqualsNoCase(content, "tvshows")  ||
       UnicodeUtils::EqualsNoCase(content, "episodes") ||
       UnicodeUtils::EqualsNoCase(content, "musicvideos")))
    return true;

  return false;
}

bool CGUIWindowVideoBase::CanContainFilter(const std::string &strDirectory) const
{
  return URIUtils::IsProtocol(strDirectory, "videodb://");
}

/// \brief Search the current directory for a string got from the virtual keyboard
void CGUIWindowVideoBase::OnSearch()
{
  std::string strSearch;
  if (!CGUIKeyboardFactory::ShowAndGetInput(strSearch, CVariant{g_localizeStrings.Get(16017)}, false))
    return ;

  UnicodeUtils::FoldCase(strSearch);
  if (m_dlgProgress)
  {
    m_dlgProgress->SetHeading(CVariant{194});
    m_dlgProgress->SetLine(0, CVariant{strSearch});
    m_dlgProgress->SetLine(1, CVariant{""});
    m_dlgProgress->SetLine(2, CVariant{""});
    m_dlgProgress->Open();
    m_dlgProgress->Progress();
  }
  CFileItemList items;
  DoSearch(strSearch, items);

  if (m_dlgProgress)
    m_dlgProgress->Close();

  if (items.Size())
  {
    CGUIDialogSelect* pDlgSelect = CServiceBroker::GetGUI()->GetWindowManager().GetWindow<CGUIDialogSelect>(WINDOW_DIALOG_SELECT);
    pDlgSelect->Reset();
    pDlgSelect->SetHeading(CVariant{283});

    for (int i = 0; i < items.Size(); i++)
    {
      CFileItemPtr pItem = items[i];
      pDlgSelect->Add(pItem->GetLabel());
    }

    pDlgSelect->Open();

    int iItem = pDlgSelect->GetSelectedItem();
    if (iItem < 0)
      return;

    OnSearchItemFound(items[iItem].get());
  }
  else
  {
    HELPERS::ShowOKDialogText(CVariant{194}, CVariant{284});
  }
}

/// \brief React on the selected search item
/// \param pItem Search result item
void CGUIWindowVideoBase::OnSearchItemFound(const CFileItem* pSelItem)
{
  if (pSelItem->m_bIsFolder)
  {
    std::string strPath = pSelItem->GetPath();
    std::string strParentPath;
    URIUtils::GetParentPath(strPath, strParentPath);

    Update(strParentPath);

    if (pSelItem->IsVideoDb() && CServiceBroker::GetSettingsComponent()->GetSettings()->GetBool(CSettings::SETTING_MYVIDEOS_FLATTEN))
      SetHistoryForPath("");
    else
      SetHistoryForPath(strParentPath);

    strPath = pSelItem->GetPath();
    CURL url(strPath);
    if (pSelItem->IsSmb() && !URIUtils::HasSlashAtEnd(strPath))
      strPath += "/";

    for (int i = 0; i < m_vecItems->Size(); i++)
    {
      CFileItemPtr pItem = m_vecItems->Get(i);
      if (pItem->GetPath() == strPath)
      {
        m_viewControl.SetSelectedItem(i);
        break;
      }
    }
  }
  else
  {
    std::string strPath = URIUtils::GetDirectory(pSelItem->GetPath());

    Update(strPath);

    if (pSelItem->IsVideoDb() && CServiceBroker::GetSettingsComponent()->GetSettings()->GetBool(CSettings::SETTING_MYVIDEOS_FLATTEN))
      SetHistoryForPath("");
    else
      SetHistoryForPath(strPath);

    for (int i = 0; i < m_vecItems->Size(); i++)
    {
      CFileItemPtr pItem = m_vecItems->Get(i);
      CURL url(pItem->GetPath());
      if (pSelItem->IsVideoDb())
        url.SetOptions("");
      if (url.Get() == pSelItem->GetPath())
      {
        m_viewControl.SetSelectedItem(i);
        break;
      }
    }
  }
  m_viewControl.SetFocused();
}

int CGUIWindowVideoBase::GetScraperForItem(CFileItem *item, ADDON::ScraperPtr &info, SScanSettings& settings)
{
  if (!item)
    return 0;

  if (m_vecItems->IsPlugin() || m_vecItems->IsRSS())
  {
    info.reset();
    return 0;
  }
  else if(m_vecItems->IsLiveTV())
  {
    info.reset();
    return 0;
  }

  bool foundDirectly = false;
  info = m_database.GetScraperForPath(item->HasVideoInfoTag() && !item->GetVideoInfoTag()->m_strPath.empty() ? item->GetVideoInfoTag()->m_strPath : item->GetPath(), settings, foundDirectly);
  return foundDirectly ? 1 : 0;
}

void CGUIWindowVideoBase::OnScan(const std::string& strPath, bool scanAll)
{
  CVideoLibraryQueue::GetInstance().ScanLibrary(strPath, scanAll, true);
}

std::string CGUIWindowVideoBase::GetStartFolder(const std::string &dir)
{
  std::string lower(dir); UnicodeUtils::FoldCase(lower);
  if (lower == "$playlists" || lower == "playlists")
    return "special://videoplaylists/";
  else if (lower == "plugins" || lower == "addons")
    return "addons://sources/video/";
  return CGUIMediaWindow::GetStartFolder(dir);
}

void CGUIWindowVideoBase::AppendAndClearSearchItems(CFileItemList &searchItems, const std::string &prependLabel, CFileItemList &results)
{
  if (!searchItems.Size())
    return;

  searchItems.Sort(SortByLabel, SortOrderAscending, CServiceBroker::GetSettingsComponent()->GetSettings()->GetBool(CSettings::SETTING_FILELISTS_IGNORETHEWHENSORTING) ? SortAttributeIgnoreArticle : SortAttributeNone);
  for (int i = 0; i < searchItems.Size(); i++)
    searchItems[i]->SetLabel(prependLabel + searchItems[i]->GetLabel());
  results.Append(searchItems);

  searchItems.Clear();
}

bool CGUIWindowVideoBase::OnUnAssignContent(const std::string &path, int header, int text)
{
  bool bCanceled;
  CVideoDatabase db;
  db.Open();
  if (CGUIDialogYesNo::ShowAndGetInput(CVariant{header}, CVariant{text}, bCanceled, CVariant{ "" }, CVariant{ "" }, CGUIDialogYesNo::NO_TIMEOUT))
  {
    CGUIDialogProgress *progress = CServiceBroker::GetGUI()->GetWindowManager().GetWindow<CGUIDialogProgress>(WINDOW_DIALOG_PROGRESS);
    db.RemoveContentForPath(path, progress);
    db.Close();
    CUtil::DeleteVideoDatabaseDirectoryCache();
    return true;
  }
  else
  {
    if (!bCanceled)
    {
      ADDON::ScraperPtr info;
      SScanSettings settings;
      settings.exclude = true;
      db.SetScraperForPath(path,info,settings);
    }
  }
  db.Close();

  return false;
}

void CGUIWindowVideoBase::OnAssignContent(const std::string &path)
{
  bool bScan=false;
  CVideoDatabase db;
  db.Open();

  SScanSettings settings;
  ADDON::ScraperPtr info = db.GetScraperForPath(path, settings);

  ADDON::ScraperPtr info2(info);

  if (CGUIDialogContentSettings::Show(info, settings))
  {
    if(settings.exclude || (!info && info2))
    {
      OnUnAssignContent(path, 20375, 20340);
    }
    else if (info != info2)
    {
      if (OnUnAssignContent(path, 20442, 20443))
        bScan = true;
    }
    db.SetScraperForPath(path, info, settings);
  }

  if (bScan)
  {
    CVideoLibraryQueue::GetInstance().ScanLibrary(path, true, true);
  }
}<|MERGE_RESOLUTION|>--- conflicted
+++ resolved
@@ -1172,11 +1172,7 @@
   }
   CLog::Log(LOGDEBUG, "{} {}", __FUNCTION__, CURL::GetRedacted(item.GetPath()));
 
-<<<<<<< HEAD
-  item.SetProperty("playlist_type_hint", PLAYLIST_VIDEO);
-=======
   item.SetProperty("playlist_type_hint", PLAYLIST::TYPE_VIDEO);
->>>>>>> f0c49f90
 
   PlayMovie(&item, player);
 
