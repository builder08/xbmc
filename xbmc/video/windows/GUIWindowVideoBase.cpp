--- conflicted
+++ resolved
@@ -899,19 +899,11 @@
         VECPLAYERCORES vecCores;
         if (item.IsVideoDb())
         {
-<<<<<<< HEAD
           CFileItem item2(item.GetVideoInfoTag()->m_strFileNameAndPath, false);
-          CPlayerCoreFactory::Get().GetPlayers(item2, vecCores);
-        }
-        else
-          CPlayerCoreFactory::Get().GetPlayers(item, vecCores);
-=======
-          CFileItem item2(item->GetVideoInfoTag()->m_strFileNameAndPath, false);
           CPlayerCoreFactory::GetInstance().GetPlayers(item2, vecCores);
         }
         else
-          CPlayerCoreFactory::GetInstance().GetPlayers(*item, vecCores);
->>>>>>> 605bd969
+          CPlayerCoreFactory::GetInstance().GetPlayers(item, vecCores);
         if (vecCores.size() > 1)
           buttons.Add(CONTEXT_BUTTON_PLAY_WITH, 15213);
       }
