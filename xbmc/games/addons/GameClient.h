/*
 *      Copyright (C) 2012-2016 Team Kodi
 *      http://kodi.tv
 *
 *  This Program is free software; you can redistribute it and/or modify
 *  it under the terms of the GNU General Public License as published by
 *  the Free Software Foundation; either version 2, or (at your option)
 *  any later version.
 *
 *  This Program is distributed in the hope that it will be useful,
 *  but WITHOUT ANY WARRANTY; without even the implied warranty of
 *  MERCHANTABILITY or FITNESS FOR A PARTICULAR PURPOSE. See the
 *  GNU General Public License for more details.
 *
 *  You should have received a copy of the GNU General Public License
 *  along with this Program; see the file COPYING.  If not, see
 *  <http://www.gnu.org/licenses/>.
 *
 */
#pragma once

#include "GameClientProperties.h"
#include "GameClientTiming.h"
#include "addons/AddonDll.h"
#include "addons/kodi-addon-dev-kit/include/kodi/kodi_game_types.h"
#include "games/controllers/ControllerTypes.h"
#include "games/GameTypes.h"
#include "peripherals/EventScanRate.h"
#include "threads/CriticalSection.h"

#include <atomic>
#include <set>
#include <stdint.h>
#include <string>
#include <vector>

class CFileItem;

namespace GAME
{

<<<<<<< HEAD
  class CGameClientInput;
  class CGameClientKeyboard;
  class CGameClientMouse;
  class IGameAudioCallback;
  class IGameClientPlayback;
  class IGameVideoCallback;

  // --- CGameClient -------------------------------------------------------------

  /*!
   * \ingroup games
   * \brief Interface between Kodi and Game add-ons.
   */
  class CGameClient : public ADDON::CAddonDll
  {
  public:
    CGameClient(ADDON::AddonInfoPtr addonInfo);
    virtual ~CGameClient(void);

    // Implementation of CAddon via CAddonDll
    virtual std::string     MainLibPath() const override;
    virtual ADDON::AddonPtr GetRunningInstance() const override;

    // Query properties of the game client
    bool                         SupportsStandalone() const { return m_bSupportsStandalone; }
    bool                         SupportsPath() const;
    bool                         SupportsVFS() const { return m_bSupportsVFS; }
    const std::set<std::string>& GetExtensions() const { return m_extensions; }
    bool                         SupportsAllExtensions() const { return m_bSupportsAllExtensions; }
    bool                         IsExtensionValid(const std::string& strExtension) const;

    // Start/stop gameplay
    bool Initialize(void);
    void Unload();
    bool OpenFile(const CFileItem& file, IGameAudioCallback* audio, IGameVideoCallback* video);
    void Reset();
    void CloseFile();
    const std::string& GetGamePath() const { return m_gamePath; }

    // Playback control
    bool IsPlaying() const { return m_bIsPlaying; }
    IGameClientPlayback* GetPlayback() { return m_playback.get(); }
    const CGameClientTiming& Timing() const { return m_timing; }
    void RunFrame();

    // Audio/video callbacks
    bool OpenPixelStream(GAME_PIXEL_FORMAT format, unsigned int width, unsigned int height, GAME_VIDEO_ROTATION rotation);
    bool OpenVideoStream(GAME_VIDEO_CODEC codec);
    bool OpenPCMStream(GAME_PCM_FORMAT format, const GAME_AUDIO_CHANNEL* channelMap);
    bool OpenAudioStream(GAME_AUDIO_CODEC codec, const GAME_AUDIO_CHANNEL* channelMap);
    void AddStreamData(GAME_STREAM_TYPE stream, const uint8_t* data, unsigned int size);
    void CloseStream(GAME_STREAM_TYPE stream);

    // Access memory
    size_t SerializeSize() const { return m_serializeSize; }
    bool Serialize(uint8_t* data, size_t size);
    bool Deserialize(const uint8_t* data, size_t size);

    // Input callbacks
    bool OpenPort(unsigned int port);
    void ClosePort(unsigned int port);
    bool ReceiveInputEvent(const game_input_event& eventStruct);

    // Input functions
    bool AcceptsInput(void) const;

  private:
    // Private gameplay functions
    bool OpenStandalone(IGameAudioCallback* audio, IGameVideoCallback* video);
    bool InitializeGameplay(const std::string& gamePath, IGameAudioCallback* audio, IGameVideoCallback* video);
    bool LoadGameInfo();
    bool NormalizeAudio(IGameAudioCallback* audioCallback);
    void NotifyError(GAME_ERROR error);
    std::string GetMissingResource();
    void CreatePlayback();
    void ResetPlayback();

    // Private input functions
    void UpdatePort(unsigned int port, const ControllerPtr& controller);
    void ClearPorts(void);
    bool SetRumble(unsigned int port, const std::string& feature, float magnitude);
    void OpenKeyboard(void);
    void CloseKeyboard(void);
    void OpenMouse(void);
    void CloseMouse(void);
    ControllerVector GetControllers(void) const;

    // Private memory stream functions
    size_t GetSerializeSize();

    // Helper functions
    void LogAddonProperties(void) const;
    bool LogError(GAME_ERROR error, const char* strMethod) const;
    void LogException(const char* strFunctionName) const;

    // Add-on properties
    ADDON::AddonVersion   m_apiVersion;
    CGameClientProperties m_libraryProps;        // Properties to pass to the DLL

    // Game API xml parameters
    bool                  m_bSupportsVFS;
    bool                  m_bSupportsStandalone;
    bool                  m_bSupportsKeyboard;
    bool                  m_bSupportsMouse;
    std::set<std::string> m_extensions;
    bool                  m_bSupportsAllExtensions;
    //GamePlatforms         m_platforms;

    // Properties of the current playing file
    std::atomic_bool      m_bIsPlaying;          // True between OpenFile() and CloseFile()
    std::string           m_gamePath;
    size_t                m_serializeSize;
    IGameAudioCallback*   m_audio;               // The audio callback passed to OpenFile()
    IGameVideoCallback*   m_video;               // The video callback passed to OpenFile()
    CGameClientTiming     m_timing;              // Class to scale playback to avoid resampling audio
    PERIPHERALS::EventRateHandle m_inputRateHandle; // Handle while keeping the input sampling rate at the frame rate
    std::unique_ptr<IGameClientPlayback> m_playback; // Interface to control playback
    GAME_REGION           m_region;              // Region of the loaded game

    // Input
    std::map<int, std::unique_ptr<CGameClientInput>> m_ports;
    std::unique_ptr<CGameClientKeyboard> m_keyboard;
    std::unique_ptr<CGameClientMouse> m_mouse;
    
    CCriticalSection m_critSection;
    
    game_client_properties* m_info;
    KodiToAddonFuncTable_Game m_struct;
  };
=======
class CGameClientInGameSaves;
class CGameClientInput;
class CGameClientKeyboard;
class CGameClientMouse;
class IGameAudioCallback;
class IGameClientPlayback;
class IGameVideoCallback;

// --- CGameClient -------------------------------------------------------------

/*!
 * \ingroup games
 * \brief Interface between Kodi and Game add-ons.
 */
class CGameClient : public ADDON::CAddonDll
{
public:
  static std::unique_ptr<CGameClient> FromExtension(ADDON::AddonProps props, const cp_extension_t* ext);

  CGameClient(ADDON::AddonProps props);

  virtual ~CGameClient(void);

  // Implementation of IAddon via CAddonDll
  virtual std::string     LibPath() const override;
  virtual ADDON::AddonPtr GetRunningInstance() const override;

  // Query properties of the game client
  bool                         SupportsStandalone() const { return m_bSupportsStandalone; }
  bool                         SupportsPath() const;
  bool                         SupportsVFS() const { return m_bSupportsVFS; }
  const std::set<std::string>& GetExtensions() const { return m_extensions; }
  bool                         SupportsAllExtensions() const { return m_bSupportsAllExtensions; }
  bool                         IsExtensionValid(const std::string& strExtension) const;

  // Start/stop gameplay
  bool Initialize(void);
  void Unload();
  bool OpenFile(const CFileItem& file, IGameAudioCallback* audio, IGameVideoCallback* video);
  void Reset();
  void CloseFile();
  const std::string& GetGamePath() const { return m_gamePath; }

  // Playback control
  bool IsPlaying() const { return m_bIsPlaying; }
  IGameClientPlayback* GetPlayback() { return m_playback.get(); }
  const CGameClientTiming& Timing() const { return m_timing; }
  void RunFrame();

  // Audio/video callbacks
  bool OpenPixelStream(GAME_PIXEL_FORMAT format, unsigned int width, unsigned int height, GAME_VIDEO_ROTATION rotation);
  bool OpenVideoStream(GAME_VIDEO_CODEC codec);
  bool OpenPCMStream(GAME_PCM_FORMAT format, const GAME_AUDIO_CHANNEL* channelMap);
  bool OpenAudioStream(GAME_AUDIO_CODEC codec, const GAME_AUDIO_CHANNEL* channelMap);
  void AddStreamData(GAME_STREAM_TYPE stream, const uint8_t* data, unsigned int size);
  void CloseStream(GAME_STREAM_TYPE stream);

  // Access memory
  size_t SerializeSize() const { return m_serializeSize; }
  bool Serialize(uint8_t* data, size_t size);
  bool Deserialize(const uint8_t* data, size_t size);

  // Input callbacks
  bool OpenPort(unsigned int port);
  void ClosePort(unsigned int port);
  bool ReceiveInputEvent(const game_input_event& eventStruct);

  // Input functions
  bool AcceptsInput(void) const;

private:
  // Private gameplay functions
  bool OpenStandalone(IGameAudioCallback* audio, IGameVideoCallback* video);
  bool InitializeGameplay(const std::string& gamePath, IGameAudioCallback* audio, IGameVideoCallback* video);
  bool LoadGameInfo();
  bool NormalizeAudio(IGameAudioCallback* audioCallback);
  void NotifyError(GAME_ERROR error);
  std::string GetMissingResource();
  void CreatePlayback();
  void ResetPlayback();

  // Private input functions
  void UpdatePort(unsigned int port, const ControllerPtr& controller);
  void ClearPorts(void);
  bool SetRumble(unsigned int port, const std::string& feature, float magnitude);
  void OpenKeyboard(void);
  void CloseKeyboard(void);
  void OpenMouse(void);
  void CloseMouse(void);
  ControllerVector GetControllers(void) const;

  // Private memory stream functions
  size_t GetSerializeSize();

  // Helper functions
  void LogAddonProperties(void) const;
  bool LogError(GAME_ERROR error, const char* strMethod) const;
  void LogException(const char* strFunctionName) const;

  // Add-on properties
  ADDON::AddonVersion   m_apiVersion;
  CGameClientProperties m_libraryProps;        // Properties to pass to the DLL

  // Game API xml parameters
  bool                  m_bSupportsVFS;
  bool                  m_bSupportsStandalone;
  bool                  m_bSupportsKeyboard;
  bool                  m_bSupportsMouse;
  std::set<std::string> m_extensions;
  bool                  m_bSupportsAllExtensions;
  //GamePlatforms         m_platforms;

  // Properties of the current playing file
  std::atomic_bool      m_bIsPlaying;          // True between OpenFile() and CloseFile()
  std::string           m_gamePath;
  size_t                m_serializeSize;
  IGameAudioCallback*   m_audio;               // The audio callback passed to OpenFile()
  IGameVideoCallback*   m_video;               // The video callback passed to OpenFile()
  CGameClientTiming     m_timing;              // Class to scale playback to avoid resampling audio
  PERIPHERALS::EventRateHandle m_inputRateHandle; // Handle while keeping the input sampling rate at the frame rate
  std::unique_ptr<IGameClientPlayback> m_playback; // Interface to control playback
  GAME_REGION           m_region;              // Region of the loaded game

  // In-game saves
  std::unique_ptr<CGameClientInGameSaves> m_inGameSaves;

  // Input
  std::map<int, std::unique_ptr<CGameClientInput>> m_ports;
  std::unique_ptr<CGameClientKeyboard> m_keyboard;
  std::unique_ptr<CGameClientMouse> m_mouse;

  CCriticalSection m_critSection;
>>>>>>> 8fdd9185
  
} // namespace GAME<|MERGE_RESOLUTION|>--- conflicted
+++ resolved
@@ -39,7 +39,7 @@
 namespace GAME
 {
 
-<<<<<<< HEAD
+  class CGameClientInGameSaves;
   class CGameClientInput;
   class CGameClientKeyboard;
   class CGameClientMouse;
@@ -159,6 +159,9 @@
     std::unique_ptr<IGameClientPlayback> m_playback; // Interface to control playback
     GAME_REGION           m_region;              // Region of the loaded game
 
+    // In-game saves
+    std::unique_ptr<CGameClientInGameSaves> m_inGameSaves;
+
     // Input
     std::map<int, std::unique_ptr<CGameClientInput>> m_ports;
     std::unique_ptr<CGameClientKeyboard> m_keyboard;
@@ -169,139 +172,5 @@
     game_client_properties* m_info;
     KodiToAddonFuncTable_Game m_struct;
   };
-=======
-class CGameClientInGameSaves;
-class CGameClientInput;
-class CGameClientKeyboard;
-class CGameClientMouse;
-class IGameAudioCallback;
-class IGameClientPlayback;
-class IGameVideoCallback;
-
-// --- CGameClient -------------------------------------------------------------
-
-/*!
- * \ingroup games
- * \brief Interface between Kodi and Game add-ons.
- */
-class CGameClient : public ADDON::CAddonDll
-{
-public:
-  static std::unique_ptr<CGameClient> FromExtension(ADDON::AddonProps props, const cp_extension_t* ext);
-
-  CGameClient(ADDON::AddonProps props);
-
-  virtual ~CGameClient(void);
-
-  // Implementation of IAddon via CAddonDll
-  virtual std::string     LibPath() const override;
-  virtual ADDON::AddonPtr GetRunningInstance() const override;
-
-  // Query properties of the game client
-  bool                         SupportsStandalone() const { return m_bSupportsStandalone; }
-  bool                         SupportsPath() const;
-  bool                         SupportsVFS() const { return m_bSupportsVFS; }
-  const std::set<std::string>& GetExtensions() const { return m_extensions; }
-  bool                         SupportsAllExtensions() const { return m_bSupportsAllExtensions; }
-  bool                         IsExtensionValid(const std::string& strExtension) const;
-
-  // Start/stop gameplay
-  bool Initialize(void);
-  void Unload();
-  bool OpenFile(const CFileItem& file, IGameAudioCallback* audio, IGameVideoCallback* video);
-  void Reset();
-  void CloseFile();
-  const std::string& GetGamePath() const { return m_gamePath; }
-
-  // Playback control
-  bool IsPlaying() const { return m_bIsPlaying; }
-  IGameClientPlayback* GetPlayback() { return m_playback.get(); }
-  const CGameClientTiming& Timing() const { return m_timing; }
-  void RunFrame();
-
-  // Audio/video callbacks
-  bool OpenPixelStream(GAME_PIXEL_FORMAT format, unsigned int width, unsigned int height, GAME_VIDEO_ROTATION rotation);
-  bool OpenVideoStream(GAME_VIDEO_CODEC codec);
-  bool OpenPCMStream(GAME_PCM_FORMAT format, const GAME_AUDIO_CHANNEL* channelMap);
-  bool OpenAudioStream(GAME_AUDIO_CODEC codec, const GAME_AUDIO_CHANNEL* channelMap);
-  void AddStreamData(GAME_STREAM_TYPE stream, const uint8_t* data, unsigned int size);
-  void CloseStream(GAME_STREAM_TYPE stream);
-
-  // Access memory
-  size_t SerializeSize() const { return m_serializeSize; }
-  bool Serialize(uint8_t* data, size_t size);
-  bool Deserialize(const uint8_t* data, size_t size);
-
-  // Input callbacks
-  bool OpenPort(unsigned int port);
-  void ClosePort(unsigned int port);
-  bool ReceiveInputEvent(const game_input_event& eventStruct);
-
-  // Input functions
-  bool AcceptsInput(void) const;
-
-private:
-  // Private gameplay functions
-  bool OpenStandalone(IGameAudioCallback* audio, IGameVideoCallback* video);
-  bool InitializeGameplay(const std::string& gamePath, IGameAudioCallback* audio, IGameVideoCallback* video);
-  bool LoadGameInfo();
-  bool NormalizeAudio(IGameAudioCallback* audioCallback);
-  void NotifyError(GAME_ERROR error);
-  std::string GetMissingResource();
-  void CreatePlayback();
-  void ResetPlayback();
-
-  // Private input functions
-  void UpdatePort(unsigned int port, const ControllerPtr& controller);
-  void ClearPorts(void);
-  bool SetRumble(unsigned int port, const std::string& feature, float magnitude);
-  void OpenKeyboard(void);
-  void CloseKeyboard(void);
-  void OpenMouse(void);
-  void CloseMouse(void);
-  ControllerVector GetControllers(void) const;
-
-  // Private memory stream functions
-  size_t GetSerializeSize();
-
-  // Helper functions
-  void LogAddonProperties(void) const;
-  bool LogError(GAME_ERROR error, const char* strMethod) const;
-  void LogException(const char* strFunctionName) const;
-
-  // Add-on properties
-  ADDON::AddonVersion   m_apiVersion;
-  CGameClientProperties m_libraryProps;        // Properties to pass to the DLL
-
-  // Game API xml parameters
-  bool                  m_bSupportsVFS;
-  bool                  m_bSupportsStandalone;
-  bool                  m_bSupportsKeyboard;
-  bool                  m_bSupportsMouse;
-  std::set<std::string> m_extensions;
-  bool                  m_bSupportsAllExtensions;
-  //GamePlatforms         m_platforms;
-
-  // Properties of the current playing file
-  std::atomic_bool      m_bIsPlaying;          // True between OpenFile() and CloseFile()
-  std::string           m_gamePath;
-  size_t                m_serializeSize;
-  IGameAudioCallback*   m_audio;               // The audio callback passed to OpenFile()
-  IGameVideoCallback*   m_video;               // The video callback passed to OpenFile()
-  CGameClientTiming     m_timing;              // Class to scale playback to avoid resampling audio
-  PERIPHERALS::EventRateHandle m_inputRateHandle; // Handle while keeping the input sampling rate at the frame rate
-  std::unique_ptr<IGameClientPlayback> m_playback; // Interface to control playback
-  GAME_REGION           m_region;              // Region of the loaded game
-
-  // In-game saves
-  std::unique_ptr<CGameClientInGameSaves> m_inGameSaves;
-
-  // Input
-  std::map<int, std::unique_ptr<CGameClientInput>> m_ports;
-  std::unique_ptr<CGameClientKeyboard> m_keyboard;
-  std::unique_ptr<CGameClientMouse> m_mouse;
-
-  CCriticalSection m_critSection;
->>>>>>> 8fdd9185
   
 } // namespace GAME