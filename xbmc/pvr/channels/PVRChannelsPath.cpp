/*
 *  Copyright (C) 2012-2018 Team Kodi
 *  This file is part of Kodi - https://kodi.tv
 *
 *  SPDX-License-Identifier: GPL-2.0-or-later
 *  See LICENSES/README.md for more information.
 */

#include "PVRChannelsPath.h"

#include "URL.h"
#include "utils/StringUtils.h"
#include "utils/UnicodeUtils.h"
#include "utils/URIUtils.h"
#include "utils/log.h"

#include <string>
#include <vector>

using namespace PVR;

const std::string CPVRChannelsPath::PATH_TV_CHANNELS = "pvr://channels/tv/";
const std::string CPVRChannelsPath::PATH_RADIO_CHANNELS = "pvr://channels/radio/";


CPVRChannelsPath::CPVRChannelsPath(const std::string& strPath)
{
  std::string strVarPath = TrimSlashes(strPath);
  const std::vector<std::string> segments = URIUtils::SplitPath(strVarPath);

  for (const std::string& segment : segments)
  {
    switch (m_kind)
    {
      case Kind::INVALID:
        if (segment == "pvr://")
          m_kind = Kind::PROTO; // pvr:// followed by something => go on
        else if (segment == "pvr:" && segments.size() == 1) // just pvr:// => invalid
          strVarPath = "pvr:/";
        break;

      case Kind::PROTO:
        if (segment == "channels")
          m_kind = Kind::EMPTY; // pvr://channels
        else
          m_kind = Kind::INVALID;
        break;

      case Kind::EMPTY:
        if (segment == "tv" || segment == "radio")
        {
          m_kind = Kind::ROOT; // pvr://channels/(tv|radio)
          m_bRadio = (segment == "radio");
        }
        else
        {
          CLog::LogF(LOGERROR, "Invalid channels path '{}' - channel root segment syntax error.",
                     strPath);
          m_kind = Kind::INVALID;
        }
        break;

      case Kind::ROOT:
        m_kind = Kind::GROUP; // pvr://channels/(tv|radio)/<groupname>
        m_group = CURL::Decode(segment);
        break;

      case Kind::GROUP:
      {
        std::vector<std::string> tokens = UnicodeUtils::Split(segment, "_");
        if (tokens.size() == 2)
        {
<<<<<<< HEAD
          m_clientID = tokens[0];
          tokens = UnicodeUtils::Split(tokens[1], ".");
=======
          std::vector<std::string> instance = StringUtils::Split(tokens[0], "@");
          if (instance.size() == 2)
          {
            m_instanceID = std::atoi(instance[0].c_str());
            m_addonID = instance[1];
          }
          else
          {
            m_instanceID = ADDON::ADDON_SINGLETON_INSTANCE_ID;
            m_addonID = tokens[0];
          }

          tokens = StringUtils::Split(tokens[1], ".");
>>>>>>> f0c49f90
          if (tokens.size() == 2 && tokens[1] == "pvr")
          {
            std::string channelUID = tokens[0];
            if (!channelUID.empty() && channelUID.find_first_not_of("0123456789") == std::string::npos)
              m_iChannelUID = std::atoi(channelUID.c_str());
          }
        }

        if (!m_addonID.empty() && m_iChannelUID >= 0)
        {
          m_kind = Kind::
              CHANNEL; // pvr://channels/(tv|radio)/<groupname>/<instanceid>@<addonid>_<channeluid>.pvr
        }
        else
        {
          CLog::LogF(LOGERROR, "Invalid channels path '{}' - channel segment syntax error.",
                     strPath);
          m_kind = Kind::INVALID;
        }
        break;
      }

      case Kind::CHANNEL:
        CLog::LogF(LOGERROR, "Invalid channels path '{}' - too many path segments.", strPath);
        m_kind = Kind::INVALID; // too many segments
        break;
    }

    if (m_kind == Kind::INVALID)
      break;
  }

  // append slash to all folders
  if (m_kind < Kind::CHANNEL)
    strVarPath.append("/");

  m_path = strVarPath;
}

CPVRChannelsPath::CPVRChannelsPath(bool bRadio, bool bHidden, const std::string& strGroupName)
  : m_bRadio(bRadio)
{
  if (!bHidden && strGroupName.empty())
    m_kind = Kind::EMPTY;
  else
    m_kind = Kind::GROUP;

  m_group = bHidden ? ".hidden" : strGroupName;
  m_path =
      StringUtils::Format("pvr://channels/{}/{}", bRadio ? "radio" : "tv", CURL::Encode(m_group));

  if (!m_group.empty())
    m_path.append("/");
}

CPVRChannelsPath::CPVRChannelsPath(bool bRadio, const std::string& strGroupName)
  : m_bRadio(bRadio)
{
  if (strGroupName.empty())
    m_kind = Kind::EMPTY;
  else
    m_kind = Kind::GROUP;

  m_group = strGroupName;
  m_path =
      StringUtils::Format("pvr://channels/{}/{}", bRadio ? "radio" : "tv", CURL::Encode(m_group));

  if (!m_group.empty())
    m_path.append("/");
}

CPVRChannelsPath::CPVRChannelsPath(bool bRadio,
                                   const std::string& strGroupName,
                                   const std::string& strAddonID,
                                   ADDON::AddonInstanceId instanceID,
                                   int iChannelUID)
  : m_bRadio(bRadio)
{
  if (!strGroupName.empty() && !strAddonID.empty() && iChannelUID >= 0)
  {
    m_kind = Kind::CHANNEL;
    m_group = strGroupName;
    m_addonID = strAddonID;
    m_instanceID = instanceID;
    m_iChannelUID = iChannelUID;
    m_path = StringUtils::Format("pvr://channels/{}/{}/{}@{}_{}.pvr", bRadio ? "radio" : "tv",
                                 CURL::Encode(m_group), m_instanceID, m_addonID, m_iChannelUID);
  }
}

bool CPVRChannelsPath::IsHiddenChannelGroup() const
{
  return m_kind == Kind::GROUP && m_group == ".hidden";
}

std::string CPVRChannelsPath::TrimSlashes(const std::string& strString)
{
  std::string strTrimmed = strString;
  while (!strTrimmed.empty() && strTrimmed.front() == '/')
    strTrimmed.erase(0, 1);

  while (!strTrimmed.empty() && strTrimmed.back() == '/')
    strTrimmed.pop_back();

  return strTrimmed;
}<|MERGE_RESOLUTION|>--- conflicted
+++ resolved
@@ -70,11 +70,7 @@
         std::vector<std::string> tokens = UnicodeUtils::Split(segment, "_");
         if (tokens.size() == 2)
         {
-<<<<<<< HEAD
-          m_clientID = tokens[0];
-          tokens = UnicodeUtils::Split(tokens[1], ".");
-=======
-          std::vector<std::string> instance = StringUtils::Split(tokens[0], "@");
+          std::vector<std::string> instance = UnicodeUtils::Split(tokens[0], "@");
           if (instance.size() == 2)
           {
             m_instanceID = std::atoi(instance[0].c_str());
@@ -86,8 +82,7 @@
             m_addonID = tokens[0];
           }
 
-          tokens = StringUtils::Split(tokens[1], ".");
->>>>>>> f0c49f90
+          tokens = UnicodeUtils::Split(tokens[1], ".");
           if (tokens.size() == 2 && tokens[1] == "pvr")
           {
             std::string channelUID = tokens[0];
