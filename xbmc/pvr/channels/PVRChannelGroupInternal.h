#pragma once

/*
 *      Copyright (C) 2005-2011 Team XBMC
 *      http://www.xbmc.org
 *
 *  This Program is free software; you can redistribute it and/or modify
 *  it under the terms of the GNU General Public License as published by
 *  the Free Software Foundation; either version 2, or (at your option)
 *  any later version.
 *
 *  This Program is distributed in the hope that it will be useful,
 *  but WITHOUT ANY WARRANTY; without even the implied warranty of
 *  MERCHANTABILITY or FITNESS FOR A PARTICULAR PURPOSE. See the
 *  GNU General Public License for more details.
 *
 *  You should have received a copy of the GNU General Public License
 *  along with XBMC; see the file COPYING.  If not, write to
 *  the Free Software Foundation, 675 Mass Ave, Cambridge, MA 02139, USA.
 *  http://www.gnu.org/copyleft/gpl.html
 *
 */

#include "PVRChannelGroup.h"

namespace PVR
{
  class CPVRChannelGroups;
  class CPVRDatabase;

  /** XBMC's internal group, the group containing all channels */

  class CPVRChannelGroupInternal : public CPVRChannelGroup
  {
    friend class CPVRChannelGroups;
    friend class CPVRDatabase;

  public:
    /*!
     * @brief Create a new internal channel group.
     * @param bRadio True if this group holds radio channels.
     */
    CPVRChannelGroupInternal(bool bRadio);

    /**
     * @brief The amount of channels in this container.
     * @return The amount of channels in this container.
     */
    virtual int GetNumHiddenChannels() const { return m_iHiddenChannels; }

    /*!
     * @brief Update all channel numbers on timers.
     * @return True if the channel number were updated, false otherwise.
     */
    virtual bool UpdateTimers(void);

    /*!
     * @brief Persist changed or new data.
     * @return True if the channel was persisted, false otherwise.
     */
    virtual bool Persist(void);

    /*!
     * @brief Add or update a channel in this table.
     * @param channel The channel to update.
     * @return True if the channel was updated and persisted.
     */
    virtual bool UpdateChannel(const CPVRChannel &channel);

    /*!
     * @brief Add a channel to this internal group.
     * @param iChannelNumber The channel number to use for this channel or 0 to add it to the back.
     * @param bSortAndRenumber Set to false to not to sort the group after adding a channel
     */
    virtual bool InsertInGroup(CPVRChannel &channel, int iChannelNumber = 0, bool bSortAndRenumber = true);

    /*!
     * @brief Callback for add-ons to update a channel.
     * @param channel The updated channel.
     * @return True if the channel has been updated succesfully, false otherwise.
     */
    virtual bool UpdateFromClient(const CPVRChannel &channel);

    /*!
     * @see CPVRChannelGroup::IsGroupMember
     */
    virtual bool IsGroupMember(const CPVRChannel &channel) const;

    /*!
     * @see CPVRChannelGroup::AddToGroup
     */
    virtual bool AddToGroup(CPVRChannel &channel, int iChannelNumber = 0, bool bSortAndRenumber = true);

    /*!
     * @see CPVRChannelGroup::RemoveFromGroup
     */
    virtual bool RemoveFromGroup(const CPVRChannel &channel);

    /*!
     * @see CPVRChannelGroup::MoveChannel
     */
    virtual bool MoveChannel(unsigned int iOldChannelNumber, unsigned int iNewChannelNumber, bool bSaveInDb = true);

    /*!
     * @see CPVRChannelGroup::GetMembers
     */
    virtual int GetMembers(CFileItemList &results, bool bGroupMembers = true) const;

    /*!
     * @brief Check whether the group name is still correct after the language setting changed.
     */
    virtual void CheckGroupName(void);

    /*!
     * @brief Create an EPG table for each channel.
     * @brief bForce Create the tables, even if they already have been created before.
     * @return True if all tables were created successfully, false otherwise.
     */
<<<<<<< HEAD
    virtual bool CreateChannelEpgs(void);
=======
    virtual bool CreateChannelEpgs(bool bForce = false);
>>>>>>> 49a66623

    /*!
     * @return Cache all channel icons in this group.
     */
    virtual void CacheIcons(void);

  protected:
    /*!
     * @brief Load all channels from the database.
     * @param bCompress Compress the database after changing anything.
     * @return The amount of channels that were loaded.
     */
    virtual int LoadFromDb(bool bCompress = false);

    /*!
     * @brief Load all channels from the clients.
     * @return The amount of channels that were loaded.
     */
    virtual int LoadFromClients(void);

    /*!
     * @brief Check if this group is the internal group containing all channels.
     * @return True if it's the internal group, false otherwise.
     */
    virtual bool IsInternalGroup(void) const { return true; }

    /*!
     * @brief Update the current channel list with the given list.
     *
     * Update the current channel list with the given list.
     * Only the new channels will be present in the passed list after this call.
     *
     * @param channels The channels to use to update this list.
     * @return True if everything went well, false otherwise.
     */
    virtual bool UpdateGroupEntries(const CPVRChannelGroup &channels);

    virtual bool AddAndUpdateChannels(const CPVRChannelGroup &channels, bool bUseBackendChannelNumbers);

    /*!
     * @brief Refresh the channel list from the clients.
     */
    virtual bool Update(void);

    /*!
     * @brief Remove invalid channels and updates the channel numbers.
     */
    virtual bool Renumber(void);

    /*!
     * @brief Load the channels from the database.
     *
     * Load the channels from the database.
     * If no channels are stored in the database, then the channels will be loaded from the clients.
     *
     * @return The amount of channels that were added.
     */
    virtual int Load(void);

    /*!
     * @brief Update the vfs paths of all channels.
     */
    virtual void UpdateChannelPaths(void);

    /*!
     * @brief Clear this channel list and destroy all channel instances in it.
     */
    virtual void Unload(void);

    int m_iHiddenChannels; /*!< the amount of hidden channels in this container */
  };
}<|MERGE_RESOLUTION|>--- conflicted
+++ resolved
@@ -116,11 +116,7 @@
      * @brief bForce Create the tables, even if they already have been created before.
      * @return True if all tables were created successfully, false otherwise.
      */
-<<<<<<< HEAD
-    virtual bool CreateChannelEpgs(void);
-=======
     virtual bool CreateChannelEpgs(bool bForce = false);
->>>>>>> 49a66623
 
     /*!
      * @return Cache all channel icons in this group.
