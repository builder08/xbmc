/*
 *      Copyright (C) 2005-2011 Team XBMC
 *      http://www.xbmc.org
 *
 *  This Program is free software; you can redistribute it and/or modify
 *  it under the terms of the GNU General Public License as published by
 *  the Free Software Foundation; either version 2, or (at your option)
 *  any later version.
 *
 *  This Program is distributed in the hope that it will be useful,
 *  but WITHOUT ANY WARRANTY; without even the implied warranty of
 *  MERCHANTABILITY or FITNESS FOR A PARTICULAR PURPOSE. See the
 *  GNU General Public License for more details.
 *
 *  You should have received a copy of the GNU General Public License
 *  along with XBMC; see the file COPYING.  If not, write to
 *  the Free Software Foundation, 675 Mass Ave, Cambridge, MA 02139, USA.
 *  http://www.gnu.org/copyleft/gpl.html
 *
 */

#include "settings/GUISettings.h"
#include "guilib/GUIWindowManager.h"
#include "dialogs/GUIDialogYesNo.h"
#include "dialogs/GUIDialogOK.h"
#include "utils/log.h"

#include "PVRChannelGroupsContainer.h"
#include "pvr/PVRDatabase.h"
#include "pvr/PVRManager.h"
<<<<<<< HEAD
#include "epg/Epg.h"
=======
#include "epg/EpgContainer.h"
>>>>>>> 49a66623
#include "pvr/timers/PVRTimers.h"
#include "pvr/addons/PVRClients.h"

using namespace PVR;
using namespace EPG;

CPVRChannelGroupInternal::CPVRChannelGroupInternal(bool bRadio) :
  CPVRChannelGroup(bRadio)
{
  m_iHiddenChannels = 0;
  m_iGroupId        = bRadio ? XBMC_INTERNAL_GROUP_RADIO : XBMC_INTERNAL_GROUP_TV;
  m_strGroupName    = g_localizeStrings.Get(bRadio ? 19216 : 19217);
}

int CPVRChannelGroupInternal::Load(void)
{
  int iChannelCount = CPVRChannelGroup::Load();
  UpdateChannelPaths();
  CreateChannelEpgs();

  return iChannelCount;
}

void CPVRChannelGroupInternal::CheckGroupName(void)
{
  CSingleLock lock(m_critSection);

  /* check whether the group name is still correct, or channels will fail to load after the language setting changed */
  CStdString strNewGroupName = g_localizeStrings.Get(m_bRadio ? 19216 : 19217);
  if (!m_strGroupName.Equals(strNewGroupName))
  {
    SetGroupName(strNewGroupName, true);
    UpdateChannelPaths();
  }
}

void CPVRChannelGroupInternal::UpdateChannelPaths(void)
{
  for (unsigned int iChannelPtr = 0; iChannelPtr < size(); iChannelPtr++)
  {
    PVRChannelGroupMember member = at(iChannelPtr);
    member.channel->UpdatePath(iChannelPtr);
  }
}

void CPVRChannelGroupInternal::Unload()
{
  for (unsigned int iChannelPtr = 0; iChannelPtr < size(); iChannelPtr++)
  {
    delete at(iChannelPtr).channel;
  }

  CPVRChannelGroup::Unload();
}

bool CPVRChannelGroupInternal::UpdateFromClient(const CPVRChannel &channel)
{
  CSingleLock lock(m_critSection);
  CPVRChannel *realChannel = (CPVRChannel *) GetByClient(channel.UniqueID(), channel.ClientID());
  if (realChannel != NULL)
    realChannel->UpdateFromClient(channel);
  else
    realChannel = new CPVRChannel(channel);

  return CPVRChannelGroup::AddToGroup(*realChannel, 0, false);
}

bool CPVRChannelGroupInternal::InsertInGroup(CPVRChannel &channel, int iChannelNumber /* = 0 */, bool bSortAndRenumber /* = true */)
{
  CSingleLock lock(m_critSection);
  return CPVRChannelGroup::AddToGroup(channel, iChannelNumber, bSortAndRenumber);
}

bool CPVRChannelGroupInternal::Update(void)
{
  CPVRChannelGroupInternal PVRChannels_tmp(m_bRadio);
  PVRChannels_tmp.LoadFromClients();

  return UpdateGroupEntries(PVRChannels_tmp);
}

bool CPVRChannelGroupInternal::UpdateTimers(void)
{
  CSingleLock lock(m_critSection);

  /* update the timers with the new channel numbers */
  CPVRTimers *timers = g_PVRTimers;
  for (unsigned int ptr = 0; ptr < timers->size(); ptr++)
  {
    CPVRTimerInfoTag *timer = timers->at(ptr);
    const CPVRChannel *tag = GetByClient(timer->m_iClientChannelUid, timer->m_iClientId);
    if (tag)
      timer->m_channel = tag;
  }

  return true;
}

bool CPVRChannelGroupInternal::AddToGroup(CPVRChannel &channel, int iChannelNumber /* = 0 */, bool bSortAndRenumber /* = true */)
{
  CSingleLock lock(m_critSection);

  bool bReturn(false);

  /* get the actual channel since this is called from a fileitemlist copy */
  CPVRChannel *realChannel = (CPVRChannel *) GetByChannelID(channel.ChannelID());
  if (!realChannel)
    return bReturn;

  /* switch the hidden flag */
  if (realChannel->IsHidden())
  {
    realChannel->SetHidden(false, true);
    m_iHiddenChannels--;

    if (bSortAndRenumber)
      Renumber();
  }

  /* move this channel and persist */
  bReturn = (iChannelNumber > 0) ?
    MoveChannel(realChannel->ChannelNumber(), iChannelNumber, true) :
    MoveChannel(realChannel->ChannelNumber(), size() - m_iHiddenChannels, true);

  return bReturn;
}

bool CPVRChannelGroupInternal::RemoveFromGroup(const CPVRChannel &channel)
{
  CSingleLock lock(m_critSection);

  /* check if this channel is currently playing if we are hiding it */
  CPVRChannel currentChannel;
  if (g_PVRManager.GetCurrentChannel(&currentChannel) && currentChannel == channel)
  {
    CGUIDialogOK::ShowAndGetInput(19098,19101,0,19102);
    return false;
  }

  /* get the actual channel since this is called from a fileitemlist copy */
  CPVRChannel *realChannel = (CPVRChannel *) GetByChannelID(channel.ChannelID());
  if (!realChannel)
    return false;

  /* switch the hidden flag */
  if (!realChannel->IsHidden())
  {
    realChannel->SetHidden(true, true);
    ++m_iHiddenChannels;

    /* renumber this list */
    Renumber();

    /* and persist */
    return Persist();
  }

  return true;
}

bool CPVRChannelGroupInternal::MoveChannel(unsigned int iOldChannelNumber, unsigned int iNewChannelNumber, bool bSaveInDb /* = true */)
{
  CSingleLock lock(m_critSection);
  /* new channel number out of range */
  if (iNewChannelNumber > size() - m_iHiddenChannels)
    iNewChannelNumber = size() - m_iHiddenChannels;

  return CPVRChannelGroup::MoveChannel(iOldChannelNumber, iNewChannelNumber, bSaveInDb);
}

int CPVRChannelGroupInternal::GetMembers(CFileItemList &results, bool bGroupMembers /* = true */) const
{
  int iOrigSize = results.Size();
  CSingleLock lock(m_critSection);

  for (unsigned int iChannelPtr = 0; iChannelPtr < size(); iChannelPtr++)
  {
    CPVRChannel *channel = at(iChannelPtr).channel;
    if (!channel)
      continue;

    if (bGroupMembers != channel->IsHidden())
    {
      CFileItemPtr pFileItem(new CFileItem(*channel));
      results.Add(pFileItem);
    }
  }

  return results.Size() - iOrigSize;
}

int CPVRChannelGroupInternal::LoadFromDb(bool bCompress /* = false */)
{
  CPVRDatabase *database = OpenPVRDatabase();
  if (!database)
    return -1;

  int iChannelCount = size();

  if (database->Get(*this) > 0)
  {
    if (bCompress)
      database->Compress(true);
  }
  else
  {
    CLog::Log(LOGINFO, "PVRChannelGroupInternal - %s - no channels in the database",
        __FUNCTION__);
  }

  database->Close();

  SortByChannelNumber();

  return size() - iChannelCount;
}

int CPVRChannelGroupInternal::LoadFromClients(void)
{
  int iCurSize = size();

  /* get the channels from the backends */
  PVR_ERROR error;
  g_PVRClients->GetChannels(this, &error);
  if (error != PVR_ERROR_NO_ERROR)
    CLog::Log(LOGWARNING, "CPVRChannelGroupInternal - %s - got bad error (%d) on call to GetChannels", __FUNCTION__, error);

  return size() - iCurSize;
}

bool CPVRChannelGroupInternal::Renumber(void)
{
  bool bReturn(CPVRChannelGroup::Renumber());

  m_iHiddenChannels = 0;
  for (unsigned int iChannelPtr = 0; iChannelPtr < size();  iChannelPtr++)
  {
    if (at(iChannelPtr).channel->IsHidden())
      m_iHiddenChannels++;
    else
      at(iChannelPtr).channel->UpdatePath(iChannelPtr);
  }

  return bReturn;
}

bool CPVRChannelGroupInternal::IsGroupMember(const CPVRChannel &channel) const
{
  return !channel.IsHidden();
}

bool CPVRChannelGroupInternal::UpdateChannel(const CPVRChannel &channel)
{
  CSingleLock lock(m_critSection);
  CPVRChannel *updateChannel = (CPVRChannel *) GetByUniqueID(channel.UniqueID());

  if (!updateChannel)
  {
    updateChannel = new CPVRChannel(channel.IsRadio());
    PVRChannelGroupMember newMember = { updateChannel, 0 };
    push_back(newMember);
    updateChannel->SetUniqueID(channel.UniqueID());
  }
  updateChannel->UpdateFromClient(channel);

  return updateChannel->Persist(!m_bLoaded);
}

bool CPVRChannelGroupInternal::AddAndUpdateChannels(const CPVRChannelGroup &channels, bool bUseBackendChannelNumbers)
{
  bool bReturn(false);
  CSingleLock lock(m_critSection);

  /* go through the channel list and check for updated or new channels */
  for (unsigned int iChannelPtr = 0; iChannelPtr < channels.size(); iChannelPtr++)
  {
    PVRChannelGroupMember member = channels.at(iChannelPtr);
    if (!member.channel)
      continue;

    /* check whether this channel is present in this container */
    CPVRChannel *existingChannel = (CPVRChannel *) GetByClient(member.channel->UniqueID(), member.channel->ClientID());
    if (existingChannel)
    {
      /* if it's present, update the current tag */
      if (existingChannel->UpdateFromClient(*member.channel))
      {
        existingChannel->Persist(!m_bLoaded);

        bReturn = true;
        CLog::Log(LOGINFO,"PVRChannelGroupInternal - %s - updated %s channel '%s'",
            __FUNCTION__, m_bRadio ? "radio" : "TV", member.channel->ChannelName().c_str());
      }
    }
    else
    {
      /* new channel */
      CPVRChannel *newChannel = new CPVRChannel(*member.channel);

      /* insert the new channel in this group */
      int iChannelNumber = bUseBackendChannelNumbers ? member.channel->ClientChannelNumber() : 0;
      InsertInGroup(*newChannel, iChannelNumber, false);

      bReturn = true;
      CLog::Log(LOGINFO,"PVRChannelGroupInternal - %s - added %s channel '%s' at position %d",
          __FUNCTION__, m_bRadio ? "radio" : "TV", member.channel->ChannelName().c_str(), iChannelNumber);
    }
  }

  return bReturn;
}

bool CPVRChannelGroupInternal::UpdateGroupEntries(const CPVRChannelGroup &channels)
{
  bool bReturn(false);

  if (CPVRChannelGroup::UpdateGroupEntries(channels))
  {
    /* try to find channel icons */
    SearchAndSetChannelIcons();
    Persist();

    CacheIcons();

    bReturn = true;
  }

  return bReturn;
}

bool CPVRChannelGroupInternal::Persist(void)
{
  bool bReturn(true);
  CSingleLock lock(m_critSection);

  bool bHasNewChannels = HasNewChannels();
  bool bHasChangedChannels = HasChangedChannels();

  /* open the database */
  CPVRDatabase *database = OpenPVRDatabase();
  if (!database)
    return false;

  if (bHasNewChannels || bHasChangedChannels)
  CLog::Log(LOGDEBUG, "CPVRChannelGroupInternal - %s - persisting %d channels",
      __FUNCTION__, (int) size());

  if (bHasNewChannels)
  {
    CLog::Log(LOGDEBUG, "CPVRChannelGroupInternal - %s - group '%s' has new channels. writing changes directly",
        __FUNCTION__, GroupName().c_str());
    /* write directly to get channel ids */
    for (unsigned int iChannelPtr = 0; iChannelPtr < size(); iChannelPtr++)
    {
      CPVRChannel *channel = at(iChannelPtr).channel;
      if (!channel->Persist())
      {
        CLog::Log(LOGERROR, "CPVRChannelGroupInternal - %s - failed to persist channel '%s'",
            __FUNCTION__, channel->ChannelName().c_str());
        bReturn = false;
      }
    }

    lock.Leave();
  }
  else if (bHasChangedChannels)
  {
    /* queue queries */
    for (unsigned int iChannelPtr = 0; iChannelPtr < size(); iChannelPtr++)
      at(iChannelPtr).channel->Persist(true);

    lock.Leave();

    /* and commit them */
    bReturn = database->CommitInsertQueries();
    if (!bReturn)
      CLog::Log(LOGERROR, "CPVRChannelGroupInternal - %s - failed to persist channels", __FUNCTION__);
  }

  if (bReturn)
    bReturn = CPVRChannelGroup::Persist();
  database->Close();

  return bReturn;
}

bool CPVRChannelGroupInternal::CreateChannelEpgs(bool bForce /* = false */)
{
  CSingleLock lock(m_critSection);
  for (unsigned int iChannelPtr = 0; iChannelPtr < size(); iChannelPtr++)
  {
    CPVRChannel *channel = at(iChannelPtr).channel;
    if (!channel)
      continue;

<<<<<<< HEAD
    CEpg *epg = channel->GetEPG();
    if (epg)
      epg->SetChannel(channel);
=======
    channel->CreateEPG(bForce);
>>>>>>> 49a66623
  }
  lock.Leave();

  if (HasChangedChannels())
    return Persist();

  return true;
}

void CPVRChannelGroupInternal::CacheIcons(void)
{
  bool bUpdated(false);
  CSingleLock lock(m_critSection);
  for (unsigned int iChannelPtr = 0; iChannelPtr < size(); iChannelPtr++)
    bUpdated = at(iChannelPtr).channel->CheckCachedIcon() || bUpdated;

  /* persist channels after the icons have been cached */
  if (bUpdated)
    CJobManager::GetInstance().AddJob(new CPVRPersistGroupJob(this), this);
}<|MERGE_RESOLUTION|>--- conflicted
+++ resolved
@@ -28,11 +28,7 @@
 #include "PVRChannelGroupsContainer.h"
 #include "pvr/PVRDatabase.h"
 #include "pvr/PVRManager.h"
-<<<<<<< HEAD
-#include "epg/Epg.h"
-=======
 #include "epg/EpgContainer.h"
->>>>>>> 49a66623
 #include "pvr/timers/PVRTimers.h"
 #include "pvr/addons/PVRClients.h"
 
@@ -428,13 +424,7 @@
     if (!channel)
       continue;
 
-<<<<<<< HEAD
-    CEpg *epg = channel->GetEPG();
-    if (epg)
-      epg->SetChannel(channel);
-=======
     channel->CreateEPG(bForce);
->>>>>>> 49a66623
   }
   lock.Leave();
 
