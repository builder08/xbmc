/*
 *      Copyright (C) 2005-2011 Team XBMC
 *      http://www.xbmc.org
 *
 *  This Program is free software; you can redistribute it and/or modify
 *  it under the terms of the GNU General Public License as published by
 *  the Free Software Foundation; either version 2, or (at your option)
 *  any later version.
 *
 *  This Program is distributed in the hope that it will be useful,
 *  but WITHOUT ANY WARRANTY; without even the implied warranty of
 *  MERCHANTABILITY or FITNESS FOR A PARTICULAR PURPOSE. See the
 *  GNU General Public License for more details.
 *
 *  You should have received a copy of the GNU General Public License
 *  along with XBMC; see the file COPYING.  If not, write to
 *  the Free Software Foundation, 675 Mass Ave, Cambridge, MA 02139, USA.
 *  http://www.gnu.org/copyleft/gpl.html
 *
 */

#include "GUIWindowPVR.h"

#include "GUIWindowPVRChannels.h"
#include "GUIWindowPVRGuide.h"
#include "GUIWindowPVRRecordings.h"
#include "GUIWindowPVRSearch.h"
#include "GUIWindowPVRTimers.h"

#include "pvr/PVRManager.h"
#include "pvr/addons/PVRClients.h"
#include "guilib/GUIMessage.h"
#include "guilib/GUIWindowManager.h"
#include "dialogs/GUIDialogBusy.h"
#include "dialogs/GUIDialogKaiToast.h"
#include "threads/SingleLock.h"

using namespace PVR;

CGUIWindowPVR::CGUIWindowPVR(void) :
  CGUIMediaWindow(WINDOW_PVR, "MyPVR.xml")
{
  m_guideGrid        = NULL;
  m_bViewsCreated    = false;
  m_currentSubwindow = NULL;
  m_savedSubwindow   = NULL;
}

CGUIWindowPVR::~CGUIWindowPVR(void)
{
<<<<<<< HEAD
  if (m_bViewsCreated)
  {
    m_windowChannelsRadio->UnregisterObservers();
    delete m_windowChannelsRadio;
    m_windowChannelsTV->UnregisterObservers();
    delete m_windowChannelsTV;
    m_windowGuide->UnregisterObservers();
    delete m_windowGuide;
    m_windowRecordings->UnregisterObservers();
    delete m_windowRecordings;
    delete m_windowSearch;
    m_windowTimers->UnregisterObservers();
    delete m_windowTimers;
  }
=======
  Cleanup();
>>>>>>> ac66c2cd
}

CGUIWindowPVRCommon *CGUIWindowPVR::GetActiveView(void) const
{
  CSingleLock lock(m_critSection);
  if (!m_bViewsCreated)
    return NULL;

  return m_currentSubwindow;
}

void CGUIWindowPVR::SetActiveView(CGUIWindowPVRCommon *window)
{
  CSingleLock lock(m_critSection);
  if (!m_bViewsCreated)
    return;

  m_currentSubwindow = window;
}

void CGUIWindowPVR::GetContextButtons(int itemNumber, CContextButtons &buttons)
{
  CGUIWindowPVRCommon *view = GetActiveView();
  if (view)
    view->GetContextButtons(itemNumber, buttons);

  CGUIMediaWindow::GetContextButtons(itemNumber, buttons);
}

CGUIWindowPVRCommon *CGUIWindowPVR::GetSavedView(void) const
{
  CSingleLock lock(m_critSection);
  if (!m_bViewsCreated)
    return NULL;

  return m_savedSubwindow;
}

bool CGUIWindowPVR::OnAction(const CAction &action)
{
  CGUIWindowPVRCommon *view = GetActiveView();
  return (view && view->OnAction(action)) ||
      CGUIMediaWindow::OnAction(action);
}

bool CGUIWindowPVR::OnContextButton(int itemNumber, CONTEXT_BUTTON button)
{
  CGUIWindowPVRCommon *view = GetActiveView();
  return (view && view->OnContextButton(itemNumber, button)) ||
      CGUIMediaWindow::OnContextButton(itemNumber, button);
}

void CGUIWindowPVR::OnInitWindow(void)
{
  if (!g_PVRManager.IsStarted() || !g_PVRClients->HasConnectedClients())
  {
    g_windowManager.PreviousWindow();
    CGUIDialogKaiToast::QueueNotification(CGUIDialogKaiToast::Warning,
        g_localizeStrings.Get(19045),
        g_localizeStrings.Get(19044));
    return;
  }

  CreateViews();

  CSingleLock graphicsLock(g_graphicsContext);
  SET_CONTROL_VISIBLE(CONTROL_LIST_TIMELINE);

  CSingleLock lock(m_critSection);
  if (m_savedSubwindow)
    m_savedSubwindow->OnInitWindow();
  lock.Leave();
  graphicsLock.Leave();

  CGUIMediaWindow::OnInitWindow();
}

bool CGUIWindowPVR::OnMessage(CGUIMessage& message)
{
  return (OnMessageFocus(message) ||OnMessageClick(message) ||
      CGUIMediaWindow::OnMessage(message));
}

void CGUIWindowPVR::OnWindowLoaded(void)
{
  CreateViews();

  CGUIMediaWindow::OnWindowLoaded();
  m_viewControl.Reset();
  m_viewControl.SetParentWindow(GetID());

  m_viewControl.AddView(GetControl(CONTROL_LIST_CHANNELS_TV));
  m_viewControl.AddView(GetControl(CONTROL_LIST_CHANNELS_RADIO));
  m_viewControl.AddView(GetControl(CONTROL_LIST_RECORDINGS));
  m_viewControl.AddView(GetControl(CONTROL_LIST_TIMERS));
  m_viewControl.AddView(GetControl(CONTROL_LIST_GUIDE_CHANNEL));
  m_viewControl.AddView(GetControl(CONTROL_LIST_GUIDE_NOW_NEXT));
  m_viewControl.AddView(GetControl(CONTROL_LIST_TIMELINE));
  m_viewControl.AddView(GetControl(CONTROL_LIST_SEARCH));
}

void CGUIWindowPVR::OnWindowUnload(void)
{
  CGUIWindowPVRCommon *view = GetActiveView();
  if (view)
  {
    view->OnWindowUnload();
    m_savedSubwindow = view;
  }
  else
  {
    m_savedSubwindow = NULL;
  }

  m_currentSubwindow = NULL;

  m_viewControl.Reset();
  CGUIMediaWindow::OnWindowUnload();
}

void CGUIWindowPVR::SetLabel(int iControl, const CStdString &strLabel)
{
  SET_CONTROL_LABEL(iControl, strLabel);
}

void CGUIWindowPVR::SetLabel(int iControl, int iLabel)
{
  SET_CONTROL_LABEL(iControl, iLabel);
}

void CGUIWindowPVR::UpdateButtons(void)
{
  m_windowGuide->UpdateButtons();
}

bool CGUIWindowPVR::OnMessageFocus(CGUIMessage &message)
{
  bool bReturn = false;

  if (message.GetMessage() == GUI_MSG_FOCUSED)
  {
    m_windowChannelsRadio->OnMessageFocus(message) ||
        m_windowChannelsTV->OnMessageFocus(message) ||
        m_windowGuide->OnMessageFocus(message) ||
        m_windowRecordings->OnMessageFocus(message) ||
        m_windowSearch->OnMessageFocus(message) ||
        m_windowTimers->OnMessageFocus(message);

    m_savedSubwindow = NULL;
  }

  return bReturn;
}

bool CGUIWindowPVR::OnMessageClick(CGUIMessage &message)
{
  bool bReturn = false;

  if (message.GetMessage() == GUI_MSG_CLICKED)
  {
    bReturn = m_windowChannelsRadio->OnClickButton(message) ||
        m_windowChannelsTV->OnClickButton(message) ||
        m_windowGuide->OnClickButton(message) ||
        m_windowRecordings->OnClickButton(message) ||
        m_windowSearch->OnClickButton(message) ||
        m_windowTimers->OnClickButton(message) ||

        m_windowChannelsRadio->OnClickList(message) ||
        m_windowChannelsTV->OnClickList(message) ||
        m_windowGuide->OnClickList(message) ||
        m_windowRecordings->OnClickList(message) ||
        m_windowSearch->OnClickList(message) ||
        m_windowTimers->OnClickList(message);
  }

  return bReturn;
}

void CGUIWindowPVR::CreateViews(void)
{
  CSingleLock lock(m_critSection);
  if (!m_bViewsCreated)
  {
    m_bViewsCreated = true;

    m_windowChannelsRadio = new CGUIWindowPVRChannels(this, true);
    m_windowChannelsTV    = new CGUIWindowPVRChannels(this, false);
    m_windowGuide         = new CGUIWindowPVRGuide(this);
    m_windowRecordings    = new CGUIWindowPVRRecordings(this);
    m_windowSearch        = new CGUIWindowPVRSearch(this);
    m_windowTimers        = new CGUIWindowPVRTimers(this);
  }
}

void CGUIWindowPVR::Reset(void)
{
  CSingleLock graphicsLock(g_graphicsContext);
  CSingleLock lock(m_critSection);

  Cleanup();
  CreateViews();

  m_windowChannelsRadio->ResetObservers();
  m_windowChannelsTV->ResetObservers();
  m_windowGuide->ResetObservers();
  m_windowRecordings->ResetObservers();
  m_windowTimers->ResetObservers();

  m_currentSubwindow = NULL;
  m_savedSubwindow = NULL;
  ClearFileItems();
  FreeResources();
}

void CGUIWindowPVR::Cleanup(void)
{
  if (m_bViewsCreated)
  {
    m_windowChannelsRadio->UnregisterObservers();
    delete m_windowChannelsRadio;

    m_windowChannelsTV->UnregisterObservers();
    delete m_windowChannelsTV;

    m_windowGuide->UnregisterObservers();
    delete m_windowGuide;

    m_windowRecordings->UnregisterObservers();
    delete m_windowRecordings;

    delete m_windowSearch;

    m_windowTimers->UnregisterObservers();
    delete m_windowTimers;
    m_bViewsCreated = false;
  }
}<|MERGE_RESOLUTION|>--- conflicted
+++ resolved
@@ -48,24 +48,7 @@
 
 CGUIWindowPVR::~CGUIWindowPVR(void)
 {
-<<<<<<< HEAD
-  if (m_bViewsCreated)
-  {
-    m_windowChannelsRadio->UnregisterObservers();
-    delete m_windowChannelsRadio;
-    m_windowChannelsTV->UnregisterObservers();
-    delete m_windowChannelsTV;
-    m_windowGuide->UnregisterObservers();
-    delete m_windowGuide;
-    m_windowRecordings->UnregisterObservers();
-    delete m_windowRecordings;
-    delete m_windowSearch;
-    m_windowTimers->UnregisterObservers();
-    delete m_windowTimers;
-  }
-=======
   Cleanup();
->>>>>>> ac66c2cd
 }
 
 CGUIWindowPVRCommon *CGUIWindowPVR::GetActiveView(void) const
