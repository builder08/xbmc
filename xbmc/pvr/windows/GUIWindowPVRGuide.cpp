/*
 *      Copyright (C) 2005-2011 Team XBMC
 *      http://www.xbmc.org
 *
 *  This Program is free software; you can redistribute it and/or modify
 *  it under the terms of the GNU General Public License as published by
 *  the Free Software Foundation; either version 2, or (at your option)
 *  any later version.
 *
 *  This Program is distributed in the hope that it will be useful,
 *  but WITHOUT ANY WARRANTY; without even the implied warranty of
 *  MERCHANTABILITY or FITNESS FOR A PARTICULAR PURPOSE. See the
 *  GNU General Public License for more details.
 *
 *  You should have received a copy of the GNU General Public License
 *  along with XBMC; see the file COPYING.  If not, write to
 *  the Free Software Foundation, 675 Mass Ave, Cambridge, MA 02139, USA.
 *  http://www.gnu.org/copyleft/gpl.html
 *
 */

#include "GUIWindowPVRGuide.h"

#include "Application.h"
#include "dialogs/GUIDialogOK.h"
#include "guilib/GUIWindowManager.h"
#include "pvr/PVRManager.h"
#include "pvr/channels/PVRChannelGroupsContainer.h"
#include "epg/EpgContainer.h"
#include "pvr/windows/GUIWindowPVR.h"
#include "settings/AdvancedSettings.h"
#include "settings/GUISettings.h"
#include "settings/Settings.h"
#include "threads/SingleLock.h"
#include "utils/log.h"
#include "pvr/addons/PVRClients.h"
#include "pvr/timers/PVRTimers.h"

using namespace PVR;
using namespace EPG;

CGUIWindowPVRGuide::CGUIWindowPVRGuide(CGUIWindowPVR *parent) :
  CGUIWindowPVRCommon(parent, PVR_WINDOW_EPG, CONTROL_BTNGUIDE, CONTROL_LIST_GUIDE_NOW_NEXT),
  Observer(),
  m_bEpgCacheUpdateRequired(true),
  m_iGuideView(g_guiSettings.GetInt("epg.defaultguideview")),
  m_localItems(new CFileItemList)
{
}

CGUIWindowPVRGuide::~CGUIWindowPVRGuide(void)
{
  g_EpgContainer.UnregisterObserver(this);
  delete m_localItems;
}

void CGUIWindowPVRGuide::ResetObservers(void)
{
  CSingleLock lock(m_critSection);
  g_EpgContainer.RegisterObserver(this);
}

void CGUIWindowPVRGuide::Notify(const Observable &obs, const CStdString& msg)
{
  if (msg.Equals("epg"))
  {
    /* update the current window if the EPG timeline view is visible */
    if (IsVisible() && m_iGuideView == GUIDE_VIEW_TIMELINE)
    {
      m_bEpgCacheUpdateRequired = true;
      UpdateData();
    }
  }
  else if (msg.Equals("epg-now")) {
      if (IsVisible() && m_iGuideView != GUIDE_VIEW_TIMELINE)
        SetInvalid();
  }
}

void CGUIWindowPVRGuide::GetContextButtons(int itemNumber, CContextButtons &buttons) const
{
  if (itemNumber < 0 || itemNumber >= m_parent->m_vecItems->Size())
    return;
  CFileItemPtr pItem = m_parent->m_vecItems->Get(itemNumber);

  if (pItem->GetEPGInfoTag()->EndAsLocalTime() > CDateTime::GetCurrentDateTime())
  {
    CPVRTimerInfoTag *timer = g_PVRTimers->GetMatch(pItem->GetEPGInfoTag());
    if (!timer)
    {
      if (pItem->GetEPGInfoTag()->StartAsLocalTime() < CDateTime::GetCurrentDateTime())
        buttons.Add(CONTEXT_BUTTON_START_RECORD, 264);   /* record program */
      else
        buttons.Add(CONTEXT_BUTTON_START_RECORD, 19061); /* stop recording */
    }
    else
    {
      if (pItem->GetEPGInfoTag()->StartAsLocalTime() < CDateTime::GetCurrentDateTime())
        buttons.Add(CONTEXT_BUTTON_STOP_RECORD, 19059);
      else
        buttons.Add(CONTEXT_BUTTON_STOP_RECORD, 19060);
    }
  }

  buttons.Add(CONTEXT_BUTTON_INFO, 19047);              /* epg info */
  buttons.Add(CONTEXT_BUTTON_PLAY_ITEM, 19000);         /* switch channel */
  buttons.Add(CONTEXT_BUTTON_FIND, 19003);              /* find similar program */
  if (m_iGuideView == GUIDE_VIEW_TIMELINE)
  {
    buttons.Add(CONTEXT_BUTTON_BEGIN, 19063);           /* go to begin */
    buttons.Add(CONTEXT_BUTTON_END, 19064);             /* go to end */
  }
  if (pItem->GetEPGInfoTag()->HasPVRChannel() &&
      g_PVRClients->HasMenuHooks(pItem->GetEPGInfoTag()->ChannelTag()->ClientID()))
    buttons.Add(CONTEXT_BUTTON_MENU_HOOKS, 19195);      /* PVR client specific action */
}


bool CGUIWindowPVRGuide::OnContextButton(int itemNumber, CONTEXT_BUTTON button)
{
  if (itemNumber < 0 || itemNumber >= (int) m_parent->m_vecItems->Size())
    return false;
  CFileItemPtr pItem = m_parent->m_vecItems->Get(itemNumber);

  return OnContextButtonPlay(pItem.get(), button) ||
      OnContextButtonInfo(pItem.get(), button) ||
      OnContextButtonStartRecord(pItem.get(), button) ||
      OnContextButtonStopRecord(pItem.get(), button) ||
      OnContextButtonBegin(pItem.get(), button) ||
      OnContextButtonEnd(pItem.get(), button) ||
      CGUIWindowPVRCommon::OnContextButton(itemNumber, button);
}

void CGUIWindowPVRGuide::UpdateViewChannel(void)
{
  CPVRChannel CurrentChannel;
  bool bGotCurrentChannel = g_PVRManager.GetCurrentChannel(&CurrentChannel);

  m_parent->m_guideGrid = NULL;
  m_parent->m_viewControl.SetCurrentView(CONTROL_LIST_GUIDE_CHANNEL);

  m_parent->SetLabel(m_iControlButton, g_localizeStrings.Get(19222) + ": " + g_localizeStrings.Get(19029));
  if (bGotCurrentChannel)
    m_parent->SetLabel(CONTROL_LABELGROUP, CurrentChannel.ChannelName().c_str());

  if (!bGotCurrentChannel || g_PVRManager.GetCurrentEpg(*m_parent->m_vecItems) == 0)
  {
    CFileItemPtr item;
    item.reset(new CFileItem("pvr://guide/" + CurrentChannel.ChannelName() + "/empty.epg", false));
    item->SetLabel(g_localizeStrings.Get(19028));
    item->SetLabelPreformated(true);
    m_parent->m_vecItems->Add(item);
  }
  m_parent->m_viewControl.SetItems(*m_parent->m_vecItems);
}

void CGUIWindowPVRGuide::UpdateViewNow(void)
{
  CPVRChannel CurrentChannel;
  bool bGotCurrentChannel = g_PVRManager.GetCurrentChannel(&CurrentChannel);
  bool bRadio = bGotCurrentChannel ? CurrentChannel.IsRadio() : false;

  m_parent->m_guideGrid = NULL;
  m_parent->m_viewControl.SetCurrentView(CONTROL_LIST_GUIDE_NOW_NEXT);

  m_parent->SetLabel(m_iControlButton, g_localizeStrings.Get(19222) + ": " + g_localizeStrings.Get(19030));
  m_parent->SetLabel(CONTROL_LABELGROUP, g_localizeStrings.Get(19030));

<<<<<<< HEAD
  if (g_PVRChannelGroups->GetGroupAll(bRadio)->GetEPGNow(m_parent->m_vecItems) == 0)
=======
  if (g_PVRChannelGroups->GetGroupAll(bRadio)->GetEPGNow(*m_parent->m_vecItems) == 0)
>>>>>>> 49a66623
  {
    CFileItemPtr item;
    item.reset(new CFileItem("pvr://guide/now/empty.epg", false));
    item->SetLabel(g_localizeStrings.Get(19028));
    item->SetLabelPreformated(true);
    m_parent->m_vecItems->Add(item);
  }
  m_parent->m_viewControl.SetItems(*m_parent->m_vecItems);
}

void CGUIWindowPVRGuide::UpdateViewNext(void)
{
  CPVRChannel CurrentChannel;
  bool bGotCurrentChannel = g_PVRManager.GetCurrentChannel(&CurrentChannel);
  bool bRadio = bGotCurrentChannel ? CurrentChannel.IsRadio() : false;

  m_parent->m_guideGrid = NULL;
  m_parent->m_viewControl.SetCurrentView(CONTROL_LIST_GUIDE_NOW_NEXT);

  m_parent->SetLabel(m_iControlButton, g_localizeStrings.Get(19222) + ": " + g_localizeStrings.Get(19031));
  m_parent->SetLabel(CONTROL_LABELGROUP, g_localizeStrings.Get(19031));

<<<<<<< HEAD
  if (g_PVRChannelGroups->GetGroupAll(bRadio)->GetEPGNext(m_parent->m_vecItems) == 0)
=======
  if (g_PVRChannelGroups->GetGroupAll(bRadio)->GetEPGNext(*m_parent->m_vecItems) == 0)
>>>>>>> 49a66623
  {
    CFileItemPtr item;
    item.reset(new CFileItem("pvr://guide/next/empty.epg", false));
    item->SetLabel(g_localizeStrings.Get(19028));
    item->SetLabelPreformated(true);
    m_parent->m_vecItems->Add(item);
  }
  m_parent->m_viewControl.SetItems(*m_parent->m_vecItems);
}

void CGUIWindowPVRGuide::UpdateViewTimeline(void)
{
  CPVRChannel CurrentChannel;
  bool bGotCurrentChannel = g_PVRManager.GetCurrentChannel(&CurrentChannel);
  bool bRadio = bGotCurrentChannel ? CurrentChannel.IsRadio() : false;
  CDateTime gridStart = CDateTime::GetCurrentDateTime();
  CDateTime firstDate = g_EpgContainer.GetFirstEPGDate();
  CDateTime lastDate = g_EpgContainer.GetLastEPGDate();
  m_parent->m_guideGrid = (CGUIEPGGridContainer*) m_parent->GetControl(CONTROL_LIST_TIMELINE);
  if (!m_parent->m_guideGrid)
    return;

  m_parent->SetLabel(m_iControlButton, g_localizeStrings.Get(19222) + ": " + g_localizeStrings.Get(19032));
  m_parent->SetLabel(CONTROL_LABELGROUP, g_localizeStrings.Get(19032));

  if (m_bEpgCacheUpdateRequired)
  {
    m_localItems->ClearItems();
<<<<<<< HEAD
    g_PVRChannelGroups->GetGroupAll(bRadio)->GetEPGAll(m_localItems);
=======
    g_PVRChannelGroups->GetGroupAll(bRadio)->GetEPGAll(*m_localItems);
>>>>>>> 49a66623
    m_bEpgCacheUpdateRequired = false;
  }
  m_parent->m_vecItems->ClearItems();
  m_parent->m_vecItems->Copy(*m_localItems);

  m_parent->m_guideGrid->SetStartEnd(firstDate > gridStart ? firstDate : gridStart, lastDate);
  m_parent->m_viewControl.SetCurrentView(CONTROL_LIST_TIMELINE);
  m_bEpgCacheUpdateRequired = false;
  SelectPlayingFile();
}

bool CGUIWindowPVRGuide::SelectPlayingFile(void)
{
  bool bReturn(false);
  // TODO

  return bReturn;
}

void CGUIWindowPVRGuide::UpdateData(void)
{
  CSingleLock lock(m_critSection);
  if (m_bIsFocusing)
    return;
  CLog::Log(LOGDEBUG, "CGUIWindowPVRGuide - %s - update window '%s'. set view to %d", __FUNCTION__, GetName(), m_iControlList);

  g_EpgContainer.RegisterObserver(this);
  m_bIsFocusing = true;
  m_bUpdateRequired = false;

  /* lock the graphics context while updating */
  CSingleLock graphicsLock(g_graphicsContext);
  m_parent->m_viewControl.Clear();
  m_parent->m_vecItems->Clear();

  if (m_iGuideView == GUIDE_VIEW_CHANNEL)
    UpdateViewChannel();
  else if (m_iGuideView == GUIDE_VIEW_NOW)
    UpdateViewNow();
  else if (m_iGuideView == GUIDE_VIEW_NEXT)
    UpdateViewNext();
  else if (m_iGuideView == GUIDE_VIEW_TIMELINE)
    UpdateViewTimeline();

  m_parent->SetLabel(CONTROL_LABELHEADER, g_localizeStrings.Get(19222));
  UpdateButtons();

  m_bIsFocusing = false;
}

bool CGUIWindowPVRGuide::IsSelectedButton(CGUIMessage &message) const
{
  unsigned int iControl = message.GetSenderId();
  return (iControl == CONTROL_BTNGUIDE ||
      iControl == CONTROL_BTNGUIDE_CHANNEL ||
      iControl == CONTROL_BTNGUIDE_NOW ||
      iControl == CONTROL_BTNGUIDE_NEXT ||
      iControl == CONTROL_BTNGUIDE_TIMELINE);
}

bool CGUIWindowPVRGuide::IsSelectedList(CGUIMessage &message) const
{
  return ((message.GetSenderId() == CONTROL_LIST_TIMELINE && m_iGuideView == GUIDE_VIEW_TIMELINE) ||
      (message.GetSenderId() == CONTROL_LIST_GUIDE_CHANNEL && m_iGuideView == GUIDE_VIEW_CHANNEL) ||
      (message.GetSenderId() == CONTROL_LIST_GUIDE_NOW_NEXT && (m_iGuideView == GUIDE_VIEW_NOW || m_iGuideView == GUIDE_VIEW_NEXT)));
}

bool CGUIWindowPVRGuide::OnClickButton(CGUIMessage &message)
{
  bool bReturn = false;

  if (IsSelectedButton(message))
  {
    unsigned int iControl = message.GetSenderId();
    bReturn = true;

    if (iControl == CONTROL_BTNGUIDE)
    {
      if (++m_iGuideView > GUIDE_VIEW_TIMELINE)
        m_iGuideView = GUIDE_VIEW_CHANNEL;
    }
    else if (iControl == CONTROL_BTNGUIDE_CHANNEL)
      m_iGuideView = GUIDE_VIEW_CHANNEL;
    else if (iControl == CONTROL_BTNGUIDE_NOW)
      m_iGuideView = GUIDE_VIEW_NOW;
    else if (iControl == CONTROL_BTNGUIDE_NEXT)
      m_iGuideView = GUIDE_VIEW_NEXT;
    else if (iControl == CONTROL_BTNGUIDE_TIMELINE)
      m_iGuideView = GUIDE_VIEW_TIMELINE;
    else
      bReturn = false;

    if (bReturn)
      UpdateData();
  }

  return bReturn;
}

bool CGUIWindowPVRGuide::OnClickList(CGUIMessage &message)
{
  bool bReturn = false;

  if (IsSelectedList(message))
  {
    int iAction = message.GetParam1();
    int iItem = m_parent->m_viewControl.GetSelectedItem();

    /* get the fileitem pointer */
    if (iItem < 0 || iItem >= (int) m_parent->m_vecItems->Size())
      return bReturn;
    CFileItemPtr pItem = m_parent->m_vecItems->Get(iItem);

    /* process actions */
    bReturn = true;
    if (iAction == ACTION_SELECT_ITEM || iAction == ACTION_MOUSE_LEFT_CLICK)
    {
      if (g_advancedSettings.m_bPVRShowEpgInfoOnEpgItemSelect)
        ShowEPGInfo(pItem.get());
      else
        PlayEpgItem(pItem.get());
    }
    else if (iAction == ACTION_SHOW_INFO)
      ShowEPGInfo(pItem.get());
    else if (iAction == ACTION_RECORD)
      ActionRecord(pItem.get());
    else if (iAction == ACTION_PLAY)
      ActionPlayEpg(pItem.get());
    else if (iAction == ACTION_CONTEXT_MENU || iAction == ACTION_MOUSE_RIGHT_CLICK)
      m_parent->OnPopupMenu(iItem);
    else
      bReturn = false;
  }

  return bReturn;
}

bool CGUIWindowPVRGuide::OnContextButtonBegin(CFileItem *item, CONTEXT_BUTTON button)
{
  bool bReturn = false;

  if (button == CONTEXT_BUTTON_BEGIN)
  {
    CGUIWindowPVR *pWindow = (CGUIWindowPVR *) g_windowManager.GetWindow(WINDOW_PVR);
    if (pWindow)
      pWindow->m_guideGrid->GoToBegin();
    bReturn = true;
  }

  return bReturn;
}

bool CGUIWindowPVRGuide::OnContextButtonEnd(CFileItem *item, CONTEXT_BUTTON button)
{
  bool bReturn = false;

  if (button == CONTEXT_BUTTON_END)
  {
    CGUIWindowPVR *pWindow = (CGUIWindowPVR *) g_windowManager.GetWindow(WINDOW_PVR);
    if (pWindow)
      pWindow->m_guideGrid->GoToEnd();
    bReturn = true;
  }

  return bReturn;
}

bool CGUIWindowPVRGuide::OnContextButtonInfo(CFileItem *item, CONTEXT_BUTTON button)
{
  bool bReturn = false;

  if (button == CONTEXT_BUTTON_INFO)
  {
    ShowEPGInfo(item);
    bReturn = true;
  }

  return bReturn;
}

bool CGUIWindowPVRGuide::PlayEpgItem(CFileItem *item)
{
  const CPVRChannel *channel = !item || !item->HasEPGInfoTag() || !item->GetEPGInfoTag()->HasPVRChannel() ?
      NULL : item->GetEPGInfoTag()->ChannelTag();
  if (!channel)
    return false;

  CLog::Log(LOG_DEBUG, "play channel '%s'", channel->ChannelName().c_str());
  bool bReturn = g_application.PlayFile(CFileItem(*channel));
  if (!bReturn)
    CGUIDialogOK::ShowAndGetInput(19033,0,19035,0);

  return bReturn;
}

bool CGUIWindowPVRGuide::OnContextButtonPlay(CFileItem *item, CONTEXT_BUTTON button)
{
  bool bReturn = false;

  if (button == CONTEXT_BUTTON_PLAY_ITEM)
  {
    bReturn = PlayEpgItem(item);
  }

  return bReturn;
}

bool CGUIWindowPVRGuide::OnContextButtonStartRecord(CFileItem *item, CONTEXT_BUTTON button)
{
  bool bReturn = false;

  if (button == CONTEXT_BUTTON_START_RECORD)
  {
    StartRecordFile(item);
    bReturn = true;
  }

  return bReturn;
}

bool CGUIWindowPVRGuide::OnContextButtonStopRecord(CFileItem *item, CONTEXT_BUTTON button)
{
  bool bReturn = false;

  if (button == CONTEXT_BUTTON_STOP_RECORD)
  {
    StopRecordFile(item);
    bReturn = true;
  }

  return bReturn;
}

void CGUIWindowPVRGuide::UpdateButtons(void)
{
  if (m_iGuideView == GUIDE_VIEW_CHANNEL)
    m_parent->SetLabel(m_iControlButton, g_localizeStrings.Get(19222) + ": " + g_localizeStrings.Get(19029));
  else if (m_iGuideView == GUIDE_VIEW_NOW)
    m_parent->SetLabel(m_iControlButton, g_localizeStrings.Get(19222) + ": " + g_localizeStrings.Get(19030));
  else if (m_iGuideView == GUIDE_VIEW_NEXT)
    m_parent->SetLabel(m_iControlButton, g_localizeStrings.Get(19222) + ": " + g_localizeStrings.Get(19031));
  else if (m_iGuideView == GUIDE_VIEW_TIMELINE)
    m_parent->SetLabel(m_iControlButton, g_localizeStrings.Get(19222) + ": " + g_localizeStrings.Get(19032));
}<|MERGE_RESOLUTION|>--- conflicted
+++ resolved
@@ -166,11 +166,7 @@
   m_parent->SetLabel(m_iControlButton, g_localizeStrings.Get(19222) + ": " + g_localizeStrings.Get(19030));
   m_parent->SetLabel(CONTROL_LABELGROUP, g_localizeStrings.Get(19030));
 
-<<<<<<< HEAD
-  if (g_PVRChannelGroups->GetGroupAll(bRadio)->GetEPGNow(m_parent->m_vecItems) == 0)
-=======
   if (g_PVRChannelGroups->GetGroupAll(bRadio)->GetEPGNow(*m_parent->m_vecItems) == 0)
->>>>>>> 49a66623
   {
     CFileItemPtr item;
     item.reset(new CFileItem("pvr://guide/now/empty.epg", false));
@@ -193,11 +189,7 @@
   m_parent->SetLabel(m_iControlButton, g_localizeStrings.Get(19222) + ": " + g_localizeStrings.Get(19031));
   m_parent->SetLabel(CONTROL_LABELGROUP, g_localizeStrings.Get(19031));
 
-<<<<<<< HEAD
-  if (g_PVRChannelGroups->GetGroupAll(bRadio)->GetEPGNext(m_parent->m_vecItems) == 0)
-=======
   if (g_PVRChannelGroups->GetGroupAll(bRadio)->GetEPGNext(*m_parent->m_vecItems) == 0)
->>>>>>> 49a66623
   {
     CFileItemPtr item;
     item.reset(new CFileItem("pvr://guide/next/empty.epg", false));
@@ -226,11 +218,7 @@
   if (m_bEpgCacheUpdateRequired)
   {
     m_localItems->ClearItems();
-<<<<<<< HEAD
-    g_PVRChannelGroups->GetGroupAll(bRadio)->GetEPGAll(m_localItems);
-=======
     g_PVRChannelGroups->GetGroupAll(bRadio)->GetEPGAll(*m_localItems);
->>>>>>> 49a66623
     m_bEpgCacheUpdateRequired = false;
   }
   m_parent->m_vecItems->ClearItems();
