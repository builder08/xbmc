--- conflicted
+++ resolved
@@ -467,10 +467,7 @@
   //       Only the state of the related timer is a safe indicator that the backend
   //       actually is recording this.
 
-<<<<<<< HEAD
   return CServiceBroker::GetPVRManager().Timers()->HasRecordingTimerForRecording(*this);
-=======
-  return g_PVRTimers->HasRecordingTimerForRecording(*this);
 }
 
 void CPVRRecording::SetGenre(int iGenreType, int iGenreSubType, const std::string &strGenre)
@@ -486,5 +483,4 @@
     /* Determine the genre description from the type and subtype IDs */
     m_genre = StringUtils::Split(CEpg::ConvertGenreIdToString(iGenreType, iGenreSubType), g_advancedSettings.m_videoItemSeparator);
   }
->>>>>>> 2c42593b
 }