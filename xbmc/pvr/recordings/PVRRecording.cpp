/*
 *  Copyright (C) 2012-2018 Team Kodi
 *  This file is part of Kodi - https://kodi.tv
 *
 *  SPDX-License-Identifier: GPL-2.0-or-later
 *  See LICENSES/README.md for more information.
 */

#include "PVRRecording.h"

#include "ServiceBroker.h"
#include "addons/kodi-dev-kit/include/kodi/c-api/addon-instance/pvr/pvr_recordings.h"
#include "guilib/LocalizeStrings.h"
#include "pvr/PVRManager.h"
#include "pvr/addons/PVRClient.h"
#include "pvr/channels/PVRChannel.h"
#include "pvr/channels/PVRChannelGroupsContainer.h"
#include "pvr/epg/Epg.h"
#include "pvr/providers/PVRProvider.h"
#include "pvr/providers/PVRProviders.h"
#include "pvr/recordings/PVRRecordingsPath.h"
#include "pvr/timers/PVRTimerInfoTag.h"
#include "pvr/timers/PVRTimers.h"
#include "settings/AdvancedSettings.h"
#include "settings/SettingsComponent.h"
#include "utils/StringUtils.h"
#include "utils/UnicodeUtils.h"
#include "utils/Variant.h"
#include "utils/log.h"
#include "video/VideoDatabase.h"

#include <memory>
#include <mutex>
#include <string>
#include <vector>

using namespace PVR;

using namespace std::chrono_literals;

CPVRRecordingUid::CPVRRecordingUid(int iClientId, const std::string& strRecordingId)
  : m_iClientId(iClientId), m_strRecordingId(strRecordingId)
{
}

bool CPVRRecordingUid::operator>(const CPVRRecordingUid& right) const
{
  return (m_iClientId == right.m_iClientId) ? m_strRecordingId > right.m_strRecordingId
                                            : m_iClientId > right.m_iClientId;
}

bool CPVRRecordingUid::operator<(const CPVRRecordingUid& right) const
{
  return (m_iClientId == right.m_iClientId) ? m_strRecordingId < right.m_strRecordingId
                                            : m_iClientId < right.m_iClientId;
}

bool CPVRRecordingUid::operator==(const CPVRRecordingUid& right) const
{
  return m_iClientId == right.m_iClientId && m_strRecordingId == right.m_strRecordingId;
}

bool CPVRRecordingUid::operator!=(const CPVRRecordingUid& right) const
{
  return m_iClientId != right.m_iClientId || m_strRecordingId != right.m_strRecordingId;
}

const std::string CPVRRecording::IMAGE_OWNER_PATTERN = "pvrrecording";

CPVRRecording::CPVRRecording()
  : m_iconPath(IMAGE_OWNER_PATTERN),
    m_thumbnailPath(IMAGE_OWNER_PATTERN),
    m_fanartPath(IMAGE_OWNER_PATTERN)
{
  Reset();
}

CPVRRecording::CPVRRecording(const PVR_RECORDING& recording, unsigned int iClientId)
  : m_iconPath(recording.strIconPath, IMAGE_OWNER_PATTERN),
    m_thumbnailPath(recording.strThumbnailPath, IMAGE_OWNER_PATTERN),
    m_fanartPath(recording.strFanartPath, IMAGE_OWNER_PATTERN)
{
  Reset();

  m_strRecordingId = recording.strRecordingId;
  m_strTitle = recording.strTitle;
  m_strShowTitle = recording.strEpisodeName;
  m_iSeason = recording.iSeriesNumber;
  m_iEpisode = recording.iEpisodeNumber;
  if (recording.iYear > 0)
    SetYear(recording.iYear);
  m_iClientId = iClientId;
  m_recordingTime =
      recording.recordingTime +
      CServiceBroker::GetSettingsComponent()->GetAdvancedSettings()->m_iPVRTimeCorrection;
  m_iPriority = recording.iPriority;
  m_iLifetime = recording.iLifetime;
  // Deleted recording is placed at the root of the deleted view
  m_strDirectory = recording.bIsDeleted ? "" : recording.strDirectory;
  m_strPlot = recording.strPlot;
  m_strPlotOutline = recording.strPlotOutline;
  m_strChannelName = recording.strChannelName;
  m_bIsDeleted = recording.bIsDeleted;
  m_iEpgEventId = recording.iEpgEventId;
  m_iChannelUid = recording.iChannelUid;
  if (strlen(recording.strFirstAired) > 0)
    m_firstAired.SetFromW3CDateTime(recording.strFirstAired);
  m_iFlags = recording.iFlags;
  if (recording.sizeInBytes >= 0)
    m_sizeInBytes = recording.sizeInBytes;
  m_strProviderName = recording.strProviderName;
  m_iClientProviderUniqueId = recording.iClientProviderUid;

  SetGenre(recording.iGenreType, recording.iGenreSubType, recording.strGenreDescription);
  CVideoInfoTag::SetPlayCount(recording.iPlayCount);
  CVideoInfoTag::SetResumePoint(recording.iLastPlayedPosition, recording.iDuration, "");
  SetDuration(recording.iDuration);

  //  As the channel a recording was done on (probably long time ago) might no longer be
  //  available today prefer addon-supplied channel type (tv/radio) over channel attribute.
  if (recording.channelType != PVR_RECORDING_CHANNEL_TYPE_UNKNOWN)
  {
    m_bRadio = recording.channelType == PVR_RECORDING_CHANNEL_TYPE_RADIO;
  }
  else
  {
    const std::shared_ptr<CPVRChannel> channel(Channel());
    if (channel)
    {
      m_bRadio = channel->IsRadio();
    }
    else
    {
      const std::shared_ptr<CPVRClient> client =
          CServiceBroker::GetPVRManager().GetClient(m_iClientId);
      bool bSupportsRadio = client && client->GetClientCapabilities().SupportsRadio();
      if (bSupportsRadio && client && client->GetClientCapabilities().SupportsTV())
      {
        CLog::Log(LOGWARNING, "Unable to determine channel type. Defaulting to TV.");
        m_bRadio = false; // Assume TV.
      }
      else
      {
        m_bRadio = bSupportsRadio;
      }
    }
  }

  UpdatePath();
}

bool CPVRRecording::operator==(const CPVRRecording& right) const
{
  std::unique_lock<CCriticalSection> lock(m_critSection);
  return (this == &right) ||
         (m_strRecordingId == right.m_strRecordingId && m_iClientId == right.m_iClientId &&
          m_strChannelName == right.m_strChannelName && m_recordingTime == right.m_recordingTime &&
          GetDuration() == right.GetDuration() && m_strPlotOutline == right.m_strPlotOutline &&
          m_strPlot == right.m_strPlot && m_iPriority == right.m_iPriority &&
          m_iLifetime == right.m_iLifetime && m_strDirectory == right.m_strDirectory &&
          m_strFileNameAndPath == right.m_strFileNameAndPath && m_strTitle == right.m_strTitle &&
          m_strShowTitle == right.m_strShowTitle && m_iSeason == right.m_iSeason &&
          m_iEpisode == right.m_iEpisode && GetPremiered() == right.GetPremiered() &&
          m_iconPath == right.m_iconPath && m_thumbnailPath == right.m_thumbnailPath &&
          m_fanartPath == right.m_fanartPath && m_iRecordingId == right.m_iRecordingId &&
          m_bIsDeleted == right.m_bIsDeleted && m_iEpgEventId == right.m_iEpgEventId &&
          m_iChannelUid == right.m_iChannelUid && m_bRadio == right.m_bRadio &&
          m_genre == right.m_genre && m_iGenreType == right.m_iGenreType &&
          m_iGenreSubType == right.m_iGenreSubType && m_firstAired == right.m_firstAired &&
          m_iFlags == right.m_iFlags && m_sizeInBytes == right.m_sizeInBytes &&
          m_strProviderName == right.m_strProviderName &&
          m_iClientProviderUniqueId == right.m_iClientProviderUniqueId);
}

bool CPVRRecording::operator!=(const CPVRRecording& right) const
{
  return !(*this == right);
}

void CPVRRecording::Serialize(CVariant& value) const
{
  CVideoInfoTag::Serialize(value);

  value["channel"] = m_strChannelName;
  value["lifetime"] = m_iLifetime;
  value["directory"] = m_strDirectory;
  value["icon"] = ClientIconPath();
  value["starttime"] = m_recordingTime.IsValid() ? m_recordingTime.GetAsDBDateTime() : "";
  value["endtime"] = m_recordingTime.IsValid() ? EndTimeAsUTC().GetAsDBDateTime() : "";
  value["recordingid"] = m_iRecordingId;
  value["isdeleted"] = m_bIsDeleted;
  value["epgeventid"] = m_iEpgEventId;
  value["channeluid"] = m_iChannelUid;
  value["radio"] = m_bRadio;
  value["genre"] = m_genre;

  if (!value.isMember("art"))
    value["art"] = CVariant(CVariant::VariantTypeObject);
  if (!ClientThumbnailPath().empty())
    value["art"]["thumb"] = ClientThumbnailPath();
  if (!ClientFanartPath().empty())
    value["art"]["fanart"] = ClientFanartPath();

  value["clientid"] = m_iClientId;
}

void CPVRRecording::ToSortable(SortItem& sortable, Field field) const
{
  std::unique_lock<CCriticalSection> lock(m_critSection);
  if (field == FieldSize)
    sortable[FieldSize] = m_sizeInBytes;
  else if (field == FieldProvider)
    sortable[FieldProvider] = StringUtils::Format("{} {}", m_iClientId, m_iClientProviderUniqueId);
  else
    CVideoInfoTag::ToSortable(sortable, field);
}

void CPVRRecording::Reset()
{
  m_strRecordingId.clear();
  m_iClientId = -1;
  m_strChannelName.clear();
  m_strDirectory.clear();
  m_iPriority = -1;
  m_iLifetime = -1;
  m_strFileNameAndPath.clear();
  m_bGotMetaData = false;
  m_iRecordingId = 0;
  m_bIsDeleted = false;
  m_bInProgress = true;
  m_iEpgEventId = EPG_TAG_INVALID_UID;
  m_iSeason = -1;
  m_iEpisode = -1;
  m_iChannelUid = PVR_CHANNEL_INVALID_UID;
  m_bRadio = false;
  m_iFlags = PVR_RECORDING_FLAG_UNDEFINED;
  {
    std::unique_lock<CCriticalSection> lock(m_critSection);
    m_sizeInBytes = 0;
  }
  m_strProviderName.clear();
  m_iClientProviderUniqueId = PVR_PROVIDER_INVALID_UID;

  m_recordingTime.Reset();
  CVideoInfoTag::Reset();
}

bool CPVRRecording::Delete()
{
  std::shared_ptr<CPVRClient> client = CServiceBroker::GetPVRManager().GetClient(m_iClientId);
  return client && (client->DeleteRecording(*this) == PVR_ERROR_NO_ERROR);
}

bool CPVRRecording::Undelete()
{
  const std::shared_ptr<CPVRClient> client = CServiceBroker::GetPVRManager().GetClient(m_iClientId);
  return client && (client->UndeleteRecording(*this) == PVR_ERROR_NO_ERROR);
}

bool CPVRRecording::Rename(const std::string& strNewName)
{
  m_strTitle = strNewName;
  const std::shared_ptr<CPVRClient> client = CServiceBroker::GetPVRManager().GetClient(m_iClientId);
  return client && (client->RenameRecording(*this) == PVR_ERROR_NO_ERROR);
}

bool CPVRRecording::SetPlayCount(int count)
{
  const std::shared_ptr<CPVRClient> client = CServiceBroker::GetPVRManager().GetClient(m_iClientId);
  if (client && client->GetClientCapabilities().SupportsRecordingsPlayCount())
  {
    if (client->SetRecordingPlayCount(*this, count) != PVR_ERROR_NO_ERROR)
      return false;
  }

  return CVideoInfoTag::SetPlayCount(count);
}

bool CPVRRecording::IncrementPlayCount()
{
  const std::shared_ptr<CPVRClient> client = CServiceBroker::GetPVRManager().GetClient(m_iClientId);
  if (client && client->GetClientCapabilities().SupportsRecordingsPlayCount())
  {
    if (client->SetRecordingPlayCount(*this, CVideoInfoTag::GetPlayCount() + 1) !=
        PVR_ERROR_NO_ERROR)
      return false;
  }

  return CVideoInfoTag::IncrementPlayCount();
}

bool CPVRRecording::SetResumePoint(const CBookmark& resumePoint)
{
  const std::shared_ptr<CPVRClient> client = CServiceBroker::GetPVRManager().GetClient(m_iClientId);
  if (client && client->GetClientCapabilities().SupportsRecordingsLastPlayedPosition())
  {
    if (client->SetRecordingLastPlayedPosition(*this, lrint(resumePoint.timeInSeconds)) !=
        PVR_ERROR_NO_ERROR)
      return false;
  }

  return CVideoInfoTag::SetResumePoint(resumePoint);
}

bool CPVRRecording::SetResumePoint(double timeInSeconds,
                                   double totalTimeInSeconds,
                                   const std::string& playerState /* = "" */)
{
  const std::shared_ptr<CPVRClient> client = CServiceBroker::GetPVRManager().GetClient(m_iClientId);
  if (client && client->GetClientCapabilities().SupportsRecordingsLastPlayedPosition())
  {
    if (client->SetRecordingLastPlayedPosition(*this, lrint(timeInSeconds)) != PVR_ERROR_NO_ERROR)
      return false;
  }

  return CVideoInfoTag::SetResumePoint(timeInSeconds, totalTimeInSeconds, playerState);
}

CBookmark CPVRRecording::GetResumePoint() const
{
  const std::shared_ptr<CPVRClient> client = CServiceBroker::GetPVRManager().GetClient(m_iClientId);
  if (client && client->GetClientCapabilities().SupportsRecordingsLastPlayedPosition() &&
      m_resumePointRefetchTimeout.IsTimePast())
  {
    // @todo: root cause should be fixed. details: https://github.com/xbmc/xbmc/pull/14961
    m_resumePointRefetchTimeout.Set(10s); // update resume point from backend at most every 10 secs

    int pos = -1;
    client->GetRecordingLastPlayedPosition(*this, pos);

    if (pos >= 0)
    {
      CBookmark resumePoint(CVideoInfoTag::GetResumePoint());
      resumePoint.timeInSeconds = pos;
      CPVRRecording* pThis = const_cast<CPVRRecording*>(this);
      pThis->CVideoInfoTag::SetResumePoint(resumePoint);
    }
  }
  return CVideoInfoTag::GetResumePoint();
}

bool CPVRRecording::UpdateRecordingSize()
{
  const std::shared_ptr<CPVRClient> client = CServiceBroker::GetPVRManager().GetClient(m_iClientId);
  if (client && client->GetClientCapabilities().SupportsRecordingsSize() &&
      m_recordingSizeRefetchTimeout.IsTimePast())
  {
    // @todo: root cause should be fixed. details: https://github.com/xbmc/xbmc/pull/14961
    m_recordingSizeRefetchTimeout.Set(10s); // update size from backend at most every 10 secs

    int64_t sizeInBytes = -1;
    client->GetRecordingSize(*this, sizeInBytes);

    std::unique_lock<CCriticalSection> lock(m_critSection);
    if (sizeInBytes >= 0 && sizeInBytes != m_sizeInBytes)
    {
      m_sizeInBytes = sizeInBytes;
      return true;
    }
  }

  return false;
}

void CPVRRecording::UpdateMetadata(CVideoDatabase& db, const CPVRClient& client)
{
  if (m_bGotMetaData || !db.IsOpen())
    return;

  if (!client.GetClientCapabilities().SupportsRecordingsPlayCount())
    CVideoInfoTag::SetPlayCount(db.GetPlayCount(m_strFileNameAndPath));

  if (!client.GetClientCapabilities().SupportsRecordingsLastPlayedPosition())
  {
    CBookmark resumePoint;
    if (db.GetResumeBookMark(m_strFileNameAndPath, resumePoint))
      CVideoInfoTag::SetResumePoint(resumePoint);
  }

  m_bGotMetaData = true;
}

std::vector<PVR_EDL_ENTRY> CPVRRecording::GetEdl() const
{
  std::vector<PVR_EDL_ENTRY> edls;

  const std::shared_ptr<CPVRClient> client = CServiceBroker::GetPVRManager().GetClient(m_iClientId);
  if (client && client->GetClientCapabilities().SupportsRecordingsEdl())
    client->GetRecordingEdl(*this, edls);

  return edls;
}

void CPVRRecording::Update(const CPVRRecording& tag, const CPVRClient& client)
{
  m_strRecordingId = tag.m_strRecordingId;
  m_iClientId = tag.m_iClientId;
  m_strTitle = tag.m_strTitle;
  m_strShowTitle = tag.m_strShowTitle;
  m_iSeason = tag.m_iSeason;
  m_iEpisode = tag.m_iEpisode;
  SetPremiered(tag.GetPremiered());
  m_recordingTime = tag.m_recordingTime;
  m_iPriority = tag.m_iPriority;
  m_iLifetime = tag.m_iLifetime;
  m_strDirectory = tag.m_strDirectory;
  m_strPlot = tag.m_strPlot;
  m_strPlotOutline = tag.m_strPlotOutline;
  m_strChannelName = tag.m_strChannelName;
  m_genre = tag.m_genre;
  m_iconPath = tag.m_iconPath;
  m_thumbnailPath = tag.m_thumbnailPath;
  m_fanartPath = tag.m_fanartPath;
  m_bIsDeleted = tag.m_bIsDeleted;
  m_iEpgEventId = tag.m_iEpgEventId;
  m_iChannelUid = tag.m_iChannelUid;
  m_bRadio = tag.m_bRadio;
  m_firstAired = tag.m_firstAired;
  m_iFlags = tag.m_iFlags;
  {
    std::unique_lock<CCriticalSection> lock(m_critSection);
    m_sizeInBytes = tag.m_sizeInBytes;
    m_strProviderName = tag.m_strProviderName;
    m_iClientProviderUniqueId = tag.m_iClientProviderUniqueId;
  }

  if (client.GetClientCapabilities().SupportsRecordingsPlayCount())
    CVideoInfoTag::SetPlayCount(tag.GetLocalPlayCount());

  if (client.GetClientCapabilities().SupportsRecordingsLastPlayedPosition())
    CVideoInfoTag::SetResumePoint(tag.GetLocalResumePoint());

  SetDuration(tag.GetDuration());

  if (m_iGenreType == EPG_GENRE_USE_STRING || m_iGenreSubType == EPG_GENRE_USE_STRING)
  {
    /* No type/subtype. Use the provided description */
    m_genre = tag.m_genre;
  }
  else
  {
    /* Determine genre description by type/subtype */
<<<<<<< HEAD
    m_genre = UnicodeUtils::Split(CPVREpg::ConvertGenreIdToString(tag.m_iGenreType, tag.m_iGenreSubType), CServiceBroker::GetSettingsComponent()->GetAdvancedSettings()->m_videoItemSeparator);
=======
    m_genre = StringUtils::Split(
        CPVREpg::ConvertGenreIdToString(tag.m_iGenreType, tag.m_iGenreSubType),
        CServiceBroker::GetSettingsComponent()->GetAdvancedSettings()->m_videoItemSeparator);
>>>>>>> f0c49f90
  }

  //Old Method of identifying TV show title and subtitle using m_strDirectory and strPlotOutline (deprecated)
  std::string strShow = StringUtils::Format("{} - ", g_localizeStrings.Get(20364));
  if (UnicodeUtils::StartsWithNoCase(m_strPlotOutline, strShow))
  {
    CLog::Log(LOGWARNING, "PVR addon provides episode name in strPlotOutline which is deprecated");
    std::string strEpisode = m_strPlotOutline;
    std::string strTitle = m_strDirectory;

    size_t pos = strTitle.rfind('/');
    strTitle.erase(0, pos + 1);
    strEpisode.erase(0, strShow.size());
    m_strTitle = strTitle;
    pos = strEpisode.find('-');
    strEpisode.erase(0, pos + 2);
    m_strShowTitle = strEpisode;
  }

  UpdatePath();
}

void CPVRRecording::UpdatePath()
{
  m_strFileNameAndPath = CPVRRecordingsPath(m_bIsDeleted, m_bRadio, m_strDirectory, m_strTitle,
                                            m_iSeason, m_iEpisode, GetYear(), m_strShowTitle,
                                            m_strChannelName, m_recordingTime, m_strRecordingId);
}

const CDateTime& CPVRRecording::RecordingTimeAsLocalTime() const
{
  static CDateTime tmp;
  tmp.SetFromUTCDateTime(m_recordingTime);

  return tmp;
}

CDateTime CPVRRecording::EndTimeAsUTC() const
{
  unsigned int duration = GetDuration();
  return m_recordingTime + CDateTimeSpan(0, 0, duration / 60, duration % 60);
}

CDateTime CPVRRecording::EndTimeAsLocalTime() const
{
  CDateTime ret;
  ret.SetFromUTCDateTime(EndTimeAsUTC());
  return ret;
}

bool CPVRRecording::WillBeExpiredWithNewLifetime(int iLifetime) const
{
  if (iLifetime > 0)
    return (EndTimeAsUTC() + CDateTimeSpan(iLifetime, 0, 0, 0)) <= CDateTime::GetUTCDateTime();

  return false;
}

CDateTime CPVRRecording::ExpirationTimeAsLocalTime() const
{
  CDateTime ret;
  if (m_iLifetime > 0)
    ret = EndTimeAsLocalTime() + CDateTimeSpan(m_iLifetime, 0, 0, 0);

  return ret;
}

std::string CPVRRecording::GetTitleFromURL(const std::string& url)
{
  return CPVRRecordingsPath(url).GetTitle();
}

std::shared_ptr<CPVRChannel> CPVRRecording::Channel() const
{
  if (m_iChannelUid != PVR_CHANNEL_INVALID_UID)
    return CServiceBroker::GetPVRManager().ChannelGroups()->GetByUniqueID(m_iChannelUid,
                                                                          m_iClientId);

  return std::shared_ptr<CPVRChannel>();
}

int CPVRRecording::ChannelUid() const
{
  return m_iChannelUid;
}

int CPVRRecording::ClientID() const
{
  return m_iClientId;
}

std::shared_ptr<CPVRTimerInfoTag> CPVRRecording::GetRecordingTimer() const
{
  const std::vector<std::shared_ptr<CPVRTimerInfoTag>> recordingTimers =
      CServiceBroker::GetPVRManager().Timers()->GetActiveRecordings();

  for (const auto& timer : recordingTimers)
  {
    if (timer->m_iClientId == ClientID() && timer->m_iClientChannelUid == ChannelUid())
    {
      // first, match epg event uids, if available
      if (timer->UniqueBroadcastID() == BroadcastUid() &&
          timer->UniqueBroadcastID() != EPG_TAG_INVALID_UID)
        return timer;

      // alternatively, match start and end times
      const CDateTime timerStart =
          timer->StartAsUTC() - CDateTimeSpan(0, 0, timer->m_iMarginStart, 0);
      const CDateTime timerEnd = timer->EndAsUTC() + CDateTimeSpan(0, 0, timer->m_iMarginEnd, 0);
      if (timerStart <= RecordingTimeAsUTC() && timerEnd >= EndTimeAsUTC())
        return timer;
    }
  }
  return {};
}

bool CPVRRecording::IsInProgress() const
{
  // Note: It is not enough to only check recording time and duration against 'now'.
  //       Only the state of the related timer is a safe indicator that the backend
  //       actually is recording this.
  // Once the recording is known to not be in progress that will never change.
  if (m_bInProgress)
    m_bInProgress = GetRecordingTimer() != nullptr;
  return m_bInProgress;
}

void CPVRRecording::SetGenre(int iGenreType, int iGenreSubType, const std::string& strGenre)
{
  m_iGenreType = iGenreType;
  m_iGenreSubType = iGenreSubType;

  if ((iGenreType == EPG_GENRE_USE_STRING || iGenreSubType == EPG_GENRE_USE_STRING) &&
      !strGenre.empty())
  {
    /* Type and sub type are not given. Use the provided genre description if available. */
<<<<<<< HEAD
    m_genre = UnicodeUtils::Split(strGenre, CServiceBroker::GetSettingsComponent()->GetAdvancedSettings()->m_videoItemSeparator);
=======
    m_genre = StringUtils::Split(
        strGenre,
        CServiceBroker::GetSettingsComponent()->GetAdvancedSettings()->m_videoItemSeparator);
>>>>>>> f0c49f90
  }
  else
  {
    /* Determine the genre description from the type and subtype IDs */
<<<<<<< HEAD
    m_genre = UnicodeUtils::Split(CPVREpg::ConvertGenreIdToString(iGenreType, iGenreSubType), CServiceBroker::GetSettingsComponent()->GetAdvancedSettings()->m_videoItemSeparator);
=======
    m_genre = StringUtils::Split(
        CPVREpg::ConvertGenreIdToString(iGenreType, iGenreSubType),
        CServiceBroker::GetSettingsComponent()->GetAdvancedSettings()->m_videoItemSeparator);
>>>>>>> f0c49f90
  }
}

const std::string CPVRRecording::GetGenresLabel() const
{
  return StringUtils::Join(
      m_genre, CServiceBroker::GetSettingsComponent()->GetAdvancedSettings()->m_videoItemSeparator);
}

CDateTime CPVRRecording::FirstAired() const
{
  return m_firstAired;
}

void CPVRRecording::SetYear(int year)
{
  if (year > 0)
    m_premiered = CDateTime(year, 1, 1, 0, 0, 0);
}

int CPVRRecording::GetYear() const
{
  return m_premiered.IsValid() ? m_premiered.GetYear() : 0;
}

bool CPVRRecording::HasYear() const
{
  return m_premiered.IsValid();
}

bool CPVRRecording::IsNew() const
{
  return (m_iFlags & PVR_RECORDING_FLAG_IS_NEW) > 0;
}

bool CPVRRecording::IsPremiere() const
{
  return (m_iFlags & PVR_RECORDING_FLAG_IS_PREMIERE) > 0;
}

bool CPVRRecording::IsLive() const
{
  return (m_iFlags & PVR_RECORDING_FLAG_IS_LIVE) > 0;
}

bool CPVRRecording::IsFinale() const
{
  return (m_iFlags & PVR_RECORDING_FLAG_IS_FINALE) > 0;
}

int64_t CPVRRecording::GetSizeInBytes() const
{
  std::unique_lock<CCriticalSection> lock(m_critSection);
  return m_sizeInBytes;
}

int CPVRRecording::ClientProviderUniqueId() const
{
  std::unique_lock<CCriticalSection> lock(m_critSection);
  return m_iClientProviderUniqueId;
}

std::string CPVRRecording::ProviderName() const
{
  std::unique_lock<CCriticalSection> lock(m_critSection);
  return m_strProviderName;
}

std::shared_ptr<CPVRProvider> CPVRRecording::GetDefaultProvider() const
{
  return CServiceBroker::GetPVRManager().Providers()->GetByClient(m_iClientId,
                                                                  PVR_PROVIDER_INVALID_UID);
}

bool CPVRRecording::HasClientProvider() const
{
  std::unique_lock<CCriticalSection> lock(m_critSection);
  return m_iClientProviderUniqueId != PVR_PROVIDER_INVALID_UID;
}

std::shared_ptr<CPVRProvider> CPVRRecording::GetProvider() const
{
  auto provider = CServiceBroker::GetPVRManager().Providers()->GetByClient(
      m_iClientId, m_iClientProviderUniqueId);

  if (!provider)
    provider = GetDefaultProvider();

  return provider;
}<|MERGE_RESOLUTION|>--- conflicted
+++ resolved
@@ -440,13 +440,9 @@
   else
   {
     /* Determine genre description by type/subtype */
-<<<<<<< HEAD
-    m_genre = UnicodeUtils::Split(CPVREpg::ConvertGenreIdToString(tag.m_iGenreType, tag.m_iGenreSubType), CServiceBroker::GetSettingsComponent()->GetAdvancedSettings()->m_videoItemSeparator);
-=======
-    m_genre = StringUtils::Split(
+    m_genre = UnicodeUtils::Split(
         CPVREpg::ConvertGenreIdToString(tag.m_iGenreType, tag.m_iGenreSubType),
         CServiceBroker::GetSettingsComponent()->GetAdvancedSettings()->m_videoItemSeparator);
->>>>>>> f0c49f90
   }
 
   //Old Method of identifying TV show title and subtitle using m_strDirectory and strPlotOutline (deprecated)
@@ -583,24 +579,16 @@
       !strGenre.empty())
   {
     /* Type and sub type are not given. Use the provided genre description if available. */
-<<<<<<< HEAD
-    m_genre = UnicodeUtils::Split(strGenre, CServiceBroker::GetSettingsComponent()->GetAdvancedSettings()->m_videoItemSeparator);
-=======
-    m_genre = StringUtils::Split(
+    m_genre = UnicodeUtils::Split(
         strGenre,
         CServiceBroker::GetSettingsComponent()->GetAdvancedSettings()->m_videoItemSeparator);
->>>>>>> f0c49f90
   }
   else
   {
     /* Determine the genre description from the type and subtype IDs */
-<<<<<<< HEAD
-    m_genre = UnicodeUtils::Split(CPVREpg::ConvertGenreIdToString(iGenreType, iGenreSubType), CServiceBroker::GetSettingsComponent()->GetAdvancedSettings()->m_videoItemSeparator);
-=======
-    m_genre = StringUtils::Split(
+    m_genre = UnicodeUtils::Split(
         CPVREpg::ConvertGenreIdToString(iGenreType, iGenreSubType),
         CServiceBroker::GetSettingsComponent()->GetAdvancedSettings()->m_videoItemSeparator);
->>>>>>> f0c49f90
   }
 }
 
