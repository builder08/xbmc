/*
 *      Copyright (C) 2012-2013 Team XBMC
 *      http://xbmc.org
 *
 *  This Program is free software; you can redistribute it and/or modify
 *  it under the terms of the GNU General Public License as published by
 *  the Free Software Foundation; either version 2, or (at your option)
 *  any later version.
 *
 *  This Program is distributed in the hope that it will be useful,
 *  but WITHOUT ANY WARRANTY; without even the implied warranty of
 *  MERCHANTABILITY or FITNESS FOR A PARTICULAR PURPOSE. See the
 *  GNU General Public License for more details.
 *
 *  You should have received a copy of the GNU General Public License
 *  along with XBMC; see the file COPYING.  If not, see
 *  <http://www.gnu.org/licenses/>.
 *
 */

#include "PVRTimers.h"

#include <cassert>
#include <cstdlib>
#include <utility>

#include "ServiceBroker.h"
#include "epg/EpgContainer.h"
#include "FileItem.h"
#include "pvr/addons/PVRClients.h"
#include "pvr/channels/PVRChannelGroupsContainer.h"
#include "pvr/PVRJobs.h"
#include "pvr/PVRManager.h"
#include "settings/Settings.h"
#include "threads/SingleLock.h"
#include "utils/log.h"
#include "utils/StringUtils.h"
#include "utils/URIUtils.h"

using namespace PVR;
using namespace EPG;

bool CPVRTimersContainer::UpdateFromClient(const CPVRTimerInfoTagPtr &timer)
{
  CSingleLock lock(m_critSection);
  CPVRTimerInfoTagPtr tag = GetByClient(timer->m_iClientId, timer->m_iClientIndex);
  if (!tag)
  {
    tag.reset(new CPVRTimerInfoTag());
    VecTimerInfoTag addEntry;
    auto itr = m_tags.find(timer->m_bStartAnyTime ? CDateTime() : timer->StartAsUTC());
    if (itr == m_tags.end())
    {
      m_tags.insert(std::make_pair(timer->m_bStartAnyTime ? CDateTime() : timer->StartAsUTC(), addEntry));
    }
    else
    {
      addEntry = itr->second;
    }
    tag->m_iTimerId = ++m_iLastId;
    addEntry.emplace_back(tag);
  }

  return tag->UpdateEntry(timer);
}

CPVRTimerInfoTagPtr CPVRTimersContainer::GetByClient(int iClientId, unsigned int iClientTimerId) const
{
  CSingleLock lock(m_critSection);
  for (const auto startDates : m_tags)
  {
    for (const auto timer : startDates.second)
    {
      if (timer->m_iClientId == iClientId && timer->m_iClientIndex == iClientTimerId)
      {
        return timer;
      }
    }
  }

  return CPVRTimerInfoTagPtr();
}

CPVRTimers::CPVRTimers(void)
: m_bIsUpdating(false)
{
}

CPVRTimers::~CPVRTimers(void)
{
  Unload();
}

bool CPVRTimers::Load(void)
{
  // unload previous timers
  Unload();

  // (re)register observer
  g_EpgContainer.RegisterObserver(this);

  // update from clients
  return Update();
}

void CPVRTimers::Unload()
{
  // unregister observer
  g_EpgContainer.UnregisterObserver(this);

  // remove all tags
  CSingleLock lock(m_critSection);
  m_tags.clear();
}

bool CPVRTimers::Update(void)
{
  {
    CSingleLock lock(m_critSection);
    if (m_bIsUpdating)
      return false;
    m_bIsUpdating = true;
  }

<<<<<<< HEAD
  CLog::Log(LOGPVR, "CPVRTimers - %s - updating timers", __FUNCTION__);
  CPVRTimers newTimerList;
=======
  CLog::Log(LOGDEBUG, "CPVRTimers - %s - updating timers", __FUNCTION__);
  CPVRTimersContainer newTimerList;
>>>>>>> c0cc0601
  std::vector<int> failedClients;
  CServiceBroker::GetPVRManager().Clients()->GetTimers(&newTimerList, failedClients);
  return UpdateEntries(newTimerList, failedClients);
}

bool CPVRTimers::IsRecording(void) const
{
  CSingleLock lock(m_critSection);

  for (MapTags::const_iterator it = m_tags.begin(); it != m_tags.end(); ++it)
    for (VecTimerInfoTag::const_iterator timerIt = it->second.begin(); timerIt != it->second.end(); ++timerIt)
      if ((*timerIt)->IsRecording())
        return true;

  return false;
}

bool CPVRTimers::SetEpgTagTimer(const CPVRTimerInfoTagPtr &timer)
{
  if (timer->IsTimerRule() || timer->m_bStartAnyTime || timer->m_bEndAnyTime)
    return false;

  std::vector<CEpgInfoTagPtr> tags(g_EpgContainer.GetEpgTagsForTimer(timer));

  if (tags.empty())
    return false;

  // assign first matching epg tag to the timer.
  timer->SetEpgTag(tags.front());

  // assign timer to every matching epg tag.
  for (const auto &tag : tags)
    tag->SetTimer(timer);

  return true;
}

bool CPVRTimers::ClearEpgTagTimer(const CPVRTimerInfoTagPtr &timer)
{
  if (timer->IsTimerRule() || timer->m_bStartAnyTime || timer->m_bEndAnyTime)
    return false;

  std::vector<CEpgInfoTagPtr> tags(g_EpgContainer.GetEpgTagsForTimer(timer));

  if (tags.empty())
    return false;

  for (const auto &tag : tags)
    tag->ClearTimer();

  return true;
}

bool CPVRTimers::UpdateEntries(const CPVRTimersContainer &timers, const std::vector<int> &failedClients)
{
  bool bChanged(false);
  bool bAddedOrDeleted(false);
  std::vector< std::pair< int, std::string> > timerNotifications;

  CSingleLock lock(m_critSection);

  /* go through the timer list and check for updated or new timers */
  for (MapTags::const_iterator it = timers.GetTags().begin(); it != timers.GetTags().end(); ++it)
  {
    for (VecTimerInfoTag::const_iterator timerIt = it->second.begin(); timerIt != it->second.end(); ++timerIt)
    {
      /* check if this timer is present in this container */
      CPVRTimerInfoTagPtr existingTimer = GetByClient((*timerIt)->m_iClientId, (*timerIt)->m_iClientIndex);
      if (existingTimer)
      {
        /* if it's present, update the current tag */
        bool bStateChanged(existingTimer->m_state != (*timerIt)->m_state);
        ClearEpgTagTimer(existingTimer);
        if (existingTimer->UpdateEntry(*timerIt))
        {
          SetEpgTagTimer(existingTimer);

          bChanged = true;
          existingTimer->ResetChildState();

          if (bStateChanged)
          {
            std::string strMessage;
            existingTimer->GetNotificationText(strMessage);
            timerNotifications.push_back(std::make_pair((*timerIt)->m_iClientId, strMessage));
          }

          CLog::Log(LOGPVR,"PVRTimers - %s - updated timer %d on client %d",
              __FUNCTION__, (*timerIt)->m_iClientIndex, (*timerIt)->m_iClientId);
        }
      }
      else
      {
        /* new timer */
        CPVRTimerInfoTagPtr newTimer = CPVRTimerInfoTagPtr(new CPVRTimerInfoTag);
        newTimer->UpdateEntry(*timerIt);

        VecTimerInfoTag addEntry;
        MapTags::iterator itr = m_tags.find(newTimer->m_bStartAnyTime ? CDateTime() : newTimer->StartAsUTC());
        if (itr == m_tags.end())
        {
          m_tags.insert(std::make_pair(newTimer->m_bStartAnyTime ? CDateTime() : newTimer->StartAsUTC(), addEntry));
        }
        else
        {
          addEntry = itr->second;
        }

        newTimer->m_iTimerId = ++m_iLastId;
        SetEpgTagTimer(newTimer);

        addEntry.emplace_back(newTimer);
        bChanged = true;
        bAddedOrDeleted = true;

         std::string strMessage;
         newTimer->GetNotificationText(strMessage);
         timerNotifications.push_back(std::make_pair(newTimer->m_iClientId, strMessage));

        CLog::Log(LOGPVR,"PVRTimers - %s - added timer %d on client %d",
            __FUNCTION__, (*timerIt)->m_iClientIndex, (*timerIt)->m_iClientId);
      }
    }
  }

  /* to collect timer with changed starting time */
  VecTimerInfoTag timersToMove;

  /* check for deleted timers */
  for (MapTags::iterator it = m_tags.begin(); it != m_tags.end();)
  {
    for (std::vector<CPVRTimerInfoTagPtr>::iterator it2 = it->second.begin(); it2 != it->second.end();)
    {
      CPVRTimerInfoTagPtr timer(*it2);
      if (!timers.GetByClient(timer->m_iClientId, timer->m_iClientIndex))
      {
        /* timer was not found */
        bool bIgnoreTimer(false);
        for (const auto &failedClient : failedClients)
        {
          if (failedClient == timer->m_iClientId)
          {
            bIgnoreTimer = true;
            break;
          }
        }

        if (bIgnoreTimer)
        {
          ++it2;
          continue;
        }

        CLog::Log(LOGPVR,"PVRTimers - %s - deleted timer %d on client %d",
            __FUNCTION__, timer->m_iClientIndex, timer->m_iClientId);

        timerNotifications.push_back(std::make_pair(timer->m_iClientId, timer->GetDeletedNotificationText()));

        ClearEpgTagTimer(timer);

        it2 = it->second.erase(it2);

        bChanged = true;
        bAddedOrDeleted = true;
      }
      else if ((timer->m_bStartAnyTime && it->first != CDateTime()) ||
               (!timer->m_bStartAnyTime && timer->StartAsUTC() != it->first))
      {
        /* timer start has changed */
        CLog::Log(LOGPVR,"PVRTimers - %s - changed start time timer %d on client %d",
            __FUNCTION__, timer->m_iClientIndex, timer->m_iClientId);

        ClearEpgTagTimer(timer);

        /* remember timer */
        timersToMove.push_back(timer);

        /* remove timer for now, reinsert later */
        it2 = it->second.erase(it2);

        bChanged = true;
        bAddedOrDeleted = true;
      }
      else
      {
        ++it2;
      }
    }
    if (it->second.empty())
      it = m_tags.erase(it);
    else
      ++it;
  }

  /* reinsert timers with changed timer start */
  for (VecTimerInfoTag::const_iterator timerIt = timersToMove.begin(); timerIt != timersToMove.end(); ++timerIt)
  {
    VecTimerInfoTag addEntry;
    MapTags::const_iterator itr = m_tags.find((*timerIt)->m_bStartAnyTime ? CDateTime() : (*timerIt)->StartAsUTC());
    if (itr == m_tags.end())
    {
      m_tags.insert(std::make_pair((*timerIt)->m_bStartAnyTime ? CDateTime() : (*timerIt)->StartAsUTC(), addEntry));
    }
    else
    {
      addEntry = itr->second;
    }

    SetEpgTagTimer(*timerIt);

    addEntry.emplace_back(*timerIt);
  }

  /* update child information for all parent timers */
  for (const auto &tagsEntry : m_tags)
  {
    for (const auto &timersEntry : tagsEntry.second)
    {
      if (timersEntry->GetTimerRuleId() != PVR_TIMER_NO_PARENT)
      {
        const CPVRTimerInfoTagPtr parentTimer(GetByClient(timersEntry->m_iClientId, timersEntry->GetTimerRuleId()));
        if (parentTimer)
          parentTimer->UpdateChildState(timersEntry);
      }
    }
  }

  m_bIsUpdating = false;
  if (bChanged)
  {
    UpdateChannels();
    lock.Leave();

    CServiceBroker::GetPVRManager().SetChanged();
    CServiceBroker::GetPVRManager().NotifyObservers(bAddedOrDeleted ? ObservableMessageTimersReset : ObservableMessageTimers);

    if (!timerNotifications.empty() && CServiceBroker::GetPVRManager().IsStarted())
    {
      CPVREventlogJob *job = new CPVREventlogJob;

      /* queue notifications / fill eventlog */
      for (const auto &entry : timerNotifications)
      {
        std::string strName;
        CServiceBroker::GetPVRManager().Clients()->GetClientAddonName(entry.first, strName);

        std::string strIcon;
        CServiceBroker::GetPVRManager().Clients()->GetClientAddonIcon(entry.first, strIcon);

        job->AddEvent(CServiceBroker::GetSettings().GetBool(CSettings::SETTING_PVRRECORD_TIMERNOTIFICATIONS),
                      false, // info, no error
                      strName,
                      entry.second,
                      strIcon);
      }

      CJobManager::GetInstance().AddJob(job, nullptr);
    }
  }

  return bChanged;
}

bool CPVRTimers::KindMatchesTag(const TimerKind &eKind, const CPVRTimerInfoTagPtr &tag) const
{
  return (eKind == TimerKindAny) ||
         (eKind == TimerKindTV && !tag->m_bIsRadio) ||
         (eKind == TimerKindRadio && tag->m_bIsRadio);
}

CFileItemPtr CPVRTimers::GetNextActiveTimer(const TimerKind &eKind) const
{
  CSingleLock lock(m_critSection);

  for (const auto &tagsEntry : m_tags)
  {
    for (const auto &timersEntry : tagsEntry.second)
    {
      if (KindMatchesTag(eKind, timersEntry) &&
          timersEntry->IsActive() &&
          !timersEntry->IsRecording() &&
          !timersEntry->IsTimerRule() &&
          !timersEntry->IsBroken())
        return CFileItemPtr(new CFileItem(timersEntry));
    }
  }

  return CFileItemPtr();
}

CFileItemPtr CPVRTimers::GetNextActiveTimer(void) const
{
  return GetNextActiveTimer(TimerKindAny);
}

CFileItemPtr CPVRTimers::GetNextActiveTVTimer(void) const
{
  return GetNextActiveTimer(TimerKindTV);
}

CFileItemPtr CPVRTimers::GetNextActiveRadioTimer(void) const
{
  return GetNextActiveTimer(TimerKindRadio);
}

std::vector<CFileItemPtr> CPVRTimers::GetActiveTimers(void) const
{
  std::vector<CFileItemPtr> tags;
  CSingleLock lock(m_critSection);

  for (MapTags::const_iterator it = m_tags.begin(); it != m_tags.end(); ++it)
  {
    for (VecTimerInfoTag::const_iterator timerIt = it->second.begin(); timerIt != it->second.end(); ++timerIt)
    {
      CPVRTimerInfoTagPtr current = *timerIt;
      if (current->IsActive() && !current->IsTimerRule())
      {
        CFileItemPtr fileItem(new CFileItem(current));
        tags.push_back(fileItem);
      }
    }
  }

  return tags;
}

int CPVRTimers::AmountActiveTimers(const TimerKind &eKind) const
{
  int iReturn = 0;
  CSingleLock lock(m_critSection);

  for (const auto &tagsEntry : m_tags)
  {
    for (const auto &timersEntry : tagsEntry.second)
    {
      if (KindMatchesTag(eKind, timersEntry) &&
          timersEntry->IsActive() &&
          !timersEntry->IsTimerRule())
        ++iReturn;
    }
  }

  return iReturn;
}

int CPVRTimers::AmountActiveTimers(void) const
{
  return AmountActiveTimers(TimerKindAny);
}

int CPVRTimers::AmountActiveTVTimers(void) const
{
  return AmountActiveTimers(TimerKindTV);
}

int CPVRTimers::AmountActiveRadioTimers(void) const
{
  return AmountActiveTimers(TimerKindRadio);
}

std::vector<CFileItemPtr> CPVRTimers::GetActiveRecordings(const TimerKind &eKind) const
{
  std::vector<CFileItemPtr> tags;
  CSingleLock lock(m_critSection);

  for (const auto &tagsEntry : m_tags)
  {
    for (const auto &timersEntry : tagsEntry.second)
    {
      if (KindMatchesTag(eKind, timersEntry) &&
          timersEntry->IsRecording() &&
          !timersEntry->IsTimerRule())
      {
        CFileItemPtr fileItem(new CFileItem(timersEntry));
        tags.push_back(fileItem);
      }
    }
  }

  return tags;
}

std::vector<CFileItemPtr> CPVRTimers::GetActiveRecordings(void) const
{
  return GetActiveRecordings(TimerKindAny);
}

std::vector<CFileItemPtr> CPVRTimers::GetActiveTVRecordings(void) const
{
  return GetActiveRecordings(TimerKindTV);
}

std::vector<CFileItemPtr> CPVRTimers::GetActiveRadioRecordings(void) const
{
  return GetActiveRecordings(TimerKindRadio);
}

int CPVRTimers::AmountActiveRecordings(const TimerKind &eKind) const
{
  int iReturn = 0;
  CSingleLock lock(m_critSection);

  for (const auto &tagsEntry : m_tags)
  {
    for (const auto &timersEntry : tagsEntry.second)
    {
      if (KindMatchesTag(eKind, timersEntry) &&
          timersEntry->IsRecording() &&
          !timersEntry->IsTimerRule())
        ++iReturn;
    }
  }

  return iReturn;
}

int CPVRTimers::AmountActiveRecordings(void) const
{
  return AmountActiveRecordings(TimerKindAny);
}

int CPVRTimers::AmountActiveTVRecordings(void) const
{
  return AmountActiveRecordings(TimerKindTV);
}

int CPVRTimers::AmountActiveRadioRecordings(void) const
{
  return AmountActiveRecordings(TimerKindRadio);
}

bool CPVRTimers::HasActiveTimers(void) const
{
  CSingleLock lock(m_critSection);
  for (MapTags::const_iterator it = m_tags.begin(); it != m_tags.end(); ++it)
    for (VecTimerInfoTag::const_iterator timerIt = it->second.begin(); timerIt != it->second.end(); ++timerIt)
      if ((*timerIt)->IsActive() && !(*timerIt)->IsTimerRule())
        return true;

  return false;
}

bool CPVRTimers::GetRootDirectory(const CPVRTimersPath &path, CFileItemList &items) const
{
  CFileItemPtr item(new CFileItem(CPVRTimersPath::PATH_ADDTIMER, false));
  item->SetLabel(g_localizeStrings.Get(19026)); // "Add timer..."
  item->SetLabelPreformatted(true);
  item->SetSpecialSort(SortSpecialOnTop);
  items.Add(item);

  bool bRadio = path.IsRadio();
  bool bRules = path.IsRules();

  bool bHideDisabled = CServiceBroker::GetSettings().GetBool(CSettings::SETTING_PVRTIMERS_HIDEDISABLEDTIMERS);

  CSingleLock lock(m_critSection);
  for (const auto &tagsEntry : m_tags)
  {
    for (const auto &timer : tagsEntry.second)
    {
      if ((bRadio == timer->m_bIsRadio) &&
          (bRules == timer->IsTimerRule()) &&
          (!bHideDisabled || (timer->m_state != PVR_TIMER_STATE_DISABLED)))
      {
        item.reset(new CFileItem(timer));
        std::string strItemPath(
          CPVRTimersPath(path.GetPath(), timer->m_iClientId, timer->m_iClientIndex).GetPath());
        item->SetPath(strItemPath);
        items.Add(item);
      }
    }
  }
  return true;
}

bool CPVRTimers::GetSubDirectory(const CPVRTimersPath &path, CFileItemList &items) const
{
  bool         bRadio    = path.IsRadio();
  unsigned int iParentId = path.GetParentId();
  int          iClientId = path.GetClientId();

  bool bHideDisabled = CServiceBroker::GetSettings().GetBool(CSettings::SETTING_PVRTIMERS_HIDEDISABLEDTIMERS);

  CFileItemPtr item;

  CSingleLock lock(m_critSection);
  for (const auto &tagsEntry : m_tags)
  {
    for (const auto &timer : tagsEntry.second)
    {
      if ((timer->m_bIsRadio == bRadio) &&
          (timer->m_iParentClientIndex != PVR_TIMER_NO_PARENT) &&
          (timer->m_iClientId == iClientId) &&
          (timer->m_iParentClientIndex == iParentId) &&
          (!bHideDisabled || (timer->m_state != PVR_TIMER_STATE_DISABLED)))
      {
        item.reset(new CFileItem(timer));
        std::string strItemPath(
          CPVRTimersPath(path.GetPath(), timer->m_iClientId, timer->m_iClientIndex).GetPath());
        item->SetPath(strItemPath);
        items.Add(item);
      }
    }
  }
  return true;
}

bool CPVRTimers::GetDirectory(const std::string& strPath, CFileItemList &items) const
{
  CPVRTimersPath path(strPath);
  if (path.IsValid())
  {
    if (path.IsTimersRoot())
    {
      /* Root folder containing either timer rules or timers. */
      return GetRootDirectory(path, items);
    }
    else if (path.IsTimerRule())
    {
      /* Sub folder containing the timers scheduled by the given timer rule. */
      return GetSubDirectory(path, items);
    }
  }

  CLog::Log(LOGERROR,"CPVRTimers - %s - invalid URL %s", __FUNCTION__, strPath.c_str());
  return false;
}

/********** channel methods **********/

bool CPVRTimers::DeleteTimersOnChannel(const CPVRChannelPtr &channel, bool bDeleteTimerRules /* = true */, bool bCurrentlyActiveOnly /* = false */)
{
  bool bReturn = false;
  bool bChanged = false;
  {
    CSingleLock lock(m_critSection);

    for (MapTags::reverse_iterator it = m_tags.rbegin(); it != m_tags.rend(); ++it)
    {
      for (VecTimerInfoTag::iterator timerIt = it->second.begin(); timerIt != it->second.end(); ++timerIt)
      {
        bool bDeleteActiveItem = !bCurrentlyActiveOnly || (*timerIt)->IsRecording();
        bool bDeleteTimerRuleItem = bDeleteTimerRules || !(*timerIt)->IsTimerRule();
        bool bChannelsMatch = (*timerIt)->ChannelTag() == channel;

        if (bDeleteActiveItem && bDeleteTimerRuleItem && bChannelsMatch)
        {
          CLog::Log(LOGPVR,"PVRTimers - %s - deleted timer %d on client %d", __FUNCTION__, (*timerIt)->m_iClientIndex, (*timerIt)->m_iClientId);
          bReturn = (*timerIt)->DeleteFromClient(true) || bReturn;
          bChanged = true;
        }
      }
    }
  }

  if (bChanged)
    CServiceBroker::GetPVRManager().SetChanged();

  CServiceBroker::GetPVRManager().NotifyObservers(ObservableMessageTimersReset);

  return bReturn;
}

/********** static methods **********/

bool CPVRTimers::AddTimer(const CPVRTimerInfoTagPtr &item)
{
  return item->AddToClient();
}

bool CPVRTimers::DeleteTimer(const CPVRTimerInfoTagPtr &tag, bool bForce /* = false */, bool bDeleteRule /* = false */)
{
  if (!tag)
    return false;

  if (bDeleteRule)
  {
    /* delete the timer rule that scheduled this timer. */
    CPVRTimerInfoTagPtr ruleTag = CServiceBroker::GetPVRManager().Timers()->GetByClient(tag->m_iClientId, tag->GetTimerRuleId());
    if (!ruleTag)
    {
      CLog::Log(LOGERROR, "PVRTimers - %s - unable to obtain timer rule for given timer", __FUNCTION__);
      return false;
    }
    return ruleTag->DeleteFromClient(bForce);
  }

  return tag->DeleteFromClient(bForce);
}

bool CPVRTimers::RenameTimer(CFileItem &item, const std::string &strNewName)
{
  /* Check if a CPVRTimerInfoTag is inside file item */
  if (!item.IsPVRTimer())
  {
    CLog::Log(LOGERROR, "PVRTimers - %s - no TimerInfoTag given", __FUNCTION__);
    return false;
  }

  CPVRTimerInfoTagPtr tag = item.GetPVRTimerInfoTag();
  if (!tag)
    return false;

  return tag->RenameOnClient(strNewName);
}

bool CPVRTimers::UpdateTimer(const CPVRTimerInfoTagPtr &item)
{
  return item->UpdateOnClient();
}

bool CPVRTimers::IsRecordingOnChannel(const CPVRChannel &channel) const
{
  CSingleLock lock(m_critSection);

  for (MapTags::const_iterator it = m_tags.begin(); it != m_tags.end(); ++it)
  {
    for (VecTimerInfoTag::const_iterator timerIt = it->second.begin(); timerIt != it->second.end(); ++timerIt)
    {
      if ((*timerIt)->IsRecording() &&
          (*timerIt)->m_iClientChannelUid == channel.UniqueID() &&
          (*timerIt)->m_iClientId == channel.ClientID())
        return true;
    }
  }

  return false;
}

CPVRTimerInfoTagPtr CPVRTimers::GetActiveTimerForChannel(const CPVRChannelPtr &channel) const
{
  CSingleLock lock(m_critSection);
  for (const auto &tagsEntry : m_tags)
  {
    for (const auto &timersEntry : tagsEntry.second)
    {
      if (timersEntry->IsRecording() &&
          timersEntry->m_iClientChannelUid == channel->UniqueID() &&
          timersEntry->m_iClientId == channel->ClientID())
        return timersEntry;
    }
  }

  return CPVRTimerInfoTagPtr();
}

CPVRTimerInfoTagPtr CPVRTimers::GetTimerForEpgTag(const CEpgInfoTagPtr &epgTag) const
{
  if (epgTag)
  {
    // already a timer assigned to tag?
    const CPVRTimerInfoTagPtr timer(epgTag->Timer());
    if (timer)
      return timer;

    // try to find a matching timer for the tag.
    const CPVRChannelPtr channel(epgTag->ChannelTag());
    if (channel)
    {
      CSingleLock lock(m_critSection);

      for (const auto &tagsEntry : m_tags)
      {
        for (const auto &timersEntry : tagsEntry.second)
        {
          if (timersEntry->IsTimerRule())
            continue;

          if (timersEntry->GetEpgInfoTag(false) == epgTag)
            return timersEntry;

          if (timersEntry->m_iClientChannelUid != PVR_CHANNEL_INVALID_UID &&
              timersEntry->m_iClientChannelUid == channel->UniqueID())
          {
            if (timersEntry->m_iEpgUid != EPG_TAG_INVALID_UID &&
                timersEntry->m_iEpgUid == epgTag->UniqueBroadcastID())
              return timersEntry;

            if (timersEntry->m_bIsRadio == channel->IsRadio() &&
                timersEntry->StartAsUTC() <= epgTag->StartAsUTC() &&
                timersEntry->EndAsUTC() >= epgTag->EndAsUTC())
              return timersEntry;
          }
        }
      }
    }
  }

  return CPVRTimerInfoTagPtr();
}

bool CPVRTimers::HasRecordingTimerForRecording(const CPVRRecording &recording) const
{
  CSingleLock lock(m_critSection);

  for (const auto &tagsEntry : m_tags)
  {
    for (const auto &timersEntry : tagsEntry.second)
    {
      if (timersEntry->IsRecording() &&
          !timersEntry->IsTimerRule() &&
          timersEntry->m_iClientId == recording.ClientID() &&
          timersEntry->ChannelTag()->UniqueID() == recording.ChannelUid() &&
          timersEntry->StartAsUTC() <= recording.RecordingTimeAsUTC() &&
          timersEntry->EndAsUTC() >= recording.EndTimeAsUTC())
      {
        return true;
      }
    }
  }

  return false;
}

CPVRTimerInfoTagPtr CPVRTimers::GetTimerRule(const CPVRTimerInfoTagPtr &timer) const
{
  if (timer)
  {
    unsigned int iRuleId = timer->GetTimerRuleId();
    if (iRuleId != PVR_TIMER_NO_PARENT)
    {
      int iClientId = timer->m_iClientId;

      CSingleLock lock(m_critSection);
      for (const auto &tagsEntry : m_tags)
      {
        for (const auto &timersEntry : tagsEntry.second)
        {
          if (timersEntry->m_iClientId == iClientId && timersEntry->m_iClientIndex == iRuleId)
            return timersEntry;
        }
      }
    }
  }
  return CPVRTimerInfoTagPtr();
}

CFileItemPtr CPVRTimers::GetTimerRule(const CFileItemPtr &item) const
{
  CPVRTimerInfoTagPtr timer;
  if (item && item->HasEPGInfoTag())
    timer = item->GetEPGInfoTag()->Timer();
  else if (item && item->HasPVRTimerInfoTag())
    timer = item->GetPVRTimerInfoTag();

  if (timer)
  {
    timer = GetTimerRule(timer);
    if (timer)
      return CFileItemPtr(new CFileItem(timer));
  }
  return CFileItemPtr();
}

void CPVRTimers::Notify(const Observable &obs, const ObservableMessage msg)
{
  if (msg == ObservableMessageEpgContainer)
    CServiceBroker::GetPVRManager().TriggerTimersUpdate();
}

CDateTime CPVRTimers::GetNextEventTime(void) const
{
  const bool dailywakup = CServiceBroker::GetSettings().GetBool(CSettings::SETTING_PVRPOWERMANAGEMENT_DAILYWAKEUP);
  const CDateTime now = CDateTime::GetUTCDateTime();
  const CDateTimeSpan prewakeup(0, 0, CServiceBroker::GetSettings().GetInt(CSettings::SETTING_PVRPOWERMANAGEMENT_PREWAKEUP), 0);
  const CDateTimeSpan idle(0, 0, CServiceBroker::GetSettings().GetInt(CSettings::SETTING_PVRPOWERMANAGEMENT_BACKENDIDLETIME), 0);

  CDateTime wakeuptime;

  /* Check next active time */
  CFileItemPtr item = GetNextActiveTimer();
  if (item && item->HasPVRTimerInfoTag())
  {
    const CDateTimeSpan prestart(0, 0, item->GetPVRTimerInfoTag()->MarginStart(), 0);
    const CDateTime start = item->GetPVRTimerInfoTag()->StartAsUTC();
    wakeuptime = ((start - prestart - prewakeup - idle) > now) ?
        start - prestart - prewakeup :
        now + idle;
  }

  /* check daily wake up */
  if (dailywakup)
  {
    CDateTime dailywakeuptime;
    dailywakeuptime.SetFromDBTime(CServiceBroker::GetSettings().GetString(CSettings::SETTING_PVRPOWERMANAGEMENT_DAILYWAKEUPTIME));
    dailywakeuptime = dailywakeuptime.GetAsUTCDateTime();

    dailywakeuptime.SetDateTime(
      now.GetYear(), now.GetMonth(), now.GetDay(),
      dailywakeuptime.GetHour(), dailywakeuptime.GetMinute(), dailywakeuptime.GetSecond()
    );

    if ((dailywakeuptime - idle) < now)
    {
      const CDateTimeSpan oneDay(1,0,0,0);
      dailywakeuptime += oneDay;
    }
    if (!wakeuptime.IsValid() || dailywakeuptime < wakeuptime)
      wakeuptime = dailywakeuptime;
  }

  const CDateTime retVal(wakeuptime);
  return retVal;
}

void CPVRTimers::UpdateChannels(void)
{
  CSingleLock lock(m_critSection);
  for (MapTags::iterator it = m_tags.begin(); it != m_tags.end(); ++it)
  {
    for (VecTimerInfoTag::iterator timerIt = it->second.begin(); timerIt != it->second.end(); ++timerIt)
      (*timerIt)->UpdateChannel();
  }
}

void CPVRTimers::GetAll(CFileItemList& items) const
{
  CFileItemPtr item;
  CSingleLock lock(m_critSection);
  for (MapTags::const_iterator it = m_tags.begin(); it != m_tags.end(); ++it)
  {
    for (VecTimerInfoTag::const_iterator timerIt = it->second.begin(); timerIt != it->second.end(); ++timerIt)
    {
      item.reset(new CFileItem(*timerIt));
      items.Add(item);
    }
  }
}

CPVRTimerInfoTagPtr CPVRTimers::GetById(unsigned int iTimerId) const
{
  CPVRTimerInfoTagPtr item;
  CSingleLock lock(m_critSection);
  for (MapTags::const_iterator it = m_tags.begin(); !item && it != m_tags.end(); ++it)
  {
    for (VecTimerInfoTag::const_iterator timerIt = it->second.begin(); !item && timerIt != it->second.end(); ++timerIt)
    {
      if ((*timerIt)->m_iTimerId == iTimerId)
        item = *timerIt;
    }
  }
  return item;
}


//= CPVRTimersPath ============================================================

const std::string CPVRTimersPath::PATH_ADDTIMER = "pvr://timers/addtimer/";
const std::string CPVRTimersPath::PATH_NEW      = "pvr://timers/new/";

CPVRTimersPath::CPVRTimersPath(const std::string &strPath)
{
  Init(strPath);
}

CPVRTimersPath::CPVRTimersPath(const std::string &strPath, int iClientId, unsigned int iParentId)
{
  if (Init(strPath))
  {
    /* set/replace client and parent id. */
    m_path = StringUtils::Format("pvr://timers/%s/%s/%d/%d",
                                 m_bRadio      ? "radio" : "tv",
                                 m_bTimerRules ? "rules" : "timers",
                                 iClientId,
                                 iParentId);
    m_iClientId = iClientId;
    m_iParentId = iParentId;
    m_bRoot = false;
  }
}

CPVRTimersPath::CPVRTimersPath(bool bRadio, bool bTimerRules) :
  m_path(StringUtils::Format(
    "pvr://timers/%s/%s", bRadio ? "radio" : "tv", bTimerRules ? "rules" : "timers")),
  m_bValid(true),
  m_bRoot(true),
  m_bRadio(bRadio),
  m_bTimerRules(bTimerRules),
  m_iClientId(-1),
  m_iParentId(0)
{
}

bool CPVRTimersPath::Init(const std::string &strPath)
{
  std::string strVarPath(strPath);
  URIUtils::RemoveSlashAtEnd(strVarPath);

  m_path = strVarPath;
  const std::vector<std::string> segments = URIUtils::SplitPath(m_path);

  m_bValid   = (((segments.size() == 4) || (segments.size() == 6)) &&
                (segments.at(1) == "timers") &&
                ((segments.at(2) == "radio") || (segments.at(2) == "tv"))&&
                ((segments.at(3) == "rules") || (segments.at(3) == "timers")));
  m_bRoot    = (m_bValid && (segments.size() == 4));
  m_bRadio   = (m_bValid && (segments.at(2) == "radio"));
  m_bTimerRules = (m_bValid && (segments.at(3) == "rules"));

  if (!m_bValid || m_bRoot)
  {
    m_iClientId = -1;
    m_iParentId = 0;
  }
  else
  {
    char *end;
    m_iClientId = std::strtol (segments.at(4).c_str(), &end, 10);
    m_iParentId = std::strtoul(segments.at(5).c_str(), &end, 10);
  }

  return m_bValid;
}<|MERGE_RESOLUTION|>--- conflicted
+++ resolved
@@ -122,13 +122,9 @@
     m_bIsUpdating = true;
   }
 
-<<<<<<< HEAD
   CLog::Log(LOGPVR, "CPVRTimers - %s - updating timers", __FUNCTION__);
-  CPVRTimers newTimerList;
-=======
-  CLog::Log(LOGDEBUG, "CPVRTimers - %s - updating timers", __FUNCTION__);
   CPVRTimersContainer newTimerList;
->>>>>>> c0cc0601
+
   std::vector<int> failedClients;
   CServiceBroker::GetPVRManager().Clients()->GetTimers(&newTimerList, failedClients);
   return UpdateEntries(newTimerList, failedClients);
