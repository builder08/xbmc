/*
 *      Copyright (C) 2005-2010 Team XBMC
 *      http://www.xbmc.org
 *
 *  This Program is free software; you can redistribute it and/or modify
 *  it under the terms of the GNU General Public License as published by
 *  the Free Software Foundation; either version 2, or (at your option)
 *  any later version.
 *
 *  This Program is distributed in the hope that it will be useful,
 *  but WITHOUT ANY WARRANTY; without even the implied warranty of
 *  MERCHANTABILITY or FITNESS FOR A PARTICULAR PURPOSE. See the
 *  GNU General Public License for more details.
 *
 *  You should have received a copy of the GNU General Public License
 *  along with XBMC; see the file COPYING.  If not, write to
 *  the Free Software Foundation, 675 Mass Ave, Cambridge, MA 02139, USA.
 *  http://www.gnu.org/copyleft/gpl.html
 *
 */

#include "Application.h"
#include "settings/GUISettings.h"
#include "dialogs/GUIDialogKaiToast.h"
#include "dialogs/GUIDialogOK.h"
#include "dialogs/GUIDialogYesNo.h"
#include "settings/AdvancedSettings.h"
#include "utils/log.h"

#include "PVRTimers.h"
#include "pvr/PVRManager.h"
#include "pvr/channels/PVRChannelGroupsContainer.h"
#include "epg/EpgContainer.h"
#include "pvr/addons/PVRClients.h"

#include "epg/Epg.h"

using namespace PVR;
using namespace EPG;

CPVRTimerInfoTag::CPVRTimerInfoTag(void)
{
  m_strTitle           = "";
  m_strDirectory       = "/";
  m_strSummary         = "";
  m_iClientId          = g_PVRClients->GetFirstConnectedClientID();
  m_iClientIndex       = -1;
  m_iClientChannelUid  = -1;
  m_iPriority          = g_guiSettings.GetInt("pvrrecord.defaultpriority");
  m_iLifetime          = g_guiSettings.GetInt("pvrrecord.defaultlifetime");
  m_bIsRepeating       = false;
  m_iWeekdays          = 0;
  m_strFileNameAndPath = "";
  m_iChannelNumber     = 0;
  m_bIsRadio           = false;
  m_epgInfo            = NULL;
  m_channel            = NULL;
  m_iMarginStart       = g_guiSettings.GetInt("pvrrecord.marginstart");
  m_iMarginEnd         = g_guiSettings.GetInt("pvrrecord.marginend");
  m_strGenre           = "";
  m_StartTime          = CDateTime::GetUTCDateTime();
  m_StopTime           = m_StartTime;
  m_state              = PVR_TIMER_STATE_SCHEDULED;
  m_FirstDay.SetValid(false);
}

CPVRTimerInfoTag::CPVRTimerInfoTag(const PVR_TIMER &timer, CPVRChannel *channel, unsigned int iClientId)
{
  m_strTitle           = timer.strTitle;
  m_strDirectory       = timer.strDirectory;
  m_strSummary         = "";
  m_iClientId          = iClientId;
  m_iClientIndex       = timer.iClientIndex;
  m_iClientChannelUid  = channel ? channel->UniqueID() : timer.iClientChannelUid;
  m_iChannelNumber     = channel ? g_PVRChannelGroups->GetGroupAll(channel->IsRadio())->GetChannelNumber(*channel) : 0;
  m_StartTime          = timer.startTime + g_advancedSettings.m_iPVRTimeCorrection;
  m_StopTime           = timer.endTime + g_advancedSettings.m_iPVRTimeCorrection;
  m_bIsRepeating       = timer.bIsRepeating;
  m_FirstDay           = timer.firstDay + g_advancedSettings.m_iPVRTimeCorrection;
  m_iWeekdays          = timer.iWeekdays;
  m_iPriority          = timer.iPriority;
  m_iLifetime          = timer.iLifetime;
  m_iMarginStart       = timer.iMarginStart;
  m_iMarginEnd         = timer.iMarginEnd;
  m_strGenre           = CEpg::ConvertGenreIdToString(timer.iGenreType, timer.iGenreSubType);
  m_epgInfo            = NULL;
  m_channel            = channel;
  m_bIsRadio           = channel && channel->IsRadio();
  m_state              = timer.state;
  m_strFileNameAndPath.Format("pvr://client%i/timers/%i", m_iClientId, m_iClientIndex);

  if (timer.iEpgUid > 0)
  {
<<<<<<< HEAD
    m_epgInfo = (CEpgInfoTag *) channel->GetEPG()->GetTag(timer.iEpgUid, m_StartTime);
=======
    m_epgInfo = channel->GetEPG()->GetTag(timer.iEpgUid, m_StartTime);
>>>>>>> 49a66623
    if (m_epgInfo)
      m_strGenre = m_epgInfo->Genre();
  }

  UpdateSummary();
}

bool CPVRTimerInfoTag::operator ==(const CPVRTimerInfoTag& right) const
{
  if (this == &right) return true;

  bool bChannelsMatch = true;
  if (m_channel && right.m_channel)
    bChannelsMatch = *m_channel == *right.m_channel;
  else if (!m_channel && right.m_channel)
    bChannelsMatch = false;
  else if (m_channel && !right.m_channel)
    bChannelsMatch = false;

  return (m_iClientIndex       == right.m_iClientIndex &&
          m_strSummary         == right.m_strSummary &&
          m_iClientChannelUid  == right.m_iClientChannelUid &&
          m_bIsRepeating       == right.m_bIsRepeating &&
          m_StartTime          == right.m_StartTime &&
          m_StopTime           == right.m_StopTime &&
          m_FirstDay           == right.m_FirstDay &&
          m_iWeekdays          == right.m_iWeekdays &&
          m_iPriority          == right.m_iPriority &&
          m_iLifetime          == right.m_iLifetime &&
          m_strFileNameAndPath == right.m_strFileNameAndPath &&
          m_strTitle           == right.m_strTitle &&
          m_iClientId          == right.m_iClientId &&
          m_iMarginStart       == right.m_iMarginStart &&
          m_iMarginEnd         == right.m_iMarginEnd &&
          m_state              == right.m_state &&
          bChannelsMatch);
}

CPVRTimerInfoTag::~CPVRTimerInfoTag(void)
{
  if (m_epgInfo)
    m_epgInfo->SetTimer(NULL);
}

/**
 * Compare not equal for two CPVRTimerInfoTag
 */
bool CPVRTimerInfoTag::operator !=(const CPVRTimerInfoTag& right) const
{
  if (this == &right) return false;

  return !(*this == right);
}

int CPVRTimerInfoTag::Compare(const CPVRTimerInfoTag &timer) const
{
  int iTimerDelta = 0;
  if (StartAsUTC() != timer.StartAsUTC())
  {
    CDateTimeSpan timerDelta = StartAsUTC() - timer.StartAsUTC();
    iTimerDelta = (timerDelta.GetSeconds() + timerDelta.GetMinutes() * 60 + timerDelta.GetHours() * 3600 + timerDelta.GetDays() * 86400);
  }

  /* if the start times are equal, compare the priority of the timers */
  return iTimerDelta == 0 ?
    timer.m_iPriority - m_iPriority :
    iTimerDelta;
}

void CPVRTimerInfoTag::UpdateSummary(void)
{
  m_strSummary.clear();

  if (!m_bIsRepeating)
  {
    m_strSummary.Format("%s %s %s %s %s",
        StartAsLocalTime().GetAsLocalizedDate(),
        g_localizeStrings.Get(19159),
        StartAsLocalTime().GetAsLocalizedTime("", false),
        g_localizeStrings.Get(19160),
        EndAsLocalTime().GetAsLocalizedTime("", false));
  }
  else if (m_FirstDay.IsValid())
  {
    m_strSummary.Format("%s-%s-%s-%s-%s-%s-%s %s %s %s %s %s %s",
        m_iWeekdays & 0x01 ? g_localizeStrings.Get(19149) : "__",
        m_iWeekdays & 0x02 ? g_localizeStrings.Get(19150) : "__",
        m_iWeekdays & 0x04 ? g_localizeStrings.Get(19151) : "__",
        m_iWeekdays & 0x08 ? g_localizeStrings.Get(19152) : "__",
        m_iWeekdays & 0x10 ? g_localizeStrings.Get(19153) : "__",
        m_iWeekdays & 0x20 ? g_localizeStrings.Get(19154) : "__",
        m_iWeekdays & 0x40 ? g_localizeStrings.Get(19155) : "__",
        g_localizeStrings.Get(19156),
        FirstDayAsLocalTime().GetAsLocalizedDate(false),
        g_localizeStrings.Get(19159),
        StartAsLocalTime().GetAsLocalizedTime("", false),
        g_localizeStrings.Get(19160),
        EndAsLocalTime().GetAsLocalizedTime("", false));
  }
  else
  {
    m_strSummary.Format("%s-%s-%s-%s-%s-%s-%s %s %s %s %s",
        m_iWeekdays & 0x01 ? g_localizeStrings.Get(19149) : "__",
        m_iWeekdays & 0x02 ? g_localizeStrings.Get(19150) : "__",
        m_iWeekdays & 0x04 ? g_localizeStrings.Get(19151) : "__",
        m_iWeekdays & 0x08 ? g_localizeStrings.Get(19152) : "__",
        m_iWeekdays & 0x10 ? g_localizeStrings.Get(19153) : "__",
        m_iWeekdays & 0x20 ? g_localizeStrings.Get(19154) : "__",
        m_iWeekdays & 0x40 ? g_localizeStrings.Get(19155) : "__",
        g_localizeStrings.Get(19159),
        StartAsLocalTime().GetAsLocalizedTime("", false),
        g_localizeStrings.Get(19160),
        EndAsLocalTime().GetAsLocalizedTime("", false));
  }
}

/**
 * Get the status string of this Timer, is used by the GUIInfoManager
 */
const CStdString &CPVRTimerInfoTag::GetStatus() const
{
  if (m_strFileNameAndPath == "pvr://timers/add.timer")
    return g_localizeStrings.Get(19026);
  else if (m_state == PVR_TIMER_STATE_CANCELLED || m_state == PVR_TIMER_STATE_ABORTED)
    return g_localizeStrings.Get(13106);
  else if (m_state == PVR_TIMER_STATE_RECORDING)
    return g_localizeStrings.Get(19162);
  else
    return g_localizeStrings.Get(305);
}

bool CPVRTimerInfoTag::AddToClient(void)
{
  UpdateEpgEvent();
  PVR_ERROR error;
  if (!g_PVRClients->AddTimer(*this, &error))
  {
    DisplayError(error);
    return false;
  }
  else
    return true;
}

bool CPVRTimerInfoTag::DeleteFromClient(bool bForce /* = false */)
{
  bool bRemoved = false;
  PVR_ERROR error;

  bRemoved = g_PVRClients->DeleteTimer(*this, bForce, &error);
  if (!bRemoved && error == PVR_ERROR_RECORDING_RUNNING)
  {
    if (CGUIDialogYesNo::ShowAndGetInput(122,0,19122,0))
      bRemoved = g_PVRClients->DeleteTimer(*this, true, &error);
    else
      return false;
  }

  if (!bRemoved)
  {
    DisplayError(error);
    return false;
  }

  if (m_epgInfo)
  {
    m_epgInfo->SetTimer(NULL);
    m_epgInfo = NULL;
  }

  return true;
}

bool CPVRTimerInfoTag::RenameOnClient(const CStdString &strNewName)
{
  PVR_ERROR error;
  m_strTitle.Format("%s", strNewName);
  if (!g_PVRClients->RenameTimer(*this, m_strTitle, &error))
  {
    if (error == PVR_ERROR_NOT_IMPLEMENTED)
      return UpdateOnClient();

    DisplayError(error);
    return false;
  }

  return true;
}

bool CPVRTimerInfoTag::UpdateEntry(const CPVRTimerInfoTag &tag)
{
  if (m_epgInfo)
  {
    m_epgInfo->SetTimer(NULL);
    m_epgInfo = NULL;
  }

  m_iClientId         = tag.m_iClientId;
  m_iClientIndex      = tag.m_iClientIndex;
  m_strTitle          = tag.m_strTitle;
  m_strDirectory      = tag.m_strDirectory;
  m_iClientChannelUid = tag.m_iClientChannelUid;
  m_StartTime         = tag.m_StartTime;
  m_StopTime          = tag.m_StopTime;
  m_FirstDay          = tag.m_FirstDay;
  m_iPriority         = tag.m_iPriority;
  m_iLifetime         = tag.m_iLifetime;
  m_state             = tag.m_state;
  m_bIsRepeating      = tag.m_bIsRepeating;
  m_iWeekdays         = tag.m_iWeekdays;
  m_iChannelNumber    = tag.m_iChannelNumber;
  m_bIsRadio          = tag.m_bIsRadio;
  m_iMarginStart      = tag.m_iMarginStart;
  m_iMarginEnd        = tag.m_iMarginEnd;
  m_epgInfo           = tag.m_epgInfo;
  m_strGenre          = tag.m_strGenre;

  /* try to find an epg event */
  UpdateEpgEvent();
  if (m_epgInfo != NULL)
  {
    m_strGenre = m_epgInfo->Genre();
    m_epgInfo->SetTimer(this);
  }

  UpdateSummary();

  return true;
}

void CPVRTimerInfoTag::UpdateEpgEvent(bool bClear /* = false */)
{
  if (bClear)
  {
    if (m_epgInfo)
    {
      m_epgInfo->SetTimer(NULL);
      m_epgInfo = NULL;
    }
  }
  else
  {
    /* already got an epg event set */
    if (m_epgInfo)
      return;

    /* try to get the channel */
    CPVRChannel *channel = (CPVRChannel *) g_PVRChannelGroups->GetByUniqueID(m_iClientChannelUid, m_iClientId);
    if (!channel)
      return;

    /* try to get the EPG table */
    CEpg *epg = channel->GetEPG();
    if (!epg)
      return;

    /* try to set the timer on the epg tag that matches with a 2 minute margin */
    m_epgInfo = (CEpgInfoTag *) epg->GetTagBetween(StartAsLocalTime() - CDateTimeSpan(0, 0, 2, 0), EndAsLocalTime() + CDateTimeSpan(0, 0, 2, 0));
    if (!m_epgInfo)
      m_epgInfo = (CEpgInfoTag *) epg->GetTagAround(StartAsLocalTime());

    if (m_epgInfo)
      m_epgInfo->SetTimer(this);
  }
}

bool CPVRTimerInfoTag::UpdateOnClient()
{
  UpdateEpgEvent();
  PVR_ERROR error;
  if (!g_PVRClients->UpdateTimer(*this, &error))
  {
    DisplayError(error);
    return false;
  }
  else
    return true;
}

void CPVRTimerInfoTag::DisplayError(PVR_ERROR err) const
{
  if (err == PVR_ERROR_SERVER_ERROR)
    CGUIDialogOK::ShowAndGetInput(19033,19111,19110,0); /* print info dialog "Server error!" */
  else if (err == PVR_ERROR_NOT_SYNC)
    CGUIDialogOK::ShowAndGetInput(19033,19112,19110,0); /* print info dialog "Timers not in sync!" */
  else if (err == PVR_ERROR_NOT_SAVED)
    CGUIDialogOK::ShowAndGetInput(19033,19109,19110,0); /* print info dialog "Couldn't delete timer!" */
  else if (err == PVR_ERROR_ALREADY_PRESENT)
    CGUIDialogOK::ShowAndGetInput(19033,19109,0,19067); /* print info dialog */
  else
    CGUIDialogOK::ShowAndGetInput(19033,19147,19110,0); /* print info dialog "Unknown error!" */

  return;
}

void CPVRTimerInfoTag::SetEpgInfoTag(CEpgInfoTag *tag)
{
  if (m_epgInfo != tag)
  {
    if (tag)
      CLog::Log(LOGINFO, "cPVRTimerInfoTag: timer %s set to epg event %s", m_strTitle.c_str(), tag->Title().c_str());
    else
      CLog::Log(LOGINFO, "cPVRTimerInfoTag: timer %s set to no epg event", m_strTitle.c_str());
    m_epgInfo = tag;
  }
}

int CPVRTimerInfoTag::ChannelNumber() const
{
  const CPVRChannel *channeltag = g_PVRChannelGroups->GetByUniqueID(m_iClientChannelUid, m_iClientId);
  if (channeltag)
    return channeltag->ChannelNumber();
  else
    return 0;
}

CStdString CPVRTimerInfoTag::ChannelName() const
{
  const CPVRChannel *channeltag = g_PVRChannelGroups->GetByUniqueID(m_iClientChannelUid, m_iClientId);
  if (channeltag)
    return channeltag->ChannelName();
  else
    return "";
}

CStdString CPVRTimerInfoTag::ChannelIcon() const
{
  const CPVRChannel *channeltag = g_PVRChannelGroups->GetByUniqueID(m_iClientChannelUid, m_iClientId);
  if (channeltag)
    return channeltag->IconPath();
  else
    return "";
}

bool CPVRTimerInfoTag::SetDuration(int iDuration)
{
  if (m_StartTime.IsValid())
  {
    m_StopTime = m_StartTime + CDateTimeSpan(0, iDuration / 60, iDuration % 60, 0);
    return true;
  }

  return false;
}

CPVRTimerInfoTag *CPVRTimerInfoTag::CreateFromEpg(const CEpgInfoTag &tag)
{
  /* create a new timer */
  CPVRTimerInfoTag *newTag = new CPVRTimerInfoTag();
  if (!newTag)
  {
    CLog::Log(LOGERROR, "%s - couldn't create new timer", __FUNCTION__);
    return NULL;
  }

  /* check if a valid channel is set */
  CPVRChannel *channel = (CPVRChannel *) tag.ChannelTag();
  if (channel == NULL)
  {
    CLog::Log(LOGERROR, "%s - no channel set", __FUNCTION__);
    return NULL;
  }

  /* check if the epg end date is in the future */
  if (tag.EndAsLocalTime() < CDateTime::GetCurrentDateTime())
  {
    CLog::Log(LOGERROR, "%s - end time is in the past", __FUNCTION__);
    return NULL;
  }

  /* set the timer data */
  CDateTime newStart = tag.StartAsUTC();
  CDateTime newEnd = tag.EndAsUTC();
  newTag->m_iClientIndex      = -1;
  newTag->m_strTitle          = tag.Title().IsEmpty() ? channel->ChannelName() : tag.Title();
  newTag->m_iChannelNumber    = channel->ChannelNumber();
  newTag->m_iClientChannelUid = channel->UniqueID();
  newTag->m_iClientId         = channel->ClientID();
  newTag->m_bIsRadio          = channel->IsRadio();
  newTag->SetStartFromUTC(newStart);
  newTag->SetEndFromUTC(newEnd);

  if (tag.Plot().IsEmpty())
  {
    newTag->m_strSummary.Format("%s %s %s %s %s",
        newTag->StartAsLocalTime().GetAsLocalizedDate(),
        g_localizeStrings.Get(19159),
        newTag->StartAsLocalTime().GetAsLocalizedTime("", false),
        g_localizeStrings.Get(19160),
        newTag->EndAsLocalTime().GetAsLocalizedTime("", false));
  }
  else
  {
    newTag->m_strSummary = tag.Plot();
  }

  /* we might have a copy of the tag here, so get the real one from the pvrmanager */
  const CEpg *epgTable = channel->GetEPG();
<<<<<<< HEAD
  newTag->m_epgInfo = epgTable ? (CEpgInfoTag *) epgTable->GetTag(tag.UniqueBroadcastID(), tag.StartAsUTC()) : NULL;
=======
  newTag->m_epgInfo = epgTable ? epgTable->GetTag(tag.UniqueBroadcastID(), tag.StartAsUTC()) : NULL;
>>>>>>> 49a66623

  /* unused only for reference */
  newTag->m_strFileNameAndPath = "pvr://timers/new";

  return newTag;
}

const CDateTime &CPVRTimerInfoTag::StartAsLocalTime(void) const
{
  static CDateTime tmp;
  tmp.SetFromUTCDateTime(m_StartTime);

  return tmp;
}

const CDateTime &CPVRTimerInfoTag::EndAsLocalTime(void) const
{
  static CDateTime tmp;
  tmp.SetFromUTCDateTime(m_StopTime);

  return tmp;
}

const CDateTime &CPVRTimerInfoTag::FirstDayAsLocalTime(void) const
{
  static CDateTime tmp;
  tmp.SetFromUTCDateTime(m_FirstDay);

  return tmp;
}

void CPVRTimerInfoTag::GetNotificationText(CStdString &strText) const
{
  switch (m_state)
  {
  case PVR_TIMER_STATE_ABORTED:
  case PVR_TIMER_STATE_CANCELLED:
    strText.Format("%s: '%s'", g_localizeStrings.Get(19224), m_strTitle.c_str());
    break;
  case PVR_TIMER_STATE_SCHEDULED:
    strText.Format("%s: '%s'", g_localizeStrings.Get(19225), m_strTitle.c_str());
    break;
  case PVR_TIMER_STATE_RECORDING:
    strText.Format("%s: '%s'", g_localizeStrings.Get(19226), m_strTitle.c_str());
    break;
  case PVR_TIMER_STATE_COMPLETED:
    strText.Format("%s: '%s'", g_localizeStrings.Get(19227), m_strTitle.c_str());
    break;
  default:
    break;
  }
}

void CPVRTimerInfoTag::QueueNotification(void) const
{
  if (g_guiSettings.GetBool("pvrrecord.timernotifications"))
  {
    CStdString strMessage;
    GetNotificationText(strMessage);

    if (!strMessage.IsEmpty())
      CGUIDialogKaiToast::QueueNotification(CGUIDialogKaiToast::Info, g_localizeStrings.Get(19166), strMessage);
  }
}<|MERGE_RESOLUTION|>--- conflicted
+++ resolved
@@ -91,11 +91,7 @@
 
   if (timer.iEpgUid > 0)
   {
-<<<<<<< HEAD
-    m_epgInfo = (CEpgInfoTag *) channel->GetEPG()->GetTag(timer.iEpgUid, m_StartTime);
-=======
     m_epgInfo = channel->GetEPG()->GetTag(timer.iEpgUid, m_StartTime);
->>>>>>> 49a66623
     if (m_epgInfo)
       m_strGenre = m_epgInfo->Genre();
   }
@@ -494,11 +490,7 @@
 
   /* we might have a copy of the tag here, so get the real one from the pvrmanager */
   const CEpg *epgTable = channel->GetEPG();
-<<<<<<< HEAD
-  newTag->m_epgInfo = epgTable ? (CEpgInfoTag *) epgTable->GetTag(tag.UniqueBroadcastID(), tag.StartAsUTC()) : NULL;
-=======
   newTag->m_epgInfo = epgTable ? epgTable->GetTag(tag.UniqueBroadcastID(), tag.StartAsUTC()) : NULL;
->>>>>>> 49a66623
 
   /* unused only for reference */
   newTag->m_strFileNameAndPath = "pvr://timers/new";
