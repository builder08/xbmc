--- conflicted
+++ resolved
@@ -33,11 +33,8 @@
 #define MYSQL_OK 0
 #define ER_BAD_DB_ERROR 1049
 
-<<<<<<< HEAD
 using namespace std::string_view_literals;
 
-=======
->>>>>>> f0c49f90
 namespace dbiplus
 {
 
@@ -165,11 +162,7 @@
     return DB_CONNECTION_NONE;
 
   std::string resolvedHost;
-<<<<<<< HEAD
   if (!UnicodeUtils::EqualsNoCase(host,"localhost") && CDNSNameCache::Lookup(host, resolvedHost))
-=======
-  if (!StringUtils::EqualsNoCase(host, "localhost") && CDNSNameCache::Lookup(host, resolvedHost))
->>>>>>> f0c49f90
   {
     CLog::Log(LOGDEBUG, "{} replacing configured host {} with resolved host {}", __FUNCTION__, host,
               resolvedHost);
@@ -1091,19 +1084,11 @@
           else if (flag_long)
           {
             v = va_arg(ap, long int);
-<<<<<<< HEAD
           }
           else
           {
             v = va_arg(ap, int);
           }
-=======
-          }
-          else
-          {
-            v = va_arg(ap, int);
-          }
->>>>>>> f0c49f90
           if (v < 0)
           {
             longvalue = -v;
@@ -1118,7 +1103,6 @@
               prefix = ' ';
             else
               prefix = 0;
-<<<<<<< HEAD
           }
         }
         else
@@ -1127,16 +1111,6 @@
           {
             longvalue = va_arg(ap, uint64_t);
           }
-=======
-          }
-        }
-        else
-        {
-          if (flag_longlong)
-          {
-            longvalue = va_arg(ap, uint64_t);
-          }
->>>>>>> f0c49f90
           else if (flag_long)
           {
             longvalue = va_arg(ap, unsigned long int);
@@ -1462,11 +1436,7 @@
         char q = ((xtype == etSQLESCAPE3) ? '"' : '\''); /* Quote character */
         std::string arg = va_arg(ap, char*);
         if (isLike)
-<<<<<<< HEAD
           UnicodeUtils::Replace(arg, "\\", "\\\\");
-=======
-          StringUtils::Replace(arg, "\\", "\\\\");
->>>>>>> f0c49f90
         const char* escarg = arg.c_str();
 
         isnull = escarg == 0;
@@ -1688,11 +1658,6 @@
 
 MysqlDataset::~MysqlDataset()
 {
-<<<<<<< HEAD
-  if (errmsg)
-    free(errmsg);
-=======
->>>>>>> f0c49f90
 }
 
 void MysqlDataset::set_autorefresh(bool val)
