--- conflicted
+++ resolved
@@ -382,7 +382,6 @@
     { "fullscreenradio"          , WINDOW_FULLSCREEN_RADIO },          // virtual window for fullscreen radio, uses WINDOW_VISUALISATION as fallback
     { "visualisation"            , WINDOW_VISUALISATION },
     { "slideshow"                , WINDOW_SLIDESHOW },
-<<<<<<< HEAD
 #ifdef HAS_DS_PLAYER
     {"dsrulesettings"           , WINDOW_DIALOG_DSRULES},
     {"dsfiltersettings"         , WINDOW_DIALOG_DSFILTERS},
@@ -391,9 +390,6 @@
         {"dsplayerlavaudio"         , WINDOW_DIALOG_LAVAUDIO},
         {"dsplayerlavsplitter"      , WINDOW_DIALOG_LAVSPLITTER},
 #endif
-    { "filestackingdialog"       , WINDOW_DIALOG_FILESTACKING },
-=======
->>>>>>> c651e565
     { "karaoke"                  , WINDOW_KARAOKELYRICS },
     { "weather"                  , WINDOW_WEATHER },
     { "screensaver"              , WINDOW_SCREENSAVER },
