--- conflicted
+++ resolved
@@ -87,22 +87,7 @@
   }
 }
 
-<<<<<<< HEAD
-void CFileItemHandler::HandleFileItemList(const char *ID, bool allowFile, const char *resultname, CFileItemList &items, const Value &parameterObject, Value &result)
-=======
-void CFileItemHandler::MakeFieldsList(const CVariant &parameterObject, CVariant &validFields)
-{
-  const CVariant fields = parameterObject.isMember("fields") && parameterObject["fields"].isArray() ? parameterObject["fields"] : CVariant(CVariant::VariantTypeArray);
-
-  for (unsigned int i = 0; i < fields.size(); i++)
-  {
-    if (fields[i].isString())
-      validFields.append(fields[i]);
-  }
-}
-
 void CFileItemHandler::HandleFileItemList(const char *ID, bool allowFile, const char *resultname, CFileItemList &items, const CVariant &parameterObject, CVariant &result)
->>>>>>> fee62a4d
 {
   int size  = items.Size();
   int start = (int)parameterObject["limits"]["start"].asInteger();
@@ -116,12 +101,6 @@
   result["limits"]["end"]   = end;
   result["limits"]["total"] = size;
 
-<<<<<<< HEAD
-=======
-  CVariant validFields = CVariant(CVariant::VariantTypeArray);
-  MakeFieldsList(parameterObject, validFields);
-
->>>>>>> fee62a4d
   for (int i = start; i < end; i++)
   {
     CVariant object;
