--- conflicted
+++ resolved
@@ -2268,21 +2268,7 @@
       }
     }
   },
-<<<<<<< HEAD
   "AudioLibrary.GetSongDetails": {
-=======
-  "VideoLibrary.AddMovie": {
-    "type": "method",
-    "description": "Add a new movie",
-    "transport": "Response",
-    "permission": "UpdateData",
-    "params": [
-      { "name": "filepath", "type": "string", "required": true, "minLength": 1, "description": "Path to the video file to add" }
-    ],
-    "returns": "string"
-  },
-  "VideoLibrary.GetMovies": {
->>>>>>> 8c265cd0
     "type": "method",
     "description": "Retrieve details about a specific song",
     "transport": "Response",
@@ -3181,6 +3167,16 @@
         "default": true,
         "description": "Whether or not to show the progress bar or any other GUI dialog"
       }
+    ],
+    "returns": "string"
+  },
+  "VideoLibrary.AddMovie": {
+    "type": "method",
+    "description": "Add a new movie",
+    "transport": "Response",
+    "permission": "UpdateData",
+    "params": [
+      { "name": "filepath", "type": "string", "required": true, "minLength": 1, "description": "Path to the video file to add" }
     ],
     "returns": "string"
   },
