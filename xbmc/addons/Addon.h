/*
 *  Copyright (C) 2005-2018 Team Kodi
 *  This file is part of Kodi - https://kodi.tv
 *
 *  SPDX-License-Identifier: GPL-2.0-or-later
 *  See LICENSES/README.md for more information.
 */

#pragma once

#include "addons/IAddon.h"
#include "utils/XBMCTinyXML.h"

class TiXmlElement;
class CAddonCallbacksAddon;
class CVariant;

namespace ADDON
{

typedef std::vector<AddonPtr> VECADDONS;
typedef std::vector<AddonPtr>::iterator IVECADDONS;

const char* const ORIGIN_SYSTEM = "b6a50484-93a0-4afb-a01c-8d17e059feda";

void OnPreInstall(const AddonPtr& addon);
void OnPostInstall(const AddonPtr& addon, bool update, bool modal);
void OnPreUnInstall(const AddonPtr& addon);
void OnPostUnInstall(const AddonPtr& addon);

class CAddon : public IAddon
{
public:
  explicit CAddon(const AddonInfoPtr& addonInfo, TYPE addonType);
  ~CAddon() override = default;

  /**
   * @brief To get the main type of this addon
   *
   * This is the first type defined in **addon.xml** and can be different to the
   * on @ref Type() defined type.
   *
   * @return The used main type of addon
   */
  TYPE MainType() const override { return m_addonInfo->MainType(); }

  /**
   * @brief To get the on this CAddon class processed addon type
   *
   * @return For this class used addon type
   */
  TYPE Type() const override { return m_type; }

  /**
   * @brief To check complete addon (not only this) contains a type
   *
   * @note This can be overridden by a child e.g. plugin to check for subtype
   * e.g. video or music.
   *
   * @param[in] type The to checked type identifier
   * @return true in case the wanted type is supported, false if not
   */
  bool HasType(TYPE type) const override { return m_addonInfo->HasType(type); }

  /**
   * @brief To check complete addon (not only this) has a specific type
   * defined in its first extension point including the provided subcontent
   * e.g. video or audio
   *
   * @param[in] type Type identifier to be checked
   * @return true in case the wanted type is the main type, false if not
   */
  bool HasMainType(TYPE type) const override { return m_addonInfo->HasType(type, true); }

  /**
   * @brief The get for given addon type information and extension data
   *
   * @param[in] type The wanted type data
   * @return addon type class with @ref CAddonExtensions as information
   *
   * @note This function return never a "nullptr", in case the wanted type is
   * not supported, becomes a dummy of @ref CAddonType given.
   *
   * ------------------------------------------------------------------------
   *
   * **Example:**
   * ~~~~~~~~~~~~~{.cpp}
   * // To get e.g. <extension ... name="blablabla" /> from addon.xml
   * std::string name = Type(ADDON_...)->GetValue("@name").asString();
   * ~~~~~~~~~~~~~
   *
   */
  const CAddonType* Type(TYPE type) const { return m_addonInfo->Type(type); }

  std::string ID() const override { return m_addonInfo->ID(); }
  std::string Name() const override { return m_addonInfo->Name(); }
  bool IsInUse() const override { return false; }
  bool IsBinary() const override { return m_addonInfo->IsBinary(); }
  AddonVersion Version() const override { return m_addonInfo->Version(); }
  AddonVersion MinVersion() const override { return m_addonInfo->MinVersion(); }
  std::string Summary() const override { return m_addonInfo->Summary(); }
  std::string Description() const override { return m_addonInfo->Description(); }
  std::string Path() const override { return m_addonInfo->Path(); }
  std::string Profile() const override { return m_addonInfo->ProfilePath(); }
  std::string LibPath() const override;
  std::string Author() const override { return m_addonInfo->Author(); }
  std::string ChangeLog() const override { return m_addonInfo->ChangeLog(); }
  std::string Icon() const override { return m_addonInfo->Icon(); }
  ArtMap Art() const override { return m_addonInfo->Art(); }
  std::vector<std::string> Screenshots() const override { return m_addonInfo->Screenshots(); }
  std::string Disclaimer() const override { return m_addonInfo->Disclaimer(); }
  AddonLifecycleState LifecycleState() const override { return m_addonInfo->LifecycleState(); }
  std::string LifecycleStateDescription() const override
  {
    return m_addonInfo->LifecycleStateDescription();
  }
  CDateTime InstallDate() const override { return m_addonInfo->InstallDate(); }
  CDateTime LastUpdated() const override { return m_addonInfo->LastUpdated(); }
  CDateTime LastUsed() const override { return m_addonInfo->LastUsed(); }
  std::string Origin() const override { return m_addonInfo->Origin(); }
  std::string OriginName() const override { return m_addonInfo->OriginName(); }
  uint64_t PackageSize() const override { return m_addonInfo->PackageSize(); }
  const InfoMap& ExtraInfo() const override { return m_addonInfo->ExtraInfo(); }
  const std::vector<DependencyInfo>& GetDependencies() const override
  {
    return m_addonInfo->GetDependencies();
  }

  std::string FanArt() const override
  {
    auto it = m_addonInfo->Art().find("fanart");
    return it != m_addonInfo->Art().end() ? it->second : "";
  }

  /*!
   * \brief Check add-on for support from independent work instances.
   *
   * \return true if the add-on supports individual add-on instances, false otherwise
   */
  bool SupportsMultipleInstances() const override;

  /*!
   * \brief Return the used instance path type of the add-on type.
   *
   * \return The route used to instance handling, @ref AddonInstanceUse::NONE if not supported.
   */
  AddonInstanceSupport InstanceUseType() const override;

  /*!
   * \brief Gives active, independently working instance identifiers for this add-on.
   *
   * This function is supported if add-on type has defined
   * @ref AddonInstanceUse::BY_SETTINGS and the associated settings
   * are available.
   *
   * \return List of active instance identifiers.
   */
  std::vector<AddonInstanceId> GetKnownInstanceIds() const override;

  /*!
   * \brief Check whether the add-on supports individual settings per add-on instance.
   *
   * This function is supported if add-on type has defined
   * @ref AddonInstanceUse::BY_SETTINGS
   *
   * \return true if the add-on supports individual settings per add-on instance, false otherwise
   */
  bool SupportsInstanceSettings() const override;

  /*!
   * \brief Delete selected instance settings from storage.
   *
   * The related instance-settings-[0-9...].xml file will be deleted by this method.
   *
   * \param[in] instance Instance identifier to use.
   * \return true on success, false otherwise.
   */
  bool DeleteInstanceSettings(AddonInstanceId instance) override;

  /*!
   * \brief Check whether this add-on can be configured by the user.
   *
   * \return true if the add-on has settings, false otherwise
   */
  bool CanHaveAddonOrInstanceSettings() override;

  /*!
   * \brief Check whether this add-on can be configured by the user.
   *
   * \param[in] id Instance identifier to use, use @ref ADDON_SETTINGS_ID
   *               to denote global add-on settings from settings.xml.
   * \return true if the add-on has settings, false otherwise
   *
   * \sa LoadSettings, LoadUserSettings, SaveSettings, HasUserSettings, GetSetting, UpdateSetting
   */
  bool HasSettings(AddonInstanceId id = ADDON_SETTINGS_ID) override;

  /*!
   * \brief Check whether the user has configured this add-on or not.
   *
   * \param[in] id Instance identifier to use, use @ref ADDON_SETTINGS_ID
   *               to denote global add-on settings from settings.xml.
   * \return true if previously saved settings are found, false otherwise
   *
   * \sa LoadSettings, LoadUserSettings, SaveSettings, HasSettings, GetSetting, UpdateSetting
   */
  bool HasUserSettings(AddonInstanceId id = ADDON_SETTINGS_ID) override;

  /*!
   * \brief Save any user configured settings
   *
   * \param[in] instance Instance identifier to use, use @ref ADDON_SETTINGS_ID
   *                     to denote global add-on settings from settings.xml.
   *
   * \sa LoadSettings, LoadUserSettings, HasSettings, HasUserSettings, GetSetting, UpdateSetting
   */
  void SaveSettings(AddonInstanceId id = ADDON_SETTINGS_ID) override;

  /*!
   * \brief Update a user-configured setting with a new value.
   *
   * \param[in] key the id of the setting to update
   * \param[in] value the value that the setting should take
   * \param[in] id Instance identifier to use, use @ref ADDON_SETTINGS_ID
   *               to denote global add-on settings from settings.xml.
   *
   * \sa LoadSettings, LoadUserSettings, SaveSettings, HasSettings, HasUserSettings, GetSetting
   */
  void UpdateSetting(const std::string& key,
                     const std::string& value,
                     AddonInstanceId id = ADDON_SETTINGS_ID) override;

  /*!
   * \brief Update a user-configured setting with a new boolean value.
   *
   * \param[in] key the id of the setting to update
   * \param[in] value the value that the setting should take
   * \param[in] id Instance identifier to use, use @ref ADDON_SETTINGS_ID
   *               to denote global add-on settings from settings.xml.
   *
   * \sa LoadSettings, LoadUserSettings, SaveSettings, HasSettings, HasUserSettings, GetSetting
   */
  bool UpdateSettingBool(const std::string& key,
                         bool value,
                         AddonInstanceId id = ADDON_SETTINGS_ID) override;

  /*!
   * \brief Update a user-configured setting with a new integer value.
   *
   * \param[in] key the id of the setting to update
   * \param[in] value the value that the setting should take
   * \param[in] id Instance identifier to use, use @ref ADDON_SETTINGS_ID
   *               to denote global add-on settings from settings.xml.
   *
   * \sa LoadSettings, LoadUserSettings, SaveSettings, HasSettings, HasUserSettings, GetSetting
   */
  bool UpdateSettingInt(const std::string& key,
                        int value,
                        AddonInstanceId id = ADDON_SETTINGS_ID) override;

  /*!
   * \brief Update a user-configured setting with a new number value.
   *
   * \param[in] key the id of the setting to update
   * \param[in] value the value that the setting should take
   * \param[in] id Instance identifier to use, use @ref ADDON_SETTINGS_ID
   *               to denote global add-on settings from settings.xml.
   *
   * \sa LoadSettings, LoadUserSettings, SaveSettings, HasSettings, HasUserSettings, GetSetting
   */
  bool UpdateSettingNumber(const std::string& key,
                           double value,
                           AddonInstanceId id = ADDON_SETTINGS_ID) override;

  /*!
   * \brief Update a user-configured setting with a new string value.
   *
   * \param[in] key the id of the setting to update
   * \param[in] value the value that the setting should take
   * \param[in] id Instance identifier to use, use @ref ADDON_SETTINGS_ID
   *               to denote global add-on settings from settings.xml.
   *
   * \sa LoadSettings, LoadUserSettings, SaveSettings, HasSettings, HasUserSettings, GetSetting
   */
  bool UpdateSettingString(const std::string& key,
                           const std::string& value,
                           AddonInstanceId id = ADDON_SETTINGS_ID) override;

  /*!
   * \brief Retrieve a particular settings value.
   *
   * If a previously configured user setting is available, we return it's value, else we return the default (if available).
   *
   * \param[in] key the id of the setting to retrieve
   * \param[in] id Instance identifier to use, use @ref ADDON_SETTINGS_ID
   *               to denote global add-on settings from settings.xml.
   * \return the current value of the setting, or the default if the setting has yet to be configured.
   *
   * \sa LoadSettings, LoadUserSettings, SaveSettings, HasSettings, HasUserSettings, UpdateSetting
   */
  std::string GetSetting(const std::string& key, AddonInstanceId id = ADDON_SETTINGS_ID) override;

  /*!
   * \brief Retrieve a particular settings value as boolean.
   *
   * If a previously configured user setting is available, we return it's value, else we return the default (if available).
   *
   * \param[in] key the id of the setting to retrieve
   * \param[out] value the current value of the setting, or the default if the setting has yet to be configured
   * \param[in] id Instance identifier to use, use @ref ADDON_SETTINGS_ID
   *               to denote global add-on settings from settings.xml.
   * \return true if the setting's value was retrieved, false otherwise.
   *
   * \sa LoadSettings, LoadUserSettings, SaveSettings, HasSettings, HasUserSettings, UpdateSetting
   */
  bool GetSettingBool(const std::string& key,
                      bool& value,
                      AddonInstanceId id = ADDON_SETTINGS_ID) override;

  /*!
   * \brief Retrieve a particular settings value as integer.
   *
   * If a previously configured user setting is available, we return it's value, else we return the default (if available)
   *
   * \param[in] key the id of the setting to retrieve
   * \param[out] value the current value of the setting, or the default if the setting has yet to be configured
   * \param[in] id Instance identifier to use, use @ref ADDON_SETTINGS_ID
   *               to denote global add-on settings from settings.xml.
   * \return true if the setting's value was retrieved, false otherwise.
   *
   * \sa LoadSettings, LoadUserSettings, SaveSettings, HasSettings, HasUserSettings, UpdateSetting
   */
  bool GetSettingInt(const std::string& key,
                     int& value,
                     AddonInstanceId id = ADDON_SETTINGS_ID) override;

  /*!
   * \brief Retrieve a particular settings value as number.
   *
   * If a previously configured user setting is available, we return it's value, else we return the default (if available)
   *
   * \param[in] key the id of the setting to retrieve
   * \param[out] value the current value of the setting, or the default if the setting has yet to be configured
   * \param[in] id Instance identifier to use, use @ref ADDON_SETTINGS_ID
   *               to denote global add-on settings from settings.xml.
   * \return true if the setting's value was retrieved, false otherwise.
   *
   * \sa LoadSettings, LoadUserSettings, SaveSettings, HasSettings, HasUserSettings, UpdateSetting
   */
  bool GetSettingNumber(const std::string& key,
                        double& value,
                        AddonInstanceId id = ADDON_SETTINGS_ID) override;

  /*!
   * \brief Retrieve a particular settings value as string
   *
   * If a previously configured user setting is available, we return it's value, else we return the default (if available)
   *
   * \param[in] key the id of the setting to retrieve
   * \param[out] value the current value of the setting, or the default if the setting has yet to be configured
   * \param[in] id Instance identifier to use, use @ref ADDON_SETTINGS_ID
   *               to denote global add-on settings from settings.xml.
   * \return true if the setting's value was retrieved, false otherwise.
   *
   * \sa LoadSettings, LoadUserSettings, SaveSettings, HasSettings, HasUserSettings, UpdateSetting
   */
  bool GetSettingString(const std::string& key,
                        std::string& value,
                        AddonInstanceId id = ADDON_SETTINGS_ID) override;

  std::shared_ptr<CAddonSettings> GetSettings(AddonInstanceId id = ADDON_SETTINGS_ID) override;

  /*! \brief get the required version of a dependency.
   \param dependencyID the addon ID of the dependency.
   \return the version this addon requires.
   */
  AddonVersion GetDependencyVersion(const std::string& dependencyID) const override;

  /*! \brief return whether or not this addon satisfies the given version requirements
   \param version the version to meet.
   \return true if  min_version <= version <= current_version, false otherwise.
   */
  bool MeetsVersion(const AddonVersion& versionMin, const AddonVersion& version) const override
  {
    return m_addonInfo->MeetsVersion(versionMin, version);
  }
  bool ReloadSettings(AddonInstanceId id = ADDON_SETTINGS_ID) override;

  void ResetSettings(AddonInstanceId id = ADDON_SETTINGS_ID) override;

  /*! \brief retrieve the running instance of an add-on if it persists while running.
   */
  AddonPtr GetRunningInstance() const override { return AddonPtr(); }

  void OnPreInstall() override{};
  void OnPostInstall(bool update, bool modal) override{};
  void OnPreUnInstall() override{};
  void OnPostUnInstall() override{};

protected:
  /*!
   * \brief Whether or not the settings have been initialized.
   *
   * \param[in] id Instance identifier to use, use @ref ADDON_SETTINGS_ID
   *               to denote global add-on settings from settings.xml.
   * \return true if settings initialize was successfull
   */
  virtual bool SettingsInitialized(AddonInstanceId id = ADDON_SETTINGS_ID) const;

  /*!
   * \brief Whether or not the settings have been loaded.
   *
   * \param[in] id Instance identifier to use, use @ref ADDON_SETTINGS_ID
   *               to denote global add-on settings from settings.xml.
   * \return true if settings are loaded correct
   */
  virtual bool SettingsLoaded(AddonInstanceId id = ADDON_SETTINGS_ID) const;

  /*!
   * \brief Load the default settings and override these with any previously configured user settings
   *
   * \param[in] bForce force the load of settings even if they are already loaded (reload)
   * \param[in] loadUserSettings whether or not to load user settings
   * \param[in] id Instance identifier to use, use @ref ADDON_SETTINGS_ID
   *               to denote global add-on settings from settings.xml.
   * \return true if settings exist, false otherwise
   *
   * \sa LoadUserSettings, SaveSettings, HasSettings, HasUserSettings, GetSetting, UpdateSetting
   */
  bool LoadSettings(bool bForce, bool loadUserSettings, AddonInstanceId id = ADDON_SETTINGS_ID);

  /*!
   * \brief Load the user settings
   *
   * \param[in] id Instance identifier to use, use @ref ADDON_SETTINGS_ID
   *               to denote global add-on settings from settings.xml.
   * \return true if user settings exist, false otherwise
   *
   * \sa LoadSettings, SaveSettings, HasSettings, HasUserSettings, GetSetting, UpdateSetting
   */
  virtual bool LoadUserSettings(AddonInstanceId id = ADDON_SETTINGS_ID);

  /*!
   * \brief Whether there are settings to be saved
   *
   * \param[in] id Instance identifier to use, use @ref ADDON_SETTINGS_ID
   *               to denote global add-on settings from settings.xml.
   * \return true if settings has to save
   *
   * \sa SaveSettings
   */
  virtual bool HasSettingsToSave(AddonInstanceId id = ADDON_SETTINGS_ID) const;

  /*!
   * \brief Parse settings from an XML document
   *
   * \param[in] doc XML document to parse for settings
   * \param[in] loadDefaults if true, the default attribute is used and settings are reset prior to parsing, else the value attribute is used.
   * \param[in] id Instance identifier to use, use @ref ADDON_SETTINGS_ID
   *               to denote global add-on settings from settings.xml.
   * \return true if settings are loaded, false otherwise
   *
   * \sa SettingsToXML
   */
<<<<<<< HEAD
  virtual bool SettingsFromXML(const CXBMCTinyXML& doc, bool loadDefaults = false);
=======
  virtual bool SettingsFromXML(const CXBMCTinyXML& doc,
                               bool loadDefaults,
                               AddonInstanceId id = ADDON_SETTINGS_ID);
>>>>>>> f0c49f90

  /*!
   * \brief Write settings into an XML document
   *
   * \param[out] doc XML document to receive the settings
   * \param[in] id Instance identifier to use, use @ref ADDON_SETTINGS_ID
   *               to denote global add-on settings from settings.xml.
   * \return true if settings are saved, false otherwise
   *
   * \sa SettingsFromXML
   */
<<<<<<< HEAD
  virtual bool SettingsToXML(CXBMCTinyXML& doc) const;
=======
  virtual bool SettingsToXML(CXBMCTinyXML& doc, AddonInstanceId id = ADDON_SETTINGS_ID) const;
>>>>>>> f0c49f90

  const AddonInfoPtr m_addonInfo;

private:
<<<<<<< HEAD
  bool m_loadSettingsFailed{false};
  bool m_hasUserSettings{false};
  std::string m_userSettingsPath;

  mutable std::shared_ptr<CAddonSettings> m_settings;
=======
  struct CSettingsData
  {
    bool m_loadSettingsFailed{false};
    bool m_hasUserSettings{false};
    std::string m_addonSettingsPath;
    std::string m_userSettingsPath;
    std::shared_ptr<CAddonSettings> m_addonSettings;
  };

  bool InitSettings(AddonInstanceId id);
  std::shared_ptr<CAddonSettings> FindInstanceSettings(AddonInstanceId id) const;

  mutable std::unordered_map<AddonInstanceId, CSettingsData> m_settings;
>>>>>>> f0c49f90
  const TYPE m_type;
};

}; // namespace ADDON<|MERGE_RESOLUTION|>--- conflicted
+++ resolved
@@ -462,13 +462,9 @@
    *
    * \sa SettingsToXML
    */
-<<<<<<< HEAD
-  virtual bool SettingsFromXML(const CXBMCTinyXML& doc, bool loadDefaults = false);
-=======
   virtual bool SettingsFromXML(const CXBMCTinyXML& doc,
                                bool loadDefaults,
                                AddonInstanceId id = ADDON_SETTINGS_ID);
->>>>>>> f0c49f90
 
   /*!
    * \brief Write settings into an XML document
@@ -480,22 +476,11 @@
    *
    * \sa SettingsFromXML
    */
-<<<<<<< HEAD
-  virtual bool SettingsToXML(CXBMCTinyXML& doc) const;
-=======
   virtual bool SettingsToXML(CXBMCTinyXML& doc, AddonInstanceId id = ADDON_SETTINGS_ID) const;
->>>>>>> f0c49f90
 
   const AddonInfoPtr m_addonInfo;
 
 private:
-<<<<<<< HEAD
-  bool m_loadSettingsFailed{false};
-  bool m_hasUserSettings{false};
-  std::string m_userSettingsPath;
-
-  mutable std::shared_ptr<CAddonSettings> m_settings;
-=======
   struct CSettingsData
   {
     bool m_loadSettingsFailed{false};
@@ -509,7 +494,6 @@
   std::shared_ptr<CAddonSettings> FindInstanceSettings(AddonInstanceId id) const;
 
   mutable std::unordered_map<AddonInstanceId, CSettingsData> m_settings;
->>>>>>> f0c49f90
   const TYPE m_type;
 };
 
