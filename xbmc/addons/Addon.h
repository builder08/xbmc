#pragma once
/*
 *      Copyright (C) 2005-2009 Team XBMC
 *      http://www.xbmc.org
 *
 *  This Program is free software; you can redistribute it and/or modify
 *  it under the terms of the GNU General Public License as published by
 *  the Free Software Foundation; either version 2, or (at your option)
 *  any later version.
 *
 *  This Program is distributed in the hope that it will be useful,
 *  but WITHOUT ANY WARRANTY; without even the implied warranty of
 *  MERCHANTABILITY or FITNESS FOR A PARTICULAR PURPOSE. See the
 *  GNU General Public License for more details.
 *
 *  You should have received a copy of the GNU General Public License
 *  along with XBMC; see the file COPYING.  If not, write to
 *  the Free Software Foundation, 675 Mass Ave, Cambridge, MA 02139, USA.
 *  http://www.gnu.org/copyleft/gpl.html
 *
 */

#include "IAddon.h"
#include "addons/AddonVersion.h"
#include "tinyXML/tinyxml.h"
#include "Util.h"
#include "URL.h"
#include "guilib/LocalizeStrings.h"

class CURL;
class TiXmlElement;
class CAddonCallbacksAddon;

typedef struct cp_plugin_info_t cp_plugin_info_t;
typedef struct cp_extension_t cp_extension_t;

namespace ADDON
{
  typedef std::vector<AddonPtr> VECADDONS;
  typedef std::vector<AddonPtr>::iterator IVECADDONS;

// utils
const CStdString    TranslateType(const TYPE &type, bool pretty=false);
const CStdString    GetIcon(const TYPE &type);
      TYPE          TranslateType(const CStdString &string);
const CStdString    UpdateVideoScraper(const CStdString &scraper);
const CStdString    UpdateMusicScraper(const CStdString &scraper);

class AddonProps
{
public:
  AddonProps(const CStdString &id, TYPE type, const CStdString &versionstr, const CStdString &minversionstr)
    : id(id)
    , type(type)
    , version(versionstr)
    , minversion(minversionstr)
    , stars(0)
  {
  }

  AddonProps(const cp_extension_t *ext);
  AddonProps(const cp_plugin_info_t *plugin);

  bool operator==(const AddonProps &rhs)
  { 
    return    (*this).id == rhs.id
           && (*this).type == rhs.type
           && (*this).version == rhs.version;
  }

  CStdString id;
  TYPE type;
  AddonVersion version;
  AddonVersion minversion;
  CStdString name;
  CStdString parent;
  CStdString license;
  CStdString summary;
  CStdString description;
  CStdString path;
  CStdString libname;
  CStdString author;
  CStdString source;
  CStdString icon;
  CStdString disclaimer;
  CStdString changelog;
  CStdString fanart;
  ADDONDEPS dependencies;
  CStdString broken;
  InfoMap    extrainfo;
  int        stars;
private:
  void BuildDependencies(const cp_plugin_info_t *plugin);
};

typedef std::vector<class AddonProps> VECADDONPROPS;

class CAddon : public IAddon
{
public:
  CAddon(const AddonProps &addonprops);
  CAddon(const cp_extension_t *ext);
  CAddon(const cp_plugin_info_t *plugin);
  virtual ~CAddon() {}
  virtual AddonPtr Clone(const AddonPtr& parent) const;

  /*! \brief Check whether the this addon can be configured or not
   \return true if the addon has settings, false otherwise
   \sa LoadSettings, LoadUserSettings, SaveSettings, HasUserSettings, GetSetting, UpdateSetting
   */
  bool HasSettings();

  /*! \brief Check whether the user has configured this addon or not
   \return true if previously saved settings are found, false otherwise
   \sa LoadSettings, LoadUserSettings, SaveSettings, HasSettings, GetSetting, UpdateSetting
   */
  bool HasUserSettings();

  /*! \brief Save any user configured settings
   \sa LoadSettings, LoadUserSettings, HasSettings, HasUserSettings, GetSetting, UpdateSetting
   */
  virtual void SaveSettings();

  /*! \brief Update a user-configured setting with a new value
   \param key the id of the setting to update
   \param value the value that the setting should take
   \sa LoadSettings, LoadUserSettings, SaveSettings, HasSettings, HasUserSettings, GetSetting
   */
  void UpdateSetting(const CStdString& key, const CStdString& value);

  /*! \brief Retrieve a particular settings value
   If a previously configured user setting is available, we return it's value, else we return the default (if available)
   \param key the id of the setting to retrieve
   \return the current value of the setting, or the default if the setting has yet to be configured.
   \sa LoadSettings, LoadUserSettings, SaveSettings, HasSettings, HasUserSettings, UpdateSetting
   */
  virtual CStdString GetSetting(const CStdString& key);

  /*! \brief Load the default settings and override these with any previously configured user settings
   \return true if settings exist, false otherwise
   \sa LoadUserSettings, SaveSettings, HasSettings, HasUserSettings, GetSetting, UpdateSetting
   */
  virtual bool LoadSettings();

  TiXmlElement* GetSettingsXML();
  virtual CStdString GetString(uint32_t id);

  // properties
  TYPE Type() const { return m_props.type; }
  bool IsType(TYPE type) const { return type == m_props.type; }
  AddonProps Props() const { return m_props; }
  AddonProps& Props() { return m_props; }
  const CStdString ID() const { return m_props.id; }
  const CStdString Name() const { return m_props.name; }
  bool Enabled() const { return m_enabled; }
  virtual bool IsInUse() const { return false; };
  const AddonVersion Version() const { return m_props.version; }
  const AddonVersion MinVersion() const { return m_props.minversion; }
  const CStdString Summary() const { return m_props.summary; }
  const CStdString Description() const { return m_props.description; }
  const CStdString Path() const { return m_props.path; }
  const CStdString Profile() const { return m_profile; }
  const CStdString LibPath() const;
  const CStdString Author() const { return m_props.author; }
  const CStdString ChangeLog() const { return m_props.changelog; }
  const CStdString FanArt() const { return m_props.fanart; }
  const CStdString Icon() const;
  int Stars() const { return m_props.stars; }
  const CStdString Disclaimer() const { return m_props.disclaimer; }
  const InfoMap &ExtraInfo() const { return m_props.extrainfo; }
  const ADDONDEPS &GetDeps() const { return m_props.dependencies; }

  /*! \brief return whether or not this addon satisfies the given version requirements
   \param version the version to meet.
   \return true if  min_version <= version <= current_version, false otherwise.
   */
  bool MeetsVersion(const AddonVersion &version) const;
  virtual bool ReloadSettings();

protected:
  friend class CAddonCallbacksAddon;

  CAddon(const CAddon&); // protected as all copying is handled by Clone()
  CAddon(const CAddon&, const AddonPtr&);
  const AddonPtr Parent() const { return m_parent; }
  virtual void BuildLibName(const cp_extension_t *ext = NULL);

<<<<<<< HEAD
=======
  /*! \brief Load the default settings and override these with any previously configured user settings
   \param bForce force the load of settings even if they are already loaded (reload)
   \return true if settings exist, false otherwise
   \sa LoadUserSettings, SaveSettings, HasSettings, HasUserSettings, GetSetting, UpdateSetting
   */
  virtual bool LoadSettings(bool bForce = false);

>>>>>>> 360dcba1
  /*! \brief Load the user settings
   \return true if user settings exist, false otherwise
   \sa LoadSettings, SaveSettings, HasSettings, HasUserSettings, GetSetting, UpdateSetting
   */
  bool LoadUserSettings();

  /*! \brief Parse settings from an XML document
   \param doc XML document to parse for settings
   \param loadDefaults if true, the default attribute is used and settings are reset prior to parsing, else the value attribute is used.
   \return true if settings are loaded, false otherwise
   \sa SettingsToXML
   */
  bool SettingsFromXML(const TiXmlDocument &doc, bool loadDefaults = false);

  /*! \brief Parse settings into an XML document
   \param doc XML document to receive the settings
   \sa SettingsFromXML
   */
  void SettingsToXML(TiXmlDocument &doc) const;

  TiXmlDocument     m_addonXmlDoc;
  CStdString        m_strLibName;
  bool              m_settingsLoaded;
  bool              m_userSettingsLoaded;

private:
  friend class CAddonMgr;
  AddonProps m_props;
  const AddonPtr    m_parent;
  CStdString        m_userSettingsPath;
  void BuildProfilePath();

  virtual bool IsAddonLibrary() { return false; }

  void Enable() { LoadStrings(); m_enabled = true; }
  void Disable() { m_enabled = false; ClearStrings();}

  virtual bool LoadStrings();
  virtual void ClearStrings();
  bool m_hasStrings;
  bool m_checkedStrings;
  bool m_hasSettings;

  CStdString  m_profile;
  bool        m_enabled;
  CLocalizeStrings  m_strings;
  std::map<CStdString, CStdString> m_settings;
};

class CAddonLibrary : public CAddon
{
public:
  CAddonLibrary(const AddonProps &props);
  CAddonLibrary(const cp_extension_t *ext);

private:
  virtual bool IsAddonLibrary() { return true; }
  TYPE SetAddonType();
  const TYPE m_addonType; // addon type this library enhances
};

}; /* namespace ADDON */
<|MERGE_RESOLUTION|>--- conflicted
+++ resolved
@@ -136,12 +136,6 @@
    */
   virtual CStdString GetSetting(const CStdString& key);
 
-  /*! \brief Load the default settings and override these with any previously configured user settings
-   \return true if settings exist, false otherwise
-   \sa LoadUserSettings, SaveSettings, HasSettings, HasUserSettings, GetSetting, UpdateSetting
-   */
-  virtual bool LoadSettings();
-
   TiXmlElement* GetSettingsXML();
   virtual CStdString GetString(uint32_t id);
 
@@ -185,8 +179,6 @@
   const AddonPtr Parent() const { return m_parent; }
   virtual void BuildLibName(const cp_extension_t *ext = NULL);
 
-<<<<<<< HEAD
-=======
   /*! \brief Load the default settings and override these with any previously configured user settings
    \param bForce force the load of settings even if they are already loaded (reload)
    \return true if settings exist, false otherwise
@@ -194,7 +186,6 @@
    */
   virtual bool LoadSettings(bool bForce = false);
 
->>>>>>> 360dcba1
   /*! \brief Load the user settings
    \return true if user settings exist, false otherwise
    \sa LoadSettings, SaveSettings, HasSettings, HasUserSettings, GetSetting, UpdateSetting
