/*
 *  Copyright (C) 2017-2018 Team Kodi
 *  This file is part of Kodi - https://kodi.tv
 *
 *  SPDX-License-Identifier: GPL-2.0-or-later
 *  See LICENSES/README.md for more information.
 */

#include "AddonSettings.h"

#include "FileItem.h"
#include "GUIInfoManager.h"
#include "LangInfo.h"
#include "ServiceBroker.h"
#include "addons/binary-addons/AddonInstanceHandler.h"
#include "addons/gui/GUIDialogAddonSettings.h"
#include "addons/settings/SettingUrlEncodedString.h"
#include "filesystem/Directory.h"
#include "filesystem/File.h"
#include "guilib/GUIComponent.h"
#include "guilib/LocalizeStrings.h"
#include "messaging/ApplicationMessenger.h"
#include "settings/SettingAddon.h"
#include "settings/SettingConditions.h"
#include "settings/SettingControl.h"
#include "settings/SettingDateTime.h"
#include "settings/SettingPath.h"
#include "settings/lib/Setting.h"
#include "settings/lib/SettingDefinitions.h"
#include "settings/lib/SettingSection.h"
#include "settings/lib/SettingsManager.h"
#include "utils/FileExtensionProvider.h"
#include "utils/StringUtils.h"
#include "utils/UnicodeUtils.h"
#include "utils/URIUtils.h"
#include "utils/XBMCTinyXML.h"
#include "utils/XMLUtils.h"
#include "utils/log.h"

#include <algorithm>
#include <mutex>
#include <vector>

<<<<<<< HEAD
using namespace std::string_view_literals;

namespace
{

constexpr auto OldSettingValuesSeparator = "|";

=======
namespace
{

constexpr auto OldSettingValuesSeparator = "|";

>>>>>>> f0c49f90
constexpr int UnknownSettingLabelIdStart = 100000;

bool InfoBool(const std::string& condition,
              const std::string& value,
              const SettingConstPtr& setting,
              void* data)
{
  return CServiceBroker::GetGUI()->GetInfoManager().EvaluateBool(value, INFO::DEFAULT_CONTEXT);
}

template<class TSetting>
SettingPtr InitializeFromOldSettingWithoutDefinition(ADDON::CAddonSettings& settings,
                                                     const std::string& settingId,
                                                     const typename TSetting::Value& defaultValue)
{
  std::shared_ptr<TSetting> setting =
      std::make_shared<TSetting>(settingId, settings.GetSettingsManager());
  setting->SetLevel(SettingLevel::Internal);
  setting->SetVisible(false);
  setting->SetDefault(defaultValue);

  return setting;
}

template<>
SettingPtr InitializeFromOldSettingWithoutDefinition<CSettingString>(
    ADDON::CAddonSettings& settings,
    const std::string& settingId,
    const typename CSettingString::Value& defaultValue)
{
  std::shared_ptr<CSettingString> setting =
      std::make_shared<CSettingString>(settingId, settings.GetSettingsManager());
  setting->SetLevel(SettingLevel::Internal);
  setting->SetVisible(false);
  setting->SetDefault(defaultValue);
  setting->SetAllowEmpty(true);

  return setting;
}

template<class TSetting>
SettingPtr AddSettingWithoutDefinition(ADDON::CAddonSettings& settings,
                                       const std::string& settingId,
                                       typename TSetting::Value defaultValue,
                                       const Logger& logger)
{
  if (settingId.empty())
    return nullptr;

  // if necessary try to initialize the settings manager on-the-fly without any definitions
  if (!settings.IsInitialized() && !settings.Initialize(CXBMCTinyXML(), true))
  {
    logger->warn("failed to initialize settings on-the-fly");
    return nullptr;
  }

  // check if we need to add a section on-the-fly
  auto sections = settings.GetSettingsManager()->GetSections();
  SettingSectionPtr section;
  if (sections.empty())
    section =
        std::make_shared<CSettingSection>(settings.GetAddonId(), settings.GetSettingsManager());
  else
    section = sections.back();

  // check if we need to add a category on-the-fly
  auto categories = section->GetCategories();
  SettingCategoryPtr category;
  if (categories.empty())
    category = std::make_shared<CSettingCategory>("category0", settings.GetSettingsManager());
  else
    category = categories.back();

  // check if we need to add a group on-the-fly
  auto groups = category->GetGroups();
  SettingGroupPtr group;
  if (groups.empty())
    group = std::make_shared<CSettingGroup>("0", settings.GetSettingsManager());
  else
    group = groups.back();

  // create a new setting on-the-fly
  auto setting =
      InitializeFromOldSettingWithoutDefinition<TSetting>(settings, settingId, defaultValue);
  if (setting == nullptr)
  {
    logger->warn("failed to create setting \"{}\" on-the-fly", settingId);
    return nullptr;
  }

  // add the setting (and if necessary the section, category and/or group)
  if (!settings.GetSettingsManager()->AddSetting(setting, section, category, group))
  {
    logger->warn("failed to add setting \"{}\" on-the-fly", settingId);
    return nullptr;
  }

  return setting;
}

} // namespace

namespace ADDON
{

<<<<<<< HEAD
CAddonSettings::CAddonSettings(const std::shared_ptr<const IAddon>& addon)
=======
CAddonSettings::CAddonSettings(const std::shared_ptr<const IAddon>& addon,
                               AddonInstanceId instanceId)
>>>>>>> f0c49f90
  : CSettingsBase(),
    m_addonId(addon->ID()),
    m_addonPath(addon->Path()),
    m_addonProfile(addon->Profile()),
    m_instanceId(instanceId),
    m_unidentifiedSettingId(0),
    m_unknownSettingLabelId(UnknownSettingLabelIdStart),
    m_logger(CServiceBroker::GetLogging().GetLogger(
<<<<<<< HEAD
        StringUtils::Format("CAddonSettings[{}]", m_addonId)))
=======
        StringUtils::Format("CAddonSettings[{}@{}]", m_instanceId, m_addonId)))
>>>>>>> f0c49f90
{
}

std::shared_ptr<CSetting> CAddonSettings::CreateSetting(
    const std::string& settingType,
    const std::string& settingId,
    CSettingsManager* settingsManager /* = nullptr */) const
{
  if (UnicodeUtils::EqualsNoCase(settingType, "urlencodedstring"))
    return std::make_shared<CSettingUrlEncodedString>(settingId, settingsManager);

  return CSettingCreator::CreateSetting(settingType, settingId, settingsManager);
}

void CAddonSettings::OnSettingAction(const std::shared_ptr<const CSetting>& setting)
{
  std::string actionData;
  bool closeDialog = false;

  // check if it's an action setting
  if (setting->GetType() == SettingType::Action)
  {
    auto settingAction = std::dynamic_pointer_cast<const CSettingAction>(setting);
    if (settingAction != nullptr && settingAction->HasData())
    {
      actionData = settingAction->GetData();
      // replace $CWD with the url of the add-on
      UnicodeUtils::Replace(actionData, "$CWD", m_addonPath);
      // replace $ID with the id of the add-on
      UnicodeUtils::Replace(actionData, "$ID", m_addonId);
    }
  }

  // check if the setting control's is a button and its format is action
  if (setting->GetControl()->GetType() == "button" &&
      setting->GetControl()->GetFormat() == "action")
  {
    auto controlButton =
        std::dynamic_pointer_cast<const CSettingControlButton>(setting->GetControl());
    if (controlButton != nullptr)
    {
      if (actionData.empty() && controlButton->HasActionData())
        actionData = controlButton->GetActionData();

      closeDialog = controlButton->CloseDialog();
    }
  }

  if (actionData.empty())
    return;

  if (closeDialog)
    CGUIDialogAddonSettings::SaveAndClose();

  CServiceBroker::GetAppMessenger()->SendMsg(TMSG_EXECUTE_BUILT_IN, -1, -1, nullptr, actionData);
}

bool CAddonSettings::AddInstanceSettings()
{
  if (GetSetting(ADDON_SETTING_INSTANCE_NAME_VALUE) ||
      GetSetting(ADDON_SETTING_INSTANCE_ENABLED_VALUE))
  {
    CLog::Log(
        LOGDEBUG,
        "CAddonSettings::{} - Add-on {} using instance setting values byself, Kodi's add ignored",
        __func__, m_addonId);
    return true;
  }

  auto mgr = GetSettingsManager();
  if (!mgr)
    return false;

  auto sections = mgr->GetSections();
  if (sections.empty())
    return false;

  SettingSectionPtr section = *sections.begin();

  auto categories = section->GetCategories();
  if (categories.empty())
    return false;

  SettingCategoryPtr category = *categories.begin();

  auto groups = category->GetGroups();
  auto itr = std::find_if(groups.begin(), groups.end(),
                          [](const SettingGroupPtr& group)
                          { return group->GetId() == ADDON_SETTING_INSTANCE_GROUP; });

  SettingGroupPtr group;
  if (itr != groups.end())
  {
    group = *itr;
  }
  else
  {
    group = std::make_shared<CSettingGroup>(ADDON_SETTING_INSTANCE_GROUP, mgr);
    group->SetLabel(10017); // Add-on configuration
    category->AddGroupToFront(group);
  }

  const std::shared_ptr<CSettingString> name =
      std::make_shared<CSettingString>(ADDON_SETTING_INSTANCE_NAME_VALUE, 551, "", mgr); // Name
  name->SetAllowEmpty(false);
  name->SetControl(std::make_shared<CSettingControlEdit>());
  if (!mgr->AddSetting(name, section, category, group))
    return false;

  const std::shared_ptr<CSettingBool> enabled = std::make_shared<CSettingBool>(
      ADDON_SETTING_INSTANCE_ENABLED_VALUE, 305, true, mgr); // Enabled
  enabled->SetControl(std::make_shared<CSettingControlCheckmark>());
  if (!mgr->AddSetting(enabled, section, category, group))
    return false;

  return true;
}

bool CAddonSettings::Initialize(const CXBMCTinyXML& doc, bool allowEmpty /* = false */)
{
  std::unique_lock<CCriticalSection> lock(m_critical);
  if (m_initialized)
    return false;

  // register custom setting types
  InitializeSettingTypes();
  // register custom setting controls
  InitializeControls();

  // conditions need to be initialized before the setting definitions
  InitializeConditions();

  // load the settings definitions
  if (!InitializeDefinitions(doc) && !allowEmpty)
    return false;

  // Add internal settings to set values about instance set
  if (m_instanceId > 0 && !AddInstanceSettings())
    return false;

  GetSettingsManager()->SetInitialized();

  m_initialized = true;

  return true;
}

bool CAddonSettings::Load(const CXBMCTinyXML& doc)
{
  std::unique_lock<CCriticalSection> lock(m_critical);
  if (!m_initialized)
    return false;

  // figure out the version of the setting definitions
  uint32_t version = 0;
  if (!ParseSettingVersion(doc, version))
  {
    m_logger->error("failed to determine setting values version");
    return false;
  }

  std::map<std::string, std::string> settingValues;

  // for new/"normal" setting values use the standard process
  if (version != 0)
  {
    bool updated;
    if (!LoadValuesFromXml(doc, updated))
      return false;

    // helper lambda for parsing a setting's ID and value from XML
    auto parseSettingValue = [&settingValues](const TiXmlNode* setting,
                                              const std::string& categoryId = "") {
      // put together the setting ID
      auto settingId = categoryId;
      if (!settingId.empty())
        settingId += ".";
      auto id = setting->ToElement()->Attribute("id");
      if (id)
        settingId += id;

      // parse the setting value
      std::string settingValue;
      if (setting->FirstChild())
        settingValue = setting->FirstChild()->ValueStr();

      // add the setting to the map
      settingValues.emplace(std::make_pair(settingId, settingValue));
    };

    // check if there were any setting values without a definition
    auto category = doc.RootElement()->FirstChild();
    while (category != nullptr)
    {
      // check if this really is a category with setting elements
      if (category->FirstChild() && category->FirstChild()->Type() == CXBMCTinyXML::TINYXML_ELEMENT)
      {
        const auto& categoryId = category->ValueStr();
        auto setting = category->FirstChild();
        while (setting != nullptr)
        {
          parseSettingValue(setting, categoryId);

          setting = setting->NextSibling();
        }
      }
      else
        parseSettingValue(category);

      category = category->NextSibling();
    }
  }
  // for old setting values do it manually
  else if (!LoadOldSettingValues(doc, settingValues))
  {
    m_logger->error("failed to determine setting values from old format");
    return false;
  }

  // process all settings
  for (const auto& setting : settingValues)
  {
    // ignore setting values without a setting identifier
    if (setting.first.empty())
      continue;

    // try to find a matching setting
    SettingPtr newSetting = GetSetting(setting.first);
    if (newSetting == nullptr)
    {
      // create a hidden/internal string setting on-the-fly
      newSetting = AddSettingWithoutDefinition<CSettingString>(*this, setting.first, setting.second,
                                                               m_logger);
    }

    // try to load the old setting value
    if (!newSetting)
    {
      m_logger->error("had null newSetting for value \"{}\" for setting {}", setting.second,
                      setting.first);
    }
    else if (!newSetting->FromString(setting.second))
    {
      m_logger->warn("failed to load value \"{}\" for setting {}", setting.second, setting.first);
    }
  }

  SetLoaded();

  return true;
}

bool CAddonSettings::Save(CXBMCTinyXML& doc) const
{
  std::unique_lock<CCriticalSection> lock(m_critical);
  if (!m_initialized)
    return false;

  if (!SaveValuesToXml(doc))
  {
    m_logger->error("failed to save settings");
    return false;
  }

  return true;
}

bool CAddonSettings::HasSettings() const
{
  return IsInitialized() && GetSettingsManager()->HasSettings();
}

std::string CAddonSettings::GetSettingLabel(int label) const
{
  if (label < UnknownSettingLabelIdStart || label >= m_unknownSettingLabelId)
    return "";

  const auto labelIt = m_unknownSettingLabels.find(label);
  if (labelIt == m_unknownSettingLabels.end())
    return "";

  return labelIt->second;
}

std::shared_ptr<CSetting> CAddonSettings::AddSetting(const std::string& settingId, bool value)
{
  return AddSettingWithoutDefinition<CSettingBool>(*this, settingId, value, m_logger);
}

std::shared_ptr<CSetting> CAddonSettings::AddSetting(const std::string& settingId, int value)
{
  return AddSettingWithoutDefinition<CSettingInt>(*this, settingId, value, m_logger);
}

std::shared_ptr<CSetting> CAddonSettings::AddSetting(const std::string& settingId, double value)
{
  return AddSettingWithoutDefinition<CSettingNumber>(*this, settingId, value, m_logger);
}

std::shared_ptr<CSetting> CAddonSettings::AddSetting(const std::string& settingId,
                                                     const std::string& value)
{
  return AddSettingWithoutDefinition<CSettingString>(*this, settingId, value, m_logger);
}

void CAddonSettings::InitializeSettingTypes()
{
  GetSettingsManager()->RegisterSettingType("addon", this);
  GetSettingsManager()->RegisterSettingType("date", this);
  GetSettingsManager()->RegisterSettingType("path", this);
  GetSettingsManager()->RegisterSettingType("time", this);
  GetSettingsManager()->RegisterSettingType("urlencodedstring", this);
}

void CAddonSettings::InitializeControls()
{
  GetSettingsManager()->RegisterSettingControl("toggle", this);
  GetSettingsManager()->RegisterSettingControl("spinner", this);
  GetSettingsManager()->RegisterSettingControl("edit", this);
  GetSettingsManager()->RegisterSettingControl("button", this);
  GetSettingsManager()->RegisterSettingControl("list", this);
  GetSettingsManager()->RegisterSettingControl("slider", this);
  GetSettingsManager()->RegisterSettingControl("range", this);
  GetSettingsManager()->RegisterSettingControl("title", this);
  GetSettingsManager()->RegisterSettingControl("colorbutton", this);
}

void CAddonSettings::InitializeConditions()
{
  CSettingConditions::Initialize();

  // add basic conditions
  const std::set<std::string>& simpleConditions = CSettingConditions::GetSimpleConditions();
  for (const auto& condition : simpleConditions)
    GetSettingsManager()->AddCondition(condition);

  GetSettingsManager()->AddDynamicCondition("InfoBool", InfoBool);
}

bool CAddonSettings::InitializeDefinitions(const CXBMCTinyXML& doc)
{
  // figure out the version of the setting definitions
  uint32_t version = 0;
  if (!ParseSettingVersion(doc, version))
  {
    m_logger->error("failed to determine setting definitions version");
    return false;
  }

  // for new/"normal" setting definitions use the standard process
  if (version != 0)
    return InitializeDefinitionsFromXml(doc);

  // for old setting definitions do it manually
  return InitializeFromOldSettingDefinitions(doc);
}

bool CAddonSettings::ParseSettingVersion(const CXBMCTinyXML& doc, uint32_t& version) const
{
  const TiXmlElement* root = doc.RootElement();
  if (root == nullptr)
    return false;

  if (!UnicodeUtils::EqualsNoCase(root->ValueStr(), SETTING_XML_ROOT))
  {
    m_logger->error("error reading setting definitions: no <settings> tag");
    return false;
  }

  version = GetSettingsManager()->ParseVersion(root);
  return true;
}

std::shared_ptr<CSettingGroup> CAddonSettings::ParseOldSettingElement(
    const TiXmlElement* categoryElement,
    const std::shared_ptr<CSettingCategory>& category,
    std::set<std::string>& settingIds)
{
  // build a vector of settings from the same category
  std::vector<std::shared_ptr<const CSetting>> categorySettings;

  // prepare for settings with enable/visible conditions
  struct SettingWithConditions
  {
    SettingPtr setting;
    std::string enableCondition;
    std::string visibleCondition;
    SettingDependencies deps;
  };
  std::vector<SettingWithConditions> settingsWithConditions;

  auto group = std::make_shared<CSettingGroup>("0", GetSettingsManager());
  uint32_t groupId = 1;

  // go through all settings in the category
  const TiXmlElement* settingElement = categoryElement->FirstChildElement("setting");
  while (settingElement != nullptr)
  {
    // read the possible attributes
    const auto settingType = XMLUtils::GetAttribute(settingElement, "type");
    const auto settingId = XMLUtils::GetAttribute(settingElement, "id");
    const auto defaultValue = XMLUtils::GetAttribute(settingElement, "default");
    const auto settingValues = XMLUtils::GetAttribute(settingElement, "values");
<<<<<<< HEAD
    const auto settingLValues = UnicodeUtils::Split(
=======
    const auto settingLValues = StringUtils::Split(
>>>>>>> f0c49f90
        XMLUtils::GetAttribute(settingElement, "lvalues"), OldSettingValuesSeparator);
    int settingLabel = -1;
    bool settingLabelParsed = ParseOldLabel(settingElement, settingId, settingLabel);

    SettingPtr setting;
    if (settingType == "sep" || settingType == "lsep")
    {
      // check if we need to create a new group
      if (!group->GetSettings().empty())
      {
        // add the current group to the category
        category->AddGroup(group);

        // and create a new one
        group.reset(new CSettingGroup(std::to_string(groupId), GetSettingsManager()));
        groupId += 1;
      }

      if (settingType == "lsep" && settingLabelParsed)
        group->SetLabel(settingLabel);
    }
    else if (settingId.empty() || settingType == "action")
    {
      if (settingType == "action")
        setting = InitializeFromOldSettingAction(settingId, settingElement, defaultValue);
      else
        setting = InitializeFromOldSettingLabel();
    }
    else if (settingType == "bool")
      setting = InitializeFromOldSettingBool(settingId, settingElement, defaultValue);
    else if (settingType == "text" || settingType == "ipaddress")
      setting = InitializeFromOldSettingTextIpAddress(settingId, settingType, settingElement,
                                                      defaultValue, settingLabel);
    else if (settingType == "number")
      setting =
          InitializeFromOldSettingNumber(settingId, settingElement, defaultValue, settingLabel);
    else if (settingType == "video" || settingType == "audio" || settingType == "image" ||
             settingType == "executable" || settingType == "file" || settingType == "folder")
      setting = InitializeFromOldSettingPath(settingId, settingType, settingElement, defaultValue,
                                             settingLabel);
    else if (settingType == "date")
      setting = InitializeFromOldSettingDate(settingId, settingElement, defaultValue, settingLabel);
    else if (settingType == "time")
      setting = InitializeFromOldSettingTime(settingId, settingElement, defaultValue, settingLabel);
    else if (settingType == "select")
      setting = InitializeFromOldSettingSelect(settingId, settingElement, defaultValue,
                                               settingLabel, settingValues, settingLValues);
    else if (settingType == "addon")
      setting =
          InitializeFromOldSettingAddon(settingId, settingElement, defaultValue, settingLabel);
    else if (settingType == "enum" || settingType == "labelenum")
      setting = InitializeFromOldSettingEnums(settingId, settingType, settingElement, defaultValue,
                                              settingValues, settingLValues);
    else if (settingType == "fileenum")
      setting =
          InitializeFromOldSettingFileEnum(settingId, settingElement, defaultValue, settingValues);
    else if (settingType == "rangeofnum")
      setting = InitializeFromOldSettingRangeOfNum(settingId, settingElement, defaultValue);
    else if (settingType == "slider")
      setting = InitializeFromOldSettingSlider(settingId, settingElement, defaultValue);
    else if (settingType.empty())
    {
      // setting definitions without a type are considered as "text" / strings but are hidden
      setting = InitializeFromOldSettingTextIpAddress(settingId, "text", settingElement,
                                                      defaultValue, settingLabel);
      setting->SetLevel(SettingLevel::Internal);
    }
    else
    {
      m_logger->warn("failed to parse old setting definition for \"{}\" of type \"{}\"", settingId,
                     settingType);
    }

    // process general properties
    if (setting != nullptr)
    {
      // set the default level to be Basic
      if (setting->GetLevel() != SettingLevel::Internal)
      {
        setting->SetLevel(SettingLevel::Basic);
      }

      // use the setting's ID if there's no label
      if (settingLabel < 0)
      {
        settingLabel = m_unknownSettingLabelId;
        m_unknownSettingLabelId += 1;
<<<<<<< HEAD

        m_unknownSettingLabels.emplace(settingLabel, settingId);
      }

      // set the setting's label
      setting->SetLabel(settingLabel);

=======

        m_unknownSettingLabels.emplace(settingLabel, settingId);
      }

      // set the setting's label
      setting->SetLabel(settingLabel);

>>>>>>> f0c49f90
      // handle subsettings
      bool isSubsetting = false;
      if (settingElement->QueryBoolAttribute("subsetting", &isSubsetting) == TIXML_SUCCESS &&
          isSubsetting)
      {
        // find the last non-subsetting in the current group and use that as the parent setting
        const auto groupSettings = group->GetSettings();
        const auto parentSetting = std::find_if(
            groupSettings.crbegin(), groupSettings.crend(),
            [](const SettingConstPtr& setting) { return setting->GetParent().empty(); });

        if (parentSetting != groupSettings.crend())
        {
          if ((*parentSetting)->IsReference())
            setting->SetParent((*parentSetting)->GetReferencedId());
          else
            setting->SetParent((*parentSetting)->GetId());
        }
      }

      SettingWithConditions settingWithConditions;

      // parse enable status
      const auto conditionEnable = XMLUtils::GetAttribute(settingElement, "enable");
<<<<<<< HEAD
      if (UnicodeUtils::EqualsNoCase(conditionEnable, "true"))
        setting->SetEnabled(true);
      else if (UnicodeUtils::EqualsNoCase(conditionEnable, "false"))
=======
      if (StringUtils::EqualsNoCase(conditionEnable, "true"))
        setting->SetEnabled(true);
      else if (StringUtils::EqualsNoCase(conditionEnable, "false"))
>>>>>>> f0c49f90
        setting->SetEnabled(false);
      else if (!conditionEnable.empty())
        settingWithConditions.enableCondition = conditionEnable;

      // parse visible status
      const auto conditionVisible = XMLUtils::GetAttribute(settingElement, "visible");
<<<<<<< HEAD
      if (UnicodeUtils::EqualsNoCase(conditionVisible, "true"))
        setting->SetVisible(true);
      else if (UnicodeUtils::EqualsNoCase(conditionVisible, "false"))
=======
      if (StringUtils::EqualsNoCase(conditionVisible, "true"))
        setting->SetVisible(true);
      else if (StringUtils::EqualsNoCase(conditionVisible, "false"))
>>>>>>> f0c49f90
        setting->SetVisible(false);
      else if (!conditionVisible.empty())
        settingWithConditions.visibleCondition = conditionVisible;

      // check if there already is a setting with the setting identifier
      if (settingIds.find(settingId) != settingIds.end())
      {
        // turn the setting into a reference setting
        setting->MakeReference();
      }
      else
      {
        // add the setting's identifier to the list of all identifiers
        settingIds.insert(setting->GetId());
      }

      if (!settingWithConditions.enableCondition.empty() ||
          !settingWithConditions.visibleCondition.empty())
      {
        settingWithConditions.setting = setting;
        settingsWithConditions.push_back(settingWithConditions);
      }

      // add the setting to the list of settings from the same category
      categorySettings.push_back(setting);

      // add the setting to the current group
      group->AddSetting(setting);
    }
    else
    {
      // add a dummy setting for the group / separator to the list of settings from the same category
      categorySettings.push_back(nullptr);
    }

    // look for the next setting
    settingElement = settingElement->NextSiblingElement("setting");
  }

  // process settings with enable/visible conditions
  for (auto setting : settingsWithConditions)
  {
    if (!setting.enableCondition.empty())
    {
      CSettingDependency dependencyEnable(SettingDependencyType::Enable, GetSettingsManager());
      if (ParseOldCondition(setting.setting, categorySettings, setting.enableCondition,
                            dependencyEnable))
        setting.deps.push_back(dependencyEnable);
      else
      {
        m_logger->warn(
            "failed to parse enable condition \"{}\" of old setting definition for \"{}\"",
            setting.enableCondition, setting.setting->GetId());
      }
    }

    if (!setting.visibleCondition.empty())
    {
      CSettingDependency dependencyVisible(SettingDependencyType::Visible, GetSettingsManager());
      if (ParseOldCondition(setting.setting, categorySettings, setting.visibleCondition,
                            dependencyVisible))
        setting.deps.push_back(dependencyVisible);
      else
      {
        m_logger->warn(
            "failed to parse visible condition \"{}\" of old setting definition for \"{}\"",
            setting.visibleCondition, setting.setting->GetId());
      }
    }

    // set dependencies
    setting.setting->SetDependencies(setting.deps);
  }

  return group;
}

std::shared_ptr<CSettingCategory> CAddonSettings::ParseOldCategoryElement(
    uint32_t& categoryId, const TiXmlElement* categoryElement, std::set<std::string>& settingIds)
{
  // create the category
  auto category = std::make_shared<CSettingCategory>(StringUtils::Format("category{}", categoryId),
                                                     GetSettingsManager());
  categoryId += 1;

  // try to get the category's label and fall back to "General"
  int categoryLabel = 128;
  ParseOldLabel(categoryElement, g_localizeStrings.Get(categoryLabel), categoryLabel);
  category->SetLabel(categoryLabel);

  // prepare a setting group
  auto group = ParseOldSettingElement(categoryElement, category, settingIds);

  // add the group to the category
  category->AddGroup(group);

  return category;
}

bool CAddonSettings::InitializeFromOldSettingDefinitions(const CXBMCTinyXML& doc)
{
  m_logger->debug("trying to load setting definitions from old format...");

  const TiXmlElement* root = doc.RootElement();
  if (root == nullptr)
    return false;

  std::shared_ptr<CSettingSection> section =
      std::make_shared<CSettingSection>(m_addonId, GetSettingsManager());

  std::shared_ptr<CSettingCategory> category;
  uint32_t categoryId = 0;

  // Settings id set
  std::set<std::string> settingIds;

  // Special case for no category settings
  section->AddCategory(ParseOldCategoryElement(categoryId, root, settingIds));

  const TiXmlElement* categoryElement = root->FirstChildElement("category");
  while (categoryElement != nullptr)
  {
    section->AddCategory(ParseOldCategoryElement(categoryId, categoryElement, settingIds));

    // look for the next category
    categoryElement = categoryElement->NextSiblingElement("category");
  }

  // add the section to the settingsmanager
  GetSettingsManager()->AddSection(section);

  return true;
}

SettingPtr CAddonSettings::InitializeFromOldSettingAction(const std::string& settingId,
                                                          const TiXmlElement* settingElement,
                                                          const std::string& defaultValue)
{
  // parse the action attribute
  std::string action = XMLUtils::GetAttribute(settingElement, "action");
  // replace $CWD with the url of the add-on
  UnicodeUtils::Replace(action, "$CWD", m_addonPath);
  // replace $ID with the id of the add-on
  UnicodeUtils::Replace(action, "$ID", m_addonId);

  // prepare the setting's control
  auto control = std::make_shared<CSettingControlButton>();
  control->SetFormat("action");

  SettingPtr setting = nullptr;
  // action settings don't require a setting id
  if (settingId.empty())
  {
    auto actionSettingId = StringUtils::Format("action{}", m_unidentifiedSettingId);
    m_unidentifiedSettingId += 1;

    auto settingAction = std::make_shared<CSettingAction>(actionSettingId, GetSettingsManager());
    settingAction->SetData(action);

    setting = settingAction;
  }
  else
  {
    // assume that the setting might store a value as a string
    auto settingString = std::make_shared<CSettingString>(settingId, GetSettingsManager());
    settingString->SetDefault(defaultValue);
    settingString->SetAllowEmpty(true);

    control->SetActionData(action);

    setting = settingString;
  }

  // get any options
  std::string option = XMLUtils::GetAttribute(settingElement, "option");
  // handle the "close" option
  if (UnicodeUtils::EqualsNoCase(option, "close"))
    control->SetCloseDialog(true);

  setting->SetControl(control);

  return setting;
}

std::shared_ptr<CSetting> CAddonSettings::InitializeFromOldSettingLabel()
{
  // label settings don't require a setting id
  auto labelSettingId = StringUtils::Format("label{}", m_unidentifiedSettingId);
  m_unidentifiedSettingId += 1;

  auto settingLabel = std::make_shared<CSettingString>(labelSettingId, GetSettingsManager());

  // create the setting's control
  settingLabel->SetControl(std::make_shared<CSettingControlLabel>());

  return settingLabel;
}

SettingPtr CAddonSettings::InitializeFromOldSettingBool(const std::string& settingId,
                                                        const TiXmlElement* settingElement,
                                                        const std::string& defaultValue)
{
  auto setting = std::make_shared<CSettingBool>(settingId, GetSettingsManager());
  if (setting->FromString(defaultValue))
    setting->SetDefault(setting->GetValue());

  setting->SetControl(std::make_shared<CSettingControlCheckmark>());

  return setting;
}

SettingPtr CAddonSettings::InitializeFromOldSettingTextIpAddress(const std::string& settingId,
                                                                 const std::string& settingType,
                                                                 const TiXmlElement* settingElement,
                                                                 const std::string& defaultValue,
                                                                 const int settingLabel)
{
  std::shared_ptr<CSettingString> setting;
  auto control = std::make_shared<CSettingControlEdit>();
  control->SetHeading(settingLabel);

  // get any options
  std::string option = XMLUtils::GetAttribute(settingElement, "option");

  if (settingType == "ipaddress")
  {
    setting = std::make_shared<CSettingString>(settingId, GetSettingsManager());
    control->SetFormat("ip");
  }
  else if (settingType == "text")
  {

    if (UnicodeUtils::EqualsNoCase(option, "urlencoded"))
    {
      setting = std::make_shared<CSettingUrlEncodedString>(settingId, GetSettingsManager());
      control->SetFormat("urlencoded");
    }
    else
    {
      setting = std::make_shared<CSettingString>(settingId, GetSettingsManager());
      control->SetFormat("string");
      control->SetHidden(UnicodeUtils::EqualsNoCase(option, "hidden"));
    }
  }

  setting->SetDefault(defaultValue);
  setting->SetAllowEmpty(true);
  setting->SetControl(control);

  return setting;
}

SettingPtr CAddonSettings::InitializeFromOldSettingNumber(const std::string& settingId,
                                                          const TiXmlElement* settingElement,
                                                          const std::string& defaultValue,
                                                          const int settingLabel)
{
  auto setting = std::make_shared<CSettingInt>(settingId, GetSettingsManager());
  if (setting->FromString(defaultValue))
    setting->SetDefault(setting->GetValue());

  auto control = std::make_shared<CSettingControlEdit>();
  control->SetHeading(settingLabel);
  control->SetFormat("integer");
  setting->SetControl(control);

  return setting;
}

SettingPtr CAddonSettings::InitializeFromOldSettingPath(const std::string& settingId,
                                                        const std::string& settingType,
                                                        const TiXmlElement* settingElement,
                                                        const std::string& defaultValue,
                                                        const int settingLabel)
{
  auto setting = std::make_shared<CSettingPath>(settingId, GetSettingsManager());
  setting->SetDefault(defaultValue);

  // parse sources/shares
  const auto source = XMLUtils::GetAttribute(settingElement, "source");
  if (!source.empty())
    setting->SetSources({source});

  // setup masking
  const auto audioMask = CServiceBroker::GetFileExtensionProvider().GetMusicExtensions();
  const auto videoMask = CServiceBroker::GetFileExtensionProvider().GetVideoExtensions();
  const auto imageMask = CServiceBroker::GetFileExtensionProvider().GetPictureExtensions();
  auto execMask = "";
#if defined(TARGET_WINDOWS)
  execMask = ".exe|.bat|.cmd|.py";
#endif // defined(TARGET_WINDOWS)

  std::string mask = XMLUtils::GetAttribute(settingElement, "mask");
  if (!mask.empty())
  {
    // convert mask qualifiers
    UnicodeUtils::Replace(mask, "$AUDIO", audioMask);
    UnicodeUtils::Replace(mask, "$VIDEO", videoMask);
    UnicodeUtils::Replace(mask, "$IMAGE", imageMask);
    UnicodeUtils::Replace(mask, "$EXECUTABLE", execMask);
  }
  else
  {
    if (settingType == "video")
      mask = videoMask;
    else if (settingType == "audio")
      mask = audioMask;
    else if (settingType == "image")
      mask = imageMask;
    else if (settingType == "executable")
      mask = execMask;
  }
  setting->SetMasking(mask);

  // parse options
  const auto option = XMLUtils::GetAttribute(settingElement, "option");
  setting->SetWritable(UnicodeUtils::EqualsNoCase(option, "writeable"));

  auto control = std::make_shared<CSettingControlButton>();
  if (settingType == "folder")
    control->SetFormat("path");
  else if (settingType == "image")
    control->SetFormat("image");
  else
  {
    control->SetFormat("file");

    // parse the options
<<<<<<< HEAD
    const auto options = UnicodeUtils::Split(option, OldSettingValuesSeparator);
=======
    const auto options = StringUtils::Split(option, OldSettingValuesSeparator);
>>>>>>> f0c49f90
    control->SetUseImageThumbs(std::find(options.cbegin(), options.cend(), "usethumbs") !=
                               options.cend());
    control->SetUseFileDirectories(std::find(options.cbegin(), options.cend(), "treatasfolder") !=
                                   options.cend());
  }
  control->SetHeading(settingLabel);
  setting->SetControl(control);

  return setting;
}

SettingPtr CAddonSettings::InitializeFromOldSettingDate(const std::string& settingId,
                                                        const TiXmlElement* settingElement,
                                                        const std::string& defaultValue,
                                                        const int settingLabel)
{
  auto setting = std::make_shared<CSettingDate>(settingId, GetSettingsManager());
  if (setting->FromString(defaultValue))
    setting->SetDefault(setting->GetValue());

  auto control = std::make_shared<CSettingControlButton>();
  control->SetFormat("date");
  control->SetHeading(settingLabel);
  setting->SetControl(control);

  return setting;
}

SettingPtr CAddonSettings::InitializeFromOldSettingTime(const std::string& settingId,
                                                        const TiXmlElement* settingElement,
                                                        const std::string& defaultValue,
                                                        const int settingLabel)
{
  auto setting = std::make_shared<CSettingTime>(settingId, GetSettingsManager());
  if (setting->FromString(defaultValue))
    setting->SetDefault(setting->GetValue());

  auto control = std::make_shared<CSettingControlButton>();
  control->SetFormat("time");
  control->SetHeading(settingLabel);
  setting->SetControl(control);

  return setting;
}

SettingPtr CAddonSettings::InitializeFromOldSettingSelect(
    const std::string& settingId,
    const TiXmlElement* settingElement,
    const std::string& defaultValue,
    const int settingLabel,
    const std::string& settingValues,
    const std::vector<std::string>& settingLValues)
{
  // process values and lvalues
  std::vector<std::string> values;
  if (!settingLValues.empty())
    values = settingLValues;
  else
    values = UnicodeUtils::Split(settingValues, OldSettingValuesSeparator);

  SettingPtr setting = nullptr;
  if (!values.empty())
  {
    if (settingLValues.empty())
    {
      auto settingString = std::make_shared<CSettingString>(settingId, GetSettingsManager());
      settingString->SetDefault(defaultValue);

      StringSettingOptions options;
      for (const auto& value : values)
        options.push_back(StringSettingOption(value, value));
      settingString->SetOptions(options);

      setting = settingString;
    }
    else
    {
      auto settingInt = std::make_shared<CSettingInt>(settingId, GetSettingsManager());
      if (settingInt->FromString(defaultValue))
        settingInt->SetDefault(settingInt->GetValue());

      TranslatableIntegerSettingOptions options;
      for (uint32_t i = 0; i < values.size(); ++i)
        options.push_back(TranslatableIntegerSettingOption(
            static_cast<int>(strtol(values[i].c_str(), nullptr, 0)), i));
      settingInt->SetTranslatableOptions(options);

      setting = settingInt;
    }
  }
  else
  {
    // parse sources/shares
    const auto source = XMLUtils::GetAttribute(settingElement, "source");
    if (!source.empty())
      setting = InitializeFromOldSettingFileWithSource(settingId, settingElement, defaultValue,
                                                       settingValues);
    else
      m_logger->warn("failed to parse old setting definition for \"{}\" of type \"select\"",
                     settingId);
  }

  if (setting != nullptr)
  {
    auto control = std::make_shared<CSettingControlList>();
    control->SetHeading(settingLabel);
    control->SetFormat("string");
    setting->SetControl(control);
  }

  return setting;
}

SettingPtr CAddonSettings::InitializeFromOldSettingAddon(const std::string& settingId,
                                                         const TiXmlElement* settingElement,
                                                         const std::string& defaultValue,
                                                         const int settingLabel)
{
  // get addon types
  std::string addonTypeStr = XMLUtils::GetAttribute(settingElement, "addontype");
  const auto addonTypesStr = UnicodeUtils::Split(addonTypeStr, ",");
  std::set<ADDON::TYPE> addonTypes;
  for (auto addonType : addonTypesStr)
  {
    auto type = ADDON::CAddonInfo::TranslateType(UnicodeUtils::Trim(addonType));
    if (type != ADDON::ADDON_UNKNOWN)
      addonTypes.insert(type);
  }

  if (addonTypes.empty())
  {
    m_logger->error("missing addon type for addon setting \"{}\"", settingId);
    return nullptr;
  }

  // TODO: support multiple addon types
  if (addonTypes.size() > 1)
  {
    m_logger->error("multiple addon types are not supported (addon setting \"{}\")", settingId);
    return nullptr;
  }

  // parse addon ids
  auto addonIds = UnicodeUtils::Split(defaultValue, ",");

  // parse multiselect option
  bool multiselect = false;
  settingElement->QueryBoolAttribute("multiselect", &multiselect);

  // sanity check
  if (addonIds.size() > 1 && !multiselect)
  {
    m_logger->warn("multiple default addon ids on non-multiselect addon setting \"{}\"", settingId);
    addonIds.erase(++addonIds.begin(), addonIds.end());
  }

  auto settingAddon = std::make_shared<CSettingAddon>(settingId, GetSettingsManager());
  settingAddon->SetAddonType(*addonTypes.begin());

  SettingPtr setting = settingAddon;
  if (multiselect)
  {
    auto settingList =
        std::make_shared<CSettingList>(settingId, settingAddon, GetSettingsManager());
    settingList->SetDelimiter(",");
    if (settingList->FromString(addonIds))
      settingList->SetDefault(settingList->GetValue());

    setting = settingList;
  }
  else if (!addonIds.empty())
    settingAddon->SetDefault(addonIds.front());

  auto control = std::make_shared<CSettingControlButton>();
  control->SetFormat("addon");
  control->SetHeading(settingLabel);
  setting->SetControl(control);

  return setting;
}

SettingPtr CAddonSettings::InitializeFromOldSettingEnums(
    const std::string& settingId,
    const std::string& settingType,
    const TiXmlElement* settingElement,
    const std::string& defaultValue,
    const std::string& settingValues,
    const std::vector<std::string>& settingLValues)
{
  // process values and lvalues
  std::vector<std::string> values;
  if (!settingLValues.empty())
    values = settingLValues;
  else if (settingValues == "$HOURS")
  {
    for (uint32_t hour = 0; hour < 24; hour++)
      values.push_back(
          CDateTime(2000, 1, 1, hour, 0, 0).GetAsLocalizedTime(g_langInfo.GetTimeFormat(), false));
  }
  else
    values = UnicodeUtils::Split(settingValues, OldSettingValuesSeparator);

  // process entries
<<<<<<< HEAD
  const auto settingEntries = UnicodeUtils::Split(XMLUtils::GetAttribute(settingElement, "entries"),
=======
  const auto settingEntries = StringUtils::Split(XMLUtils::GetAttribute(settingElement, "entries"),
>>>>>>> f0c49f90
                                                 OldSettingValuesSeparator);

  // process sort
  bool sortAscending = false;
  std::string sort = XMLUtils::GetAttribute(settingElement, "sort");
  if (sort == "true" || sort == "yes")
    sortAscending = true;

  SettingPtr setting = nullptr;
  if (settingType == "enum")
  {
    auto settingInt = std::make_shared<CSettingInt>(settingId, GetSettingsManager());

    if (settingLValues.empty())
    {
      IntegerSettingOptions options;
      for (uint32_t i = 0; i < values.size(); ++i)
      {
        std::string label = values[i];
        int value = i;
        if (settingEntries.size() > i)
          value = static_cast<int>(strtol(settingEntries[i].c_str(), nullptr, 0));

        options.push_back(IntegerSettingOption(label, value));
      }

      settingInt->SetOptions(options);
    }
    else
    {
      TranslatableIntegerSettingOptions options;
      for (uint32_t i = 0; i < values.size(); ++i)
      {
        int label = static_cast<int>(strtol(values[i].c_str(), nullptr, 0));
        int value = i;
        if (settingEntries.size() > i)
          value = static_cast<int>(strtol(settingEntries[i].c_str(), nullptr, 0));

        options.push_back(TranslatableIntegerSettingOption(label, value));
      }

      settingInt->SetTranslatableOptions(options);
    }

    if (sortAscending)
      settingInt->SetOptionsSort(SettingOptionsSort::Ascending);

    // set the default value
    if (settingInt->FromString(defaultValue))
      settingInt->SetDefault(settingInt->GetValue());

    setting = settingInt;
  }
  else
  {
    auto settingString = std::make_shared<CSettingString>(settingId, GetSettingsManager());

    if (settingLValues.empty())
    {
      StringSettingOptions options;
      for (uint32_t i = 0; i < values.size(); ++i)
      {
        std::string value = values[i];
        if (settingEntries.size() > i)
          value = settingEntries[i];

        options.push_back(StringSettingOption(value, value));
      }

      settingString->SetOptions(options);
    }
    else
    {
      TranslatableStringSettingOptions options;
      for (uint32_t i = 0; i < values.size(); ++i)
      {
        int label = static_cast<int>(strtol(values[i].c_str(), nullptr, 0));
        std::string value = g_localizeStrings.GetAddonString(m_addonId, label);
        if (settingEntries.size() > i)
          value = settingEntries[i];

        options.push_back(std::make_pair(label, value));
      }

      settingString->SetTranslatableOptions(options);
    }

    if (sortAscending)
      settingString->SetOptionsSort(SettingOptionsSort::Ascending);

    // set the default value
    settingString->SetDefault(defaultValue);

    setting = settingString;
  }

  auto control = std::make_shared<CSettingControlSpinner>();
  control->SetFormat("string");
  setting->SetControl(control);

  return setting;
}

SettingPtr CAddonSettings::InitializeFromOldSettingFileEnum(const std::string& settingId,
                                                            const TiXmlElement* settingElement,
                                                            const std::string& defaultValue,
                                                            const std::string& settingValues)
{
  auto setting = InitializeFromOldSettingFileWithSource(settingId, settingElement, defaultValue,
                                                        settingValues);

  auto control = std::make_shared<CSettingControlSpinner>();
  control->SetFormat("string");
  setting->SetControl(control);

  return setting;
}

SettingPtr CAddonSettings::InitializeFromOldSettingRangeOfNum(const std::string& settingId,
                                                              const TiXmlElement* settingElement,
                                                              const std::string& defaultValue)
{
  auto setting = std::make_shared<CSettingNumber>(settingId, GetSettingsManager());
  if (setting->FromString(defaultValue))
    setting->SetDefault(setting->GetValue());

  // parse rangestart and rangeend
  double rangeStart = 0.0, rangeEnd = 1.0;
  settingElement->QueryDoubleAttribute("rangestart", &rangeStart);
  settingElement->QueryDoubleAttribute("rangeend", &rangeEnd);
  setting->SetMinimum(rangeStart);
  setting->SetMaximum(rangeEnd);

  // parse elements
  uint32_t elements = 2;
  settingElement->QueryUnsignedAttribute("elements", &elements);
  if (elements > 1)
    setting->SetStep((rangeEnd - rangeStart) / (elements - 1));

  // parse valueformat
  int valueFormat = -1;
  settingElement->QueryIntAttribute("valueformat", &valueFormat);

  auto control = std::make_shared<CSettingControlSpinner>();
  control->SetFormat("string");
  control->SetFormatLabel(valueFormat);
  setting->SetControl(control);

  return setting;
}

SettingPtr CAddonSettings::InitializeFromOldSettingSlider(const std::string& settingId,
                                                          const TiXmlElement* settingElement,
                                                          const std::string& defaultValue)
{
  // parse range
  double min = 0.0, max = 100.0, step = 1.0;
  const auto range = UnicodeUtils::Split(XMLUtils::GetAttribute(settingElement, "range"), ","sv);

  if (range.size() > 1)
  {
    min = strtod(range[0].c_str(), nullptr);

    if (range.size() > 2)
    {
      max = strtod(range[2].c_str(), nullptr);
      step = strtod(range[1].c_str(), nullptr);
    }
    else
      max = strtod(range[1].c_str(), nullptr);
  }

  // parse option
  auto option = XMLUtils::GetAttribute(settingElement, "option");
  if (option.empty() || UnicodeUtils::EqualsNoCase(option, "float"))
  {
    auto setting = std::make_shared<CSettingNumber>(settingId, GetSettingsManager());
    if (setting->FromString(defaultValue))
      setting->SetDefault(setting->GetValue());

    setting->SetMinimum(min);
    setting->SetStep(step);
    setting->SetMaximum(max);

    auto control = std::make_shared<CSettingControlSlider>();
    control->SetFormat("number");
    control->SetPopup(false);
    setting->SetControl(control);

    return setting;
  }

  if (UnicodeUtils::EqualsNoCase(option, "int") || UnicodeUtils::EqualsNoCase(option, "percent"))
  {
    auto setting = std::make_shared<CSettingInt>(settingId, GetSettingsManager());
    if (setting->FromString(defaultValue))
      setting->SetDefault(setting->GetValue());

    setting->SetMinimum(static_cast<int>(min));
    setting->SetStep(static_cast<int>(step));
    setting->SetMaximum(static_cast<int>(max));

    auto control = std::make_shared<CSettingControlSlider>();
    control->SetFormat(UnicodeUtils::EqualsNoCase(option, "int") ? "integer" : "percentage");
    control->SetPopup(false);
    setting->SetControl(control);

    return setting;
  }

  m_logger->warn("ignoring old setting definition for \"{}\" of type \"slider\" because of unknown "
                 "option \"{}\"",
                 settingId, option);

  return nullptr;
}

SettingPtr CAddonSettings::InitializeFromOldSettingFileWithSource(
    const std::string& settingId,
    const TiXmlElement* settingElement,
    const std::string& defaultValue,
    std::string source)
{
  auto setting = std::make_shared<CSettingPath>(settingId, GetSettingsManager());
  setting->SetDefault(defaultValue);

  if (source.find("$PROFILE") != std::string::npos)
    UnicodeUtils::Replace(source, "$PROFILE", m_addonProfile);
  else
    source = URIUtils::AddFileToFolder(m_addonPath, source);

  setting->SetSources({source});

  // process the path/file mask
  setting->SetMasking(XMLUtils::GetAttribute(settingElement, "mask"));

  // process option
  std::string option = XMLUtils::GetAttribute(settingElement, "option");
  setting->SetHideExtension(UnicodeUtils::EqualsNoCase(option, "hideext"));

  setting->SetOptionsFiller(FileEnumSettingOptionsFiller);

  return setting;
}

bool CAddonSettings::LoadOldSettingValues(const CXBMCTinyXML& doc,
                                          std::map<std::string, std::string>& settings) const
{
  if (!doc.RootElement())
    return false;

  const TiXmlElement* category = doc.RootElement()->FirstChildElement("category");
  if (category == nullptr)
    category = doc.RootElement();

  while (category != nullptr)
  {
    const TiXmlElement* setting = category->FirstChildElement("setting");
    while (setting != nullptr)
    {
      const char* id = setting->Attribute("id");
      const char* value = setting->Attribute("value");
      if (id != nullptr && value != nullptr)
        settings[id] = value;

      setting = setting->NextSiblingElement("setting");
    }

    category = category->NextSiblingElement("category");
  }

  return !settings.empty();
}

bool CAddonSettings::ParseOldLabel(const TiXmlElement* element,
                                   const std::string& settingId,
                                   int& labelId)
{
  labelId = -1;
  if (element == nullptr)
    return false;

  // label value as a string
  std::string labelString;
  element->QueryStringAttribute("label", &labelString);

  bool parsed = !labelString.empty();

  // try to parse the label as a pure number, i.e. a localized string
  if (parsed)
  {
    char* endptr;
    labelId = std::strtol(labelString.c_str(), &endptr, 10);
    if (endptr == nullptr || *endptr == '\0')
      return true;
  }
  // make sure the label string is not empty
  else
    labelString = " ";

  labelId = m_unknownSettingLabelId;
  m_unknownSettingLabelId += 1;
  m_unknownSettingLabels.emplace(labelId, labelString);

  return parsed;
}

bool CAddonSettings::ParseOldCondition(const std::shared_ptr<const CSetting>& setting,
                                       const std::vector<std::shared_ptr<const CSetting>>& settings,
                                       const std::string& condition,
                                       CSettingDependency& dependeny) const
{
  if (setting == nullptr)
    return false;

  if (condition.empty())
    return true;

  // find the index of the setting in the list of all settings of the category
  auto settingIt = std::find_if(settings.cbegin(), settings.cend(),
                                [setting](const SettingConstPtr& otherSetting) {
                                  if (otherSetting == nullptr)
                                    return false;

                                  return setting->GetId() == otherSetting->GetId();
                                });
  if (settingIt == settings.cend())
  {
    m_logger->warn("failed to parse old setting conditions \"{}\" for \"{}\"", condition,
                   setting->GetId());
    return false;
  }
  int32_t currentSettingIndex = std::distance(settings.cbegin(), settingIt);

  CSettingDependencyConditionCombinationPtr dependencyCombination;
  std::vector<std::string> conditions;
  if (condition.find('+') != std::string::npos)
  {
    StringUtils::Tokenize(condition, conditions, '+');
    dependencyCombination = dependeny.And();
  }
  else
  {
    StringUtils::Tokenize(condition, conditions, '|');
    dependencyCombination = dependeny.Or();
  }

  bool error = false;
  for (const auto& cond : conditions)
  {
    ConditionExpression expression;
    if (!ParseOldConditionExpression(cond, expression))
      continue;

    // determine the absolute setting index
    int32_t absoluteSettingIndex = currentSettingIndex + expression.m_relativeSettingIndex;

    // we cannot handle relative indices pointing to settings not belonging to the same category
    if (absoluteSettingIndex < 0 || static_cast<size_t>(absoluteSettingIndex) >= settings.size())
    {
      m_logger->warn("cannot reference setting (relative index: {}; absolute index: {}) in another "
                     "category in old setting condition \"{}\" for \"{}\"",
                     expression.m_relativeSettingIndex, absoluteSettingIndex, cond,
                     setting->GetId());
      error = true;
      continue;
    }

    const SettingConstPtr& referencedSetting = settings.at(absoluteSettingIndex);
    if (referencedSetting == nullptr)
    {
      m_logger->warn(
          "cannot reference separator setting in old setting condition \"{}\" for \"{}\"", cond,
          setting->GetId());
      error = true;
      continue;
    }

    // try to handle some odd cases where the setting is of type string but the comparison value references the index of the value in the list of options
    if (referencedSetting->GetType() == SettingType::String &&
        StringUtils::IsNaturalNumber(expression.m_value))
    {
      // try to parse the comparison value
      size_t valueIndex = static_cast<size_t>(strtoul(expression.m_value.c_str(), nullptr, 10));

      const auto referencedSettingString =
          std::static_pointer_cast<const CSettingString>(referencedSetting);
      switch (referencedSettingString->GetOptionsType())
      {
        case SettingOptionsType::Static:
        {
          const auto& options = referencedSettingString->GetOptions();
          if (options.size() > valueIndex)
            expression.m_value = options.at(valueIndex).value;
          break;
        }

        case SettingOptionsType::StaticTranslatable:
        {
          const auto& options = referencedSettingString->GetTranslatableOptions();
          if (options.size() > valueIndex)
            expression.m_value = options.at(valueIndex).second;
          break;
        }

        default:
          break;
      }
    }

    // add the condition to the value of the referenced setting
    dependencyCombination->Add(std::make_shared<CSettingDependencyCondition>(
        referencedSetting->GetId(), expression.m_value, expression.m_operator, expression.m_negated,
        GetSettingsManager()));
  }

  // if the condition doesn't depend on other settings it might be an infobool expression
  if (!error && dependencyCombination->GetOperations().empty() &&
      dependencyCombination->GetValues().empty())
    dependencyCombination->Add(std::make_shared<CSettingDependencyCondition>(
        "InfoBool", condition, "", false, GetSettingsManager()));

  return !error;
}

bool CAddonSettings::ParseOldConditionExpression(std::string str, ConditionExpression& expression)
{
  UnicodeUtils::Trim(str);

  size_t posOpen = str.find('(');
  size_t posSep = str.find(',', posOpen);
  size_t posClose = str.find(')', posSep);

  if (posOpen == std::string::npos || posSep == std::string::npos || posClose == std::string::npos)
    return false;

  auto op = str.substr(0, posOpen);

  // check if the operator is negated
  expression.m_negated = UnicodeUtils::StartsWith(op, "!");
  if (expression.m_negated)
    op = op.substr(1);

  // parse the operator
  if (UnicodeUtils::EqualsNoCase(op, "eq"))
    expression.m_operator = SettingDependencyOperator::Equals;
  else if (UnicodeUtils::EqualsNoCase(op, "gt"))
    expression.m_operator = SettingDependencyOperator::GreaterThan;
  else if (UnicodeUtils::EqualsNoCase(op, "lt"))
    expression.m_operator = SettingDependencyOperator::LessThan;
  else
    return false;

  expression.m_relativeSettingIndex = static_cast<int32_t>(
      strtol(str.substr(posOpen + 1, posSep - posOpen - 1).c_str(), nullptr, 10));
  expression.m_value = str.substr(posSep + 1, posClose - posSep - 1);

  return true;
}

void CAddonSettings::FileEnumSettingOptionsFiller(const std::shared_ptr<const CSetting>& setting,
                                                  std::vector<StringSettingOption>& list,
                                                  std::string& current,
                                                  void* data)
{
  if (setting == nullptr)
    return;

  auto settingPath = std::dynamic_pointer_cast<const CSettingPath>(setting);
  if (settingPath == nullptr)
    return;

  if (settingPath->GetSources().empty())
    return;

  const std::string& masking = settingPath->GetMasking(CServiceBroker::GetFileExtensionProvider());

  // fetch the matching files/directories
  CFileItemList items;
  XFILE::CDirectory::GetDirectory(settingPath->GetSources().front(), items, masking,
                                  XFILE::DIR_FLAG_NO_FILE_DIRS);

  // process the matching files/directories
  for (const auto& item : items)
  {
    if ((masking == "/" && item->m_bIsFolder) || !item->m_bIsFolder)
    {
      if (settingPath->HideExtension())
        item->RemoveExtension();
      list.emplace_back(item->GetLabel(), item->GetLabel());
    }
  }
}

} // namespace ADDON<|MERGE_RESOLUTION|>--- conflicted
+++ resolved
@@ -41,7 +41,6 @@
 #include <mutex>
 #include <vector>
 
-<<<<<<< HEAD
 using namespace std::string_view_literals;
 
 namespace
@@ -49,13 +48,6 @@
 
 constexpr auto OldSettingValuesSeparator = "|";
 
-=======
-namespace
-{
-
-constexpr auto OldSettingValuesSeparator = "|";
-
->>>>>>> f0c49f90
 constexpr int UnknownSettingLabelIdStart = 100000;
 
 bool InfoBool(const std::string& condition,
@@ -161,12 +153,8 @@
 namespace ADDON
 {
 
-<<<<<<< HEAD
-CAddonSettings::CAddonSettings(const std::shared_ptr<const IAddon>& addon)
-=======
 CAddonSettings::CAddonSettings(const std::shared_ptr<const IAddon>& addon,
                                AddonInstanceId instanceId)
->>>>>>> f0c49f90
   : CSettingsBase(),
     m_addonId(addon->ID()),
     m_addonPath(addon->Path()),
@@ -175,11 +163,7 @@
     m_unidentifiedSettingId(0),
     m_unknownSettingLabelId(UnknownSettingLabelIdStart),
     m_logger(CServiceBroker::GetLogging().GetLogger(
-<<<<<<< HEAD
-        StringUtils::Format("CAddonSettings[{}]", m_addonId)))
-=======
         StringUtils::Format("CAddonSettings[{}@{}]", m_instanceId, m_addonId)))
->>>>>>> f0c49f90
 {
 }
 
@@ -583,11 +567,7 @@
     const auto settingId = XMLUtils::GetAttribute(settingElement, "id");
     const auto defaultValue = XMLUtils::GetAttribute(settingElement, "default");
     const auto settingValues = XMLUtils::GetAttribute(settingElement, "values");
-<<<<<<< HEAD
     const auto settingLValues = UnicodeUtils::Split(
-=======
-    const auto settingLValues = StringUtils::Split(
->>>>>>> f0c49f90
         XMLUtils::GetAttribute(settingElement, "lvalues"), OldSettingValuesSeparator);
     int settingLabel = -1;
     bool settingLabelParsed = ParseOldLabel(settingElement, settingId, settingLabel);
@@ -675,7 +655,6 @@
       {
         settingLabel = m_unknownSettingLabelId;
         m_unknownSettingLabelId += 1;
-<<<<<<< HEAD
 
         m_unknownSettingLabels.emplace(settingLabel, settingId);
       }
@@ -683,15 +662,6 @@
       // set the setting's label
       setting->SetLabel(settingLabel);
 
-=======
-
-        m_unknownSettingLabels.emplace(settingLabel, settingId);
-      }
-
-      // set the setting's label
-      setting->SetLabel(settingLabel);
-
->>>>>>> f0c49f90
       // handle subsettings
       bool isSubsetting = false;
       if (settingElement->QueryBoolAttribute("subsetting", &isSubsetting) == TIXML_SUCCESS &&
@@ -716,30 +686,18 @@
 
       // parse enable status
       const auto conditionEnable = XMLUtils::GetAttribute(settingElement, "enable");
-<<<<<<< HEAD
       if (UnicodeUtils::EqualsNoCase(conditionEnable, "true"))
         setting->SetEnabled(true);
       else if (UnicodeUtils::EqualsNoCase(conditionEnable, "false"))
-=======
-      if (StringUtils::EqualsNoCase(conditionEnable, "true"))
-        setting->SetEnabled(true);
-      else if (StringUtils::EqualsNoCase(conditionEnable, "false"))
->>>>>>> f0c49f90
         setting->SetEnabled(false);
       else if (!conditionEnable.empty())
         settingWithConditions.enableCondition = conditionEnable;
 
       // parse visible status
       const auto conditionVisible = XMLUtils::GetAttribute(settingElement, "visible");
-<<<<<<< HEAD
       if (UnicodeUtils::EqualsNoCase(conditionVisible, "true"))
         setting->SetVisible(true);
       else if (UnicodeUtils::EqualsNoCase(conditionVisible, "false"))
-=======
-      if (StringUtils::EqualsNoCase(conditionVisible, "true"))
-        setting->SetVisible(true);
-      else if (StringUtils::EqualsNoCase(conditionVisible, "false"))
->>>>>>> f0c49f90
         setting->SetVisible(false);
       else if (!conditionVisible.empty())
         settingWithConditions.visibleCondition = conditionVisible;
@@ -1068,11 +1026,7 @@
     control->SetFormat("file");
 
     // parse the options
-<<<<<<< HEAD
     const auto options = UnicodeUtils::Split(option, OldSettingValuesSeparator);
-=======
-    const auto options = StringUtils::Split(option, OldSettingValuesSeparator);
->>>>>>> f0c49f90
     control->SetUseImageThumbs(std::find(options.cbegin(), options.cend(), "usethumbs") !=
                                options.cend());
     control->SetUseFileDirectories(std::find(options.cbegin(), options.cend(), "treatasfolder") !=
@@ -1276,11 +1230,7 @@
     values = UnicodeUtils::Split(settingValues, OldSettingValuesSeparator);
 
   // process entries
-<<<<<<< HEAD
   const auto settingEntries = UnicodeUtils::Split(XMLUtils::GetAttribute(settingElement, "entries"),
-=======
-  const auto settingEntries = StringUtils::Split(XMLUtils::GetAttribute(settingElement, "entries"),
->>>>>>> f0c49f90
                                                  OldSettingValuesSeparator);
 
   // process sort
