--- conflicted
+++ resolved
@@ -416,18 +416,6 @@
 
       if (type)
       {
-<<<<<<< HEAD
-        if (strcmpi(type, "text") == 0 || strcmpi(type, "ipaddress") == 0 ||
-          strcmpi(type, "folder") == 0 || strcmpi(type, "action") == 0 ||
-          strcmpi(type, "music") == 0 || strcmpi(type, "pictures") == 0 ||
-          strcmpi(type, "folder") == 0 || strcmpi(type, "programs") == 0 ||
-          strcmpi(type, "file") == 0 || strcmpi(type, "fileenum") == 0)
-        {
-          status = m_pDll->SetSetting(id, (const char*) GetSetting(id).c_str());
-        }
-        else if (strcmpi(type, "number") == 0 || strcmpi(type, "enum") == 0 ||
-          strcmpi(type, "labelenum") == 0 || strcmpi(type, "rangeofnum") == 0)
-=======
         if (strcmpi(type,"sep") == 0 || strcmpi(type,"lsep") == 0)
         {
           /* Don't propagate separators */
@@ -443,8 +431,8 @@
         {
           status = m_pDll->SetSetting(id, (const char*) GetSetting(id).c_str());
         }
-        else if (strcmpi(type, "enum") == 0)
->>>>>>> e7240d7c
+        else if (strcmpi(type, "number") == 0 || strcmpi(type, "enum") == 0 ||
+          strcmpi(type, "labelenum") == 0 || strcmpi(type, "rangeofnum") == 0)
         {
           int tmp = atoi(GetSetting(id));
           status = m_pDll->SetSetting(id, (int*) &tmp);
