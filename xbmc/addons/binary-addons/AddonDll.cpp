/*
 *  Copyright (C) 2005-2018 Team Kodi
 *  This file is part of Kodi - https://kodi.tv
 *
 *  SPDX-License-Identifier: GPL-2.0-or-later
 *  See LICENSES/README.md for more information.
 */

#include "AddonDll.h"

#include "ServiceBroker.h"
#include "addons/AddonStatusHandler.h"
#include "addons/binary-addons/BinaryAddonBase.h"
#include "addons/binary-addons/BinaryAddonManager.h"
#include "addons/settings/AddonSettings.h"
#include "events/EventLog.h"
#include "events/NotificationEvent.h"
#include "filesystem/File.h"
#include "filesystem/SpecialProtocol.h"
#include "messaging/helpers/DialogOKHelper.h"
#include "utils/URIUtils.h"
#include "utils/Variant.h"
#include "utils/log.h"

#include <utility>

using namespace KODI::MESSAGING;

namespace ADDON
{

CAddonDll::CAddonDll(const AddonInfoPtr& addonInfo, BinaryAddonBasePtr addonBase)
  : CAddon(addonInfo, addonInfo->MainType()), m_binaryAddonBase(std::move(addonBase))
{
}

CAddonDll::CAddonDll(const AddonInfoPtr& addonInfo, TYPE addonType)
  : CAddon(addonInfo, addonType),
    m_binaryAddonBase(CServiceBroker::GetBinaryAddonManager().GetRunningAddonBase(addonInfo->ID()))
{
}

CAddonDll::~CAddonDll()
{
  if (m_initialized)
    Destroy();
}

std::string CAddonDll::GetDllPath(const std::string &libPath)
{
  std::string strFileName = libPath;
  std::string strLibName = URIUtils::GetFileName(strFileName);

  if (strLibName.empty())
    return "";

  /* Check if lib being loaded exists, else check in XBMC binary location */
#if defined(TARGET_ANDROID)
  if (XFILE::CFile::Exists(strFileName))
  {
    bool doCopy = true;
    std::string dstfile = URIUtils::AddFileToFolder(CSpecialProtocol::TranslatePath("special://xbmcaltbinaddons/"), strLibName);

    struct __stat64 dstFileStat;
    if (XFILE::CFile::Stat(dstfile, &dstFileStat) == 0)
    {
      struct __stat64 srcFileStat;
      if (XFILE::CFile::Stat(strFileName, &srcFileStat) == 0)
      {
        if (dstFileStat.st_size == srcFileStat.st_size && dstFileStat.st_mtime > srcFileStat.st_mtime)
          doCopy = false;
      }
    }

    if (doCopy)
    {
      CLog::Log(LOGDEBUG, "ADDON: caching {} to {}", strFileName, dstfile);
      XFILE::CFile::Copy(strFileName, dstfile);
    }

    strFileName = dstfile;
  }
  if (!XFILE::CFile::Exists(strFileName))
  {
    std::string tempbin = getenv("KODI_ANDROID_LIBS");
    strFileName = tempbin + "/" + strLibName;
  }
#endif

  if (!XFILE::CFile::Exists(strFileName))
  {
    std::string strAltFileName;

    std::string altbin = CSpecialProtocol::TranslatePath("special://xbmcaltbinaddons/");
    if (!altbin.empty())
    {
      strAltFileName = altbin + strLibName;
      if (!XFILE::CFile::Exists(strAltFileName))
      {
        std::string temp = CSpecialProtocol::TranslatePath("special://xbmc/addons/");
        strAltFileName = strFileName;
        strAltFileName.erase(0, temp.size());
        strAltFileName = altbin + strAltFileName;
      }
      CLog::Log(LOGDEBUG, "ADDON: Trying to load {}", strAltFileName);
    }

    if (XFILE::CFile::Exists(strAltFileName))
      strFileName = strAltFileName;
    else
    {
      std::string temp = CSpecialProtocol::TranslatePath("special://xbmc/");
      std::string tempbin = CSpecialProtocol::TranslatePath("special://xbmcbin/");
      strFileName.erase(0, temp.size());
      strFileName = tempbin + strFileName;
      if (!XFILE::CFile::Exists(strFileName))
      {
        CLog::Log(LOGERROR, "ADDON: Could not locate {}", strLibName);
        strFileName.clear();
      }
    }
  }

  return strFileName;
}

std::string CAddonDll::LibPath() const
{
  return GetDllPath(CAddon::LibPath());
}

bool CAddonDll::LoadDll()
{
  if (m_pDll)
    return true;

  std::string strFileName = LibPath();
  if (strFileName.empty())
    return false;

  /* Load the Dll */
  m_pDll = new DllAddon;
  m_pDll->SetFile(strFileName);
  m_pDll->EnableDelayedUnload(false);
  if (!m_pDll->Load())
  {
    delete m_pDll;
    m_pDll = nullptr;

    std::string heading =
        StringUtils::Format("{}: {}", CAddonInfo::TranslateType(Type(), true), Name());
    HELPERS::ShowOKDialogLines(CVariant{heading}, CVariant{24070}, CVariant{24071});

    return false;
  }

  return true;
}

ADDON_STATUS CAddonDll::Create(KODI_ADDON_INSTANCE_STRUCT* firstKodiInstance)
{
  CLog::Log(LOGDEBUG, "ADDON: Dll Initializing - {}", Name());
  m_initialized = false;

  if (!LoadDll())
  {
    return ADDON_STATUS_PERMANENT_FAILURE;
  }

  /* Check versions about global parts on add-on (parts used on all types) */
  for (unsigned int id = ADDON_GLOBAL_MAIN; id <= ADDON_GLOBAL_MAX; ++id)
  {
    if (!CheckAPIVersion(id))
      return ADDON_STATUS_PERMANENT_FAILURE;
  }

  /* Allocate the helper function class to allow crosstalk over
     helper add-on headers */
  if (!Interface_Base::InitInterface(this, m_interface, firstKodiInstance))
    return ADDON_STATUS_PERMANENT_FAILURE;

  /* Call Create to make connections, initializing data or whatever is
     needed to become the AddOn running */
  ADDON_STATUS status = m_pDll->Create(&m_interface);

  // "C" ABI related call, if on add-on used.
  if (status == ADDON_STATUS_OK && m_interface.toAddon->create)
    status = m_interface.toAddon->create(m_interface.firstKodiInstance, &m_interface.addonBase);

  if (status == ADDON_STATUS_OK)
  {
    m_initialized = true;
  }
  else if (status == ADDON_STATUS_NEED_SETTINGS)
  {
    if ((status = TransferSettings(ADDON_SETTINGS_ID)) == ADDON_STATUS_OK)
      m_initialized = true;
    else
<<<<<<< HEAD
      new CAddonStatusHandler(ID(), status, false);
=======
      new CAddonStatusHandler(ID(), ADDON_SETTINGS_ID, status, false);
>>>>>>> f0c49f90
  }
  else
  { // Addon failed initialization
    CLog::Log(LOGERROR,
              "ADDON: Dll {} - Client returned bad status ({}) from Create and is not usable",
              Name(), status);

    // @todo currently a copy and paste from other function and becomes improved.
    std::string heading =
        StringUtils::Format("{}: {}", CAddonInfo::TranslateType(Type(), true), Name());
    HELPERS::ShowOKDialogLines(CVariant{ heading }, CVariant{ 24070 }, CVariant{ 24071 });
  }

  return status;
}

void CAddonDll::Destroy()
{
  /* Unload library file */
  if (m_pDll)
  {
    if (m_interface.toAddon->destroy)
      m_interface.toAddon->destroy(m_interface.addonBase);
    m_pDll->Unload();
  }

  Interface_Base::DeInitInterface(m_interface);

  if (m_pDll)
  {
    delete m_pDll;
    m_pDll = nullptr;
    CLog::Log(LOGINFO, "ADDON: Dll Destroyed - {}", Name());
  }

  ResetSettings(ADDON_SETTINGS_ID);

  m_initialized = false;
}

ADDON_STATUS CAddonDll::CreateInstance(KODI_ADDON_INSTANCE_STRUCT* instance)
{
  assert(instance != nullptr);
  assert(instance->functions != nullptr);
  assert(instance->info != nullptr);
  assert(instance->info->functions != nullptr);

  ADDON_STATUS status = ADDON_STATUS_OK;

  if (!m_initialized)
    status = Create(instance);
  if (status != ADDON_STATUS_OK)
    return status;

  /* Check version of requested instance type */
  if (!CheckAPIVersion(instance->info->type))
    return ADDON_STATUS_PERMANENT_FAILURE;

  status = m_interface.toAddon->create_instance(m_interface.addonBase, instance);

  if (instance->info)
  {
    m_usedInstances[instance->info->kodi] = instance;
  }

  return status;
}

void CAddonDll::DestroyInstance(KODI_ADDON_INSTANCE_STRUCT* instance)
{
  if (m_usedInstances.empty())
    return;

  auto it = m_usedInstances.find(instance->info->kodi);
  if (it != m_usedInstances.end())
  {
    m_interface.toAddon->destroy_instance(m_interface.addonBase, it->second);
    m_usedInstances.erase(it);
  }

  if (m_usedInstances.empty())
    Destroy();
}

bool CAddonDll::IsInUse() const
{
  if (m_informer)
    return m_informer->IsInUse(ID());
  return false;
}

void CAddonDll::RegisterInformer(CAddonDllInformer* informer)
{
  m_informer = informer;
}

AddonPtr CAddonDll::GetRunningInstance() const
{
  if (CServiceBroker::IsAddonInterfaceUp())
    return CServiceBroker::GetBinaryAddonManager().GetRunningAddon(ID());

  return AddonPtr();
}

void CAddonDll::OnPreInstall()
{
  if (m_binaryAddonBase)
    m_binaryAddonBase->OnPreInstall();
}

void CAddonDll::OnPostInstall(bool update, bool modal)
{
  if (m_binaryAddonBase)
    m_binaryAddonBase->OnPostInstall(update, modal);
}

void CAddonDll::OnPreUnInstall()
{
  if (m_binaryAddonBase)
    m_binaryAddonBase->OnPreUnInstall();
}

void CAddonDll::OnPostUnInstall()
{
  if (m_binaryAddonBase)
    m_binaryAddonBase->OnPostUnInstall();
}

bool CAddonDll::DllLoaded(void) const
{
  return m_pDll != nullptr;
}

AddonVersion CAddonDll::GetTypeVersionDll(int type) const
{
  return AddonVersion(m_pDll ? m_pDll->GetAddonTypeVersion(type) : nullptr);
}

AddonVersion CAddonDll::GetTypeMinVersionDll(int type) const
{
  return AddonVersion(m_pDll ? m_pDll->GetAddonTypeMinVersion(type) : nullptr);
}

void CAddonDll::SaveSettings(AddonInstanceId id /* = ADDON_SETTINGS_ID */)
{
  // must save first, as TransferSettings() reloads saved settings!
  CAddon::SaveSettings(id);
  if (m_initialized)
    TransferSettings(id);
}

ADDON_STATUS CAddonDll::TransferSettings(AddonInstanceId instanceId)
{
  bool restart = false;
  ADDON_STATUS reportStatus = ADDON_STATUS_OK;

  CLog::Log(LOGDEBUG, "Calling TransferSettings for: {}", Name());

  LoadSettings(false, true, instanceId);

  auto settings = GetSettings(instanceId);
  if (settings != nullptr)
  {
    KODI_ADDON_INSTANCE_FUNC* instanceTarget{nullptr};
    KODI_ADDON_INSTANCE_HDL instanceHandle{nullptr};
    if (instanceId != ADDON_SETTINGS_ID)
    {
      const auto it = std::find_if(
          m_usedInstances.begin(), m_usedInstances.end(),
          [instanceId](const auto& data) { return data.second->info->number == instanceId; });
      if (it == m_usedInstances.end())
        return ADDON_STATUS_UNKNOWN;

      instanceTarget = it->second->functions;
      instanceHandle = it->second->hdl;
    }

    for (const auto& section : settings->GetSections())
    {
      for (const auto& category : section->GetCategories())
      {
        for (const auto& group : category->GetGroups())
        {
          for (const auto& setting : group->GetSettings())
          {
            if (StringUtils::StartsWith(setting->GetId(), ADDON_SETTING_INSTANCE_GROUP))
              continue; // skip internal settings

            ADDON_STATUS status = ADDON_STATUS_OK;
            const char* id = setting->GetId().c_str();

            switch (setting->GetType())
            {
              case SettingType::Boolean:
              {
                bool tmp = std::static_pointer_cast<CSettingBool>(setting)->GetValue();
                if (instanceId == ADDON_SETTINGS_ID)
                {
                  if (m_interface.toAddon->setting_change_boolean)
                    status =
                        m_interface.toAddon->setting_change_boolean(m_interface.addonBase, id, tmp);
                }
                else if (instanceTarget && instanceHandle)
                {
                  if (instanceTarget->instance_setting_change_boolean)
                    status =
                        instanceTarget->instance_setting_change_boolean(instanceHandle, id, tmp);
                }
                break;
              }

              case SettingType::Integer:
              {
                int tmp = std::static_pointer_cast<CSettingInt>(setting)->GetValue();
                if (instanceId == ADDON_SETTINGS_ID)
                {
                  if (m_interface.toAddon->setting_change_integer)
                    status =
                        m_interface.toAddon->setting_change_integer(m_interface.addonBase, id, tmp);
                }
                else if (instanceTarget && instanceHandle)
                {
                  if (instanceTarget->instance_setting_change_integer)
                    status =
                        instanceTarget->instance_setting_change_integer(instanceHandle, id, tmp);
                }
                break;
              }

              case SettingType::Number:
              {
                float tmpf = static_cast<float>(std::static_pointer_cast<CSettingNumber>(setting)->GetValue());
                if (instanceId == ADDON_SETTINGS_ID)
                {
                  if (m_interface.toAddon->setting_change_float)
                    status =
                        m_interface.toAddon->setting_change_float(m_interface.addonBase, id, tmpf);
                }
                else if (instanceTarget && instanceHandle)
                {
                  if (instanceTarget->instance_setting_change_float)
                    status =
                        instanceTarget->instance_setting_change_float(instanceHandle, id, tmpf);
                }
                break;
              }

              case SettingType::String:
              {
                if (instanceId == ADDON_SETTINGS_ID)
                {
                  if (m_interface.toAddon->setting_change_string)
                    status = m_interface.toAddon->setting_change_string(
                        m_interface.addonBase, id,
                        std::static_pointer_cast<CSettingString>(setting)->GetValue().c_str());
                }
                else if (instanceTarget && instanceHandle)
                {
                  if (instanceTarget->instance_setting_change_string)
                    status = instanceTarget->instance_setting_change_string(
                        instanceHandle, id,
                        std::static_pointer_cast<CSettingString>(setting)->GetValue().c_str());
                }
                break;
              }

              default:
              {
                // log unknowns as an error, but go ahead and transfer the string
                CLog::Log(LOGERROR, "Unknown setting type of '{}' for {}", id, Name());
                if (instanceId == ADDON_SETTINGS_ID)
                {
                  if (m_interface.toAddon->setting_change_string)
                    status = m_interface.toAddon->setting_change_string(
                        m_interface.addonBase, id, setting->ToString().c_str());
                }
                else if (instanceTarget && instanceHandle)
                {
                  if (instanceTarget->instance_setting_change_string)
                    status = instanceTarget->instance_setting_change_string(
                        instanceHandle, id, setting->ToString().c_str());
                }
                break;
              }
            }

            if (status == ADDON_STATUS_NEED_RESTART)
              restart = true;
            else if (status != ADDON_STATUS_OK)
              reportStatus = status;
          }
        }
      }
    }
  }

  if (restart || reportStatus != ADDON_STATUS_OK)
  {
<<<<<<< HEAD
    new CAddonStatusHandler(ID(), restart ? ADDON_STATUS_NEED_RESTART : reportStatus, true);
=======
    new CAddonStatusHandler(ID(), instanceId, restart ? ADDON_STATUS_NEED_RESTART : reportStatus,
                            true);
>>>>>>> f0c49f90
  }

  return ADDON_STATUS_OK;
}

bool CAddonDll::CheckAPIVersion(int type)
{
  /* check the API version */
  AddonVersion kodiMinVersion(kodi::addon::GetTypeMinVersion(type));
  AddonVersion addonVersion(m_pDll->GetAddonTypeVersion(type));
  AddonVersion addonMinVersion = m_pDll->GetAddonTypeMinVersion_available()
    ? AddonVersion(m_pDll->GetAddonTypeMinVersion(type))
    : addonVersion;

  /* Check the global usage from addon
   * if not used from addon, empty version is returned
   */
  if (type <= ADDON_GLOBAL_MAX && addonVersion.empty())
    return true;

  /* If a instance (not global) version becomes checked must be the version
   * present.
   */
  if (kodiMinVersion > addonVersion ||
    addonMinVersion > AddonVersion(kodi::addon::GetTypeVersion(type)))
  {
    CLog::Log(LOGERROR, "Add-on '{}' is using an incompatible API version for type '{}'. Kodi API min version = '{}/{}', add-on API version '{}/{}'",
      Name(),
      kodi::addon::GetTypeName(type),
      kodi::addon::GetTypeVersion(type),
      kodiMinVersion.asString(),
      addonMinVersion.asString(),
      addonVersion.asString());

    if (CServiceBroker::GetGUI())
    {
      CEventLog* eventLog = CServiceBroker::GetEventLog();
      if (eventLog)
        eventLog->AddWithNotification(
            EventPtr(new CNotificationEvent(Name(), 24152, EventLevel::Error)));
    }

    return false;
  }

  return true;
}

} /* namespace ADDON */<|MERGE_RESOLUTION|>--- conflicted
+++ resolved
@@ -196,11 +196,7 @@
     if ((status = TransferSettings(ADDON_SETTINGS_ID)) == ADDON_STATUS_OK)
       m_initialized = true;
     else
-<<<<<<< HEAD
-      new CAddonStatusHandler(ID(), status, false);
-=======
       new CAddonStatusHandler(ID(), ADDON_SETTINGS_ID, status, false);
->>>>>>> f0c49f90
   }
   else
   { // Addon failed initialization
@@ -499,12 +495,8 @@
 
   if (restart || reportStatus != ADDON_STATUS_OK)
   {
-<<<<<<< HEAD
-    new CAddonStatusHandler(ID(), restart ? ADDON_STATUS_NEED_RESTART : reportStatus, true);
-=======
     new CAddonStatusHandler(ID(), instanceId, restart ? ADDON_STATUS_NEED_RESTART : reportStatus,
                             true);
->>>>>>> f0c49f90
   }
 
   return ADDON_STATUS_OK;
