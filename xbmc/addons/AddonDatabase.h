#pragma once
/*
 *      Copyright (C) 2005-2010 Team XBMC
 *      http://www.xbmc.org
 *
 *  This Program is free software; you can redistribute it and/or modify
 *  it under the terms of the GNU General Public License as published by
 *  the Free Software Foundation; either version 2, or (at your option)
 *  any later version.
 *
 *  This Program is distributed in the hope that it will be useful,
 *  but WITHOUT ANY WARRANTY; without even the implied warranty of
 *  MERCHANTABILITY or FITNESS FOR A PARTICULAR PURPOSE. See the
 *  GNU General Public License for more details.
 *
 *  You should have received a copy of the GNU General Public License
 *  along with XBMC; see the file COPYING.  If not, write to
 *  the Free Software Foundation, 675 Mass Ave, Cambridge, MA 02139, USA.
 *  http://www.gnu.org/copyleft/gpl.html
 *
 */

#include "dbwrappers/Database.h"
#include "addons/Addon.h"
#include "utils/StdString.h"
#include "FileItem.h"

class CAddonDatabase : public CDatabase
{
public:
  CAddonDatabase();
  virtual ~CAddonDatabase();
  virtual bool Open();

  int AddAddon(const ADDON::AddonPtr& item, int idRepo);
  bool GetAddon(const CStdString& addonID, ADDON::AddonPtr& addon);
  bool GetAddons(ADDON::VECADDONS& addons);
  bool GetAddon(int id, ADDON::AddonPtr& addon);

  /*! \brief Grab the repository from which a given addon came
   \param addonID - the id of the addon in question
   \param repo [out] - the id of the repository
   \return true if a repo was found, false otherwise.
   */
  bool GetRepoForAddon(const CStdString& addonID, CStdString& repo);
  int AddRepository(const CStdString& id, const ADDON::VECADDONS& addons, const CStdString& checksum);
  void DeleteRepository(const CStdString& id);
  void DeleteRepository(int id);
  int GetRepoChecksum(const CStdString& id, CStdString& checksum);
  bool GetRepository(const CStdString& id, ADDON::VECADDONS& addons);
  bool GetRepository(int id, ADDON::VECADDONS& addons);
  bool SetRepoTimestamp(const CStdString& id, const CStdString& timestamp);

  /*! \brief Retrieve the time a repository was last checked
   \param id id of the repo
   \return last time the repo was checked, current time if not available
   \sa SetRepoTimestamp */
  CDateTime GetRepoTimestamp(const CStdString& id);

  bool GetSystemEnabled(const CStdString& id);
  bool SetSystemEnabled(const CStdString& id, bool enabled);
  bool Search(const CStdString& search, ADDON::VECADDONS& items);
  bool SearchTitle(const CStdString& strSearch, ADDON::VECADDONS& items);
  static void SetPropertiesFromAddon(const ADDON::AddonPtr& addon, CFileItemPtr& item);

  /*! \brief Disable an addon.
   Sets a flag that this addon has been disabled.  If disabled, it is usually still available on disk.
   \param addonID id of the addon to disable
   \param disable whether to enable or disable.  Defaults to true (disable)
   \return true on success, false on failure
   \sa IsAddonDisabled, HasDisabledAddons */
  bool DisableAddon(const CStdString &addonID, bool disable = true);

  /*! \brief Check whether an addon has been disabled via DisableAddon.
   \param addonID id of the addon to check
   \return true if the addon is disabled, false otherwise
   \sa DisableAddon, HasDisabledAddons */
  bool IsAddonDisabled(const CStdString &addonID);

  /*! \brief Check whether we have disabled addons.
   \return true if we have disabled addons, false otherwise
   \sa DisableAddon, IsAddonDisabled */
  bool HasDisabledAddons();

  /*! \brief Enable an system PVR addon.
   Sets a flag that this PVR addon has been enabled.  If disabled, it is usually still available on disk.
   \param addonID id of the addon to enable
   \param disable whether to enable or disable.  Defaults to false (disable)
   \return true on success, false on failure
   \sa IsSystemPVRAddonEnabled */
  bool EnableSystemPVRAddon(const CStdString &addonID, bool enable = false);

  /*! \brief Check whether an system PVR addon has been enabled via EnableSystemPVRAddon.
   \param addonID id of the addon to check
   \return true if the addon is disabled, false otherwise
   \sa EnableSystemPVRAddon */
  bool IsSystemPVRAddonEnabled(const CStdString &addonID);

  /*! \brief Mark an addon as broken
   Sets a flag that this addon has been marked as broken in the repository.
   \param addonID id of the addon to mark as broken
   \param broken whether to mark or not.  Defaults to true
   \param reason why it is broken.  Defaults to blank
   \return true on success, false on failure
   \sa IsAddonBroken */
  bool BreakAddon(const CStdString &addonID, bool broken = true, const CStdString& reason="");

  /*! \brief Check whether an addon has been marked as broken via BreakAddon.
   \param addonID id of the addon to check
   \return reason if the addon is broken, blank otherwise
   \sa BreakAddon */
  CStdString IsAddonBroken(const CStdString &addonID);

protected:
  virtual bool CreateTables();
  virtual bool UpdateOldVersion(int version);
<<<<<<< HEAD
  virtual int GetMinVersion() const { return 13; }
  const char *GetDefaultDBName() const { return "Addons"; }
=======
  virtual int GetMinVersion() const { return 12; }
  const char *GetBaseDBName() const { return "Addons"; }
>>>>>>> ed697588
};
<|MERGE_RESOLUTION|>--- conflicted
+++ resolved
@@ -114,11 +114,6 @@
 protected:
   virtual bool CreateTables();
   virtual bool UpdateOldVersion(int version);
-<<<<<<< HEAD
   virtual int GetMinVersion() const { return 13; }
-  const char *GetDefaultDBName() const { return "Addons"; }
-=======
-  virtual int GetMinVersion() const { return 12; }
   const char *GetBaseDBName() const { return "Addons"; }
->>>>>>> ed697588
 };
