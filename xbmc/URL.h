#pragma once
/*
 *      Copyright (C) 2005-2012 Team XBMC
 *      http://www.xbmc.org
 *
 *  This Program is free software; you can redistribute it and/or modify
 *  it under the terms of the GNU General Public License as published by
 *  the Free Software Foundation; either version 2, or (at your option)
 *  any later version.
 *
 *  This Program is distributed in the hope that it will be useful,
 *  but WITHOUT ANY WARRANTY; without even the implied warranty of
 *  MERCHANTABILITY or FITNESS FOR A PARTICULAR PURPOSE. See the
 *  GNU General Public License for more details.
 *
 *  You should have received a copy of the GNU General Public License
 *  along with XBMC; see the file COPYING.  If not, see
 *  <http://www.gnu.org/licenses/>.
 *
 */

#include "utils/StdString.h"
#include "utils/UrlOptions.h"

#ifdef _WIN32
#undef SetPort // WIN32INCLUDES this is defined as SetPortA in WinSpool.h which is being included _somewhere_
#endif

/* PLEX */
#include <map>
/* END PLEX */

class CURL
{
public:
  CURL(const CStdString& strURL);
  CURL();
  virtual ~CURL(void);

  void Reset();
  void Parse(const CStdString& strURL);
  void SetFileName(const CStdString& strFileName);
  void SetHostName(const CStdString& strHostName);
  void SetUserName(const CStdString& strUserName);
  void SetPassword(const CStdString& strPassword);
  void SetProtocol(const CStdString& strProtocol);
  void SetOptions(const CStdString& strOptions);
  void SetProtocolOptions(const CStdString& strOptions);
  void SetPort(int port);

  bool HasPort() const;

  int GetPort() const;
  const CStdString& GetHostName() const;
  const CStdString& GetDomain() const;
  const CStdString& GetUserName() const;
  const CStdString& GetPassWord() const;
  const CStdString& GetFileName() const;
  const CStdString& GetProtocol() const;
  const CStdString GetTranslatedProtocol() const;
  const CStdString& GetFileType() const;
  const CStdString& GetShareName() const;
  const CStdString& GetOptions() const;
  const CStdString& GetProtocolOptions() const;
  const CStdString GetFileNameWithoutPath() const; /* return the filename excluding path */

  char GetDirectorySeparator() const;

  CStdString Get() const;
  CStdString GetWithoutUserDetails() const;
  CStdString GetWithoutFilename() const;
  bool IsLocal() const;
  bool IsLocalHost() const;
  static bool IsFileOnly(const CStdString &url); ///< return true if there are no directories in the url.
  static bool IsFullPath(const CStdString &url); ///< return true if the url includes the full path
  static void Decode(CStdString& strURLData);
  static void Encode(CStdString& strURLData);
<<<<<<< HEAD

  /* PLEX */
  const std::map<CStdString, CStdString> GetOptionsAsMap() const;
  const CStdString& GetUrlWithoutOptions() const;
  /* END PLEX */
=======
  static std::string Decode(const std::string& strURLData);
  static std::string Encode(const std::string& strURLData);
  static CStdString TranslateProtocol(const CStdString& prot);

  void GetOptions(std::map<CStdString, CStdString> &options) const;
  bool HasOption(const CStdString &key) const;
  bool GetOption(const CStdString &key, CStdString &value) const;
  CStdString GetOption(const CStdString &key) const;
  void SetOption(const CStdString &key, const CStdString &value);
  void RemoveOption(const CStdString &key);
>>>>>>> 0be99e96

protected:
  int m_iPort;
  CStdString m_strHostName;
  CStdString m_strShareName;
  CStdString m_strDomain;
  CStdString m_strUserName;
  CStdString m_strPassword;
  CStdString m_strFileName;
  CStdString m_strProtocol;
  CStdString m_strFileType;
  CStdString m_strOptions;
  CStdString m_strProtocolOptions;
<<<<<<< HEAD
  CStdString m_strWithoutOptions;
=======
  CUrlOptions m_options;
>>>>>>> 0be99e96
};<|MERGE_RESOLUTION|>--- conflicted
+++ resolved
@@ -75,13 +75,6 @@
   static bool IsFullPath(const CStdString &url); ///< return true if the url includes the full path
   static void Decode(CStdString& strURLData);
   static void Encode(CStdString& strURLData);
-<<<<<<< HEAD
-
-  /* PLEX */
-  const std::map<CStdString, CStdString> GetOptionsAsMap() const;
-  const CStdString& GetUrlWithoutOptions() const;
-  /* END PLEX */
-=======
   static std::string Decode(const std::string& strURLData);
   static std::string Encode(const std::string& strURLData);
   static CStdString TranslateProtocol(const CStdString& prot);
@@ -92,7 +85,11 @@
   CStdString GetOption(const CStdString &key) const;
   void SetOption(const CStdString &key, const CStdString &value);
   void RemoveOption(const CStdString &key);
->>>>>>> 0be99e96
+
+  /* PLEX */
+  const CStdString& GetUrlWithoutOptions() const;
+  /* END PLEX */
+
 
 protected:
   int m_iPort;
@@ -106,9 +103,9 @@
   CStdString m_strFileType;
   CStdString m_strOptions;
   CStdString m_strProtocolOptions;
-<<<<<<< HEAD
+  CUrlOptions m_options;
+
+  /* PLEX */
   CStdString m_strWithoutOptions;
-=======
-  CUrlOptions m_options;
->>>>>>> 0be99e96
+  /* END PLEX */
 };