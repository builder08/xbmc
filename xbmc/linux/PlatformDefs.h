--- conflicted
+++ resolved
@@ -173,11 +173,7 @@
 #define CALLBACK    __stdcall
 #define WINAPI      __stdcall
 #define WINAPIV     __cdecl
-<<<<<<< HEAD
-#ifdef _WIN32
-=======
 #if !defined(TARGET_DARWIN) && !defined(__FreeBSD__)
->>>>>>> 0be99e96
 #define APIENTRY    WINAPI
 #else
 #define APIENTRY
@@ -360,29 +356,6 @@
 #define _O_RDONLY O_RDONLY
 #define _O_WRONLY O_WRONLY
 
-<<<<<<< HEAD
-#if defined(__APPLE__)
-#include <sched.h>
-#include <AvailabilityMacros.h>
-typedef int64_t   off64_t;
-typedef off_t     __off_t;
-typedef off64_t   __off64_t;
-typedef fpos_t fpos64_t;
-#if (MAC_OS_X_VERSION_MAX_ALLOWED < 1050)
-#define __stat64 stat
-#define stat64 stat
-#define statfs64 statfs
-#define fstat64 fstat
-#elif defined(__arm__) 
-#define __stat64 stat
-#define stat64 stat
-#define statfs64 statfs
-#define fstat64 fstat
-#else
-//#define fstat64 fstat
-#define __stat64 stat64
-#endif
-=======
 #if defined(TARGET_DARWIN) || defined(TARGET_FREEBSD)
   #define stat64 stat
   #define __stat64 stat
@@ -391,7 +364,6 @@
   #if defined(TARGET_DARWIN_IOS) || defined(TARGET_FREEBSD)
     #define statfs64 statfs
   #endif
->>>>>>> 0be99e96
 #else
   #define __stat64 stat64
 #endif
