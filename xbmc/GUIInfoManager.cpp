--- conflicted
+++ resolved
@@ -5751,7 +5751,6 @@
   return false;
 }
 
-<<<<<<< HEAD
 /* PLEX */
 bool CGUIInfoManager::GetItemBool(const CGUIListItem *item, int condition, int secondCondition) const
 {
@@ -5807,7 +5806,7 @@
   return false;
 }
 /* END PLEX */
-=======
+
 bool CGUIInfoManager::GetEpgInfoTag(CEpgInfoTag& tag) const
 {
   if (m_currentFile->HasEPGInfoTag())
@@ -5822,5 +5821,4 @@
     }
   }
   return false;
-}
->>>>>>> 0c6461fa
+}