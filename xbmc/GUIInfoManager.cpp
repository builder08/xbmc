/*
 *      Copyright (C) 2005-2008 Team XBMC
 *      http://www.xbmc.org
 *
 *  This Program is free software; you can redistribute it and/or modify
 *  it under the terms of the GNU General Public License as published by
 *  the Free Software Foundation; either version 2, or (at your option)
 *  any later version.
 *
 *  This Program is distributed in the hope that it will be useful,
 *  but WITHOUT ANY WARRANTY; without even the implied warranty of
 *  MERCHANTABILITY or FITNESS FOR A PARTICULAR PURPOSE. See the
 *  GNU General Public License for more details.
 *
 *  You should have received a copy of the GNU General Public License
 *  along with XBMC; see the file COPYING.  If not, write to
 *  the Free Software Foundation, 675 Mass Ave, Cambridge, MA 02139, USA.
 *  http://www.gnu.org/copyleft/gpl.html
 *
 */

#include "system.h"
#include "dialogs/GUIDialogSeekBar.h"
#include "windows/GUIMediaWindow.h"
#include "dialogs/GUIDialogFileBrowser.h"
#include "settings/GUIDialogContentSettings.h"
#include "dialogs/GUIDialogProgress.h"
#include "Application.h"
#include "Util.h"
#include "network/libscrobbler/lastfmscrobbler.h"
#include "utils/URIUtils.h"
#include "utils/Weather.h"
#include "PartyModeManager.h"
#include "addons/Visualisation.h"
#include "input/ButtonTranslator.h"
#include "utils/AlarmClock.h"
#ifdef HAS_LCD
#include "utils/LCD.h"
#endif
#include "GUIPassword.h"
#include "LangInfo.h"
#include "utils/SystemInfo.h"
#include "guilib/GUIButtonScroller.h"
#include "guilib/GUITextBox.h"
#include "GUIInfoManager.h"
#include "pictures/GUIWindowSlideShow.h"
#include "music/LastFmManager.h"
#include "pictures/PictureInfoTag.h"
#include "music/tags/MusicInfoTag.h"
#include "music/dialogs/GUIDialogMusicScan.h"
#include "video/dialogs/GUIDialogVideoScan.h"
#include "guilib/GUIWindowManager.h"
#include "filesystem/File.h"
#include "playlists/PlayList.h"
#include "utils/TuxBoxUtil.h"
#include "windowing/WindowingFactory.h"
#include "powermanagement/PowerManager.h"
#include "settings/AdvancedSettings.h"
#include "settings/Settings.h"
#include "guilib/LocalizeStrings.h"
#include "utils/CPUInfo.h"
#include "utils/StringUtils.h"
#include "utils/MathUtils.h"

// stuff for current song
#include "music/tags/MusicInfoTagLoaderFactory.h"
#include "music/MusicInfoLoader.h"
#include "utils/LabelFormatter.h"

#include "GUIUserMessages.h"
#include "video/dialogs/GUIDialogVideoInfo.h"
#include "music/dialogs/GUIDialogMusicInfo.h"
#include "storage/MediaManager.h"
#include "utils/TimeUtils.h"
#include "threads/SingleLock.h"
#include "utils/log.h"

#include "pvr/PVRManager.h"
#include "pvr/channels/PVRChannelGroupsContainer.h"
#include "pvr/epg/PVREpgInfoTag.h"
#include "pvr/timers/PVRTimers.h"
#include "pvr/recordings/PVRRecording.h"

#include "addons/AddonManager.h"

#define SYSHEATUPDATEINTERVAL 60000

using namespace std;
using namespace XFILE;
using namespace MUSIC_INFO;
using namespace ADDON;
using namespace PVR;

CGUIInfoManager::CCombinedValue& CGUIInfoManager::CCombinedValue::operator =(const CGUIInfoManager::CCombinedValue& mSrc)
{
  this->m_info = mSrc.m_info;
  this->m_id = mSrc.m_id;
  this->m_postfix = mSrc.m_postfix;
  return *this;
}

CGUIInfoManager::CGUIInfoManager(void)
{
  m_lastSysHeatInfoTime = -SYSHEATUPDATEINTERVAL;  // make sure we grab CPU temp on the first pass
  m_lastMusicBitrateTime = 0;
  m_fanSpeed = 0;
  m_AfterSeekTimeout = 0;
  m_seekOffset = 0;
  m_playerSeeking = false;
  m_performingSeek = false;
  m_nextWindowID = WINDOW_INVALID;
  m_prevWindowID = WINDOW_INVALID;
  m_stringParameters.push_back("__ZZZZ__");   // to offset the string parameters by 1 to assure that all entries are non-zero
  m_currentFile = new CFileItem;
  m_currentSlide = new CFileItem;
  m_frameCounter = 0;
  m_lastFPSTime = 0;
  ResetLibraryBools();
}

CGUIInfoManager::~CGUIInfoManager(void)
{
  delete m_currentFile;
  delete m_currentSlide;
}

bool CGUIInfoManager::OnMessage(CGUIMessage &message)
{
  if (message.GetMessage() == GUI_MSG_NOTIFY_ALL)
  {
    if (message.GetParam1() == GUI_MSG_UPDATE_ITEM && message.GetItem())
    {
      CFileItemPtr item = boost::static_pointer_cast<CFileItem>(message.GetItem());
      if (item && m_currentFile->m_strPath.Equals(item->m_strPath))
        *m_currentFile = *item;
      return true;
    }
  }
  return false;
}

/// \brief Translates a string as given by the skin into an int that we use for more
/// efficient retrieval of data. Can handle combined strings on the form
/// Player.Caching + VideoPlayer.IsFullscreen (Logical and)
/// Player.HasVideo | Player.HasAudio (Logical or)
int CGUIInfoManager::TranslateString(const CStdString &condition)
{
  // translate $LOCALIZE as required
  CStdString strCondition(CGUIInfoLabel::ReplaceLocalize(condition));
  if (strCondition.find_first_of("|") != strCondition.npos ||
      strCondition.find_first_of("+") != strCondition.npos ||
      strCondition.find_first_of("[") != strCondition.npos ||
      strCondition.find_first_of("]") != strCondition.npos)
  {
    // Have a boolean expression
    // Check if this was added before
    vector<CCombinedValue>::iterator it;
    for(it = m_CombinedValues.begin(); it != m_CombinedValues.end(); it++)
    {
      if(strCondition.CompareNoCase(it->m_info) == 0)
        return it->m_id;
    }
    return TranslateBooleanExpression(strCondition);
  }
  //Just single command.
  return TranslateSingleString(strCondition);
}


/// \brief Translates a string as given by the skin into an int that we use for more
/// efficient retrieval of data.
int CGUIInfoManager::TranslateSingleString(const CStdString &strCondition)
{
  // trim whitespace, and convert to lowercase
  CStdString strTest = strCondition;
  strTest.TrimLeft(" \t\r\n");
  strTest.TrimRight(" \t\r\n");
  if (strTest.IsEmpty()) return 0;

  bool bNegate = strTest[0] == '!';
  int ret = 0;

  if(bNegate)
    strTest.Delete(0, 1);
  CStdString original(strTest);
  strTest.ToLower();

  CStdString strCategory = strTest.Left(strTest.Find("."));

  // translate conditions...
  if (strTest.Equals("false") || strTest.Equals("no") || strTest.Equals("off")) ret = SYSTEM_ALWAYS_FALSE;
  else if (strTest.Equals("true") || strTest.Equals("yes") || strTest.Equals("on")) ret = SYSTEM_ALWAYS_TRUE;
  if (strCategory.Equals("player"))
  {
    if (strTest.Equals("player.hasmedia")) ret = PLAYER_HAS_MEDIA;
    else if (strTest.Equals("player.hasaudio")) ret = PLAYER_HAS_AUDIO;
    else if (strTest.Equals("player.hasvideo")) ret = PLAYER_HAS_VIDEO;
    else if (strTest.Equals("player.playing")) ret = PLAYER_PLAYING;
    else if (strTest.Equals("player.paused")) ret = PLAYER_PAUSED;
    else if (strTest.Equals("player.rewinding")) ret = PLAYER_REWINDING;
    else if (strTest.Equals("player.forwarding")) ret = PLAYER_FORWARDING;
    else if (strTest.Equals("player.rewinding2x")) ret = PLAYER_REWINDING_2x;
    else if (strTest.Equals("player.rewinding4x")) ret = PLAYER_REWINDING_4x;
    else if (strTest.Equals("player.rewinding8x")) ret = PLAYER_REWINDING_8x;
    else if (strTest.Equals("player.rewinding16x")) ret = PLAYER_REWINDING_16x;
    else if (strTest.Equals("player.rewinding32x")) ret = PLAYER_REWINDING_32x;
    else if (strTest.Equals("player.forwarding2x")) ret = PLAYER_FORWARDING_2x;
    else if (strTest.Equals("player.forwarding4x")) ret = PLAYER_FORWARDING_4x;
    else if (strTest.Equals("player.forwarding8x")) ret = PLAYER_FORWARDING_8x;
    else if (strTest.Equals("player.forwarding16x")) ret = PLAYER_FORWARDING_16x;
    else if (strTest.Equals("player.forwarding32x")) ret = PLAYER_FORWARDING_32x;
    else if (strTest.Equals("player.canrecord")) ret = PLAYER_CAN_RECORD;
    else if (strTest.Equals("player.recording")) ret = PLAYER_RECORDING;
    else if (strTest.Equals("player.displayafterseek")) ret = PLAYER_DISPLAY_AFTER_SEEK;
    else if (strTest.Equals("player.caching")) ret = PLAYER_CACHING;
    else if (strTest.Equals("player.cachelevel")) ret = PLAYER_CACHELEVEL;
    else if (strTest.Equals("player.seekbar")) ret = PLAYER_SEEKBAR;
    else if (strTest.Equals("player.progress")) ret = PLAYER_PROGRESS;
    else if (strTest.Equals("player.progresscache")) ret = PLAYER_PROGRESS_CACHE;
    else if (strTest.Equals("player.seeking")) ret = PLAYER_SEEKING;
    else if (strTest.Equals("player.showtime")) ret = PLAYER_SHOWTIME;
    else if (strTest.Equals("player.showcodec")) ret = PLAYER_SHOWCODEC;
    else if (strTest.Equals("player.showinfo")) ret = PLAYER_SHOWINFO;
    else if (strTest.Left(15).Equals("player.seektime")) return AddMultiInfo(GUIInfo(PLAYER_SEEKTIME, TranslateTimeFormat(strTest.Mid(15))));
    else if (strTest.Left(17).Equals("player.seekoffset")) return AddMultiInfo(GUIInfo(PLAYER_SEEKOFFSET, TranslateTimeFormat(strTest.Mid(17))));
    else if (strTest.Left(20).Equals("player.timeremaining")) return AddMultiInfo(GUIInfo(PLAYER_TIME_REMAINING, TranslateTimeFormat(strTest.Mid(20))));
    else if (strTest.Left(16).Equals("player.timespeed")) return AddMultiInfo(GUIInfo(PLAYER_TIME_SPEED, TranslateTimeFormat(strTest.Mid(16))));
    else if (strTest.Left(11).Equals("player.time")) return AddMultiInfo(GUIInfo(PLAYER_TIME, TranslateTimeFormat(strTest.Mid(11))));
    else if (strTest.Left(15).Equals("player.duration")) return AddMultiInfo(GUIInfo(PLAYER_DURATION, TranslateTimeFormat(strTest.Mid(15))));
    else if (strTest.Left(17).Equals("player.finishtime")) return AddMultiInfo(GUIInfo(PLAYER_FINISH_TIME, TranslateTimeFormat(strTest.Mid(17))));
    else if (strTest.Equals("player.volume")) ret = PLAYER_VOLUME;
    else if (strTest.Equals("player.subtitledelay")) ret = PLAYER_SUBTITLE_DELAY;
    else if (strTest.Equals("player.audiodelay")) ret = PLAYER_AUDIO_DELAY;
    else if (strTest.Equals("player.muted")) ret = PLAYER_MUTED;
    else if (strTest.Equals("player.hasduration")) ret = PLAYER_HASDURATION;
    else if (strTest.Equals("player.chapter")) ret = PLAYER_CHAPTER;
    else if (strTest.Equals("player.chaptercount")) ret = PLAYER_CHAPTERCOUNT;
    else if (strTest.Equals("player.chaptername")) ret = PLAYER_CHAPTERNAME;
    else if (strTest.Equals("player.starrating")) ret = PLAYER_STAR_RATING;
    else if (strTest.Equals("player.passthrough")) ret = PLAYER_PASSTHROUGH;
    else if (strTest.Equals("player.folderpath")) ret = PLAYER_PATH;
    else if (strTest.Equals("player.filenameandpath")) ret = PLAYER_FILEPATH;
  }
  else if (strCategory.Equals("weather"))
  {
    if (strTest.Equals("weather.conditions")) ret = WEATHER_CONDITIONS;
    else if (strTest.Equals("weather.temperature")) ret = WEATHER_TEMPERATURE;
    else if (strTest.Equals("weather.location")) ret = WEATHER_LOCATION;
    else if (strTest.Equals("weather.isfetched")) ret = WEATHER_IS_FETCHED;
    else if (strTest.Equals("weather.fanartcode")) ret = WEATHER_FANART_CODE;
    else if (strTest.Equals("weather.plugin")) ret = WEATHER_PLUGIN;
  }
<<<<<<< HEAD
  else if (strCategory.Equals("pvr"))
  {
    if (strTest.Equals("pvr.isrecording")) ret = PVR_IS_RECORDING;
    else if (strTest.Equals("pvr.hastimer")) ret = PVR_HAS_TIMER;
    else if (strTest.Equals("pvr.hasnonrecordingtimer")) ret = PVR_HAS_NONRECORDING_TIMER;
    else if (strTest.Equals("pvr.nowrecordingtitle")) ret = PVR_NOW_RECORDING_TITLE;
    else if (strTest.Equals("pvr.nowrecordingdatetime")) ret = PVR_NOW_RECORDING_DATETIME;
    else if (strTest.Equals("pvr.nowrecordingchannel")) ret = PVR_NOW_RECORDING_CHANNEL;
    else if (strTest.Equals("pvr.nowrecordingchannelicon")) ret = PVR_NOW_RECORDING_CHAN_ICO;
    else if (strTest.Equals("pvr.nextrecordingtitle")) ret = PVR_NEXT_RECORDING_TITLE;
    else if (strTest.Equals("pvr.nextrecordingdatetime")) ret = PVR_NEXT_RECORDING_DATETIME;
    else if (strTest.Equals("pvr.nextrecordingchannel")) ret = PVR_NEXT_RECORDING_CHANNEL;
    else if (strTest.Equals("pvr.nextrecordingchannelicon")) ret = PVR_NEXT_RECORDING_CHAN_ICO;
    else if (strTest.Equals("pvr.backendname")) ret = PVR_BACKEND_NAME;
    else if (strTest.Equals("pvr.backendversion")) ret = PVR_BACKEND_VERSION;
    else if (strTest.Equals("pvr.backendhost")) ret = PVR_BACKEND_HOST;
    else if (strTest.Equals("pvr.backenddiskspace")) ret = PVR_BACKEND_DISKSPACE;
    else if (strTest.Equals("pvr.backendchannels")) ret = PVR_BACKEND_CHANNELS;
    else if (strTest.Equals("pvr.backendtimers")) ret = PVR_BACKEND_TIMERS;
    else if (strTest.Equals("pvr.backendrecordings")) ret = PVR_BACKEND_RECORDINGS;
    else if (strTest.Equals("pvr.backendnumber")) ret = PVR_BACKEND_NUMBER;
    else if (strTest.Equals("pvr.hasepg")) ret = PVR_HAS_EPG;
    else if (strTest.Equals("pvr.hastxt")) ret = PVR_HAS_TXT;
    else if (strTest.Equals("pvr.hasdirector")) ret = PVR_HAS_DIRECTOR;
    else if (strTest.Equals("pvr.totaldiscspace")) ret = PVR_TOTAL_DISKSPACE;
    else if (strTest.Equals("pvr.nexttimer")) ret = PVR_NEXT_TIMER;
    else if (strTest.Equals("pvr.isplayingtv")) ret = PVR_IS_PLAYING_TV;
    else if (strTest.Equals("pvr.isplayingradio")) ret = PVR_IS_PLAYING_RADIO;
    else if (strTest.Equals("pvr.isplayingrecording")) ret = PVR_IS_PLAYING_RECORDING;
    else if (strTest.Equals("pvr.duration")) ret = PVR_PLAYING_DURATION;
    else if (strTest.Equals("pvr.time")) ret = PVR_PLAYING_TIME;
    else if (strTest.Equals("pvr.progress")) ret = PVR_PLAYING_PROGRESS;
    else if (strTest.Equals("pvr.actstreamclient")) ret = PVR_ACTUAL_STREAM_CLIENT;
    else if (strTest.Equals("pvr.actstreamdevice")) ret = PVR_ACTUAL_STREAM_DEVICE;
    else if (strTest.Equals("pvr.actstreamstatus")) ret = PVR_ACTUAL_STREAM_STATUS;
    else if (strTest.Equals("pvr.actstreamsignal")) ret = PVR_ACTUAL_STREAM_SIG;
    else if (strTest.Equals("pvr.actstreamsnr")) ret = PVR_ACTUAL_STREAM_SNR;
    else if (strTest.Equals("pvr.actstreamber")) ret = PVR_ACTUAL_STREAM_BER;
    else if (strTest.Equals("pvr.actstreamunc")) ret = PVR_ACTUAL_STREAM_UNC;
    else if (strTest.Equals("pvr.actstreamvideobitrate")) ret = PVR_ACTUAL_STREAM_VIDEO_BR;
    else if (strTest.Equals("pvr.actstreamaudiobitrate")) ret = PVR_ACTUAL_STREAM_AUDIO_BR;
    else if (strTest.Equals("pvr.actstreamdolbybitrate")) ret = PVR_ACTUAL_STREAM_DOLBY_BR;
    else if (strTest.Equals("pvr.actstreamprogrsignal")) ret = PVR_ACTUAL_STREAM_SIG_PROGR;
    else if (strTest.Equals("pvr.actstreamprogrsnr")) ret = PVR_ACTUAL_STREAM_SNR_PROGR;
    else if (strTest.Equals("pvr.actstreamisencrypted")) ret = PVR_ACTUAL_STREAM_ENCRYPTED;
    else if (strTest.Equals("pvr.actstreamencryptionname")) ret = PVR_ACTUAL_STREAM_CRYPTION;
  }
  else if (strCategory.Equals("bar"))
  {
    if (strTest.Equals("bar.gputemperature")) ret = SYSTEM_GPU_TEMPERATURE;
    else if (strTest.Equals("bar.cputemperature")) ret = SYSTEM_CPU_TEMPERATURE;
    else if (strTest.Equals("bar.cpuusage")) ret = SYSTEM_CPU_USAGE;
    else if (strTest.Equals("bar.freememory")) ret = SYSTEM_FREE_MEMORY;
    else if (strTest.Equals("bar.usedmemory")) ret = SYSTEM_USED_MEMORY;
    else if (strTest.Equals("bar.fanspeed")) ret = SYSTEM_FAN_SPEED;
    else if (strTest.Equals("bar.usedspace")) ret = SYSTEM_USED_SPACE;
    else if (strTest.Equals("bar.freespace")) ret = SYSTEM_FREE_SPACE;
    else if (strTest.Equals("bar.usedspace(c)")) ret = SYSTEM_USED_SPACE_C;
    else if (strTest.Equals("bar.freespace(c)")) ret = SYSTEM_FREE_SPACE_C;
    else if (strTest.Equals("bar.usedspace(e)")) ret = SYSTEM_USED_SPACE_E;
    else if (strTest.Equals("bar.freespace(e)")) ret = SYSTEM_FREE_SPACE_E;
    else if (strTest.Equals("bar.usedspace(f)")) ret = SYSTEM_USED_SPACE_F;
    else if (strTest.Equals("bar.freespace(f)")) ret = SYSTEM_FREE_SPACE_F;
    else if (strTest.Equals("bar.usedspace(g)")) ret = SYSTEM_USED_SPACE_G;
    else if (strTest.Equals("bar.freespace(g)")) ret = SYSTEM_FREE_SPACE_G;
    else if (strTest.Equals("bar.usedspace(x)")) ret = SYSTEM_USED_SPACE_X;
    else if (strTest.Equals("bar.freespace(x)")) ret = SYSTEM_FREE_SPACE_X;
    else if (strTest.Equals("bar.usedspace(y)")) ret = SYSTEM_USED_SPACE_Y;
    else if (strTest.Equals("bar.freespace(y)")) ret = SYSTEM_FREE_SPACE_Y;
    else if (strTest.Equals("bar.usedspace(z)")) ret = SYSTEM_USED_SPACE_Z;
    else if (strTest.Equals("bar.freespace(z)")) ret = SYSTEM_FREE_SPACE_Z;
    else if (strTest.Equals("bar.hddtemperature")) ret = SYSTEM_HDD_TEMPERATURE;
  }
=======
>>>>>>> 019acfa5
  else if (strCategory.Equals("system"))
  {
    if (strTest.Equals("system.date")) ret = SYSTEM_DATE;
    else if (strTest.Left(12).Equals("system.date("))
    {
      // the skin must submit the date in the format MM-DD
      // This InfoBool is designed for generic range checking, so year is NOT used.  Only Month-Day.
      CStdString param = strTest.Mid(12, strTest.length() - 13);
      CStdStringArray params;
      StringUtils::SplitString(param, ",", params);
      if (params.size() == 2)
        return AddMultiInfo(GUIInfo(bNegate ? -SYSTEM_DATE : SYSTEM_DATE, StringUtils::DateStringToYYYYMMDD(params[0]) % 10000, StringUtils::DateStringToYYYYMMDD(params[1]) % 10000));
      else if (params.size() == 1)
        return AddMultiInfo(GUIInfo(bNegate ? -SYSTEM_DATE : SYSTEM_DATE, StringUtils::DateStringToYYYYMMDD(params[0]) % 10000));
    }
    else if (strTest.Left(11).Equals("system.time"))
    {
      // determine if this is a System.Time(TIME_FORMAT) infolabel or a System.Time(13:00,14:00) boolean based on the contents of the param
      // essentially if it isn't a valid TIME_FORMAT then its considered to be the latter.
      CStdString param = strTest.Mid(11);
      TIME_FORMAT timeFormat = TranslateTimeFormat(param);
      if ((timeFormat == TIME_FORMAT_GUESS) && (!param.IsEmpty()))
      {
        param = strTest.Mid(12, strTest.length() - 13);
        CStdStringArray params;
        StringUtils::SplitString(param, ",", params);
        if (params.size() == 2)
          return AddMultiInfo(GUIInfo(bNegate ? -SYSTEM_TIME : SYSTEM_TIME, StringUtils::TimeStringToSeconds(params[0]), StringUtils::TimeStringToSeconds(params[1])));
        else if (params.size() == 1)
          return AddMultiInfo(GUIInfo(bNegate ? -SYSTEM_TIME : SYSTEM_TIME, StringUtils::TimeStringToSeconds(params[0])));
      }
      else
        return AddMultiInfo(GUIInfo(SYSTEM_TIME, timeFormat));
    }
    else if (strTest.Equals("system.cputemperature")) ret = SYSTEM_CPU_TEMPERATURE;
    else if (strTest.Equals("system.cpuusage")) ret = SYSTEM_CPU_USAGE;
    else if (strTest.Equals("system.gputemperature")) ret = SYSTEM_GPU_TEMPERATURE;
    else if (strTest.Equals("system.fanspeed")) ret = SYSTEM_FAN_SPEED;
    else if (strTest.Equals("system.freespace")) ret = SYSTEM_FREE_SPACE;
    else if (strTest.Equals("system.usedspace")) ret = SYSTEM_USED_SPACE;
    else if (strTest.Equals("system.totalspace")) ret = SYSTEM_TOTAL_SPACE;
    else if (strTest.Equals("system.usedspacepercent")) ret = SYSTEM_USED_SPACE_PERCENT;
    else if (strTest.Equals("system.freespacepercent")) ret = SYSTEM_FREE_SPACE_PERCENT;
    else if (strTest.Equals("system.buildversion")) ret = SYSTEM_BUILD_VERSION;
    else if (strTest.Equals("system.builddate")) ret = SYSTEM_BUILD_DATE;
    else if (strTest.Equals("system.hasnetwork")) ret = SYSTEM_ETHERNET_LINK_ACTIVE;
    else if (strTest.Equals("system.fps")) ret = SYSTEM_FPS;
    else if (strTest.Equals("system.hasmediadvd")) ret = SYSTEM_MEDIA_DVD;
    else if (strTest.Equals("system.dvdready")) ret = SYSTEM_DVDREADY;
    else if (strTest.Equals("system.trayopen")) ret = SYSTEM_TRAYOPEN;
    else if (strTest.Equals("system.dvdtraystate")) ret = SYSTEM_DVD_TRAY_STATE;

    else if (strTest.Equals("system.memory(free)") || strTest.Equals("system.freememory")) ret = SYSTEM_FREE_MEMORY;
    else if (strTest.Equals("system.memory(free.percent)")) ret = SYSTEM_FREE_MEMORY_PERCENT;
    else if (strTest.Equals("system.memory(used)")) ret = SYSTEM_USED_MEMORY;
    else if (strTest.Equals("system.memory(used.percent)")) ret = SYSTEM_USED_MEMORY_PERCENT;
    else if (strTest.Equals("system.memory(total)")) ret = SYSTEM_TOTAL_MEMORY;

    else if (strTest.Equals("system.language")) ret = SYSTEM_LANGUAGE;
    else if (strTest.Equals("system.temperatureunits")) ret = SYSTEM_TEMPERATURE_UNITS;
    else if (strTest.Equals("system.screenmode")) ret = SYSTEM_SCREEN_MODE;
    else if (strTest.Equals("system.screenwidth")) ret = SYSTEM_SCREEN_WIDTH;
    else if (strTest.Equals("system.screenheight")) ret = SYSTEM_SCREEN_HEIGHT;
    else if (strTest.Equals("system.currentwindow")) ret = SYSTEM_CURRENT_WINDOW;
    else if (strTest.Equals("system.currentcontrol")) ret = SYSTEM_CURRENT_CONTROL;
    else if (strTest.Equals("system.dvdlabel")) ret = SYSTEM_DVD_LABEL;
    else if (strTest.Equals("system.haslocks")) ret = SYSTEM_HASLOCKS;
    else if (strTest.Equals("system.hasloginscreen")) ret = SYSTEM_HAS_LOGINSCREEN;
    else if (strTest.Equals("system.ismaster")) ret = SYSTEM_ISMASTER;
    else if (strTest.Equals("system.internetstate")) ret = SYSTEM_INTERNET_STATE;
    else if (strTest.Equals("system.loggedon")) ret = SYSTEM_LOGGEDON;
    else if (strTest.Equals("system.showexitbutton")) ret = SYSTEM_SHOW_EXIT_BUTTON;
    else if (strTest.Equals("system.hasdrivef")) ret = SYSTEM_HAS_DRIVE_F;
    else if (strTest.Equals("system.hasdriveg")) ret = SYSTEM_HAS_DRIVE_G;
    else if (strTest.Equals("system.kernelversion")) ret = SYSTEM_KERNEL_VERSION;
    else if (strTest.Equals("system.uptime")) ret = SYSTEM_UPTIME;
    else if (strTest.Equals("system.totaluptime")) ret = SYSTEM_TOTALUPTIME;
    else if (strTest.Equals("system.cpufrequency")) ret = SYSTEM_CPUFREQUENCY;
    else if (strTest.Equals("system.screenresolution")) ret = SYSTEM_SCREEN_RESOLUTION;
    else if (strTest.Equals("system.videoencoderinfo")) ret = SYSTEM_VIDEO_ENCODER_INFO;
    else if (strTest.Left(16).Equals("system.idletime("))
    {
      int time = atoi((strTest.Mid(16, strTest.GetLength() - 17).c_str()));
      if (time > SYSTEM_IDLE_TIME_FINISH - SYSTEM_IDLE_TIME_START)
        time = SYSTEM_IDLE_TIME_FINISH - SYSTEM_IDLE_TIME_START;
      if (time > 0)
        ret = SYSTEM_IDLE_TIME_START + time;
    }
    else if (strTest.Left(16).Equals("system.hasalarm("))
      return AddMultiInfo(GUIInfo(bNegate ? -SYSTEM_HAS_ALARM : SYSTEM_HAS_ALARM, ConditionalStringParameter(strTest.Mid(16,strTest.size()-17)), 0));
    else if (strTest.Equals("system.alarmpos")) ret = SYSTEM_ALARM_POS;
    else if (strTest.Left(24).Equals("system.alarmlessorequal("))
    {
      int pos = strTest.Find(",");
      int skinOffset = ConditionalStringParameter(strTest.Mid(24, pos-24));
      int compareString = ConditionalStringParameter(strTest.Mid(pos + 1, strTest.GetLength() - (pos + 2)));
      return AddMultiInfo(GUIInfo(bNegate ? -SYSTEM_ALARM_LESS_OR_EQUAL: SYSTEM_ALARM_LESS_OR_EQUAL, skinOffset, compareString));
    }
    else if (strTest.Equals("system.profilename")) ret = SYSTEM_PROFILENAME;
    else if (strTest.Equals("system.profilethumb")) ret = SYSTEM_PROFILETHUMB;
    else if (strTest.Equals("system.profilecount")) ret = SYSTEM_PROFILECOUNT;
    else if (strTest.Equals("system.progressbar")) ret = SYSTEM_PROGRESS_BAR;
    else if (strTest.Equals("system.platform.linux")) ret = SYSTEM_PLATFORM_LINUX;
    else if (strTest.Equals("system.platform.windows")) ret = SYSTEM_PLATFORM_WINDOWS;
    else if (strTest.Equals("system.platform.osx")) ret = SYSTEM_PLATFORM_OSX;
    else if (strTest.Left(15).Equals("system.getbool("))
      return AddMultiInfo(GUIInfo(bNegate ? -SYSTEM_GET_BOOL : SYSTEM_GET_BOOL, ConditionalStringParameter(strTest.Mid(15,strTest.size()-16)), 0));
    else if (strTest.Left(17).Equals("system.coreusage("))
      return AddMultiInfo(GUIInfo(SYSTEM_GET_CORE_USAGE, atoi(strTest.Mid(17,strTest.size()-18)), 0));
    else if (strTest.Left(17).Equals("system.hascoreid("))
      return AddMultiInfo(GUIInfo(bNegate ? -SYSTEM_HAS_CORE_ID : SYSTEM_HAS_CORE_ID, ConditionalStringParameter(strTest.Mid(17,strTest.size()-18)), 0));
    else if (strTest.Left(15).Equals("system.setting("))
      return AddMultiInfo(GUIInfo(bNegate ? -SYSTEM_SETTING : SYSTEM_SETTING, ConditionalStringParameter(strTest.Mid(15,strTest.size()-16)), 0));
    else if (strTest.Equals("system.canpowerdown")) ret = SYSTEM_CAN_POWERDOWN;
    else if (strTest.Equals("system.cansuspend"))   ret = SYSTEM_CAN_SUSPEND;
    else if (strTest.Equals("system.canhibernate")) ret = SYSTEM_CAN_HIBERNATE;
    else if (strTest.Equals("system.canreboot"))    ret = SYSTEM_CAN_REBOOT;
    else if (strTest.Left(16).Equals("system.hasaddon("))
      return AddMultiInfo(GUIInfo(bNegate ? -SYSTEM_HAS_ADDON: SYSTEM_HAS_ADDON, ConditionalStringParameter(strTest.Mid(16,strTest.size()-17)), 0));
    else if (strTest.Left(18).Equals("system.addontitle("))
    {
      CStdString param = strTest.Mid(18,strTest.size()-19);
      int info = TranslateString(param);
      if (info > 0)
        return AddMultiInfo(GUIInfo(bNegate ? -SYSTEM_ADDON_TITLE: SYSTEM_ADDON_TITLE, info, 0));
    // pipe our original string through the localize parsing then make it lowercase (picks up $LBRACKET etc.)
      CStdString label = CGUIInfoLabel::GetLabel(param).ToLower();
      int compareString = ConditionalStringParameter(label);
      return AddMultiInfo(GUIInfo(bNegate ? -SYSTEM_ADDON_TITLE: SYSTEM_ADDON_TITLE, compareString, 1));
    }
    else if (strTest.Left(17).Equals("system.addonicon("))
    {
      CStdString param = strTest.Mid(17,strTest.size()-18);
      int info = TranslateString(param);
      if (info > 0)
        return AddMultiInfo(GUIInfo(bNegate ? -SYSTEM_ADDON_ICON: SYSTEM_ADDON_ICON, info, 0));
    // pipe our original string through the localize parsing then make it lowercase (picks up $LBRACKET etc.)
      CStdString label = CGUIInfoLabel::GetLabel(param).ToLower();
      int compareString = ConditionalStringParameter(label);
      return AddMultiInfo(GUIInfo(bNegate ? -SYSTEM_ADDON_ICON : SYSTEM_ADDON_ICON, compareString, 1));
    }
    else if (strTest.Equals("system.batterylevel")) ret = SYSTEM_BATTERY_LEVEL;
  }
  // library test conditions
  else if (strTest.Left(7).Equals("library"))
  {
    if (strTest.Equals("library.hascontent(music)")) ret = LIBRARY_HAS_MUSIC;
    else if (strTest.Equals("library.hascontent(video)")) ret = LIBRARY_HAS_VIDEO;
    else if (strTest.Equals("library.hascontent(movies)")) ret = LIBRARY_HAS_MOVIES;
    else if (strTest.Equals("library.hascontent(tvshows)")) ret = LIBRARY_HAS_TVSHOWS;
    else if (strTest.Equals("library.hascontent(musicvideos)")) ret = LIBRARY_HAS_MUSICVIDEOS;
    else if (strTest.Equals("library.isscanning")) ret = LIBRARY_IS_SCANNING;
    else if (strTest.Equals("library.isscanningvideo")) ret = LIBRARY_IS_SCANNING_VIDEO;
    else if (strTest.Equals("library.isscanningmusic")) ret = LIBRARY_IS_SCANNING_MUSIC;
  }
  else if (strTest.Left(8).Equals("isempty("))
  {
    CStdString str = strTest.Mid(8, strTest.GetLength() - 9);
    return AddMultiInfo(GUIInfo(bNegate ? -STRING_IS_EMPTY : STRING_IS_EMPTY, TranslateSingleString(str)));
  }
  else if (strTest.Left(14).Equals("stringcompare("))
  {
    int pos = strTest.Find(",");
    int info = TranslateString(strTest.Mid(14, pos-14));
    int info2 = TranslateString(strTest.Mid(pos + 1, strTest.GetLength() - (pos + 2)));
    if (info2 > 0)
      return AddMultiInfo(GUIInfo(bNegate ? -STRING_COMPARE: STRING_COMPARE, info, -info2));
    // pipe our original string through the localize parsing then make it lowercase (picks up $LBRACKET etc.)
    CStdString label = CGUIInfoLabel::GetLabel(original.Mid(pos + 1, original.GetLength() - (pos + 2))).ToLower();
    int compareString = ConditionalStringParameter(label);
    return AddMultiInfo(GUIInfo(bNegate ? -STRING_COMPARE: STRING_COMPARE, info, compareString));
  }
  else if (strTest.Left(19).Equals("integergreaterthan("))
  {
    int pos = strTest.Find(",");
    int info = TranslateString(strTest.Mid(19, pos-19));
    int compareInt = atoi(strTest.Mid(pos + 1, strTest.GetLength() - (pos + 2)).c_str());
    return AddMultiInfo(GUIInfo(bNegate ? -INTEGER_GREATER_THAN: INTEGER_GREATER_THAN, info, compareInt));
  }
  else if (strTest.Left(10).Equals("substring("))
  {
    int pos = strTest.Find(",");
    int info = TranslateString(strTest.Mid(10, pos-10));
    // pipe our original string through the localize parsing then make it lowercase (picks up $LBRACKET etc.)
    CStdString label = CGUIInfoLabel::GetLabel(original.Mid(pos + 1, original.GetLength() - (pos + 2))).ToLower();
    int compareString = ConditionalStringParameter(label);
    return AddMultiInfo(GUIInfo(bNegate ? -STRING_STR: STRING_STR, info, compareString));
  }
  else if (strCategory.Equals("lcd"))
  {
    if (strTest.Equals("lcd.playicon")) ret = LCD_PLAY_ICON;
    else if (strTest.Equals("lcd.progressbar")) ret = LCD_PROGRESS_BAR;
    else if (strTest.Equals("lcd.cputemperature")) ret = LCD_CPU_TEMPERATURE;
    else if (strTest.Equals("lcd.gputemperature")) ret = LCD_GPU_TEMPERATURE;
    else if (strTest.Equals("lcd.hddtemperature")) ret = LCD_HDD_TEMPERATURE;
    else if (strTest.Equals("lcd.fanspeed")) ret = LCD_FAN_SPEED;
    else if (strTest.Equals("lcd.date")) ret = LCD_DATE;
    else if (strTest.Equals("lcd.Time21")) ret = LCD_TIME_21; // Small LCD numbers
    else if (strTest.Equals("lcd.Time22")) ret = LCD_TIME_22;
    else if (strTest.Equals("lcd.TimeWide21")) ret = LCD_TIME_W21; // Medium LCD numbers
    else if (strTest.Equals("lcd.TimeWide22")) ret = LCD_TIME_W22;
    else if (strTest.Equals("lcd.Time41")) ret = LCD_TIME_41; // Big LCD numbers
    else if (strTest.Equals("lcd.Time42")) ret = LCD_TIME_42;
    else if (strTest.Equals("lcd.Time43")) ret = LCD_TIME_43;
    else if (strTest.Equals("lcd.Time44")) ret = LCD_TIME_44;
  }
  else if (strCategory.Equals("network"))
  {
    if (strTest.Equals("network.ipaddress")) ret = NETWORK_IP_ADDRESS;
    if (strTest.Equals("network.isdhcp")) ret = NETWORK_IS_DHCP;
    if (strTest.Equals("network.linkstate")) ret = NETWORK_LINK_STATE;
    if (strTest.Equals("network.macaddress")) ret = NETWORK_MAC_ADDRESS;
    if (strTest.Equals("network.subnetaddress")) ret = NETWORK_SUBNET_ADDRESS;
    if (strTest.Equals("network.gatewayaddress")) ret = NETWORK_GATEWAY_ADDRESS;
    if (strTest.Equals("network.dns1address")) ret = NETWORK_DNS1_ADDRESS;
    if (strTest.Equals("network.dns2address")) ret = NETWORK_DNS2_ADDRESS;
    if (strTest.Equals("network.dhcpaddress")) ret = NETWORK_DHCP_ADDRESS;
  }
  else if (strCategory.Equals("musicplayer"))
  {
    CStdString info = strTest.Mid(strCategory.GetLength() + 1);
    if (info.Left(9).Equals("position("))
    {
      int position = atoi(info.Mid(9));
      int value = TranslateMusicPlayerString(info.Mid(info.Find(".")+1));
      ret = AddMultiInfo(GUIInfo(value, 0, position));
    }
    else if (info.Left(7).Equals("offset("))
    {
      int position = atoi(info.Mid(7));
      int value = TranslateMusicPlayerString(info.Mid(info.Find(".")+1));
      ret = AddMultiInfo(GUIInfo(value, 1, position));
    }
    else if (info.Left(13).Equals("timeremaining")) return AddMultiInfo(GUIInfo(PLAYER_TIME_REMAINING, TranslateTimeFormat(info.Mid(13))));
    else if (info.Left(9).Equals("timespeed")) return AddMultiInfo(GUIInfo(PLAYER_TIME_SPEED, TranslateTimeFormat(info.Mid(9))));
    else if (info.Left(4).Equals("time")) return AddMultiInfo(GUIInfo(PLAYER_TIME, TranslateTimeFormat(info.Mid(4))));
    else if (info.Left(8).Equals("duration")) return AddMultiInfo(GUIInfo(PLAYER_DURATION, TranslateTimeFormat(info.Mid(8))));
    else if (info.Left(9).Equals("property("))
      return AddListItemProp(info.Mid(9, info.GetLength() - 10), MUSICPLAYER_PROPERTY_OFFSET);
    else
      ret = TranslateMusicPlayerString(strTest.Mid(12));
  }
  else if (strCategory.Equals("videoplayer"))
  {
    if (strTest.Equals("videoplayer.title")) ret = VIDEOPLAYER_TITLE;
    else if (strTest.Equals("videoplayer.genre")) ret = VIDEOPLAYER_GENRE;
    else if (strTest.Equals("videoplayer.country")) ret = VIDEOPLAYER_COUNTRY;
    else if (strTest.Equals("videoplayer.originaltitle")) ret = VIDEOPLAYER_ORIGINALTITLE;
    else if (strTest.Equals("videoplayer.director")) ret = VIDEOPLAYER_DIRECTOR;
    else if (strTest.Equals("videoplayer.year")) ret = VIDEOPLAYER_YEAR;
    else if (strTest.Left(25).Equals("videoplayer.timeremaining")) ret = AddMultiInfo(GUIInfo(PLAYER_TIME_REMAINING, TranslateTimeFormat(strTest.Mid(25))));
    else if (strTest.Left(21).Equals("videoplayer.timespeed")) ret = AddMultiInfo(GUIInfo(PLAYER_TIME_SPEED, TranslateTimeFormat(strTest.Mid(21))));
    else if (strTest.Left(16).Equals("videoplayer.time")) ret = AddMultiInfo(GUIInfo(PLAYER_TIME, TranslateTimeFormat(strTest.Mid(16))));
    else if (strTest.Left(20).Equals("videoplayer.duration")) ret = AddMultiInfo(GUIInfo(PLAYER_DURATION, TranslateTimeFormat(strTest.Mid(20))));
    else if (strTest.Equals("videoplayer.cover")) ret = VIDEOPLAYER_COVER;
    else if (strTest.Equals("videoplayer.usingoverlays")) ret = VIDEOPLAYER_USING_OVERLAYS;
    else if (strTest.Equals("videoplayer.isfullscreen")) ret = VIDEOPLAYER_ISFULLSCREEN;
    else if (strTest.Equals("videoplayer.hasmenu")) ret = VIDEOPLAYER_HASMENU;
    else if (strTest.Equals("videoplayer.playlistlength")) ret = VIDEOPLAYER_PLAYLISTLEN;
    else if (strTest.Equals("videoplayer.playlistposition")) ret = VIDEOPLAYER_PLAYLISTPOS;
    else if (strTest.Equals("videoplayer.plot")) ret = VIDEOPLAYER_PLOT;
    else if (strTest.Equals("videoplayer.plotoutline")) ret = VIDEOPLAYER_PLOT_OUTLINE;
    else if (strTest.Equals("videoplayer.episode")) ret = VIDEOPLAYER_EPISODE;
    else if (strTest.Equals("videoplayer.season")) ret = VIDEOPLAYER_SEASON;
    else if (strTest.Equals("videoplayer.rating")) ret = VIDEOPLAYER_RATING;
    else if (strTest.Equals("videoplayer.ratingandvotes")) ret = VIDEOPLAYER_RATING_AND_VOTES;
    else if (strTest.Equals("videoplayer.tvshowtitle")) ret = VIDEOPLAYER_TVSHOW;
    else if (strTest.Equals("videoplayer.premiered")) ret = VIDEOPLAYER_PREMIERED;
    else if (strTest.Left(19).Equals("videoplayer.content")) return AddMultiInfo(GUIInfo(bNegate ? -VIDEOPLAYER_CONTENT : VIDEOPLAYER_CONTENT, ConditionalStringParameter(strTest.Mid(20,strTest.size()-21)), 0));
    else if (strTest.Equals("videoplayer.studio")) ret = VIDEOPLAYER_STUDIO;
    else if (strTest.Equals("videoplayer.mpaa")) return VIDEOPLAYER_MPAA;
    else if (strTest.Equals("videoplayer.top250")) return VIDEOPLAYER_TOP250;
    else if (strTest.Equals("videoplayer.cast")) return VIDEOPLAYER_CAST;
    else if (strTest.Equals("videoplayer.castandrole")) return VIDEOPLAYER_CAST_AND_ROLE;
    else if (strTest.Equals("videoplayer.artist")) return VIDEOPLAYER_ARTIST;
    else if (strTest.Equals("videoplayer.album")) return VIDEOPLAYER_ALBUM;
    else if (strTest.Equals("videoplayer.writer")) return VIDEOPLAYER_WRITER;
    else if (strTest.Equals("videoplayer.tagline")) return VIDEOPLAYER_TAGLINE;
    else if (strTest.Equals("videoplayer.hasinfo")) return VIDEOPLAYER_HAS_INFO;
    else if (strTest.Equals("videoplayer.trailer")) return VIDEOPLAYER_TRAILER;
    else if (strTest.Equals("videoplayer.videocodec")) return VIDEOPLAYER_VIDEO_CODEC;
    else if (strTest.Equals("videoplayer.videoresolution")) return VIDEOPLAYER_VIDEO_RESOLUTION;
    else if (strTest.Equals("videoplayer.videoaspect")) return VIDEOPLAYER_VIDEO_ASPECT;
    else if (strTest.Equals("videoplayer.audiocodec")) return VIDEOPLAYER_AUDIO_CODEC;
    else if (strTest.Equals("videoplayer.audiochannels")) return VIDEOPLAYER_AUDIO_CHANNELS;
    else if (strTest.Equals("videoplayer.hasteletext")) return VIDEOPLAYER_HASTELETEXT;
    else if (strTest.Equals("videoplayer.starttime")) return VIDEOPLAYER_STARTTIME;
    else if (strTest.Equals("videoplayer.endtime")) return VIDEOPLAYER_ENDTIME;
    else if (strTest.Equals("videoplayer.nexttitle")) return VIDEOPLAYER_NEXT_TITLE;
    else if (strTest.Equals("videoplayer.nextgenre")) return VIDEOPLAYER_NEXT_GENRE;
    else if (strTest.Equals("videoplayer.nextplot")) return VIDEOPLAYER_NEXT_PLOT;
    else if (strTest.Equals("videoplayer.nextplotoutline")) return VIDEOPLAYER_NEXT_PLOT_OUTLINE;
    else if (strTest.Equals("videoplayer.nextstarttime")) return VIDEOPLAYER_NEXT_STARTTIME;
    else if (strTest.Equals("videoplayer.nextendtime")) return VIDEOPLAYER_NEXT_ENDTIME;
    else if (strTest.Equals("videoplayer.nextduration")) return VIDEOPLAYER_NEXT_DURATION;
    else if (strTest.Equals("videoplayer.channelname")) return VIDEOPLAYER_CHANNEL_NAME;
    else if (strTest.Equals("videoplayer.channelnumber")) return VIDEOPLAYER_CHANNEL_NUMBER;
    else if (strTest.Equals("videoplayer.channelgroup")) return VIDEOPLAYER_CHANNEL_GROUP;
    else if (strTest.Equals("videoplayer.parentalrating")) return VIDEOPLAYER_PARENTAL_RATING;
    else if (strTest.Equals("videoplayer.lastplayed")) return VIDEOPLAYER_LASTPLAYED;
    else if (strTest.Equals("videoplayer.playcount")) return VIDEOPLAYER_PLAYCOUNT;
    else if (strTest.Equals("videoplayer.hassubtitles")) return VIDEOPLAYER_HASSUBTITLES;
    else if (strTest.Equals("videoplayer.subtitlesenabled")) return VIDEOPLAYER_SUBTITLESENABLED;
  }
  else if (strCategory.Equals("playlist"))
  {
    if (strTest.Equals("playlist.length")) ret = PLAYLIST_LENGTH;
    else if (strTest.Equals("playlist.position")) ret = PLAYLIST_POSITION;
    else if (strTest.Equals("playlist.random")) ret = PLAYLIST_RANDOM;
    else if (strTest.Equals("playlist.repeat")) ret = PLAYLIST_REPEAT;
    else if (strTest.Equals("playlist.israndom")) ret = PLAYLIST_ISRANDOM;
    else if (strTest.Equals("playlist.isrepeat")) ret = PLAYLIST_ISREPEAT;
    else if (strTest.Equals("playlist.isrepeatone")) ret = PLAYLIST_ISREPEATONE;
  }
  else if (strCategory.Equals("musicpartymode"))
  {
    if (strTest.Equals("musicpartymode.enabled")) ret = MUSICPM_ENABLED;
    else if (strTest.Equals("musicpartymode.songsplayed")) ret = MUSICPM_SONGSPLAYED;
    else if (strTest.Equals("musicpartymode.matchingsongs")) ret = MUSICPM_MATCHINGSONGS;
    else if (strTest.Equals("musicpartymode.matchingsongspicked")) ret = MUSICPM_MATCHINGSONGSPICKED;
    else if (strTest.Equals("musicpartymode.matchingsongsleft")) ret = MUSICPM_MATCHINGSONGSLEFT;
    else if (strTest.Equals("musicpartymode.relaxedsongspicked")) ret = MUSICPM_RELAXEDSONGSPICKED;
    else if (strTest.Equals("musicpartymode.randomsongspicked")) ret = MUSICPM_RANDOMSONGSPICKED;
  }
  else if (strCategory.Equals("audioscrobbler"))
  {
    if (strTest.Equals("audioscrobbler.enabled")) ret = AUDIOSCROBBLER_ENABLED;
    else if (strTest.Equals("audioscrobbler.connectstate")) ret = AUDIOSCROBBLER_CONN_STATE;
    else if (strTest.Equals("audioscrobbler.submitinterval")) ret = AUDIOSCROBBLER_SUBMIT_INT;
    else if (strTest.Equals("audioscrobbler.filescached")) ret = AUDIOSCROBBLER_FILES_CACHED;
    else if (strTest.Equals("audioscrobbler.submitstate")) ret = AUDIOSCROBBLER_SUBMIT_STATE;
  }
  else if (strCategory.Equals("lastfm"))
  {
    if (strTest.Equals("lastfm.radioplaying")) ret = LASTFM_RADIOPLAYING;
    else if (strTest.Equals("lastfm.canlove")) ret = LASTFM_CANLOVE;
    else if (strTest.Equals("lastfm.canban")) ret = LASTFM_CANBAN;
  }
  else if (strCategory.Equals("slideshow"))
    ret = CPictureInfoTag::TranslateString(strTest.Mid(strCategory.GetLength() + 1));
  else if (strCategory.Left(9).Equals("container"))
  {
    int id = atoi(strCategory.Mid(10, strCategory.GetLength() - 11));
    CStdString info = strTest.Mid(strCategory.GetLength() + 1);
    if (info.Left(14).Equals("listitemnowrap"))
    {
      int offset = atoi(info.Mid(15, info.GetLength() - 16));
      ret = TranslateListItem(info.Mid(info.Find(".")+1));
      if (offset || id)
        return AddMultiInfo(GUIInfo(bNegate ? -ret : ret, id, offset));
    }
    else if (info.Left(16).Equals("listitemposition"))
    {
      int offset = atoi(info.Mid(17, info.GetLength() - 18));
      ret = TranslateListItem(info.Mid(info.Find(".")+1));
      if (offset || id)
        return AddMultiInfo(GUIInfo(bNegate ? -ret : ret, id, offset, INFOFLAG_LISTITEM_POSITION));
    }
    else if (info.Left(8).Equals("listitem"))
    {
      int offset = atoi(info.Mid(9, info.GetLength() - 10));
      ret = TranslateListItem(info.Mid(info.Find(".")+1));
      if (offset || id)
        return AddMultiInfo(GUIInfo(bNegate ? -ret : ret, id, offset, INFOFLAG_LISTITEM_WRAP));
    }
    else if (info.Equals("hasfiles")) ret = CONTAINER_HASFILES;
    else if (info.Equals("hasfolders")) ret = CONTAINER_HASFOLDERS;
    else if (info.Equals("isstacked")) ret = CONTAINER_STACKED;
    else if (info.Equals("folderthumb")) ret = CONTAINER_FOLDERTHUMB;
    else if (info.Equals("tvshowthumb")) ret = CONTAINER_TVSHOWTHUMB;
    else if (info.Equals("seasonthumb")) ret = CONTAINER_SEASONTHUMB;
    else if (info.Equals("folderpath")) ret = CONTAINER_FOLDERPATH;
    else if (info.Equals("foldername")) ret = CONTAINER_FOLDERNAME;
    else if (info.Equals("pluginname")) ret = CONTAINER_PLUGINNAME;
    else if (info.Equals("viewmode")) ret = CONTAINER_VIEWMODE;
    else if (info.Equals("onnext")) ret = CONTAINER_MOVE_NEXT;
    else if (info.Equals("onprevious")) ret = CONTAINER_MOVE_PREVIOUS;
    else if (info.Equals("onscrollnext")) ret = CONTAINER_SCROLL_NEXT;
    else if (info.Equals("onscrollprevious")) ret = CONTAINER_SCROLL_PREVIOUS;
    else if (info.Equals("totaltime")) ret = CONTAINER_TOTALTIME;
    else if (info.Equals("scrolling"))
      return AddMultiInfo(GUIInfo(bNegate ? -CONTAINER_SCROLLING : CONTAINER_SCROLLING, id, 0));
    else if (info.Equals("hasnext"))
      return AddMultiInfo(GUIInfo(bNegate ? -CONTAINER_HAS_NEXT : CONTAINER_HAS_NEXT, id, 0));
    else if (info.Equals("hasprevious"))
      return AddMultiInfo(GUIInfo(bNegate ? -CONTAINER_HAS_PREVIOUS : CONTAINER_HAS_PREVIOUS, id, 0));
    else if (info.Left(8).Equals("content("))
      return AddMultiInfo(GUIInfo(bNegate ? -CONTAINER_CONTENT : CONTAINER_CONTENT, ConditionalStringParameter(info.Mid(8,info.GetLength()-9)), 0));
    else if (info.Left(4).Equals("row("))
      return AddMultiInfo(GUIInfo(bNegate ? -CONTAINER_ROW : CONTAINER_ROW, id, atoi(info.Mid(4, info.GetLength() - 5))));
    else if (info.Left(7).Equals("column("))
      return AddMultiInfo(GUIInfo(bNegate ? -CONTAINER_COLUMN : CONTAINER_COLUMN, id, atoi(info.Mid(7, info.GetLength() - 8))));
    else if (info.Left(8).Equals("position"))
      return AddMultiInfo(GUIInfo(bNegate ? -CONTAINER_POSITION : CONTAINER_POSITION, id, atoi(info.Mid(9, info.GetLength() - 10))));
    else if (info.Left(8).Equals("subitem("))
      return AddMultiInfo(GUIInfo(bNegate ? -CONTAINER_SUBITEM : CONTAINER_SUBITEM, id, atoi(info.Mid(8, info.GetLength() - 9))));
    else if (info.Equals("hasthumb")) ret = CONTAINER_HAS_THUMB;
    else if (info.Equals("numpages")) ret = CONTAINER_NUM_PAGES;
    else if (info.Equals("numitems")) ret = CONTAINER_NUM_ITEMS;
    else if (info.Equals("currentpage")) ret = CONTAINER_CURRENT_PAGE;
    else if (info.Equals("sortmethod")) ret = CONTAINER_SORT_METHOD;
    else if (info.Left(13).Equals("sortdirection"))
    {
      CStdString direction = info.Mid(14, info.GetLength() - 15);
      SORT_ORDER order = SORT_ORDER_NONE;
      if (direction == "ascending")
        order = SORT_ORDER_ASC;
      else if (direction == "descending")
        order = SORT_ORDER_DESC;
      return AddMultiInfo(GUIInfo(bNegate ? -CONTAINER_SORT_DIRECTION : CONTAINER_SORT_DIRECTION, order));
    }
    else if (info.Left(5).Equals("sort("))
    {
      SORT_METHOD sort = SORT_METHOD_NONE;
      CStdString method(info.Mid(5, info.GetLength() - 6));
      if (method.Equals("songrating")) sort = SORT_METHOD_SONG_RATING;
      if (sort != SORT_METHOD_NONE)
        return AddMultiInfo(GUIInfo(bNegate ? -CONTAINER_SORT_METHOD : CONTAINER_SORT_METHOD, sort));
    }
    else if (id && info.Left(9).Equals("hasfocus("))
    {
      int itemID = atoi(info.Mid(9, info.GetLength() - 10));
      return AddMultiInfo(GUIInfo(bNegate ? -CONTAINER_HAS_FOCUS : CONTAINER_HAS_FOCUS, id, itemID));
    }
    else if (info.Left(9).Equals("property("))
    {
      int compareString = ConditionalStringParameter(info.Mid(9, info.GetLength() - 10));
      return AddMultiInfo(GUIInfo(CONTAINER_PROPERTY, id, compareString));
    }
    else if (info.Equals("showplot")) ret = CONTAINER_SHOWPLOT;
    if (id && ((ret >= CONTAINER_SCROLL_PREVIOUS && ret <= CONTAINER_SCROLL_NEXT) || ret == CONTAINER_NUM_PAGES ||
               ret == CONTAINER_NUM_ITEMS || ret == CONTAINER_CURRENT_PAGE))
      return AddMultiInfo(GUIInfo(bNegate ? -ret : ret, id));
  }
  else if (strCategory.Left(8).Equals("listitem"))
  {
    int offset = atoi(strCategory.Mid(9, strCategory.GetLength() - 10));
    ret = TranslateListItem(strTest.Mid(strCategory.GetLength() + 1));
    if (offset || ret == LISTITEM_ISSELECTED || ret == LISTITEM_ISPLAYING || ret == LISTITEM_IS_FOLDER)
      return AddMultiInfo(GUIInfo(bNegate ? -ret : ret, 0, offset, INFOFLAG_LISTITEM_WRAP));
  }
  else if (strCategory.Left(16).Equals("listitemposition"))
  {
    int offset = atoi(strCategory.Mid(17, strCategory.GetLength() - 18));
    ret = TranslateListItem(strCategory.Mid(strCategory.GetLength()+1));
    if (offset || ret == LISTITEM_ISSELECTED || ret == LISTITEM_ISPLAYING || ret == LISTITEM_IS_FOLDER)
      return AddMultiInfo(GUIInfo(bNegate ? -ret : ret, 0, offset, INFOFLAG_LISTITEM_POSITION));
  }
  else if (strCategory.Left(14).Equals("listitemnowrap"))
  {
    int offset = atoi(strCategory.Mid(15, strCategory.GetLength() - 16));
    ret = TranslateListItem(strTest.Mid(strCategory.GetLength() + 1));
    if (offset || ret == LISTITEM_ISSELECTED || ret == LISTITEM_ISPLAYING || ret == LISTITEM_IS_FOLDER)
      return AddMultiInfo(GUIInfo(bNegate ? -ret : ret, 0, offset));
  }
  else if (strCategory.Equals("visualisation"))
  {
    if (strTest.Equals("visualisation.locked")) ret = VISUALISATION_LOCKED;
    else if (strTest.Equals("visualisation.preset")) ret = VISUALISATION_PRESET;
    else if (strTest.Equals("visualisation.name")) ret = VISUALISATION_NAME;
    else if (strTest.Equals("visualisation.enabled")) ret = VISUALISATION_ENABLED;
  }
  else if (strCategory.Equals("fanart"))
  {
    if (strTest.Equals("fanart.color1")) ret = FANART_COLOR1;
    else if (strTest.Equals("fanart.color2")) ret = FANART_COLOR2;
    else if (strTest.Equals("fanart.color3")) ret = FANART_COLOR3;
    else if (strTest.Equals("fanart.image")) ret = FANART_IMAGE;
  }
  else if (strCategory.Equals("skin"))
  {
    if (strTest.Equals("skin.currenttheme"))
      ret = SKIN_THEME;
    else if (strTest.Equals("skin.currentcolourtheme"))
      ret = SKIN_COLOUR_THEME;
    else if (strTest.Left(12).Equals("skin.string("))
    {
      int pos = strTest.Find(",");
      if (pos >= 0)
      {
        int skinOffset = g_settings.TranslateSkinString(strTest.Mid(12, pos - 12));
        int compareString = ConditionalStringParameter(strTest.Mid(pos + 1, strTest.GetLength() - (pos + 2)));
        return AddMultiInfo(GUIInfo(bNegate ? -SKIN_STRING : SKIN_STRING, skinOffset, compareString));
      }
      int skinOffset = g_settings.TranslateSkinString(strTest.Mid(12, strTest.GetLength() - 13));
      return AddMultiInfo(GUIInfo(bNegate ? -SKIN_STRING : SKIN_STRING, skinOffset));
    }
    else if (strTest.Left(16).Equals("skin.hassetting("))
    {
      int skinOffset = g_settings.TranslateSkinBool(strTest.Mid(16, strTest.GetLength() - 17));
      return AddMultiInfo(GUIInfo(bNegate ? -SKIN_BOOL : SKIN_BOOL, skinOffset));
    }
    else if (strTest.Left(14).Equals("skin.hastheme("))
      ret = SKIN_HAS_THEME_START + ConditionalStringParameter(strTest.Mid(14, strTest.GetLength() -  15));
  }
  else if (strCategory.Left(6).Equals("window"))
  {
    CStdString info = strTest.Mid(strCategory.GetLength() + 1);
    // special case for window.xml parameter, fails above
    if (info.Left(5).Equals("xml)."))
      info = info.Mid(5, info.GetLength() + 1);
    if (info.Left(9).Equals("property("))
    {
      int winID = 0;
      if (strTest.Left(7).Equals("window("))
      {
        CStdString window(strTest.Mid(7, strTest.Find(")", 7) - 7).ToLower());
        winID = CButtonTranslator::TranslateWindow(window);
      }
      if (winID != WINDOW_INVALID)
      {
        int compareString = ConditionalStringParameter(info.Mid(9, info.GetLength() - 10));
        return AddMultiInfo(GUIInfo(WINDOW_PROPERTY, winID, compareString));
      }
    }
    else if (info.Left(9).Equals("isactive("))
    {
      CStdString window(strTest.Mid(16, strTest.GetLength() - 17).ToLower());
      if (window.Find("xml") >= 0)
        return AddMultiInfo(GUIInfo(bNegate ? -WINDOW_IS_ACTIVE : WINDOW_IS_ACTIVE, 0, ConditionalStringParameter(window)));
      int winID = CButtonTranslator::TranslateWindow(window);
      if (winID != WINDOW_INVALID)
        return AddMultiInfo(GUIInfo(bNegate ? -WINDOW_IS_ACTIVE : WINDOW_IS_ACTIVE, winID, 0));
    }
    else if (info.Left(7).Equals("ismedia")) return WINDOW_IS_MEDIA;
    else if (info.Left(10).Equals("istopmost("))
    {
      CStdString window(strTest.Mid(17, strTest.GetLength() - 18).ToLower());
      if (window.Find("xml") >= 0)
        return AddMultiInfo(GUIInfo(bNegate ? -WINDOW_IS_TOPMOST : WINDOW_IS_TOPMOST, 0, ConditionalStringParameter(window)));
      int winID = CButtonTranslator::TranslateWindow(window);
      if (winID != WINDOW_INVALID)
        return AddMultiInfo(GUIInfo(bNegate ? -WINDOW_IS_TOPMOST : WINDOW_IS_TOPMOST, winID, 0));
    }
    else if (info.Left(10).Equals("isvisible("))
    {
      CStdString window(strTest.Mid(17, strTest.GetLength() - 18).ToLower());
      if (window.Find("xml") >= 0)
        return AddMultiInfo(GUIInfo(bNegate ? -WINDOW_IS_VISIBLE : WINDOW_IS_VISIBLE, 0, ConditionalStringParameter(window)));
      int winID = CButtonTranslator::TranslateWindow(window);
      if (winID != WINDOW_INVALID)
        return AddMultiInfo(GUIInfo(bNegate ? -WINDOW_IS_VISIBLE : WINDOW_IS_VISIBLE, winID, 0));
    }
    else if (info.Left(9).Equals("previous("))
    {
      CStdString window(strTest.Mid(16, strTest.GetLength() - 17).ToLower());
      if (window.Find("xml") >= 0)
        return AddMultiInfo(GUIInfo(bNegate ? -WINDOW_PREVIOUS : WINDOW_PREVIOUS, 0, ConditionalStringParameter(window)));
      int winID = CButtonTranslator::TranslateWindow(window);
      if (winID != WINDOW_INVALID)
        return AddMultiInfo(GUIInfo(bNegate ? -WINDOW_PREVIOUS : WINDOW_PREVIOUS, winID, 0));
    }
    else if (info.Left(5).Equals("next("))
    {
      CStdString window(strTest.Mid(12, strTest.GetLength() - 13).ToLower());
      if (window.Find("xml") >= 0)
        return AddMultiInfo(GUIInfo(bNegate ? -WINDOW_NEXT : WINDOW_NEXT, 0, ConditionalStringParameter(window)));
      int winID = CButtonTranslator::TranslateWindow(window);
      if (winID != WINDOW_INVALID)
        return AddMultiInfo(GUIInfo(bNegate ? -WINDOW_NEXT : WINDOW_NEXT, winID, 0));
    }
  }
  else if (strTest.Left(17).Equals("control.hasfocus("))
  {
    int controlID = atoi(strTest.Mid(17, strTest.GetLength() - 18).c_str());
    if (controlID)
      return AddMultiInfo(GUIInfo(bNegate ? -CONTROL_HAS_FOCUS : CONTROL_HAS_FOCUS, controlID, 0));
  }
  else if (strTest.Left(18).Equals("control.isvisible("))
  {
    int controlID = atoi(strTest.Mid(18, strTest.GetLength() - 19).c_str());
    if (controlID)
      return AddMultiInfo(GUIInfo(bNegate ? -CONTROL_IS_VISIBLE : CONTROL_IS_VISIBLE, controlID, 0));
  }
  else if (strTest.Left(18).Equals("control.isenabled("))
  {
    int controlID = atoi(strTest.Mid(18, strTest.GetLength() - 19).c_str());
    if (controlID)
      return AddMultiInfo(GUIInfo(bNegate ? -CONTROL_IS_ENABLED : CONTROL_IS_ENABLED, controlID, 0));
  }
  else if (strTest.Left(17).Equals("control.getlabel("))
  {
    int controlID = atoi(strTest.Mid(17, strTest.GetLength() - 18).c_str());
    if (controlID)
      return AddMultiInfo(GUIInfo(bNegate ? -CONTROL_GET_LABEL : CONTROL_GET_LABEL, controlID, 0));
  }
  else if (strTest.Left(13).Equals("controlgroup("))
  {
    int groupID = atoi(strTest.Mid(13).c_str());
    int controlID = 0;
    int controlPos = strTest.Find(".hasfocus(");
    if (controlPos > 0)
      controlID = atoi(strTest.Mid(controlPos + 10).c_str());
    if (groupID)
    {
      return AddMultiInfo(GUIInfo(bNegate ? -CONTROL_GROUP_HAS_FOCUS : CONTROL_GROUP_HAS_FOCUS, groupID, controlID));
    }
  }
  else if (strTest.Left(24).Equals("buttonscroller.hasfocus("))
  {
    int controlID = atoi(strTest.Mid(24, strTest.GetLength() - 24).c_str());
    if (controlID)
      return AddMultiInfo(GUIInfo(bNegate ? -BUTTON_SCROLLER_HAS_ICON : BUTTON_SCROLLER_HAS_ICON, controlID, 0));
  }

  return bNegate ? -ret : ret;
}

int CGUIInfoManager::TranslateListItem(const CStdString &info)
{
  if (info.Equals("thumb")) return LISTITEM_THUMB;
  else if (info.Equals("icon")) return LISTITEM_ICON;
  else if (info.Equals("actualicon")) return LISTITEM_ACTUAL_ICON;
  else if (info.Equals("overlay")) return LISTITEM_OVERLAY;
  else if (info.Equals("label")) return LISTITEM_LABEL;
  else if (info.Equals("label2")) return LISTITEM_LABEL2;
  else if (info.Equals("title")) return LISTITEM_TITLE;
  else if (info.Equals("tracknumber")) return LISTITEM_TRACKNUMBER;
  else if (info.Equals("artist")) return LISTITEM_ARTIST;
  else if (info.Equals("album")) return LISTITEM_ALBUM;
  else if (info.Equals("albumartist")) return LISTITEM_ALBUM_ARTIST;
  else if (info.Equals("year")) return LISTITEM_YEAR;
  else if (info.Equals("genre")) return LISTITEM_GENRE;
  else if (info.Equals("director")) return LISTITEM_DIRECTOR;
  else if (info.Equals("filename")) return LISTITEM_FILENAME;
  else if (info.Equals("filenameandpath")) return LISTITEM_FILENAME_AND_PATH;
  else if (info.Equals("fileextension")) return LISTITEM_FILE_EXTENSION;
  else if (info.Equals("date")) return LISTITEM_DATE;
  else if (info.Equals("size")) return LISTITEM_SIZE;
  else if (info.Equals("rating")) return LISTITEM_RATING;
  else if (info.Equals("ratingandvotes")) return LISTITEM_RATING_AND_VOTES;
  else if (info.Equals("programcount")) return LISTITEM_PROGRAM_COUNT;
  else if (info.Equals("duration")) return LISTITEM_DURATION;
  else if (info.Equals("isselected")) return LISTITEM_ISSELECTED;
  else if (info.Equals("isplaying")) return LISTITEM_ISPLAYING;
  else if (info.Equals("plot")) return LISTITEM_PLOT;
  else if (info.Equals("plotoutline")) return LISTITEM_PLOT_OUTLINE;
  else if (info.Equals("episode")) return LISTITEM_EPISODE;
  else if (info.Equals("season")) return LISTITEM_SEASON;
  else if (info.Equals("tvshowtitle")) return LISTITEM_TVSHOW;
  else if (info.Equals("premiered")) return LISTITEM_PREMIERED;
  else if (info.Equals("comment")) return LISTITEM_COMMENT;
  else if (info.Equals("path")) return LISTITEM_PATH;
  else if (info.Equals("foldername")) return LISTITEM_FOLDERNAME;
  else if (info.Equals("folderpath")) return LISTITEM_FOLDERPATH;
  else if (info.Equals("picturepath")) return LISTITEM_PICTURE_PATH;
  else if (info.Equals("pictureresolution")) return LISTITEM_PICTURE_RESOLUTION;
  else if (info.Equals("picturedatetime")) return LISTITEM_PICTURE_DATETIME;
  else if (info.Equals("studio")) return LISTITEM_STUDIO;
  else if (info.Equals("country")) return LISTITEM_COUNTRY;
  else if (info.Equals("mpaa")) return LISTITEM_MPAA;
  else if (info.Equals("cast")) return LISTITEM_CAST;
  else if (info.Equals("castandrole")) return LISTITEM_CAST_AND_ROLE;
  else if (info.Equals("writer")) return LISTITEM_WRITER;
  else if (info.Equals("tagline")) return LISTITEM_TAGLINE;
  else if (info.Equals("top250")) return LISTITEM_TOP250;
  else if (info.Equals("trailer")) return LISTITEM_TRAILER;
  else if (info.Equals("starrating")) return LISTITEM_STAR_RATING;
  else if (info.Equals("sortletter")) return LISTITEM_SORT_LETTER;
  else if (info.Equals("videocodec")) return LISTITEM_VIDEO_CODEC;
  else if (info.Equals("videoresolution")) return LISTITEM_VIDEO_RESOLUTION;
  else if (info.Equals("videoaspect")) return LISTITEM_VIDEO_ASPECT;
  else if (info.Equals("audiocodec")) return LISTITEM_AUDIO_CODEC;
  else if (info.Equals("audiochannels")) return LISTITEM_AUDIO_CHANNELS;
  else if (info.Equals("audiolanguage")) return LISTITEM_AUDIO_LANGUAGE;
  else if (info.Equals("subtitlelanguage")) return LISTITEM_SUBTITLE_LANGUAGE;
  else if (info.Equals("isfolder")) return LISTITEM_IS_FOLDER;
  else if (info.Equals("starttime")) return LISTITEM_STARTTIME;
  else if (info.Equals("endtime")) return LISTITEM_ENDTIME;
  else if (info.Equals("startdate")) return LISTITEM_STARTDATE;
  else if (info.Equals("enddate")) return LISTITEM_ENDDATE;
  else if (info.Equals("nexttitle")) return LISTITEM_NEXT_TITLE;
  else if (info.Equals("nextgenre")) return LISTITEM_NEXT_GENRE;
  else if (info.Equals("nextplot")) return LISTITEM_NEXT_PLOT;
  else if (info.Equals("nextplotoutline")) return LISTITEM_NEXT_PLOT_OUTLINE;
  else if (info.Equals("nextstarttime")) return LISTITEM_NEXT_STARTTIME;
  else if (info.Equals("nextendtime")) return LISTITEM_NEXT_ENDTIME;
  else if (info.Equals("nextstartdate")) return LISTITEM_NEXT_STARTDATE;
  else if (info.Equals("nextenddate")) return LISTITEM_NEXT_ENDDATE;
  else if (info.Equals("channelname")) return LISTITEM_CHANNEL_NAME;
  else if (info.Equals("channelnumber")) return LISTITEM_CHANNEL_NUMBER;
  else if (info.Equals("channelgroup")) return LISTITEM_CHANNEL_GROUP;
  else if (info.Equals("hastimer")) return LISTITEM_HASTIMER;
  else if (info.Equals("isrecording")) return LISTITEM_ISRECORDING;
  else if (info.Equals("isencrypted")) return LISTITEM_ISENCRYPTED;
  else if (info.Equals("progress")) return LISTITEM_PROGRESS;
  else if (info.Equals("parentalrating")) return LISTITEM_PARENTALRATING;
  else if (info.Equals("originaltitle")) return LISTITEM_ORIGINALTITLE;
  else if (info.Equals("lastplayed")) return LISTITEM_LASTPLAYED;
  else if (info.Equals("playcount")) return LISTITEM_PLAYCOUNT;
  else if (info.Equals("discnumber")) return LISTITEM_DISC_NUMBER;
  else if (info.Left(9).Equals("property(")) return AddListItemProp(info.Mid(9, info.GetLength() - 10));
  return 0;
}

int CGUIInfoManager::TranslateMusicPlayerString(const CStdString &info) const
{
  if (info.Equals("title")) return MUSICPLAYER_TITLE;
  else if (info.Equals("album")) return MUSICPLAYER_ALBUM;
  else if (info.Equals("artist")) return MUSICPLAYER_ARTIST;
  else if (info.Equals("albumartist")) return MUSICPLAYER_ALBUM_ARTIST;
  else if (info.Equals("year")) return MUSICPLAYER_YEAR;
  else if (info.Equals("genre")) return MUSICPLAYER_GENRE;
  else if (info.Equals("duration")) return MUSICPLAYER_DURATION;
  else if (info.Equals("tracknumber")) return MUSICPLAYER_TRACK_NUMBER;
  else if (info.Equals("cover")) return MUSICPLAYER_COVER;
  else if (info.Equals("bitrate")) return MUSICPLAYER_BITRATE;
  else if (info.Equals("playlistlength")) return MUSICPLAYER_PLAYLISTLEN;
  else if (info.Equals("playlistposition")) return MUSICPLAYER_PLAYLISTPOS;
  else if (info.Equals("channels")) return MUSICPLAYER_CHANNELS;
  else if (info.Equals("bitspersample")) return MUSICPLAYER_BITSPERSAMPLE;
  else if (info.Equals("samplerate")) return MUSICPLAYER_SAMPLERATE;
  else if (info.Equals("codec")) return MUSICPLAYER_CODEC;
  else if (info.Equals("discnumber")) return MUSICPLAYER_DISC_NUMBER;
  else if (info.Equals("rating")) return MUSICPLAYER_RATING;
  else if (info.Equals("comment")) return MUSICPLAYER_COMMENT;
  else if (info.Equals("lyrics")) return MUSICPLAYER_LYRICS;
  else if (info.Equals("playlistplaying")) return MUSICPLAYER_PLAYLISTPLAYING;
  else if (info.Equals("exists")) return MUSICPLAYER_EXISTS;
  else if (info.Equals("hasprevious")) return MUSICPLAYER_HASPREVIOUS;
  else if (info.Equals("hasnext")) return MUSICPLAYER_HASNEXT;
  else if (info.Equals("channelname")) return MUSICPLAYER_CHANNEL_NAME;
  else if (info.Equals("channelnumber")) return MUSICPLAYER_CHANNEL_NUMBER;
  else if (info.Equals("channelgroup")) return MUSICPLAYER_CHANNEL_GROUP;
  else if (info.Equals("playcount")) return MUSICPLAYER_PLAYCOUNT;
  else if (info.Equals("lastplayed")) return MUSICPLAYER_LASTPLAYED;
  return 0;
}

TIME_FORMAT CGUIInfoManager::TranslateTimeFormat(const CStdString &format)
{
  if (format.IsEmpty()) return TIME_FORMAT_GUESS;
  else if (format.Equals("(hh)")) return TIME_FORMAT_HH;
  else if (format.Equals("(mm)")) return TIME_FORMAT_MM;
  else if (format.Equals("(ss)")) return TIME_FORMAT_SS;
  else if (format.Equals("(hh:mm)")) return TIME_FORMAT_HH_MM;
  else if (format.Equals("(mm:ss)")) return TIME_FORMAT_MM_SS;
  else if (format.Equals("(hh:mm:ss)")) return TIME_FORMAT_HH_MM_SS;
  else if (format.Equals("(h)")) return TIME_FORMAT_H;
  else if (format.Equals("(h:mm:ss)")) return TIME_FORMAT_H_MM_SS;
  return TIME_FORMAT_GUESS;
}

CStdString CGUIInfoManager::GetLabel(int info, int contextWindow)
{
  CStdString strLabel;
  if (info >= MULTI_INFO_START && info <= MULTI_INFO_END)
    return GetMultiInfoLabel(m_multiInfo[info - MULTI_INFO_START], contextWindow);

  if (info >= SLIDE_INFO_START && info <= SLIDE_INFO_END)
    return GetPictureLabel(info);

  if (info >= LISTITEM_PROPERTY_START+MUSICPLAYER_PROPERTY_OFFSET &&
      info - (LISTITEM_PROPERTY_START+MUSICPLAYER_PROPERTY_OFFSET) < (int)m_listitemProperties.size())
  { // grab the property
    if (!m_currentFile)
      return "";

    CStdString property = m_listitemProperties[info - LISTITEM_PROPERTY_START-MUSICPLAYER_PROPERTY_OFFSET];
    return m_currentFile->GetProperty(property);
  }

  if (info >= LISTITEM_START && info <= LISTITEM_END)
  {
    CGUIWindow *window = GetWindowWithCondition(contextWindow, WINDOW_CONDITION_HAS_LIST_ITEMS); // true for has list items
    if (window)
    {
      CFileItemPtr item = window->GetCurrentListItem();
      strLabel = GetItemLabel(item.get(), info);
    }

    return strLabel;
  }

  switch (info)
  {
  case PVR_NEXT_RECORDING_CHANNEL:
  case PVR_NEXT_RECORDING_CHAN_ICO:
  case PVR_NEXT_RECORDING_DATETIME:
  case PVR_NEXT_RECORDING_TITLE:
  case PVR_NOW_RECORDING_CHANNEL:
  case PVR_NOW_RECORDING_CHAN_ICO:
  case PVR_NOW_RECORDING_DATETIME:
  case PVR_NOW_RECORDING_TITLE:
  case PVR_BACKEND_NAME:
  case PVR_BACKEND_VERSION:
  case PVR_BACKEND_HOST:
  case PVR_BACKEND_DISKSPACE:
  case PVR_BACKEND_CHANNELS:
  case PVR_BACKEND_TIMERS:
  case PVR_BACKEND_RECORDINGS:
  case PVR_BACKEND_NUMBER:
  case PVR_TOTAL_DISKSPACE:
  case PVR_NEXT_TIMER:
  case PVR_PLAYING_DURATION:
  case PVR_PLAYING_TIME:
  case PVR_PLAYING_PROGRESS:
  case PVR_ACTUAL_STREAM_CLIENT:
  case PVR_ACTUAL_STREAM_DEVICE:
  case PVR_ACTUAL_STREAM_STATUS:
  case PVR_ACTUAL_STREAM_SIG:
  case PVR_ACTUAL_STREAM_SNR:
  case PVR_ACTUAL_STREAM_SIG_PROGR:
  case PVR_ACTUAL_STREAM_SNR_PROGR:
  case PVR_ACTUAL_STREAM_BER:
  case PVR_ACTUAL_STREAM_UNC:
  case PVR_ACTUAL_STREAM_VIDEO_BR:
  case PVR_ACTUAL_STREAM_AUDIO_BR:
  case PVR_ACTUAL_STREAM_DOLBY_BR:
  case PVR_ACTUAL_STREAM_CRYPTION:
    g_PVRManager.TranslateCharInfo(info, strLabel);
    break;
  case WEATHER_CONDITIONS:
    strLabel = g_weatherManager.GetInfo(WEATHER_LABEL_CURRENT_COND);
    strLabel = strLabel.Trim();
    break;
  case WEATHER_TEMPERATURE:
    strLabel.Format("%s%s", g_weatherManager.GetInfo(WEATHER_LABEL_CURRENT_TEMP), g_langInfo.GetTempUnitString().c_str());
    break;
  case WEATHER_LOCATION:
    strLabel = g_weatherManager.GetInfo(WEATHER_LABEL_LOCATION);
    break;
  case WEATHER_FANART_CODE:
    strLabel = URIUtils::GetFileName(g_weatherManager.GetInfo(WEATHER_IMAGE_CURRENT_ICON));
    URIUtils::RemoveExtension(strLabel);
    break;
  case WEATHER_PLUGIN:
    strLabel = g_guiSettings.GetString("weather.script");
    break;
  case SYSTEM_DATE:
    strLabel = GetDate();
    break;
  case LCD_DATE:
    strLabel = GetDate(true);
    break;
  case SYSTEM_FPS:
    strLabel.Format("%02.2f", m_fps);
    break;
  case PLAYER_VOLUME:
    strLabel.Format("%2.1f dB", (float)(g_settings.m_nVolumeLevel + g_settings.m_dynamicRangeCompressionLevel) * 0.01f);
    break;
  case PLAYER_SUBTITLE_DELAY:
    strLabel.Format("%2.3f s", g_settings.m_currentVideoSettings.m_SubtitleDelay);
    break;
  case PLAYER_AUDIO_DELAY:
    strLabel.Format("%2.3f s", g_settings.m_currentVideoSettings.m_AudioDelay);
    break;
  case PLAYER_CHAPTER:
    if(g_application.IsPlaying() && g_application.m_pPlayer)
      strLabel.Format("%02d", g_application.m_pPlayer->GetChapter());
    break;
  case PLAYER_CHAPTERCOUNT:
    if(g_application.IsPlaying() && g_application.m_pPlayer)
      strLabel.Format("%02d", g_application.m_pPlayer->GetChapterCount());
    break;
  case PLAYER_CHAPTERNAME:
    if(g_application.IsPlaying() && g_application.m_pPlayer)
      g_application.m_pPlayer->GetChapterName(strLabel);
    break;
  case PLAYER_CACHELEVEL:
    {
      int iLevel = 0;
      if(g_application.IsPlaying() && ((iLevel = GetInt(PLAYER_CACHELEVEL)) >= 0))
        strLabel.Format("%i", iLevel);
    }
    break;
  case PLAYER_TIME:
    if(g_application.IsPlaying() && g_application.m_pPlayer)
      strLabel = GetCurrentPlayTime(TIME_FORMAT_HH_MM);
    break;
  case PLAYER_DURATION:
    if(g_application.IsPlaying() && g_application.m_pPlayer)
      strLabel = GetDuration(TIME_FORMAT_HH_MM);
    break;
  case PLAYER_PATH:
  case PLAYER_FILEPATH:
    if (m_currentFile)
    {
      if (m_currentFile->HasMusicInfoTag())
        strLabel = m_currentFile->GetMusicInfoTag()->GetURL();
      else if (m_currentFile->HasVideoInfoTag())
        strLabel = m_currentFile->GetVideoInfoTag()->m_strFileNameAndPath;
      if (strLabel.IsEmpty())
        strLabel = m_currentFile->m_strPath;
    }
    if (info == PLAYER_PATH)
    {
      // do this twice since we want the path outside the archive if this
      // is to be of use.
      if (URIUtils::IsInArchive(strLabel))
        strLabel = URIUtils::GetParentPath(strLabel);
      strLabel = URIUtils::GetParentPath(strLabel);
    }
    break;
  case MUSICPLAYER_TITLE:
  case MUSICPLAYER_ALBUM:
  case MUSICPLAYER_ARTIST:
  case MUSICPLAYER_ALBUM_ARTIST:
  case MUSICPLAYER_GENRE:
  case MUSICPLAYER_YEAR:
  case MUSICPLAYER_TRACK_NUMBER:
  case MUSICPLAYER_BITRATE:
  case MUSICPLAYER_PLAYLISTLEN:
  case MUSICPLAYER_PLAYLISTPOS:
  case MUSICPLAYER_CHANNELS:
  case MUSICPLAYER_BITSPERSAMPLE:
  case MUSICPLAYER_SAMPLERATE:
  case MUSICPLAYER_CODEC:
  case MUSICPLAYER_DISC_NUMBER:
  case MUSICPLAYER_RATING:
  case MUSICPLAYER_COMMENT:
  case MUSICPLAYER_LYRICS:
  case MUSICPLAYER_CHANNEL_NAME:
  case MUSICPLAYER_CHANNEL_NUMBER:
  case MUSICPLAYER_CHANNEL_GROUP:
  case MUSICPLAYER_PLAYCOUNT:
  case MUSICPLAYER_LASTPLAYED:
    strLabel = GetMusicLabel(info);
  break;
  case VIDEOPLAYER_TITLE:
  case VIDEOPLAYER_ORIGINALTITLE:
  case VIDEOPLAYER_GENRE:
  case VIDEOPLAYER_DIRECTOR:
  case VIDEOPLAYER_YEAR:
  case VIDEOPLAYER_PLAYLISTLEN:
  case VIDEOPLAYER_PLAYLISTPOS:
  case VIDEOPLAYER_PLOT:
  case VIDEOPLAYER_PLOT_OUTLINE:
  case VIDEOPLAYER_EPISODE:
  case VIDEOPLAYER_SEASON:
  case VIDEOPLAYER_RATING:
  case VIDEOPLAYER_RATING_AND_VOTES:
  case VIDEOPLAYER_TVSHOW:
  case VIDEOPLAYER_PREMIERED:
  case VIDEOPLAYER_STUDIO:
  case VIDEOPLAYER_COUNTRY:
  case VIDEOPLAYER_MPAA:
  case VIDEOPLAYER_TOP250:
  case VIDEOPLAYER_CAST:
  case VIDEOPLAYER_CAST_AND_ROLE:
  case VIDEOPLAYER_ARTIST:
  case VIDEOPLAYER_ALBUM:
  case VIDEOPLAYER_WRITER:
  case VIDEOPLAYER_TAGLINE:
  case VIDEOPLAYER_TRAILER:
  case VIDEOPLAYER_STARTTIME:
  case VIDEOPLAYER_ENDTIME:
  case VIDEOPLAYER_NEXT_TITLE:
  case VIDEOPLAYER_NEXT_GENRE:
  case VIDEOPLAYER_NEXT_PLOT:
  case VIDEOPLAYER_NEXT_PLOT_OUTLINE:
  case VIDEOPLAYER_NEXT_STARTTIME:
  case VIDEOPLAYER_NEXT_ENDTIME:
  case VIDEOPLAYER_NEXT_DURATION:
  case VIDEOPLAYER_CHANNEL_NAME:
  case VIDEOPLAYER_CHANNEL_NUMBER:
  case VIDEOPLAYER_CHANNEL_GROUP:
  case VIDEOPLAYER_PARENTAL_RATING:
  case VIDEOPLAYER_PLAYCOUNT:
  case VIDEOPLAYER_LASTPLAYED:
    strLabel = GetVideoLabel(info);
  break;
  case VIDEOPLAYER_VIDEO_CODEC:
    if(g_application.IsPlaying() && g_application.m_pPlayer)
      strLabel = g_application.m_pPlayer->GetVideoCodecName();
    break;
  case VIDEOPLAYER_VIDEO_RESOLUTION:
    if(g_application.IsPlaying() && g_application.m_pPlayer)
      return CStreamDetails::VideoDimsToResolutionDescription(g_application.m_pPlayer->GetPictureWidth(), g_application.m_pPlayer->GetPictureHeight());
    break;
  case VIDEOPLAYER_AUDIO_CODEC:
    if(g_application.IsPlaying() && g_application.m_pPlayer)
      strLabel = g_application.m_pPlayer->GetAudioCodecName();
    break;
  case VIDEOPLAYER_VIDEO_ASPECT:
    if (g_application.IsPlaying() && g_application.m_pPlayer)
    {
      float aspect;
      g_application.m_pPlayer->GetVideoAspectRatio(aspect);
      strLabel = CStreamDetails::VideoAspectToAspectDescription(aspect);
    }
    break;
  case VIDEOPLAYER_AUDIO_CHANNELS:
    if(g_application.IsPlaying() && g_application.m_pPlayer)
      strLabel.Format("%i", g_application.m_pPlayer->GetChannels());
    break;
  case PLAYLIST_LENGTH:
  case PLAYLIST_POSITION:
  case PLAYLIST_RANDOM:
  case PLAYLIST_REPEAT:
    strLabel = GetPlaylistLabel(info);
  break;
  case MUSICPM_SONGSPLAYED:
  case MUSICPM_MATCHINGSONGS:
  case MUSICPM_MATCHINGSONGSPICKED:
  case MUSICPM_MATCHINGSONGSLEFT:
  case MUSICPM_RELAXEDSONGSPICKED:
  case MUSICPM_RANDOMSONGSPICKED:
    strLabel = GetMusicPartyModeLabel(info);
  break;

  case SYSTEM_FREE_SPACE:
  case SYSTEM_USED_SPACE:
  case SYSTEM_TOTAL_SPACE:
  case SYSTEM_FREE_SPACE_PERCENT:
  case SYSTEM_USED_SPACE_PERCENT:
    return g_sysinfo.GetHddSpaceInfo(info);
  break;

  case SYSTEM_CPU_TEMPERATURE:
  case SYSTEM_GPU_TEMPERATURE:
  case SYSTEM_FAN_SPEED:
  case LCD_CPU_TEMPERATURE:
  case LCD_GPU_TEMPERATURE:
  case LCD_FAN_SPEED:
  case SYSTEM_CPU_USAGE:
    return GetSystemHeatInfo(info);
    break;

  case SYSTEM_VIDEO_ENCODER_INFO:
  case NETWORK_MAC_ADDRESS:
  case SYSTEM_KERNEL_VERSION:
  case SYSTEM_CPUFREQUENCY:
  case SYSTEM_INTERNET_STATE:
  case SYSTEM_UPTIME:
  case SYSTEM_TOTALUPTIME:
  case SYSTEM_BATTERY_LEVEL:
    return g_sysinfo.GetInfo(info);
    break;

  case SYSTEM_SCREEN_RESOLUTION:
    if (g_settings.m_ResInfo[g_guiSettings.m_LookAndFeelResolution].bFullScreen)
      strLabel.Format("%ix%i@%.2fHz - %s (%02.2f fps)",
        g_settings.m_ResInfo[g_guiSettings.m_LookAndFeelResolution].iWidth,
        g_settings.m_ResInfo[g_guiSettings.m_LookAndFeelResolution].iHeight,
        g_settings.m_ResInfo[g_guiSettings.m_LookAndFeelResolution].fRefreshRate,
        g_localizeStrings.Get(244), GetFPS());
    else
      strLabel.Format("%ix%i - %s (%02.2f fps)",
        g_settings.m_ResInfo[g_guiSettings.m_LookAndFeelResolution].iWidth,
        g_settings.m_ResInfo[g_guiSettings.m_LookAndFeelResolution].iHeight,
        g_localizeStrings.Get(242), GetFPS());
    return strLabel;
    break;

  case CONTAINER_FOLDERPATH:
  case CONTAINER_FOLDERNAME:
    {
      CGUIWindow *window = GetWindowWithCondition(contextWindow, WINDOW_CONDITION_IS_MEDIA_WINDOW);
      if (window)
      {
        if (info==CONTAINER_FOLDERNAME)
          strLabel = ((CGUIMediaWindow*)window)->CurrentDirectory().GetLabel();
        else
          strLabel = CURL(((CGUIMediaWindow*)window)->CurrentDirectory().m_strPath).GetWithoutUserDetails();
      }
      break;
    }
  case CONTAINER_PLUGINNAME:
    {
      CGUIWindow *window = GetWindowWithCondition(contextWindow, WINDOW_CONDITION_IS_MEDIA_WINDOW);
      if (window)
      {
        CURL url(((CGUIMediaWindow*)window)->CurrentDirectory().m_strPath);
        if (url.GetProtocol().Equals("plugin"))
        {
          strLabel = url.GetFileName();
          URIUtils::RemoveSlashAtEnd(strLabel);
        }
      }
      break;
    }
  case CONTAINER_VIEWMODE:
    {
      CGUIWindow *window = GetWindowWithCondition(contextWindow, WINDOW_CONDITION_IS_MEDIA_WINDOW);
      if (window)
      {
        const CGUIControl *control = window->GetControl(window->GetViewContainerID());
        if (control && control->IsContainer())
          strLabel = ((CGUIBaseContainer *)control)->GetLabel();
      }
      break;
    }
  case CONTAINER_SORT_METHOD:
    {
      CGUIWindow *window = GetWindowWithCondition(contextWindow, WINDOW_CONDITION_IS_MEDIA_WINDOW);
      if (window)
      {
        const CGUIViewState *viewState = ((CGUIMediaWindow*)window)->GetViewState();
        if (viewState)
          strLabel = g_localizeStrings.Get(viewState->GetSortMethodLabel());
    }
    }
    break;
  case CONTAINER_NUM_PAGES:
  case CONTAINER_NUM_ITEMS:
  case CONTAINER_CURRENT_PAGE:
    return GetMultiInfoLabel(GUIInfo(info), contextWindow);
    break;
  case CONTAINER_SHOWPLOT:
    {
      CGUIWindow *window = GetWindowWithCondition(contextWindow, WINDOW_CONDITION_IS_MEDIA_WINDOW);
      if (window)
        return ((CGUIMediaWindow *)window)->CurrentDirectory().GetProperty("showplot");
    }
    break;
  case CONTAINER_TOTALTIME:
    {
      CGUIWindow *window = GetWindowWithCondition(contextWindow, WINDOW_CONDITION_IS_MEDIA_WINDOW);
      if (window)
      {
        const CFileItemList& items=((CGUIMediaWindow *)window)->CurrentDirectory();
        int duration=0;
        for (int i=0;i<items.Size();++i)
        {
          CFileItemPtr item=items.Get(i);
          if (item->HasMusicInfoTag())
            duration += item->GetMusicInfoTag()->GetDuration();
          else if (item->HasVideoInfoTag())
            duration += item->GetVideoInfoTag()->m_streamDetails.GetVideoDuration();
        }
        if (duration > 0)
          return StringUtils::SecondsToTimeString(duration);
      }
    }
    break;
  case SYSTEM_BUILD_VERSION:
    strLabel = GetVersion();
    break;
  case SYSTEM_BUILD_DATE:
    strLabel = GetBuild();
    break;
  case SYSTEM_FREE_MEMORY:
  case SYSTEM_FREE_MEMORY_PERCENT:
  case SYSTEM_USED_MEMORY:
  case SYSTEM_USED_MEMORY_PERCENT:
  case SYSTEM_TOTAL_MEMORY:
    {
      MEMORYSTATUS stat;
      GlobalMemoryStatus(&stat);
      int iMemPercentFree = 100 - ((int)( 100.0f* (stat.dwTotalPhys - stat.dwAvailPhys)/stat.dwTotalPhys + 0.5f ));
      int iMemPercentUsed = 100 - iMemPercentFree;

      if (info == SYSTEM_FREE_MEMORY)
        strLabel.Format("%luMB", (ULONG)(stat.dwAvailPhys/MB));
      else if (info == SYSTEM_FREE_MEMORY_PERCENT)
        strLabel.Format("%i%%", iMemPercentFree);
      else if (info == SYSTEM_USED_MEMORY)
        strLabel.Format("%luMB", (ULONG)((stat.dwTotalPhys - stat.dwAvailPhys)/MB));
      else if (info == SYSTEM_USED_MEMORY_PERCENT)
        strLabel.Format("%i%%", iMemPercentUsed);
      else if (info == SYSTEM_TOTAL_MEMORY)
        strLabel.Format("%luMB", (ULONG)(stat.dwTotalPhys/MB));
    }
    break;
  case SYSTEM_SCREEN_MODE:
    strLabel = g_settings.m_ResInfo[g_graphicsContext.GetVideoResolution()].strMode;
    break;
  case SYSTEM_SCREEN_WIDTH:
    strLabel.Format("%i", g_settings.m_ResInfo[g_graphicsContext.GetVideoResolution()].iWidth);
    break;
  case SYSTEM_SCREEN_HEIGHT:
    strLabel.Format("%i", g_settings.m_ResInfo[g_graphicsContext.GetVideoResolution()].iHeight);
    break;
  case SYSTEM_CURRENT_WINDOW:
    return g_localizeStrings.Get(g_windowManager.GetFocusedWindow());
    break;
  case SYSTEM_CURRENT_CONTROL:
    {
      CGUIWindow *window = g_windowManager.GetWindow(g_windowManager.GetFocusedWindow());
      if (window)
      {
        CGUIControl *control = window->GetFocusedControl();
        if (control)
          strLabel = control->GetDescription();
      }
    }
    break;
#ifdef HAS_DVD_DRIVE
  case SYSTEM_DVD_LABEL:
    strLabel = g_mediaManager.GetDiskLabel();
    break;
#endif
  case SYSTEM_ALARM_POS:
    if (g_alarmClock.GetRemaining("shutdowntimer") == 0.f)
      strLabel = "";
    else
    {
      double fTime = g_alarmClock.GetRemaining("shutdowntimer");
      if (fTime > 60.f)
        strLabel.Format(g_localizeStrings.Get(13213).c_str(),g_alarmClock.GetRemaining("shutdowntimer")/60.f);
      else
        strLabel.Format(g_localizeStrings.Get(13214).c_str(),g_alarmClock.GetRemaining("shutdowntimer"));
    }
    break;
  case SYSTEM_PROFILENAME:
    strLabel = g_settings.GetCurrentProfile().getName();
    break;
  case SYSTEM_PROFILECOUNT:
    strLabel.Format("%i", g_settings.GetNumProfiles());
    break;
  case SYSTEM_LANGUAGE:
    strLabel = g_guiSettings.GetString("locale.language");
    break;
  case SYSTEM_TEMPERATURE_UNITS:
    strLabel = g_langInfo.GetTempUnitString();
    break;
  case SYSTEM_PROGRESS_BAR:
    {
      int percent = GetInt(SYSTEM_PROGRESS_BAR);
      if (percent)
        strLabel.Format("%i", percent);
    }
    break;
  case LCD_PLAY_ICON:
    {
      int iPlaySpeed = g_application.GetPlaySpeed();
      if (g_application.IsPaused())
        strLabel.Format("\7");
      else if (iPlaySpeed < 1)
        strLabel.Format("\3:%ix", iPlaySpeed);
      else if (iPlaySpeed > 1)
        strLabel.Format("\4:%ix", iPlaySpeed);
      else
        strLabel.Format("\5");
    }
    break;

  case LCD_TIME_21:
  case LCD_TIME_22:
  case LCD_TIME_W21:
  case LCD_TIME_W22:
  case LCD_TIME_41:
  case LCD_TIME_42:
  case LCD_TIME_43:
  case LCD_TIME_44:
    //alternatively, set strLabel
    return GetLcdTime( info );
    break;

  case SKIN_THEME:
    if (g_guiSettings.GetString("lookandfeel.skintheme").Equals("skindefault"))
      strLabel = g_localizeStrings.Get(15109);
    else
      strLabel = g_guiSettings.GetString("lookandfeel.skintheme");
    break;
  case SKIN_COLOUR_THEME:
    if (g_guiSettings.GetString("lookandfeel.skincolors").Equals("skindefault"))
      strLabel = g_localizeStrings.Get(15109);
    else
      strLabel = g_guiSettings.GetString("lookandfeel.skincolors");
    break;
#ifdef HAS_LCD
  case LCD_PROGRESS_BAR:
    if (g_lcd) strLabel = g_lcd->GetProgressBar(g_application.GetTime(), g_application.GetTotalTime());
    break;
#endif
  case NETWORK_IP_ADDRESS:
    {
      CNetworkInterface* iface = g_application.getNetwork().GetFirstConnectedInterface();
      if (iface)
        return iface->GetCurrentIPAddress();
    }
    break;
  case NETWORK_SUBNET_ADDRESS:
    {
      CNetworkInterface* iface = g_application.getNetwork().GetFirstConnectedInterface();
      if (iface)
        return iface->GetCurrentNetmask();
    }
    break;
  case NETWORK_GATEWAY_ADDRESS:
    {
      CNetworkInterface* iface = g_application.getNetwork().GetFirstConnectedInterface();
      if (iface)
        return iface->GetCurrentDefaultGateway();
    }
    break;
  case NETWORK_DNS1_ADDRESS:
    {
      vector<CStdString> nss = g_application.getNetwork().GetNameServers();
      if (nss.size() >= 1)
        return nss[0];
    }
    break;
  case NETWORK_DNS2_ADDRESS:
    {
      vector<CStdString> nss = g_application.getNetwork().GetNameServers();
      if (nss.size() >= 2)
        return nss[1];
    }
    break;
  case NETWORK_DHCP_ADDRESS:
    {
      CStdString dhcpserver;
      return dhcpserver;
    }
    break;
  case NETWORK_LINK_STATE:
    {
      CStdString linkStatus = g_localizeStrings.Get(151);
      linkStatus += " ";
      CNetworkInterface* iface = g_application.getNetwork().GetFirstConnectedInterface();
      if (iface && iface->IsConnected())
        linkStatus += g_localizeStrings.Get(15207);
      else
        linkStatus += g_localizeStrings.Get(15208);
      return linkStatus;
    }
    break;

  case AUDIOSCROBBLER_CONN_STATE:
  case AUDIOSCROBBLER_SUBMIT_INT:
  case AUDIOSCROBBLER_FILES_CACHED:
  case AUDIOSCROBBLER_SUBMIT_STATE:
    strLabel=GetAudioScrobblerLabel(info);
    break;
  case VISUALISATION_PRESET:
    {
      CGUIMessage msg(GUI_MSG_GET_VISUALISATION, 0, 0);
      g_windowManager.SendMessage(msg);
      if (msg.GetPointer())
      {
        CVisualisation* viz = NULL;
        viz = (CVisualisation*)msg.GetPointer();
        if (viz)
        {
          strLabel = viz->GetPresetName();
          URIUtils::RemoveExtension(strLabel);
        }
      }
    }
    break;
  case VISUALISATION_NAME:
    {
      AddonPtr addon;
      strLabel = g_guiSettings.GetString("musicplayer.visualisation");
      if (CAddonMgr::Get().GetAddon(strLabel,addon) && addon)
        strLabel = addon->Name();
    }
    break;
  case FANART_COLOR1:
    {
      CGUIWindow *window = GetWindowWithCondition(contextWindow, WINDOW_CONDITION_IS_MEDIA_WINDOW);
      if (window)
        return ((CGUIMediaWindow *)window)->CurrentDirectory().GetProperty("fanart_color1");
    }
    break;
  case FANART_COLOR2:
    {
      CGUIWindow *window = GetWindowWithCondition(contextWindow, WINDOW_CONDITION_IS_MEDIA_WINDOW);
      if (window)
        return ((CGUIMediaWindow *)window)->CurrentDirectory().GetProperty("fanart_color2");
    }
    break;
  case FANART_COLOR3:
    {
      CGUIWindow *window = GetWindowWithCondition(contextWindow, WINDOW_CONDITION_IS_MEDIA_WINDOW);
      if (window)
        return ((CGUIMediaWindow *)window)->CurrentDirectory().GetProperty("fanart_color3");
    }
    break;
  case FANART_IMAGE:
    {
      CGUIWindow *window = GetWindowWithCondition(contextWindow, WINDOW_CONDITION_IS_MEDIA_WINDOW);
      if (window)
        return ((CGUIMediaWindow *)window)->CurrentDirectory().GetProperty("fanart_image");
    }
    break;
  case SYSTEM_RENDER_VENDOR:
    strLabel = g_Windowing.GetRenderVendor();
    break;
  case SYSTEM_RENDER_RENDERER:
    strLabel = g_Windowing.GetRenderRenderer();
    break;
  case SYSTEM_RENDER_VERSION:
    strLabel = g_Windowing.GetRenderVersionString();
    break;
  }

  return strLabel;
}

// tries to get a integer value for use in progressbars/sliders and such
int CGUIInfoManager::GetInt(int info, int contextWindow) const
{
  switch( info )
  {
    case PLAYER_VOLUME:
      return g_application.GetVolume();
    case PLAYER_SUBTITLE_DELAY:
      return g_application.GetSubtitleDelay();
    case PLAYER_AUDIO_DELAY:
      return g_application.GetAudioDelay();
    case PLAYER_PROGRESS:
    case PLAYER_PROGRESS_CACHE:
    case PLAYER_SEEKBAR:
    case PLAYER_CACHELEVEL:
    case PLAYER_CHAPTER:
    case PLAYER_CHAPTERCOUNT:
      {
        if( g_application.IsPlaying() && g_application.m_pPlayer)
        {
          switch( info )
          {
          case PLAYER_PROGRESS:
            return (int)(g_application.GetPercentage());
          case PLAYER_PROGRESS_CACHE:
            return (int)(g_application.GetCachePercentage());
          case PLAYER_SEEKBAR:
            {
              CGUIDialogSeekBar *seekBar = (CGUIDialogSeekBar*)g_windowManager.GetWindow(WINDOW_DIALOG_SEEK_BAR);
              return seekBar ? (int)seekBar->GetPercentage() : 0;
            }
          case PLAYER_CACHELEVEL:
            return (int)(g_application.m_pPlayer->GetCacheLevel());
          case PLAYER_CHAPTER:
            return g_application.m_pPlayer->GetChapter();
          case PLAYER_CHAPTERCOUNT:
            return g_application.m_pPlayer->GetChapterCount();
          }
        }
      }
      break;
    case SYSTEM_FREE_MEMORY:
    case SYSTEM_USED_MEMORY:
      {
        MEMORYSTATUS stat;
        GlobalMemoryStatus(&stat);
        int memPercentUsed = (int)( 100.0f* (stat.dwTotalPhys - stat.dwAvailPhys)/stat.dwTotalPhys + 0.5f );
        if (info == SYSTEM_FREE_MEMORY)
          return 100 - memPercentUsed;
        return memPercentUsed;
      }
    case SYSTEM_PROGRESS_BAR:
      {
        CGUIDialogProgress *bar = (CGUIDialogProgress *)g_windowManager.GetWindow(WINDOW_DIALOG_PROGRESS);
        if (bar && bar->IsDialogRunning())
          return bar->GetPercentage();
      }
    case SYSTEM_FREE_SPACE:
    case SYSTEM_USED_SPACE:
      {
        int ret = 0;
        g_sysinfo.GetHddSpaceInfo(ret, info, true);
        return ret;
      }
    case SYSTEM_CPU_USAGE:
      return g_cpuInfo.getUsedPercentage();
    case PVR_PLAYING_PROGRESS:
    case PVR_ACTUAL_STREAM_SIG_PROGR:
    case PVR_ACTUAL_STREAM_SNR_PROGR:
      return g_PVRManager.TranslateIntInfo(info);
    case SYSTEM_BATTERY_LEVEL:
      return g_powerManager.BatteryLevel();
  }
  return 0;
}
// checks the condition and returns it as necessary.  Currently used
// for toggle button controls and visibility of images.
bool CGUIInfoManager::GetBool(int condition1, int contextWindow, const CGUIListItem *item)
{
  // check our cache
  bool bReturn = false;
  if (!item && IsCached(condition1, contextWindow, bReturn)) // never use cache for list items
    return bReturn;

  int condition = abs(condition1);

  if(condition >= COMBINED_VALUES_START && (condition - COMBINED_VALUES_START) < (int)(m_CombinedValues.size()) )
  {
    const CCombinedValue &comb = m_CombinedValues[condition - COMBINED_VALUES_START];
    if (!EvaluateBooleanExpression(comb, bReturn, contextWindow, item))
      bReturn = false;
  }
  else if (item && condition >= LISTITEM_START && condition < LISTITEM_END)
    bReturn = GetItemBool(item, condition);
  // Ethernet Link state checking
  // Will check if the Xbox has a Ethernet Link connection! [Cable in!]
  // This can used for the skinner to switch off Network or Inter required functions
  else if ( condition == SYSTEM_ALWAYS_TRUE)
    bReturn = true;
  else if (condition == SYSTEM_ALWAYS_FALSE)
    bReturn = false;
  else if (condition == SYSTEM_ETHERNET_LINK_ACTIVE)
    bReturn = true;
  else if (condition > SYSTEM_IDLE_TIME_START && condition <= SYSTEM_IDLE_TIME_FINISH)
    bReturn = (g_application.GlobalIdleTime() >= condition - SYSTEM_IDLE_TIME_START);
  else if (condition == WINDOW_IS_MEDIA)
  { // note: This doesn't return true for dialogs (content, favourites, login, videoinfo)
    CGUIWindow *pWindow = g_windowManager.GetWindow(g_windowManager.GetActiveWindow());
    bReturn = (pWindow && pWindow->IsMediaWindow());
  }
  else if (condition == PLAYER_MUTED)
    bReturn = g_settings.m_bMute;
  else if (condition >= LIBRARY_HAS_MUSIC && condition <= LIBRARY_HAS_MUSICVIDEOS)
    bReturn = GetLibraryBool(condition);
  else if (condition == LIBRARY_IS_SCANNING)
  {
    CGUIDialogMusicScan *musicScanner = (CGUIDialogMusicScan *)g_windowManager.GetWindow(WINDOW_DIALOG_MUSIC_SCAN);
    CGUIDialogVideoScan *videoScanner = (CGUIDialogVideoScan *)g_windowManager.GetWindow(WINDOW_DIALOG_VIDEO_SCAN);
    if (musicScanner->IsScanning() || videoScanner->IsScanning())
      bReturn = true;
    else
      bReturn = false;
  }
  else if (condition == LIBRARY_IS_SCANNING_VIDEO)
  {
    CGUIDialogVideoScan *videoScanner = (CGUIDialogVideoScan *)g_windowManager.GetWindow(WINDOW_DIALOG_VIDEO_SCAN);
    bReturn = (videoScanner && videoScanner->IsScanning());
  }
  else if (condition == LIBRARY_IS_SCANNING_MUSIC)
  {
    CGUIDialogMusicScan *musicScanner = (CGUIDialogMusicScan *)g_windowManager.GetWindow(WINDOW_DIALOG_MUSIC_SCAN);
    bReturn = (musicScanner && musicScanner->IsScanning());
  }
  else if (condition == SYSTEM_PLATFORM_LINUX)
#if defined(_LINUX) && !defined(__APPLE__)
    bReturn = true;
#else
    bReturn = false;
#endif
  else if (condition == SYSTEM_PLATFORM_WINDOWS)
#ifdef WIN32
    bReturn = true;
#else
    bReturn = false;
#endif
  else if (condition == SYSTEM_PLATFORM_OSX)
#ifdef __APPLE__
    bReturn = true;
#else
    bReturn = false;
#endif
  else if (condition == SYSTEM_MEDIA_DVD)
    bReturn = g_mediaManager.IsDiscInDrive();
#ifdef HAS_DVD_DRIVE
  else if (condition == SYSTEM_HAS_DRIVE_F)
    bReturn = CIoSupport::DriveExists('F');
  else if (condition == SYSTEM_HAS_DRIVE_G)
    bReturn = CIoSupport::DriveExists('G');
  else if (condition == SYSTEM_DVDREADY)
    bReturn = g_mediaManager.GetDriveStatus() != DRIVE_NOT_READY;
  else if (condition == SYSTEM_TRAYOPEN)
    bReturn = g_mediaManager.GetDriveStatus() == DRIVE_OPEN;
#endif
  else if (condition == SYSTEM_CAN_POWERDOWN)
    bReturn = g_powerManager.CanPowerdown();
  else if (condition == SYSTEM_CAN_SUSPEND)
    bReturn = g_powerManager.CanSuspend();
  else if (condition == SYSTEM_CAN_HIBERNATE)
    bReturn = g_powerManager.CanHibernate();
  else if (condition == SYSTEM_CAN_REBOOT)
    bReturn = g_powerManager.CanReboot();

  else if (condition == PLAYER_SHOWINFO)
    bReturn = m_playerShowInfo;
  else if (condition == PLAYER_SHOWCODEC)
    bReturn = m_playerShowCodec;
  else if (condition >= SKIN_HAS_THEME_START && condition <= SKIN_HAS_THEME_END)
  { // Note that the code used here could probably be extended to general
    // settings conditions (parameter would need to store both the setting name an
    // the and the comparison string)
    CStdString theme = g_guiSettings.GetString("lookandfeel.skintheme");
    theme.ToLower();
    URIUtils::RemoveExtension(theme);
    bReturn = theme.Equals(m_stringParameters[condition - SKIN_HAS_THEME_START]);
  }
  else if (condition >= MULTI_INFO_START && condition <= MULTI_INFO_END)
  {
    // cache return value
    bool result = GetMultiInfoBool(m_multiInfo[condition - MULTI_INFO_START], contextWindow, item);
    if (!item)
      CacheBool(condition1, contextWindow, result);
    return result;
  }
  else if (condition == SYSTEM_HASLOCKS)
    bReturn = g_settings.GetMasterProfile().getLockMode() != LOCK_MODE_EVERYONE;
  else if (condition == SYSTEM_ISMASTER)
    bReturn = g_settings.GetMasterProfile().getLockMode() != LOCK_MODE_EVERYONE && g_passwordManager.bMasterUser;
  else if (condition == SYSTEM_LOGGEDON)
    bReturn = !(g_windowManager.GetActiveWindow() == WINDOW_LOGIN_SCREEN);
  else if (condition == SYSTEM_SHOW_EXIT_BUTTON)
    bReturn = g_advancedSettings.m_showExitButton;
  else if (condition == SYSTEM_HAS_LOGINSCREEN)
    bReturn = g_settings.UsingLoginScreen();
  else if (condition == WEATHER_IS_FETCHED)
    bReturn = g_weatherManager.IsFetched();
  else if (condition >= PVR_CONDITIONS_START && condition <= PVR_CONDITIONS_END)
    bReturn = g_PVRManager.TranslateBoolInfo(condition);

  else if (condition == SYSTEM_INTERNET_STATE)
  {
    g_sysinfo.GetInfo(condition);
    bReturn = g_sysinfo.HasInternet();
  }
  else if (condition == SKIN_HAS_VIDEO_OVERLAY)
  {
    bReturn = g_windowManager.IsOverlayAllowed() && g_application.IsPlayingVideo();
  }
  else if (condition == SKIN_HAS_MUSIC_OVERLAY)
  {
    bReturn = g_windowManager.IsOverlayAllowed() && g_application.IsPlayingAudio();
  }
  else if (condition == CONTAINER_HASFILES || condition == CONTAINER_HASFOLDERS)
  {
    CGUIWindow *pWindow = GetWindowWithCondition(contextWindow, WINDOW_CONDITION_IS_MEDIA_WINDOW);
    if (pWindow)
    {
      const CFileItemList& items=((CGUIMediaWindow*)pWindow)->CurrentDirectory();
      for (int i=0;i<items.Size();++i)
      {
        CFileItemPtr item=items.Get(i);
        if (!item->m_bIsFolder && condition == CONTAINER_HASFILES)
        {
          bReturn=true;
          break;
        }
        else if (item->m_bIsFolder && !item->IsParentFolder() && condition == CONTAINER_HASFOLDERS)
        {
          bReturn=true;
          break;
        }
      }
    }
  }
  else if (condition == CONTAINER_STACKED)
  {
    CGUIWindow *pWindow = GetWindowWithCondition(contextWindow, WINDOW_CONDITION_IS_MEDIA_WINDOW);
    if (pWindow)
      bReturn = ((CGUIMediaWindow*)pWindow)->CurrentDirectory().GetProperty("isstacked")=="1";
  }
  else if (condition == CONTAINER_HAS_THUMB)
  {
    CGUIWindow *pWindow = GetWindowWithCondition(contextWindow, WINDOW_CONDITION_IS_MEDIA_WINDOW);
    if (pWindow)
      bReturn = ((CGUIMediaWindow*)pWindow)->CurrentDirectory().HasThumbnail();
  }
  else if (condition == VIDEOPLAYER_HAS_INFO)
    bReturn = ((m_currentFile->HasVideoInfoTag() && !m_currentFile->GetVideoInfoTag()->IsEmpty()) ||
               (m_currentFile->HasPVRChannelInfoTag()  && !m_currentFile->GetPVRChannelInfoTag()->IsEmpty()));
  else if (condition >= CONTAINER_SCROLL_PREVIOUS && condition <= CONTAINER_SCROLL_NEXT)
  {
    // no parameters, so we assume it's just requested for a media window.  It therefore
    // can only happen if the list has focus.
    CGUIWindow *pWindow = GetWindowWithCondition(contextWindow, WINDOW_CONDITION_IS_MEDIA_WINDOW);
    if (pWindow)
    {
      map<int,int>::const_iterator it = m_containerMoves.find(pWindow->GetViewContainerID());
      if (it != m_containerMoves.end())
      {
        if (condition > CONTAINER_STATIC) // moving up
          bReturn = it->second >= std::max(condition - CONTAINER_STATIC, 1);
        else
          bReturn = it->second <= std::min(condition - CONTAINER_STATIC, -1);
      }
    }
  }
  else if (g_application.IsPlaying())
  {
    switch (condition)
    {
    case PLAYER_HAS_MEDIA:
      bReturn = true;
      break;
    case PLAYER_HAS_AUDIO:
      bReturn = g_application.IsPlayingAudio();
      break;
    case PLAYER_HAS_VIDEO:
      bReturn = g_application.IsPlayingVideo();
      break;
    case PLAYER_PLAYING:
      bReturn = !g_application.IsPaused() && (g_application.GetPlaySpeed() == 1);
      break;
    case PLAYER_PAUSED:
      bReturn = g_application.IsPaused();
      break;
    case PLAYER_REWINDING:
      bReturn = !g_application.IsPaused() && g_application.GetPlaySpeed() < 1;
      break;
    case PLAYER_FORWARDING:
      bReturn = !g_application.IsPaused() && g_application.GetPlaySpeed() > 1;
      break;
    case PLAYER_REWINDING_2x:
      bReturn = !g_application.IsPaused() && g_application.GetPlaySpeed() == -2;
      break;
    case PLAYER_REWINDING_4x:
      bReturn = !g_application.IsPaused() && g_application.GetPlaySpeed() == -4;
      break;
    case PLAYER_REWINDING_8x:
      bReturn = !g_application.IsPaused() && g_application.GetPlaySpeed() == -8;
      break;
    case PLAYER_REWINDING_16x:
      bReturn = !g_application.IsPaused() && g_application.GetPlaySpeed() == -16;
      break;
    case PLAYER_REWINDING_32x:
      bReturn = !g_application.IsPaused() && g_application.GetPlaySpeed() == -32;
      break;
    case PLAYER_FORWARDING_2x:
      bReturn = !g_application.IsPaused() && g_application.GetPlaySpeed() == 2;
      break;
    case PLAYER_FORWARDING_4x:
      bReturn = !g_application.IsPaused() && g_application.GetPlaySpeed() == 4;
      break;
    case PLAYER_FORWARDING_8x:
      bReturn = !g_application.IsPaused() && g_application.GetPlaySpeed() == 8;
      break;
    case PLAYER_FORWARDING_16x:
      bReturn = !g_application.IsPaused() && g_application.GetPlaySpeed() == 16;
      break;
    case PLAYER_FORWARDING_32x:
      bReturn = !g_application.IsPaused() && g_application.GetPlaySpeed() == 32;
      break;
    case PLAYER_CAN_RECORD:
      bReturn = g_application.m_pPlayer->CanRecord();
      break;
    case PLAYER_RECORDING:
      bReturn = g_application.m_pPlayer->IsRecording();
    break;
    case PLAYER_DISPLAY_AFTER_SEEK:
      bReturn = GetDisplayAfterSeek();
    break;
    case PLAYER_CACHING:
      bReturn = g_application.m_pPlayer->IsCaching();
    break;
    case PLAYER_SEEKBAR:
      {
        CGUIDialogSeekBar *seekBar = (CGUIDialogSeekBar*)g_windowManager.GetWindow(WINDOW_DIALOG_SEEK_BAR);
        bReturn = seekBar ? seekBar->IsDialogRunning() : false;
      }
    break;
    case PLAYER_SEEKING:
      bReturn = m_playerSeeking;
    break;
    case PLAYER_SHOWTIME:
      bReturn = m_playerShowTime;
    break;
    case PLAYER_PASSTHROUGH:
      bReturn = g_application.m_pPlayer && g_application.m_pPlayer->IsPassthrough();
      break;
    case MUSICPM_ENABLED:
      bReturn = g_partyModeManager.IsEnabled();
    break;
    case AUDIOSCROBBLER_ENABLED:
      bReturn = CLastFmManager::GetInstance()->IsLastFmEnabled();
    break;
    case LASTFM_RADIOPLAYING:
      bReturn = CLastFmManager::GetInstance()->IsRadioEnabled();
      break;
    case LASTFM_CANLOVE:
      bReturn = CLastFmManager::GetInstance()->CanLove();
      break;
    case LASTFM_CANBAN:
      bReturn = CLastFmManager::GetInstance()->CanBan();
      break;
    case MUSICPLAYER_HASPREVIOUS:
      {
        // requires current playlist be PLAYLIST_MUSIC
        bReturn = false;
        if (g_playlistPlayer.GetCurrentPlaylist() == PLAYLIST_MUSIC)
          bReturn = (g_playlistPlayer.GetCurrentSong() > 0); // not first song
      }
      break;
    case MUSICPLAYER_HASNEXT:
      {
        // requires current playlist be PLAYLIST_MUSIC
        bReturn = false;
        if (g_playlistPlayer.GetCurrentPlaylist() == PLAYLIST_MUSIC)
          bReturn = (g_playlistPlayer.GetCurrentSong() < (g_playlistPlayer.GetPlaylist(PLAYLIST_MUSIC).size() - 1)); // not last song
      }
      break;
    case MUSICPLAYER_PLAYLISTPLAYING:
      {
        bReturn = false;
        if (g_application.IsPlayingAudio() && g_playlistPlayer.GetCurrentPlaylist() == PLAYLIST_MUSIC)
          bReturn = true;
      }
      break;
    case VIDEOPLAYER_USING_OVERLAYS:
      bReturn = (g_guiSettings.GetInt("videoplayer.rendermethod") == RENDER_OVERLAYS);
    break;
    case VIDEOPLAYER_ISFULLSCREEN:
      bReturn = g_windowManager.GetActiveWindow() == WINDOW_FULLSCREEN_VIDEO;
    break;
    case VIDEOPLAYER_HASMENU:
      bReturn = g_application.m_pPlayer->HasMenu();
    break;
    case PLAYLIST_ISRANDOM:
      bReturn = g_playlistPlayer.IsShuffled(g_playlistPlayer.GetCurrentPlaylist());
    break;
    case PLAYLIST_ISREPEAT:
      bReturn = g_playlistPlayer.GetRepeat(g_playlistPlayer.GetCurrentPlaylist()) == PLAYLIST::REPEAT_ALL;
    break;
    case PLAYLIST_ISREPEATONE:
      bReturn = g_playlistPlayer.GetRepeat(g_playlistPlayer.GetCurrentPlaylist()) == PLAYLIST::REPEAT_ONE;
    break;
    case PLAYER_HASDURATION:
      bReturn = g_application.GetTotalTime() > 0;
      break;
    case VIDEOPLAYER_HASTELETEXT:
      if (g_application.m_pPlayer->GetTeletextCache())
        bReturn = true;
      break;
    case VIDEOPLAYER_HASSUBTITLES:
      bReturn = g_application.m_pPlayer->GetSubtitleCount() > 0;
      break;
    case VIDEOPLAYER_SUBTITLESENABLED:
      bReturn = g_application.m_pPlayer->GetSubtitleVisible();
      break;
    case VISUALISATION_LOCKED:
      {
        CGUIMessage msg(GUI_MSG_GET_VISUALISATION, 0, 0);
        g_windowManager.SendMessage(msg);
        if (msg.GetPointer())
        {
          CVisualisation *pVis = (CVisualisation *)msg.GetPointer();
          bReturn = pVis->IsLocked();
        }
      }
    break;
    case VISUALISATION_ENABLED:
      bReturn = !g_guiSettings.GetString("musicplayer.visualisation").IsEmpty();
    break;
    default: // default, use integer value different from 0 as true
      bReturn = GetInt(condition) != 0;
    }
  }
  // cache return value
  if (condition1 < 0) bReturn = !bReturn;

  if (!item) // don't cache item properties
    CacheBool(condition1, contextWindow, bReturn);

  return bReturn;
}

/// \brief Examines the multi information sent and returns true or false accordingly.
bool CGUIInfoManager::GetMultiInfoBool(const GUIInfo &info, int contextWindow, const CGUIListItem *item)
{
  bool bReturn = false;
  int condition = abs(info.m_info);

  if (condition >= LISTITEM_START && condition <= LISTITEM_END)
  {
    // TODO: We currently don't use the item that is passed in to here, as these
    //       conditions only come from Container(id).ListItem(offset).* at this point.
    CGUIListItemPtr item;
    CGUIWindow *window = NULL;
    int data1 = info.GetData1();
    if (!data1) // No container specified, so we lookup the current view container
    {
      window = GetWindowWithCondition(contextWindow, WINDOW_CONDITION_HAS_LIST_ITEMS);
      if (window && window->IsMediaWindow())
        data1 = ((CGUIMediaWindow*)(window))->GetViewContainerID();
    }

    if (!window) // If we don't have a window already (from lookup above), get one
      window = GetWindowWithCondition(contextWindow, 0);

    if (window)
    {
      const CGUIControl *control = window->GetControl(data1);
      if (control && control->IsContainer())
        item = ((CGUIBaseContainer *)control)->GetListItem(info.GetData2(), info.GetInfoFlag());
    }

    if (item) // If we got a valid item, do the lookup
      bReturn = GetItemBool(item.get(), condition); // Image prioritizes images over labels (in the case of music item ratings for instance)
  }
  else
  {
    switch (condition)
    {
      case SKIN_BOOL:
        {
          bReturn = g_settings.GetSkinBool(info.GetData1());
        }
        break;
      case SKIN_STRING:
        {
          if (info.GetData2())
            bReturn = g_settings.GetSkinString(info.GetData1()).Equals(m_stringParameters[info.GetData2()]);
          else
            bReturn = !g_settings.GetSkinString(info.GetData1()).IsEmpty();
        }
        break;
      case STRING_IS_EMPTY:
        // note: Get*Image() falls back to Get*Label(), so this should cover all of them
        if (item && item->IsFileItem() && info.GetData1() >= LISTITEM_START && info.GetData1() < LISTITEM_END)
          bReturn = GetItemImage((const CFileItem *)item, info.GetData1()).IsEmpty();
        else
          bReturn = GetImage(info.GetData1(), contextWindow).IsEmpty();
        break;
      case STRING_COMPARE:
        {
          CStdString compare;
          if (info.GetData2() < 0) // info labels are stored with negative numbers
          {
            int info2 = -info.GetData2();
            if (item && item->IsFileItem() && info2 >= LISTITEM_START && info2 < LISTITEM_END)
              compare = GetItemImage((const CFileItem *)item, info2);
            else
              compare = GetImage(info2, contextWindow);
          }
          else if (info.GetData2() < (int)m_stringParameters.size())
          { // conditional string
            compare = m_stringParameters[info.GetData2()];
          }
          if (item && item->IsFileItem() && info.GetData1() >= LISTITEM_START && info.GetData1() < LISTITEM_END)
            bReturn = GetItemImage((const CFileItem *)item, info.GetData1()).Equals(compare);
          else
            bReturn = GetImage(info.GetData1(), contextWindow).Equals(compare);
        }
        break;
      case INTEGER_GREATER_THAN:
        {
          CStdString value;

          if (item && item->IsFileItem() && info.GetData1() >= LISTITEM_START && info.GetData1() < LISTITEM_END)
            value = GetItemImage((const CFileItem *)item, info.GetData1());
          else
            value = GetImage(info.GetData1(), contextWindow);

          // Handle the case when a value contains time separator (:). This makes IntegerGreaterThan
          // useful for Player.Time* members without adding a separate set of members returning time in seconds
          if ( value.find_first_of( ':' ) != value.npos )
            bReturn = StringUtils::TimeStringToSeconds( value ) > info.GetData2();
          else
            bReturn = atoi( value.c_str() ) > info.GetData2();
        }
        break;
      case STRING_STR:
        {
          CStdString compare = m_stringParameters[info.GetData2()];
          // our compare string is already in lowercase, so lower case our label as well
          // as CStdString::Find() is case sensitive
          CStdString label;
          if (item && item->IsFileItem() && info.GetData1() >= LISTITEM_START && info.GetData1() < LISTITEM_END)
            label = GetItemImage((const CFileItem *)item, info.GetData1()).ToLower();
          else
            label = GetImage(info.GetData1(), contextWindow).ToLower();
          if (compare.Right(5).Equals(",left"))
            bReturn = label.Find(compare.Mid(0,compare.size()-5)) == 0;
          else if (compare.Right(6).Equals(",right"))
          {
            compare = compare.Mid(0,compare.size()-6);
            bReturn = label.Find(compare) == (int)(label.size()-compare.size());
          }
          else
            bReturn = label.Find(compare) > -1;
        }
        break;
      case SYSTEM_ALARM_LESS_OR_EQUAL:
        {
          int time = lrint(g_alarmClock.GetRemaining(m_stringParameters[info.GetData1()]));
          int timeCompare = atoi(m_stringParameters[info.GetData2()]);
          if (time > 0)
            bReturn = timeCompare >= time;
          else
            bReturn = false;
        }
        break;
      case CONTROL_GROUP_HAS_FOCUS:
        {
          CGUIWindow *window = GetWindowWithCondition(contextWindow, 0);
          if (window)
            bReturn = window->ControlGroupHasFocus(info.GetData1(), info.GetData2());
        }
        break;
      case CONTROL_IS_VISIBLE:
        {
          CGUIWindow *window = GetWindowWithCondition(contextWindow, 0);
          if (window)
          {
            // Note: This'll only work for unique id's
            const CGUIControl *control = window->GetControl(info.GetData1());
            if (control)
              bReturn = control->IsVisible();
          }
        }
        break;
      case CONTROL_IS_ENABLED:
        {
          CGUIWindow *window = GetWindowWithCondition(contextWindow, 0);
          if (window)
          {
            // Note: This'll only work for unique id's
            const CGUIControl *control = window->GetControl(info.GetData1());
            if (control)
              bReturn = !control->IsDisabled();
          }
        }
        break;
      case CONTROL_HAS_FOCUS:
        {
          CGUIWindow *window = GetWindowWithCondition(contextWindow, 0);
          if (window)
            bReturn = (window->GetFocusedControlID() == (int)info.GetData1());
        }
        break;
      case BUTTON_SCROLLER_HAS_ICON:
        {
          CGUIWindow *window = GetWindowWithCondition(contextWindow, 0);
          if (window)
          {
            CGUIControl *pControl = window->GetFocusedControl();
            if (pControl && pControl->GetControlType() == CGUIControl::GUICONTROL_BUTTONBAR)
              bReturn = ((CGUIButtonScroller *)pControl)->GetActiveButtonID() == (int)info.GetData1();
          }
        }
        break;
      case WINDOW_NEXT:
        if (info.GetData1())
          bReturn = ((int)info.GetData1() == m_nextWindowID);
        else
        {
          CGUIWindow *window = g_windowManager.GetWindow(m_nextWindowID);
          if (window && URIUtils::GetFileName(window->GetProperty("xmlfile")).Equals(m_stringParameters[info.GetData2()]))
            bReturn = true;
        }
        break;
      case WINDOW_PREVIOUS:
        if (info.GetData1())
          bReturn = ((int)info.GetData1() == m_prevWindowID);
        else
        {
          CGUIWindow *window = g_windowManager.GetWindow(m_prevWindowID);
          if (window && URIUtils::GetFileName(window->GetProperty("xmlfile")).Equals(m_stringParameters[info.GetData2()]))
            bReturn = true;
        }
        break;
      case WINDOW_IS_VISIBLE:
        if (info.GetData1())
          bReturn = g_windowManager.IsWindowVisible(info.GetData1());
        else
          bReturn = g_windowManager.IsWindowVisible(m_stringParameters[info.GetData2()]);
        break;
      case WINDOW_IS_TOPMOST:
        if (info.GetData1())
          bReturn = g_windowManager.IsWindowTopMost(info.GetData1());
        else
          bReturn = g_windowManager.IsWindowTopMost(m_stringParameters[info.GetData2()]);
        break;
      case WINDOW_IS_ACTIVE:
        if (info.GetData1())
          bReturn = g_windowManager.IsWindowActive(info.GetData1());
        else
          bReturn = g_windowManager.IsWindowActive(m_stringParameters[info.GetData2()]);
        break;
      case SYSTEM_HAS_ALARM:
        bReturn = g_alarmClock.HasAlarm(m_stringParameters[info.GetData1()]);
        break;
      case SYSTEM_GET_BOOL:
        bReturn = g_guiSettings.GetBool(m_stringParameters[info.GetData1()]);
        break;
      case SYSTEM_HAS_CORE_ID:
        bReturn = g_cpuInfo.HasCoreId(info.GetData1());
        break;
      case SYSTEM_SETTING:
        {
          if ( m_stringParameters[info.GetData1()].Equals("hidewatched") )
          {
            CGUIWindow *window = GetWindowWithCondition(contextWindow, WINDOW_CONDITION_IS_MEDIA_WINDOW);
            if (window)
              bReturn = g_settings.GetWatchMode(((CGUIMediaWindow *)window)->CurrentDirectory().GetContent()) == VIDEO_SHOW_UNWATCHED;
          }
        }
        break;
      case SYSTEM_HAS_ADDON:
      {
        AddonPtr addon;
        bReturn = CAddonMgr::Get().GetAddon(m_stringParameters[info.GetData1()],addon) && addon;
        break;
      }
      case CONTAINER_SCROLL_PREVIOUS:
      case CONTAINER_MOVE_PREVIOUS:
      case CONTAINER_MOVE_NEXT:
      case CONTAINER_SCROLL_NEXT:
        {
          map<int,int>::const_iterator it = m_containerMoves.find(info.GetData1());
          if (it != m_containerMoves.end())
          {
            if (condition > CONTAINER_STATIC) // moving up
              bReturn = it->second >= std::max(condition - CONTAINER_STATIC, 1);
            else
              bReturn = it->second <= std::min(condition - CONTAINER_STATIC, -1);
          }
        }
        break;
      case CONTAINER_CONTENT:
        {
          CStdString content;
          CGUIWindow *window = GetWindowWithCondition(contextWindow, 0);
          if (window)
          {
            if (window->GetID() == WINDOW_DIALOG_MUSIC_INFO)
              content = ((CGUIDialogMusicInfo *)window)->CurrentDirectory().GetContent();
            else if (window->GetID() == WINDOW_DIALOG_VIDEO_INFO)
              content = ((CGUIDialogVideoInfo *)window)->CurrentDirectory().GetContent();
          }
          if (content.IsEmpty())
          {
            window = GetWindowWithCondition(contextWindow, WINDOW_CONDITION_IS_MEDIA_WINDOW);
            if (window)
              content = ((CGUIMediaWindow *)window)->CurrentDirectory().GetContent();
          }
          bReturn = m_stringParameters[info.GetData1()].Equals(content);
        }
        break;
      case CONTAINER_ROW:
      case CONTAINER_COLUMN:
      case CONTAINER_POSITION:
      case CONTAINER_HAS_NEXT:
      case CONTAINER_HAS_PREVIOUS:
      case CONTAINER_SCROLLING:
      case CONTAINER_SUBITEM:
        {
          const CGUIControl *control = NULL;
          if (info.GetData1())
          { // container specified
            CGUIWindow *window = GetWindowWithCondition(contextWindow, 0);
            if (window)
              control = window->GetControl(info.GetData1());
          }
          else
          { // no container specified - assume a mediawindow
            CGUIWindow *window = GetWindowWithCondition(contextWindow, WINDOW_CONDITION_IS_MEDIA_WINDOW);
            if (window)
              control = window->GetControl(window->GetViewContainerID());
          }
          if (control)
            bReturn = control->GetCondition(condition, info.GetData2());
        }
        break;
      case CONTAINER_HAS_FOCUS:
        { // grab our container
          CGUIWindow *window = GetWindowWithCondition(contextWindow, 0);
          if (window)
          {
            const CGUIControl *control = window->GetControl(info.GetData1());
            if (control && control->IsContainer())
            {
              CFileItemPtr item = boost::static_pointer_cast<CFileItem>(((CGUIBaseContainer *)control)->GetListItem(0));
              if (item && item->m_iprogramCount == info.GetData2())  // programcount used to store item id
                bReturn = true;
            }
          }
          break;
        }
      case VIDEOPLAYER_CONTENT:
        {
          CStdString strContent="movies";
          if (!m_currentFile->HasVideoInfoTag() || m_currentFile->GetVideoInfoTag()->IsEmpty())
            strContent = "files";
          if (m_currentFile->HasVideoInfoTag() && m_currentFile->GetVideoInfoTag()->m_iSeason > -1) // episode
            strContent = "episodes";
          if (m_currentFile->HasVideoInfoTag() && !m_currentFile->GetVideoInfoTag()->m_strArtist.IsEmpty())
            strContent = "musicvideos";
          if (m_currentFile->HasVideoInfoTag() && m_currentFile->GetVideoInfoTag()->m_strStatus == "livetv")
            strContent = "livetv";
          if (m_currentFile->HasPVRChannelInfoTag())
            strContent = "livetv";
          bReturn = m_stringParameters[info.GetData1()].Equals(strContent);
        }
        break;
      case CONTAINER_SORT_METHOD:
      {
        CGUIWindow *window = GetWindowWithCondition(contextWindow, WINDOW_CONDITION_IS_MEDIA_WINDOW);
        if (window)
        {
          const CGUIViewState *viewState = ((CGUIMediaWindow*)window)->GetViewState();
          if (viewState)
            bReturn = ((unsigned int)viewState->GetSortMethod() == info.GetData1());
        }
        break;
      }
      case CONTAINER_SORT_DIRECTION:
      {
        CGUIWindow *window = GetWindowWithCondition(contextWindow, WINDOW_CONDITION_IS_MEDIA_WINDOW);
        if (window)
        {
          const CGUIViewState *viewState = ((CGUIMediaWindow*)window)->GetViewState();
          if (viewState)
            bReturn = ((unsigned int)viewState->GetDisplaySortOrder() == info.GetData1());
        }
        break;
      }
      case SYSTEM_DATE:
        {
          CDateTime date = CDateTime::GetCurrentDateTime();
          int currentDate = date.GetMonth()*100+date.GetDay();
          int startDate = info.GetData1();
          int stopDate = info.GetData2();

          if (stopDate < startDate)
            bReturn = currentDate >= startDate || currentDate < stopDate;
          else
            bReturn = currentDate >= startDate && currentDate < stopDate;
        }
        break;
      case SYSTEM_TIME:
        {
          CDateTime time=CDateTime::GetCurrentDateTime();
          int currentTime = time.GetMinuteOfDay();
          int startTime = info.GetData1();
          int stopTime = info.GetData2();

          if (stopTime < startTime)
            bReturn = currentTime >= startTime || currentTime < stopTime;
          else
            bReturn = currentTime >= startTime && currentTime < stopTime;
        }
        break;
      case MUSICPLAYER_EXISTS:
        {
          int index = info.GetData2();
          if (info.GetData1() == 1)
          { // relative index
            if (g_playlistPlayer.GetCurrentPlaylist() != PLAYLIST_MUSIC)
              return false;
            index += g_playlistPlayer.GetCurrentSong();
          }
          if (index >= 0 && index < g_playlistPlayer.GetPlaylist(PLAYLIST_MUSIC).size())
            return true;
          return false;
        }
        break;
    }
  }
  return (info.m_info < 0) ? !bReturn : bReturn;
}

/// \brief Examines the multi information sent and returns the string as appropriate
CStdString CGUIInfoManager::GetMultiInfoLabel(const GUIInfo &info, int contextWindow) const
{
  if (info.m_info == SKIN_STRING)
  {
    return g_settings.GetSkinString(info.GetData1());
  }
  else if (info.m_info == SKIN_BOOL)
  {
    bool bInfo = g_settings.GetSkinBool(info.GetData1());
    if (bInfo)
      return g_localizeStrings.Get(20122);
  }
  if (info.m_info >= LISTITEM_START && info.m_info <= LISTITEM_END)
  {
    CFileItemPtr item;
    CGUIWindow *window = NULL;

    int data1 = info.GetData1();
    if (!data1) // No container specified, so we lookup the current view container
    {
      window = GetWindowWithCondition(contextWindow, WINDOW_CONDITION_HAS_LIST_ITEMS);
      if (window && window->IsMediaWindow())
        data1 = ((CGUIMediaWindow*)(window))->GetViewContainerID();
    }

    if (!window) // If we don't have a window already (from lookup above), get one
      window = GetWindowWithCondition(contextWindow, 0);

    if (window)
    {
      const CGUIControl *control = window->GetControl(data1);
      if (control && control->IsContainer())
        item = boost::static_pointer_cast<CFileItem>(((CGUIBaseContainer *)control)->GetListItem(info.GetData2(), info.GetInfoFlag()));
    }

    if (item) // If we got a valid item, do the lookup
      return GetItemImage(item.get(), info.m_info); // Image prioritizes images over labels (in the case of music item ratings for instance)
  }
  else if (info.m_info == PLAYER_TIME)
  {
    return GetCurrentPlayTime((TIME_FORMAT)info.GetData1());
  }
  else if (info.m_info == PLAYER_TIME_REMAINING)
  {
    return GetCurrentPlayTimeRemaining((TIME_FORMAT)info.GetData1());
  }
  else if (info.m_info == PLAYER_FINISH_TIME)
  {
    CDateTime time = CDateTime::GetCurrentDateTime();
    time += CDateTimeSpan(0, 0, 0, GetPlayTimeRemaining());
    return LocalizeTime(time, (TIME_FORMAT)info.GetData1());
  }
  else if (info.m_info == PLAYER_TIME_SPEED)
  {
    CStdString strTime;
    if (g_application.GetPlaySpeed() != 1)
      strTime.Format("%s (%ix)", GetCurrentPlayTime((TIME_FORMAT)info.GetData1()).c_str(), g_application.GetPlaySpeed());
    else
      strTime = GetCurrentPlayTime();
    return strTime;
  }
  else if (info.m_info == PLAYER_DURATION)
  {
    return GetDuration((TIME_FORMAT)info.GetData1());
  }
  else if (info.m_info == PLAYER_SEEKTIME)
  {
    TIME_FORMAT format = (TIME_FORMAT)info.GetData1();
    if (format == TIME_FORMAT_GUESS && GetTotalPlayTime() >= 3600)
      format = TIME_FORMAT_HH_MM_SS;
    CGUIDialogSeekBar *seekBar = (CGUIDialogSeekBar*)g_windowManager.GetWindow(WINDOW_DIALOG_SEEK_BAR);
    if (seekBar)
      return seekBar->GetSeekTimeLabel(format);
  }
  else if (info.m_info == PLAYER_SEEKOFFSET)
  {
    CStdString seekOffset = StringUtils::SecondsToTimeString(abs(m_seekOffset), (TIME_FORMAT)info.GetData1());
    if (m_seekOffset < 0)
      return "-" + seekOffset;
    if (m_seekOffset > 0)
      return "+" + seekOffset;
  }
  else if (info.m_info == SYSTEM_TIME)
  {
    return GetTime((TIME_FORMAT)info.GetData1());
  }
  else if (info.m_info == CONTAINER_NUM_PAGES || info.m_info == CONTAINER_CURRENT_PAGE ||
           info.m_info == CONTAINER_NUM_ITEMS || info.m_info == CONTAINER_POSITION)
  {
    const CGUIControl *control = NULL;
    if (info.GetData1())
    { // container specified
      CGUIWindow *window = GetWindowWithCondition(contextWindow, 0);
      if (window)
        control = window->GetControl(info.GetData1());
    }
    else
    { // no container specified - assume a mediawindow
      CGUIWindow *window = GetWindowWithCondition(contextWindow, WINDOW_CONDITION_IS_MEDIA_WINDOW);
      if (window)
        control = window->GetControl(window->GetViewContainerID());
    }
    if (control)
    {
      if (control->IsContainer())
        return ((CGUIBaseContainer *)control)->GetLabel(info.m_info);
      else if (control->GetControlType() == CGUIControl::GUICONTROL_TEXTBOX)
        return ((CGUITextBox *)control)->GetLabel(info.m_info);
    }
  }
  else if (info.m_info == SYSTEM_GET_CORE_USAGE)
  {
    CStdString strCpu;
    strCpu.Format("%4.2f", g_cpuInfo.GetCoreInfo(info.GetData1()).m_fPct);
    return strCpu;
  }
  else if (info.m_info >= MUSICPLAYER_TITLE && info.m_info <= MUSICPLAYER_ALBUM_ARTIST)
    return GetMusicPlaylistInfo(info);
  else if (info.m_info == CONTAINER_PROPERTY)
  {
    CGUIWindow *window = NULL;
    if (info.GetData1())
    { // container specified
      window = GetWindowWithCondition(contextWindow, 0);
    }
    else
    { // no container specified - assume a mediawindow
      window = GetWindowWithCondition(contextWindow, WINDOW_CONDITION_IS_MEDIA_WINDOW);
    }
    if (window)
      return ((CGUIMediaWindow *)window)->CurrentDirectory().GetProperty(m_stringParameters[info.GetData2()]);
  }
  else if (info.m_info == CONTROL_GET_LABEL)
  {
    CGUIWindow *window = GetWindowWithCondition(contextWindow, 0);
    if (window)
    {
      const CGUIControl *control = window->GetControl(info.GetData1());
      if (control)
        return control->GetDescription();
    }
  }
  else if (info.m_info == WINDOW_PROPERTY)
  {
    CGUIWindow *window = NULL;
    if (info.GetData1())
    { // window specified
      window = g_windowManager.GetWindow(info.GetData1());//GetWindowWithCondition(contextWindow, 0);
    }
    else
    { // no window specified - assume active
      window = GetWindowWithCondition(contextWindow, 0);
    }

    if (window)
      return window->GetProperty(m_stringParameters[info.GetData2()]);
  }
  else if (info.m_info == SYSTEM_ADDON_TITLE ||
           info.m_info == SYSTEM_ADDON_ICON)
  {
    AddonPtr addon;
    if (info.GetData2() == 0)
      CAddonMgr::Get().GetAddon(const_cast<CGUIInfoManager*>(this)->GetLabel(info.GetData1(), contextWindow),addon);
    else
      CAddonMgr::Get().GetAddon(m_stringParameters[info.GetData1()],addon);
    if (addon && info.m_info == SYSTEM_ADDON_TITLE)
      return addon->Name();
    if (addon && info.m_info == SYSTEM_ADDON_ICON)
      return addon->Icon();
  }

  return StringUtils::EmptyString;
}

/// \brief Obtains the filename of the image to show from whichever subsystem is needed
CStdString CGUIInfoManager::GetImage(int info, int contextWindow)
{
  if (info >= MULTI_INFO_START && info <= MULTI_INFO_END)
  {
    return GetMultiInfoLabel(m_multiInfo[info - MULTI_INFO_START], contextWindow);
  }
  else if (info == WEATHER_CONDITIONS)
    return g_weatherManager.GetInfo(WEATHER_IMAGE_CURRENT_ICON);
  else if (info == SYSTEM_PROFILETHUMB)
  {
    CStdString thumb = g_settings.GetCurrentProfile().getThumb();
    if (thumb.IsEmpty())
      thumb = "unknown-user.png";
    return thumb;
  }
  else if (info == MUSICPLAYER_COVER)
  {
    if (!g_application.IsPlayingAudio()) return "";
    return m_currentFile->HasThumbnail() ? m_currentFile->GetThumbnailImage() : "DefaultAlbumCover.png";
  }
  else if (info == MUSICPLAYER_RATING)
  {
    if (!g_application.IsPlayingAudio()) return "";
    return GetItemImage(m_currentFile, LISTITEM_RATING);
  }
  else if (info == PLAYER_STAR_RATING)
  {
    if (!g_application.IsPlaying()) return "";
    return GetItemImage(m_currentFile, LISTITEM_STAR_RATING);
  }
  else if (info == VIDEOPLAYER_COVER)
  {
    if (!g_application.IsPlayingVideo()) return "";
    if(m_currentMovieThumb.IsEmpty())
      return m_currentFile->HasThumbnail() ? m_currentFile->GetThumbnailImage() : "DefaultVideoCover.png";
    else return m_currentMovieThumb;
  }
  else if (info == CONTAINER_FOLDERTHUMB)
  {
    CGUIWindow *window = GetWindowWithCondition(contextWindow, WINDOW_CONDITION_IS_MEDIA_WINDOW);
    if (window)
      return GetItemImage(&const_cast<CFileItemList&>(((CGUIMediaWindow*)window)->CurrentDirectory()), LISTITEM_THUMB);
  }
  else if (info == CONTAINER_TVSHOWTHUMB)
  {
    CGUIWindow *window = GetWindowWithCondition(contextWindow, WINDOW_CONDITION_IS_MEDIA_WINDOW);
    if (window)
      return ((CGUIMediaWindow *)window)->CurrentDirectory().GetProperty("tvshowthumb");
  }
  else if (info == CONTAINER_SEASONTHUMB)
  {
    CGUIWindow *window = GetWindowWithCondition(contextWindow, WINDOW_CONDITION_IS_MEDIA_WINDOW);
    if (window)
      return ((CGUIMediaWindow *)window)->CurrentDirectory().GetProperty("seasonthumb");
  }
  else if (info == LISTITEM_THUMB || info == LISTITEM_ICON || info == LISTITEM_ACTUAL_ICON ||
          info == LISTITEM_OVERLAY || info == LISTITEM_RATING || info == LISTITEM_STAR_RATING)
  {
    CGUIWindow *window = GetWindowWithCondition(contextWindow, WINDOW_CONDITION_HAS_LIST_ITEMS);
    if (window)
    {
      CFileItemPtr item = window->GetCurrentListItem();
      if (item)
        return GetItemImage(item.get(), info);
    }
  }
  return GetLabel(info, contextWindow);
}

CStdString CGUIInfoManager::GetDate(bool bNumbersOnly)
{
  CDateTime time=CDateTime::GetCurrentDateTime();
  return time.GetAsLocalizedDate(!bNumbersOnly);
}

CStdString CGUIInfoManager::GetTime(TIME_FORMAT format) const
{
  CDateTime time=CDateTime::GetCurrentDateTime();
  return LocalizeTime(time, format);
}

CStdString CGUIInfoManager::GetLcdTime( int _eInfo ) const
{
  CDateTime time=CDateTime::GetCurrentDateTime();
  CStdString strLcdTime;

#ifdef HAS_LCD

  UINT       nCharset;
  UINT       nLine;
  CStdString strTimeMarker;

  nCharset = 0;
  nLine = 0;

  switch ( _eInfo )
  {
    case LCD_TIME_21:
      nCharset = 1; // CUSTOM_CHARSET_SMALLCHAR;
      nLine = 0;
      strTimeMarker = ".";
    break;
    case LCD_TIME_22:
      nCharset = 1; // CUSTOM_CHARSET_SMALLCHAR;
      nLine = 1;
      strTimeMarker = ".";
    break;

    case LCD_TIME_W21:
      nCharset = 2; // CUSTOM_CHARSET_MEDIUMCHAR;
      nLine = 0;
      strTimeMarker = ".";
    break;
    case LCD_TIME_W22:
      nCharset = 2; // CUSTOM_CHARSET_MEDIUMCHAR;
      nLine = 1;
      strTimeMarker = ".";
    break;

    case LCD_TIME_41:
      nCharset = 3; // CUSTOM_CHARSET_BIGCHAR;
      nLine = 0;
      strTimeMarker = " ";
    break;
    case LCD_TIME_42:
      nCharset = 3; // CUSTOM_CHARSET_BIGCHAR;
      nLine = 1;
      strTimeMarker = "o";
    break;
    case LCD_TIME_43:
      nCharset = 3; // CUSTOM_CHARSET_BIGCHAR;
      nLine = 2;
      strTimeMarker = "o";
    break;
    case LCD_TIME_44:
      nCharset = 3; // CUSTOM_CHARSET_BIGCHAR;
      nLine = 3;
      strTimeMarker = " ";
    break;
  }

  strLcdTime += g_lcd->GetBigDigit( nCharset, time.GetHour()  , nLine, 2, 2, true );
  strLcdTime += strTimeMarker;
  strLcdTime += g_lcd->GetBigDigit( nCharset, time.GetMinute(), nLine, 2, 2, false );
  strLcdTime += strTimeMarker;
  strLcdTime += g_lcd->GetBigDigit( nCharset, time.GetSecond(), nLine, 2, 2, false );

#endif

  return strLcdTime;
}

CStdString CGUIInfoManager::LocalizeTime(const CDateTime &time, TIME_FORMAT format) const
{
  const CStdString timeFormat = g_langInfo.GetTimeFormat();
  bool use12hourclock = timeFormat.Find('h') != -1;
  switch (format)
  {
  case TIME_FORMAT_GUESS:
    return time.GetAsLocalizedTime("", false);
  case TIME_FORMAT_SS:
    return time.GetAsLocalizedTime("ss", true);
  case TIME_FORMAT_MM:
    return time.GetAsLocalizedTime("mm", true);
  case TIME_FORMAT_MM_SS:
    return time.GetAsLocalizedTime("mm:ss", true);
  case TIME_FORMAT_HH:  // this forces it to a 12 hour clock
    return time.GetAsLocalizedTime(use12hourclock ? "h" : "HH", false);
  case TIME_FORMAT_HH_MM:
    return time.GetAsLocalizedTime(use12hourclock ? "h:mm" : "HH:mm", false);
  case TIME_FORMAT_HH_MM_XX:
      return time.GetAsLocalizedTime(use12hourclock ? "h:mm xx" : "HH:mm", false);
  case TIME_FORMAT_HH_MM_SS:
    return time.GetAsLocalizedTime("", true);
  case TIME_FORMAT_H:
    return time.GetAsLocalizedTime("h", false);
  case TIME_FORMAT_H_MM_SS:
    return time.GetAsLocalizedTime("h:mm:ss", true);
  default:
    break;
  }
  return time.GetAsLocalizedTime("", false);
}

CStdString CGUIInfoManager::GetDuration(TIME_FORMAT format) const
{
  if (g_application.IsPlayingAudio() && m_currentFile->HasMusicInfoTag())
  {
    const CMusicInfoTag& tag = *m_currentFile->GetMusicInfoTag();
    if (tag.GetDuration() > 0)
      return StringUtils::SecondsToTimeString(tag.GetDuration(), format);
  }
  if (g_application.IsPlayingVideo() && !m_currentMovieDuration.IsEmpty())
    return m_currentMovieDuration;  // for tuxbox
  unsigned int iTotal = (unsigned int)g_application.GetTotalTime();
  if (iTotal > 0)
    return StringUtils::SecondsToTimeString(iTotal, format);
  return "";
}

CStdString CGUIInfoManager::GetMusicPartyModeLabel(int item)
{
  // get song counts
  if (item >= MUSICPM_SONGSPLAYED && item <= MUSICPM_RANDOMSONGSPICKED)
  {
    int iSongs = -1;
    switch (item)
    {
    case MUSICPM_SONGSPLAYED:
      {
        iSongs = g_partyModeManager.GetSongsPlayed();
        break;
      }
    case MUSICPM_MATCHINGSONGS:
      {
        iSongs = g_partyModeManager.GetMatchingSongs();
        break;
      }
    case MUSICPM_MATCHINGSONGSPICKED:
      {
        iSongs = g_partyModeManager.GetMatchingSongsPicked();
        break;
      }
    case MUSICPM_MATCHINGSONGSLEFT:
      {
        iSongs = g_partyModeManager.GetMatchingSongsLeft();
        break;
      }
    case MUSICPM_RELAXEDSONGSPICKED:
      {
        iSongs = g_partyModeManager.GetRelaxedSongs();
        break;
      }
    case MUSICPM_RANDOMSONGSPICKED:
      {
        iSongs = g_partyModeManager.GetRandomSongs();
        break;
      }
    }
    if (iSongs < 0)
      return "";
    CStdString strLabel;
    strLabel.Format("%i", iSongs);
    return strLabel;
  }
  return "";
}

const CStdString CGUIInfoManager::GetMusicPlaylistInfo(const GUIInfo& info) const
{
  PLAYLIST::CPlayList& playlist = g_playlistPlayer.GetPlaylist(PLAYLIST_MUSIC);
  if (playlist.size() < 1)
    return "";
  int index = info.GetData2();
  if (info.GetData1() == 1)
  { // relative index (requires current playlist is PLAYLIST_MUSIC)
    if (g_playlistPlayer.GetCurrentPlaylist() != PLAYLIST_MUSIC)
      return "";
    index = g_playlistPlayer.GetNextSong(index);
  }
  if (index < 0 || index >= playlist.size())
    return "";
  CFileItemPtr playlistItem = playlist[index];
  if (!playlistItem->GetMusicInfoTag()->Loaded())
  {
    playlistItem->LoadMusicTag();
    playlistItem->GetMusicInfoTag()->SetLoaded();
  }
  // try to set a thumbnail
  if (!playlistItem->HasThumbnail())
  {
    playlistItem->SetMusicThumb();
    // still no thumb? then just the set the default cover
    if (!playlistItem->HasThumbnail())
      playlistItem->SetThumbnailImage("DefaultAlbumCover.png");
  }
  if (info.m_info == MUSICPLAYER_PLAYLISTPOS)
  {
    CStdString strPosition = "";
    strPosition.Format("%i", index + 1);
    return strPosition;
  }
  else if (info.m_info == MUSICPLAYER_COVER)
    return playlistItem->GetThumbnailImage();
  return GetMusicTagLabel(info.m_info, playlistItem.get());
}

CStdString CGUIInfoManager::GetPlaylistLabel(int item) const
{
  if (!g_application.IsPlaying()) return "";
  int iPlaylist = g_playlistPlayer.GetCurrentPlaylist();
  switch (item)
  {
  case PLAYLIST_LENGTH:
    {
      CStdString strLength = "";
      strLength.Format("%i", g_playlistPlayer.GetPlaylist(iPlaylist).size());
      return strLength;
    }
  case PLAYLIST_POSITION:
    {
      CStdString strPosition = "";
      strPosition.Format("%i", g_playlistPlayer.GetCurrentSong() + 1);
      return strPosition;
    }
  case PLAYLIST_RANDOM:
    {
      if (g_playlistPlayer.IsShuffled(iPlaylist))
        return g_localizeStrings.Get(590); // 590: Random
      else
        return g_localizeStrings.Get(591); // 591: Off
    }
  case PLAYLIST_REPEAT:
    {
      PLAYLIST::REPEAT_STATE state = g_playlistPlayer.GetRepeat(iPlaylist);
      if (state == PLAYLIST::REPEAT_ONE)
        return g_localizeStrings.Get(592); // 592: One
      else if (state == PLAYLIST::REPEAT_ALL)
        return g_localizeStrings.Get(593); // 593: All
      else
        return g_localizeStrings.Get(594); // 594: Off
    }
  }
  return "";
}

CStdString CGUIInfoManager::GetMusicLabel(int item)
{
  if (!g_application.IsPlayingAudio() || !m_currentFile->HasMusicInfoTag()) return "";
  switch (item)
  {
  case MUSICPLAYER_PLAYLISTLEN:
    {
      if (g_playlistPlayer.GetCurrentPlaylist() == PLAYLIST_MUSIC)
        return GetPlaylistLabel(PLAYLIST_LENGTH);
    }
    break;
  case MUSICPLAYER_PLAYLISTPOS:
    {
      if (g_playlistPlayer.GetCurrentPlaylist() == PLAYLIST_MUSIC)
        return GetPlaylistLabel(PLAYLIST_POSITION);
    }
    break;
  case MUSICPLAYER_BITRATE:
    {
      float fTimeSpan = (float)(CTimeUtils::GetFrameTime() - m_lastMusicBitrateTime);
      if (fTimeSpan >= 500.0f)
      {
        m_MusicBitrate = g_application.m_pPlayer->GetAudioBitrate();
        m_lastMusicBitrateTime = CTimeUtils::GetFrameTime();
      }
      CStdString strBitrate = "";
      if (m_MusicBitrate > 0)
        strBitrate.Format("%i", MathUtils::round_int((double)m_MusicBitrate / 1000.0));
      return strBitrate;
    }
    break;
  case MUSICPLAYER_CHANNELS:
    {
      CStdString strChannels = "";
      if (g_application.m_pPlayer->GetChannels() > 0)
      {
        strChannels.Format("%i", g_application.m_pPlayer->GetChannels());
      }
      return strChannels;
    }
    break;
  case MUSICPLAYER_BITSPERSAMPLE:
    {
      CStdString strBitsPerSample = "";
      if (g_application.m_pPlayer->GetBitsPerSample() > 0)
      {
        strBitsPerSample.Format("%i", g_application.m_pPlayer->GetBitsPerSample());
      }
      return strBitsPerSample;
    }
    break;
  case MUSICPLAYER_SAMPLERATE:
    {
      CStdString strSampleRate = "";
      if (g_application.m_pPlayer->GetSampleRate() > 0)
      {
        strSampleRate.Format("%i",g_application.m_pPlayer->GetSampleRate());
      }
      return strSampleRate;
    }
    break;
  case MUSICPLAYER_CODEC:
    {
      CStdString strCodec;
      strCodec.Format("%s", g_application.m_pPlayer->GetAudioCodecName().c_str());
      return strCodec;
    }
    break;
  case MUSICPLAYER_LYRICS:
    return GetItemLabel(m_currentFile, AddListItemProp("lyrics"));
  }
  return GetMusicTagLabel(item, m_currentFile);
}

CStdString CGUIInfoManager::GetMusicTagLabel(int info, const CFileItem *item) const
{
  if (!item->HasMusicInfoTag()) return "";
  const CMusicInfoTag &tag = *item->GetMusicInfoTag();
  switch (info)
  {
  case MUSICPLAYER_TITLE:
    if (tag.GetTitle().size()) { return tag.GetTitle(); }
    break;
  case MUSICPLAYER_ALBUM:
    if (tag.GetAlbum().size()) { return tag.GetAlbum(); }
    break;
  case MUSICPLAYER_ARTIST:
    if (tag.GetArtist().size()) { return tag.GetArtist(); }
    break;
  case MUSICPLAYER_ALBUM_ARTIST:
    if (tag.GetAlbumArtist().size()) { return tag.GetAlbumArtist(); }
    break;
  case MUSICPLAYER_YEAR:
    if (tag.GetYear()) { return tag.GetYearString(); }
    break;
  case MUSICPLAYER_GENRE:
    if (tag.GetGenre().size()) { return tag.GetGenre(); }
    break;
  case MUSICPLAYER_LYRICS:
    if (tag.GetLyrics().size()) { return tag.GetLyrics(); }
  break;
  case MUSICPLAYER_TRACK_NUMBER:
    {
      CStdString strTrack;
      if (tag.Loaded() && tag.GetTrackNumber() > 0)
      {
        strTrack.Format("%02i", tag.GetTrackNumber());
        return strTrack;
      }
    }
    break;
  case MUSICPLAYER_DISC_NUMBER:
    return GetItemLabel(item, LISTITEM_DISC_NUMBER);
  case MUSICPLAYER_RATING:
    return GetItemLabel(item, LISTITEM_RATING);
  case MUSICPLAYER_COMMENT:
    return GetItemLabel(item, LISTITEM_COMMENT);
  case MUSICPLAYER_DURATION:
    return GetItemLabel(item, LISTITEM_DURATION);
  case MUSICPLAYER_CHANNEL_NAME:
    {
      CPVRChannel* channeltag = m_currentFile->GetPVRChannelInfoTag();
      if (channeltag)
        return channeltag->ChannelName();
    }
    break;
  case MUSICPLAYER_CHANNEL_NUMBER:
    {
      CPVRChannel* channeltag = m_currentFile->GetPVRChannelInfoTag();
      if (channeltag)
      {
        CStdString strNumber;
        strNumber.Format("%i", channeltag->ChannelNumber());
        return strNumber;
      }
    }
    break;
  case MUSICPLAYER_CHANNEL_GROUP:
    {
      CPVRChannel* channeltag = m_currentFile->GetPVRChannelInfoTag();
      if (channeltag && channeltag->IsRadio())
        return g_PVRManager.GetPlayingGroup(true)->GroupName();
    }
    break;
  case MUSICPLAYER_PLAYCOUNT:
    return GetItemLabel(item, LISTITEM_PLAYCOUNT);
  case MUSICPLAYER_LASTPLAYED:
    return GetItemLabel(item, LISTITEM_LASTPLAYED);
  }
  return "";
}

CStdString CGUIInfoManager::GetVideoLabel(int item)
{
  if (!g_application.IsPlayingVideo())
    return "";

  if (item == VIDEOPLAYER_TITLE)
  {
    if (m_currentFile->HasPVRChannelInfoTag())
    {
      const CPVREpgInfoTag *tag = m_currentFile->GetPVRChannelInfoTag()->GetEPGNow();
      return tag ? tag->Title() : g_localizeStrings.Get(19055);
    }
    if (m_currentFile->HasVideoInfoTag() && !m_currentFile->GetVideoInfoTag()->m_strTitle.IsEmpty())
      return m_currentFile->GetVideoInfoTag()->m_strTitle;
    // don't have the title, so use dvdplayer, label, or drop down to title from path
    if (!g_application.m_pPlayer->GetPlayingTitle().IsEmpty())
      return g_application.m_pPlayer->GetPlayingTitle();
    if (!m_currentFile->GetLabel().IsEmpty())
      return m_currentFile->GetLabel();
    return CUtil::GetTitleFromPath(m_currentFile->m_strPath);
  }
  else if (item == VIDEOPLAYER_PLAYLISTLEN)
  {
    if (g_playlistPlayer.GetCurrentPlaylist() == PLAYLIST_VIDEO)
      return GetPlaylistLabel(PLAYLIST_LENGTH);
  }
  else if (item == VIDEOPLAYER_PLAYLISTPOS)
  {
    if (g_playlistPlayer.GetCurrentPlaylist() == PLAYLIST_VIDEO)
      return GetPlaylistLabel(PLAYLIST_POSITION);
  }
  else if (m_currentFile->HasPVRChannelInfoTag())
  {
    CPVRChannel* tag = m_currentFile->GetPVRChannelInfoTag();

    switch (item)
    {
    /* Now playing infos */
    case VIDEOPLAYER_ORIGINALTITLE:
      return tag->GetEPGNow() ? tag->GetEPGNow()->Title() : g_localizeStrings.Get(19055);
    case VIDEOPLAYER_GENRE:
      return tag->GetEPGNow() ? tag->GetEPGNow()->Genre() : "";
    case VIDEOPLAYER_PLOT:
      return tag->GetEPGNow() ? tag->GetEPGNow()->Plot() : "";
    case VIDEOPLAYER_PLOT_OUTLINE:
      return tag->GetEPGNow() ? tag->GetEPGNow()->PlotOutline() : "";
    case VIDEOPLAYER_STARTTIME:
      return tag->GetEPGNow() ? tag->GetEPGNow()->StartAsLocalTime().GetAsLocalizedTime("", false) : CDateTime::GetCurrentDateTime().GetAsLocalizedTime("", false);
    case VIDEOPLAYER_ENDTIME:
      return tag->GetEPGNow() ? tag->GetEPGNow()->EndAsLocalTime().GetAsLocalizedTime("", false) : CDateTime::GetCurrentDateTime().GetAsLocalizedTime("", false);

    /* Next playing infos */
    case VIDEOPLAYER_NEXT_TITLE:
      return tag->GetEPGNext() ? tag->GetEPGNext()->Title() : g_localizeStrings.Get(19055);
    case VIDEOPLAYER_NEXT_GENRE:
      return tag->GetEPGNext() ? tag->GetEPGNext()->Genre() : "";
    case VIDEOPLAYER_NEXT_PLOT:
      return tag->GetEPGNext() ? tag->GetEPGNext()->Plot() : "";
    case VIDEOPLAYER_NEXT_PLOT_OUTLINE:
      return tag->GetEPGNext() ? tag->GetEPGNext()->PlotOutline() : "";
    case VIDEOPLAYER_NEXT_STARTTIME:
      return tag->GetEPGNext() ? tag->GetEPGNext()->StartAsLocalTime().GetAsLocalizedTime("", false) : CDateTime::GetCurrentDateTime().GetAsLocalizedTime("", false);
    case VIDEOPLAYER_NEXT_ENDTIME:
      return tag->GetEPGNext() ? tag->GetEPGNext()->EndAsLocalTime().GetAsLocalizedTime("", false) : CDateTime::GetCurrentDateTime().GetAsLocalizedTime("", false);
    case VIDEOPLAYER_NEXT_DURATION:
      {
        CStdString duration;
        if (tag->GetEPGNext() && tag->GetEPGNext()->GetDuration() > 0)
          duration = StringUtils::SecondsToTimeString(tag->GetEPGNext()->GetDuration());

        return duration;
      }

    case VIDEOPLAYER_PARENTAL_RATING:
      {
        CStdString rating;
        if (tag->GetEPGNow() && tag->GetEPGNow()->ParentalRating() > 0)
          rating.Format("%i", tag->GetEPGNow()->ParentalRating());
        return rating;
      }
      break;

    /* General channel infos */
    case VIDEOPLAYER_CHANNEL_NAME:
      return tag->ChannelName();
    case VIDEOPLAYER_CHANNEL_NUMBER:
      {
        CStdString strNumber;
        strNumber.Format("%i", tag->ChannelNumber());
        return strNumber;
      }
    case VIDEOPLAYER_CHANNEL_GROUP:
      {
        if (tag && !tag->IsRadio())
          return g_PVRManager.GetPlayingGroup(false)->GroupName();
      }
    }
  }
  else if (m_currentFile->HasVideoInfoTag())
  {
    switch (item)
    {
    case VIDEOPLAYER_ORIGINALTITLE:
      return m_currentFile->GetVideoInfoTag()->m_strOriginalTitle;
      break;
    case VIDEOPLAYER_GENRE:
      return m_currentFile->GetVideoInfoTag()->m_strGenre;
      break;
    case VIDEOPLAYER_DIRECTOR:
      return m_currentFile->GetVideoInfoTag()->m_strDirector;
      break;
    case VIDEOPLAYER_RATING:
      {
        CStdString strRating;
        if (m_currentFile->GetVideoInfoTag()->m_fRating > 0.f)
          strRating.Format("%.1f", m_currentFile->GetVideoInfoTag()->m_fRating);
        return strRating;
      }
      break;
    case VIDEOPLAYER_RATING_AND_VOTES:
      {
        CStdString strRatingAndVotes;
        if (m_currentFile->GetVideoInfoTag()->m_fRating > 0.f)
        {
          if (m_currentFile->GetVideoInfoTag()->m_strVotes.IsEmpty())
            strRatingAndVotes.Format("%.1f", m_currentFile->GetVideoInfoTag()->m_fRating);
          else
            strRatingAndVotes.Format("%.1f (%s %s)", m_currentFile->GetVideoInfoTag()->m_fRating, m_currentFile->GetVideoInfoTag()->m_strVotes, g_localizeStrings.Get(20350));
        }
        return strRatingAndVotes;
      }
      break;
    case VIDEOPLAYER_YEAR:
      {
        CStdString strYear;
        if (m_currentFile->GetVideoInfoTag()->m_iYear > 0)
          strYear.Format("%i", m_currentFile->GetVideoInfoTag()->m_iYear);
        return strYear;
      }
      break;
    case VIDEOPLAYER_PREMIERED:
      {
        if (!m_currentFile->GetVideoInfoTag()->m_strFirstAired.IsEmpty())
          return m_currentFile->GetVideoInfoTag()->m_strFirstAired;
        if (!m_currentFile->GetVideoInfoTag()->m_strPremiered.IsEmpty())
          return m_currentFile->GetVideoInfoTag()->m_strPremiered;
      }
      break;
    case VIDEOPLAYER_PLOT:
      return m_currentFile->GetVideoInfoTag()->m_strPlot;
    case VIDEOPLAYER_TRAILER:
      return m_currentFile->GetVideoInfoTag()->m_strTrailer;
    case VIDEOPLAYER_PLOT_OUTLINE:
      return m_currentFile->GetVideoInfoTag()->m_strPlotOutline;
    case VIDEOPLAYER_EPISODE:
      {
        CStdString strEpisode;
        if (m_currentFile->GetVideoInfoTag()->m_iSpecialSortEpisode > 0)
          strEpisode.Format("S%i", m_currentFile->GetVideoInfoTag()->m_iSpecialSortEpisode);
        else if(m_currentFile->GetVideoInfoTag()->m_iEpisode > 0)
          strEpisode.Format("%i", m_currentFile->GetVideoInfoTag()->m_iEpisode);
        return strEpisode;
      }
      break;
    case VIDEOPLAYER_SEASON:
      {
        CStdString strSeason;
        if (m_currentFile->GetVideoInfoTag()->m_iSpecialSortSeason > 0)
          strSeason.Format("%i", m_currentFile->GetVideoInfoTag()->m_iSpecialSortSeason);
        else if(m_currentFile->GetVideoInfoTag()->m_iSeason > 0)
          strSeason.Format("%i", m_currentFile->GetVideoInfoTag()->m_iSeason);
        return strSeason;
      }
      break;
    case VIDEOPLAYER_TVSHOW:
      return m_currentFile->GetVideoInfoTag()->m_strShowTitle;

    case VIDEOPLAYER_STUDIO:
      return m_currentFile->GetVideoInfoTag()->m_strStudio;
    case VIDEOPLAYER_COUNTRY:
      return m_currentFile->GetVideoInfoTag()->m_strCountry;
    case VIDEOPLAYER_MPAA:
      return m_currentFile->GetVideoInfoTag()->m_strMPAARating;
    case VIDEOPLAYER_TOP250:
      {
        CStdString strTop250;
        if (m_currentFile->GetVideoInfoTag()->m_iTop250 > 0)
          strTop250.Format("%i", m_currentFile->GetVideoInfoTag()->m_iTop250);
        return strTop250;
      }
      break;
    case VIDEOPLAYER_CAST:
      return m_currentFile->GetVideoInfoTag()->GetCast();
    case VIDEOPLAYER_CAST_AND_ROLE:
      return m_currentFile->GetVideoInfoTag()->GetCast(true);
    case VIDEOPLAYER_ARTIST:
      return m_currentFile->GetVideoInfoTag()->m_strArtist;
    case VIDEOPLAYER_ALBUM:
      return m_currentFile->GetVideoInfoTag()->m_strAlbum;
    case VIDEOPLAYER_WRITER:
      return m_currentFile->GetVideoInfoTag()->m_strWritingCredits;
    case VIDEOPLAYER_TAGLINE:
      return m_currentFile->GetVideoInfoTag()->m_strTagLine;
    case VIDEOPLAYER_LASTPLAYED:
      return m_currentFile->GetVideoInfoTag()->m_lastPlayed;
    case VIDEOPLAYER_PLAYCOUNT:
      {
        CStdString strPlayCount;
        if (m_currentFile->GetVideoInfoTag()->m_playCount > 0)
          strPlayCount.Format("%i", m_currentFile->GetVideoInfoTag()->m_playCount);
        return strPlayCount;
      }
    }
  }
  return "";
}

__int64 CGUIInfoManager::GetPlayTime() const
{
  if (g_application.IsPlaying())
  {
    __int64 lPTS = (__int64)(g_application.GetTime() * 1000);
    if (lPTS < 0) lPTS = 0;
    return lPTS;
  }
  return 0;
}

CStdString CGUIInfoManager::GetCurrentPlayTime(TIME_FORMAT format) const
{
  if (format == TIME_FORMAT_GUESS && GetTotalPlayTime() >= 3600)
    format = TIME_FORMAT_HH_MM_SS;
  if (g_application.IsPlayingAudio() || g_application.IsPlayingVideo())
    return StringUtils::SecondsToTimeString((int)(GetPlayTime()/1000), format);
  return "";
}

int CGUIInfoManager::GetTotalPlayTime() const
{
  int iTotalTime = (int)g_application.GetTotalTime();
  return iTotalTime > 0 ? iTotalTime : 0;
}

int CGUIInfoManager::GetPlayTimeRemaining() const
{
  int iReverse = GetTotalPlayTime() - (int)g_application.GetTime();
  return iReverse > 0 ? iReverse : 0;
}

CStdString CGUIInfoManager::GetCurrentPlayTimeRemaining(TIME_FORMAT format) const
{
  if (format == TIME_FORMAT_GUESS && GetTotalPlayTime() >= 3600)
    format = TIME_FORMAT_HH_MM_SS;
  int timeRemaining = GetPlayTimeRemaining();
  if (timeRemaining && (g_application.IsPlayingAudio() || g_application.IsPlayingVideo()))
    return StringUtils::SecondsToTimeString(timeRemaining, format);
  return "";
}

void CGUIInfoManager::ResetCurrentItem()
{
  m_currentFile->Reset();
  m_currentMovieThumb = "";
  m_currentMovieDuration = "";
}

void CGUIInfoManager::SetCurrentItem(CFileItem &item)
{
  ResetCurrentItem();

  if (item.IsAudio())
    SetCurrentSong(item);
  else
    SetCurrentMovie(item);
}

void CGUIInfoManager::SetCurrentAlbumThumb(const CStdString thumbFileName)
{
  if (CFile::Exists(thumbFileName))
    m_currentFile->SetThumbnailImage(thumbFileName);
  else
  {
    m_currentFile->SetThumbnailImage("");
    m_currentFile->FillInDefaultIcon();
  }
}

void CGUIInfoManager::SetCurrentSong(CFileItem &item)
{
  CLog::Log(LOGDEBUG,"CGUIInfoManager::SetCurrentSong(%s)",item.m_strPath.c_str());
  *m_currentFile = item;

  m_currentFile->LoadMusicTag();
  if (m_currentFile->GetMusicInfoTag()->GetTitle().IsEmpty())
  {
    // No title in tag, show filename only
    m_currentFile->GetMusicInfoTag()->SetTitle(CUtil::GetTitleFromPath(m_currentFile->m_strPath));
  }
  m_currentFile->GetMusicInfoTag()->SetLoaded(true);

  // find a thumb for this file.
  if (m_currentFile->IsInternetStream())
  {
    if (!g_application.m_strPlayListFile.IsEmpty())
    {
      CLog::Log(LOGDEBUG,"Streaming media detected... using %s to find a thumb", g_application.m_strPlayListFile.c_str());
      CFileItem streamingItem(g_application.m_strPlayListFile,false);
      streamingItem.SetMusicThumb();
      CStdString strThumb = streamingItem.GetThumbnailImage();
      if (CFile::Exists(strThumb))
        m_currentFile->SetThumbnailImage(strThumb);
    }
  }
  else
    m_currentFile->SetMusicThumb();
    if (!m_currentFile->HasProperty("fanart_image"))
    {
      if (m_currentFile->CacheLocalFanart())
        m_currentFile->SetProperty("fanart_image", m_currentFile->GetCachedFanart());
    }
  m_currentFile->FillInDefaultIcon();

  CMusicInfoLoader::LoadAdditionalTagInfo(m_currentFile);
}

void CGUIInfoManager::SetCurrentMovie(CFileItem &item)
{
  CLog::Log(LOGDEBUG,"CGUIInfoManager::SetCurrentMovie(%s)",item.m_strPath.c_str());
  *m_currentFile = item;

  /* also call GetMovieInfo() when a VideoInfoTag is already present or additional info won't be present in the tag */
  if (!m_currentFile->HasPVRChannelInfoTag())
  {
    CVideoDatabase dbs;
    if (dbs.Open())
    {
      dbs.LoadVideoInfo(item.m_strPath, *m_currentFile->GetVideoInfoTag());
      dbs.Close();
    }
  }

  // Find a thumb for this file.
  item.SetVideoThumb();
  if (!item.HasThumbnail())
  {
    CStdString strPath, strFileName;
    URIUtils::Split(item.GetCachedVideoThumb(), strPath, strFileName);

    // create unique thumb for auto generated thumbs
    CStdString cachedThumb = strPath + "auto-" + strFileName;
    if (CFile::Exists(cachedThumb))
      item.SetThumbnailImage(cachedThumb);
  }

  // find a thumb for this stream
  if (item.IsInternetStream())
  {
    // case where .strm is used to start an audio stream
    if (g_application.IsPlayingAudio())
    {
      SetCurrentSong(item);
      return;
    }

    // else its a video
    if (!g_application.m_strPlayListFile.IsEmpty())
    {
      CLog::Log(LOGDEBUG,"Streaming media detected... using %s to find a thumb", g_application.m_strPlayListFile.c_str());
      CFileItem thumbItem(g_application.m_strPlayListFile,false);
      thumbItem.SetVideoThumb();
      if (thumbItem.HasThumbnail())
        item.SetThumbnailImage(thumbItem.GetThumbnailImage());
    }
  }

  item.FillInDefaultIcon();
  m_currentMovieThumb = item.GetThumbnailImage();
}

string CGUIInfoManager::GetSystemHeatInfo(int info)
{
  if (CTimeUtils::GetFrameTime() - m_lastSysHeatInfoTime >= SYSHEATUPDATEINTERVAL)
  { // update our variables
    m_lastSysHeatInfoTime = CTimeUtils::GetFrameTime();
#if defined(_LINUX)
    m_cpuTemp = g_cpuInfo.getTemperature();
    m_gpuTemp = GetGPUTemperature();
#endif
  }

  CStdString text;
  switch(info)
  {
    case LCD_CPU_TEMPERATURE:
    case SYSTEM_CPU_TEMPERATURE:
      return m_cpuTemp.IsValid() ? m_cpuTemp.ToString() : "?";
      break;
    case LCD_GPU_TEMPERATURE:
    case SYSTEM_GPU_TEMPERATURE:
      return m_gpuTemp.IsValid() ? m_gpuTemp.ToString() : "?";
      break;
    case LCD_FAN_SPEED:
    case SYSTEM_FAN_SPEED:
      text.Format("%i%%", m_fanSpeed * 2);
      break;
    case SYSTEM_CPU_USAGE:
#if defined(__APPLE__) || defined(_WIN32)
      text.Format("%d%%", g_cpuInfo.getUsedPercentage());
#else
      text.Format("%s", g_cpuInfo.GetCoresUsageString());
#endif
      break;
  }
  return text;
}

CTemperature CGUIInfoManager::GetGPUTemperature()
{
  CStdString  cmd   = g_advancedSettings.m_gpuTempCmd;
  int         value = 0,
              ret   = 0;
  char        scale = 0;
  FILE        *p    = NULL;

  if (cmd.IsEmpty() || !(p = popen(cmd.c_str(), "r")))
    return CTemperature();

  ret = fscanf(p, "%d %c", &value, &scale);
  pclose(p);

  if (ret != 2)
    return CTemperature();

  if (scale == 'C' || scale == 'c')
    return CTemperature::CreateFromCelsius(value);
  if (scale == 'F' || scale == 'f')
    return CTemperature::CreateFromFahrenheit(value);
  return CTemperature();
}

CStdString CGUIInfoManager::GetVersion()
{
  CStdString tmp;
#ifdef GIT_REV
  tmp.Format("%s Git:%s", VERSION_STRING, GIT_REV);
#else
  tmp.Format("%s", VERSION_STRING);
#endif
  return tmp;
}

CStdString CGUIInfoManager::GetBuild()
{
  CStdString tmp;
  tmp.Format("%s", __DATE__);
  return tmp;
}

void CGUIInfoManager::SetDisplayAfterSeek(unsigned int timeOut, int seekOffset)
{
  if (timeOut>0)
  {
    m_AfterSeekTimeout = CTimeUtils::GetFrameTime() +  timeOut;
    if (seekOffset)
      m_seekOffset = seekOffset;
  }
  else
    m_AfterSeekTimeout = 0;
}

bool CGUIInfoManager::GetDisplayAfterSeek()
{
  if (CTimeUtils::GetFrameTime() < m_AfterSeekTimeout)
    return true;
  m_seekOffset = 0;
  return false;
}

CStdString CGUIInfoManager::GetAudioScrobblerLabel(int item)
{
  switch (item)
  {
  case AUDIOSCROBBLER_CONN_STATE:
    return CLastfmScrobbler::GetInstance()->GetConnectionState();
    break;
  case AUDIOSCROBBLER_SUBMIT_INT:
    return CLastfmScrobbler::GetInstance()->GetSubmitInterval();
    break;
  case AUDIOSCROBBLER_FILES_CACHED:
    return CLastfmScrobbler::GetInstance()->GetFilesCached();
    break;
  case AUDIOSCROBBLER_SUBMIT_STATE:
    return CLastfmScrobbler::GetInstance()->GetSubmitState();
    break;
  }

  return "";
}

int CGUIInfoManager::GetOperator(const char ch)
{
  if (ch == '[')
    return 5;
  else if (ch == ']')
    return 4;
  else if (ch == '!')
    return OPERATOR_NOT;
  else if (ch == '+')
    return OPERATOR_AND;
  else if (ch == '|')
    return OPERATOR_OR;
  else
    return 0;
}

bool CGUIInfoManager::EvaluateBooleanExpression(const CCombinedValue &expression, bool &result, int contextWindow, const CGUIListItem *item)
{
  // stack to save our bool state as we go
  stack<bool> save;

  for (list<int>::const_iterator it = expression.m_postfix.begin(); it != expression.m_postfix.end(); ++it)
  {
    int expr = *it;
    if (expr == -OPERATOR_NOT)
    { // NOT the top item on the stack
      if (save.size() < 1) return false;
      bool expr = save.top();
      save.pop();
      save.push(!expr);
    }
    else if (expr == -OPERATOR_AND)
    { // AND the top two items on the stack
      if (save.size() < 2) return false;
      bool right = save.top(); save.pop();
      bool left = save.top(); save.pop();
      save.push(left && right);
    }
    else if (expr == -OPERATOR_OR)
    { // OR the top two items on the stack
      if (save.size() < 2) return false;
      bool right = save.top(); save.pop();
      bool left = save.top(); save.pop();
      save.push(left || right);
    }
    else  // operator
      save.push(GetBool(expr, contextWindow, item));
  }
  if (save.size() != 1) return false;
  result = save.top();
  return true;
}

int CGUIInfoManager::TranslateBooleanExpression(const CStdString &expression)
{
  CCombinedValue comb;
  comb.m_info = expression;
  comb.m_id = COMBINED_VALUES_START + m_CombinedValues.size();

  // operator stack
  stack<char> save;

  CStdString operand;

  for (unsigned int i = 0; i < expression.size(); i++)
  {
    if (GetOperator(expression[i]))
    {
      // cleanup any operand, translate and put into our expression list
      if (!operand.IsEmpty())
      {
        int iOp = TranslateSingleString(operand);
        if (iOp)
          comb.m_postfix.push_back(iOp);
        operand.clear();
      }
      // handle closing parenthesis
      if (expression[i] == ']')
      {
        while (save.size())
        {
          char oper = save.top();
          save.pop();

          if (oper == '[')
            break;

          comb.m_postfix.push_back(-GetOperator(oper));
        }
      }
      else
      {
        // all other operators we pop off the stack any operator
        // that has a higher priority than the one we have.
        while (!save.empty() && GetOperator(save.top()) > GetOperator(expression[i]))
        {
          // only handle parenthesis once they're closed.
          if (save.top() == '[' && expression[i] != ']')
            break;

          comb.m_postfix.push_back(-GetOperator(save.top()));  // negative denotes operator
          save.pop();
        }
        save.push(expression[i]);
      }
    }
    else
    {
      operand += expression[i];
    }
  }

  if (!operand.empty())
  {
    int op = TranslateSingleString(operand);
    if (op)
      comb.m_postfix.push_back(op);
  }

  // finish up by adding any operators
  while (!save.empty())
  {
    comb.m_postfix.push_back(-GetOperator(save.top()));
    save.pop();
  }

  // test evaluate
  bool test;
  if (!EvaluateBooleanExpression(comb, test, WINDOW_INVALID))
    CLog::Log(LOGERROR, "Error evaluating boolean expression %s", expression.c_str());
  // success - add to our combined values
  m_CombinedValues.push_back(comb);
  return comb.m_id;
}

void CGUIInfoManager::Clear()
{
  m_CombinedValues.clear();
}

void CGUIInfoManager::UpdateFPS()
{
  m_frameCounter++;
  unsigned int curTime = CTimeUtils::GetFrameTime();

  float fTimeSpan = (float)(curTime - m_lastFPSTime);
  if (fTimeSpan >= 1000.0f)
  {
    fTimeSpan /= 1000.0f;
    m_fps = m_frameCounter / fTimeSpan;
    m_lastFPSTime = curTime;
    m_frameCounter = 0;
  }
}

int CGUIInfoManager::AddListItemProp(const CStdString &str, int offset)
{
  for (int i=0; i < (int)m_listitemProperties.size(); i++)
    if (m_listitemProperties[i] == str)
      return (LISTITEM_PROPERTY_START+offset + i);

  if (m_listitemProperties.size() < LISTITEM_PROPERTY_END - LISTITEM_PROPERTY_START)
  {
    m_listitemProperties.push_back(str);
    return LISTITEM_PROPERTY_START + offset + m_listitemProperties.size() - 1;
  }

  CLog::Log(LOGERROR,"%s - not enough listitem property space!", __FUNCTION__);
  return 0;
}

int CGUIInfoManager::AddMultiInfo(const GUIInfo &info)
{
  // check to see if we have this info already
  for (unsigned int i = 0; i < m_multiInfo.size(); i++)
    if (m_multiInfo[i] == info)
      return (int)i + MULTI_INFO_START;
  // return the new offset
  m_multiInfo.push_back(info);
  int id = (int)m_multiInfo.size() + MULTI_INFO_START - 1;
  if (id > MULTI_INFO_END)
    CLog::Log(LOGERROR, "%s - too many multiinfo bool/labels in this skin", __FUNCTION__);
  return id;
}

int CGUIInfoManager::ConditionalStringParameter(const CStdString &parameter)
{
  // check to see if we have this parameter already
  for (unsigned int i = 0; i < m_stringParameters.size(); i++)
    if (parameter.Equals(m_stringParameters[i]))
      return (int)i;
  // return the new offset
  m_stringParameters.push_back(parameter);
  return (int)m_stringParameters.size() - 1;
}

CStdString CGUIInfoManager::GetItemLabel(const CFileItem *item, int info) const
{
  if (!item) return "";

  if (info >= LISTITEM_PROPERTY_START && info - LISTITEM_PROPERTY_START < (int)m_listitemProperties.size())
  { // grab the property
    CStdString property = m_listitemProperties[info - LISTITEM_PROPERTY_START];
    return item->GetProperty(property);
  }

  switch (info)
  {
  case LISTITEM_LABEL:
    return item->GetLabel();
  case LISTITEM_LABEL2:
    return item->GetLabel2();
  case LISTITEM_TITLE:
    if (item->HasPVRChannelInfoTag())
      return item->GetPVRChannelInfoTag()->GetEPGNow() ? item->GetPVRChannelInfoTag()->GetEPGNow()->Title() : g_localizeStrings.Get(19055);
    if (item->HasPVRRecordingInfoTag())
      return item->GetPVRRecordingInfoTag()->m_strTitle;
    if (item->HasEPGInfoTag())
      return item->GetEPGInfoTag()->Title();
    if (item->HasPVRTimerInfoTag())
      return item->GetPVRTimerInfoTag()->m_strTitle;
    if (item->HasVideoInfoTag())
      return item->GetVideoInfoTag()->m_strTitle;
    if (item->HasMusicInfoTag())
      return item->GetMusicInfoTag()->GetTitle();
    break;
  case LISTITEM_ORIGINALTITLE:
    if (item->HasVideoInfoTag())
      return item->GetVideoInfoTag()->m_strOriginalTitle;
    break;
  case LISTITEM_PLAYCOUNT:
    {
      CStdString strPlayCount;
      if (item->HasVideoInfoTag() && item->GetVideoInfoTag()->m_playCount > 0)
        strPlayCount.Format("%i", item->GetVideoInfoTag()->m_playCount);
      if (item->HasMusicInfoTag() && item->GetMusicInfoTag()->GetPlayCount() > 0)
        strPlayCount.Format("%i", item->GetMusicInfoTag()->GetPlayCount());
      return strPlayCount;
    }
  case LISTITEM_LASTPLAYED:
    {
      CStdString strLastPlayed;
      if (item->HasVideoInfoTag())
        return item->GetVideoInfoTag()->m_lastPlayed;
      if (item->HasMusicInfoTag())
        return item->GetMusicInfoTag()->GetLastPlayed();
      break;
    }
  case LISTITEM_TRACKNUMBER:
    {
      CStdString track;
      if (item->HasMusicInfoTag())
        track.Format("%i", item->GetMusicInfoTag()->GetTrackNumber());

      return track;
    }
  case LISTITEM_DISC_NUMBER:
    {
      CStdString disc;
      if (item->HasMusicInfoTag() && item->GetMusicInfoTag()->GetDiscNumber() > 0)
        disc.Format("%i", item->GetMusicInfoTag()->GetDiscNumber());
      return disc;
    }
  case LISTITEM_ARTIST:
    if (item->HasVideoInfoTag())
      return item->GetVideoInfoTag()->m_strArtist;
    if (item->HasMusicInfoTag())
      return item->GetMusicInfoTag()->GetArtist();
    break;
  case LISTITEM_ALBUM_ARTIST:
    if (item->HasMusicInfoTag())
      return item->GetMusicInfoTag()->GetAlbumArtist();
    break;
  case LISTITEM_DIRECTOR:
    if (item->HasVideoInfoTag())
      return item->GetVideoInfoTag()->m_strDirector;
  case LISTITEM_ALBUM:
    if (item->HasVideoInfoTag())
      return item->GetVideoInfoTag()->m_strAlbum;
    if (item->HasMusicInfoTag())
      return item->GetMusicInfoTag()->GetAlbum();
    break;
  case LISTITEM_YEAR:
    if (item->HasVideoInfoTag())
    {
      CStdString strResult;
      if (item->GetVideoInfoTag()->m_iYear > 0)
        strResult.Format("%i",item->GetVideoInfoTag()->m_iYear);
      return strResult;
    }
    if (item->HasMusicInfoTag())
      return item->GetMusicInfoTag()->GetYearString();
    break;
  case LISTITEM_PREMIERED:
    if (item->HasVideoInfoTag())
    {
      if (!item->GetVideoInfoTag()->m_strFirstAired.IsEmpty())
        return item->GetVideoInfoTag()->m_strFirstAired;
      if (!item->GetVideoInfoTag()->m_strPremiered.IsEmpty())
        return item->GetVideoInfoTag()->m_strPremiered;
    }
    break;
  case LISTITEM_GENRE:
    if (item->HasVideoInfoTag())
      return item->GetVideoInfoTag()->m_strGenre;
    if (item->HasMusicInfoTag())
      return item->GetMusicInfoTag()->GetGenre();
    if (item->HasPVRChannelInfoTag())
      return item->GetPVRChannelInfoTag()->GetEPGNow() ? item->GetPVRChannelInfoTag()->GetEPGNow()->Genre() : "";
    if (item->HasPVRRecordingInfoTag())
      return item->GetPVRRecordingInfoTag()->m_strGenre;
    if (item->HasEPGInfoTag())
      return item->GetEPGInfoTag()->Genre();
    break;
  case LISTITEM_FILENAME:
  case LISTITEM_FILE_EXTENSION:
    {
      CStdString strFile;
      if (item->IsMusicDb() && item->HasMusicInfoTag())
        strFile = URIUtils::GetFileName(item->GetMusicInfoTag()->GetURL());
      else if (item->IsVideoDb() && item->HasVideoInfoTag())
        strFile = URIUtils::GetFileName(item->GetVideoInfoTag()->m_strFileNameAndPath);
      else
        strFile = URIUtils::GetFileName(item->m_strPath);

      if (info==LISTITEM_FILE_EXTENSION)
      {
        CStdString strExtension = URIUtils::GetExtension(strFile);
        return strExtension.TrimLeft(".");
      }
      return strFile;
    }
    break;
  case LISTITEM_DATE:
    if (item->HasEPGInfoTag())
      return item->GetEPGInfoTag()->StartAsLocalTime().GetAsLocalizedDateTime(false, false);
    if (item->HasPVRChannelInfoTag())
      return item->GetPVRChannelInfoTag()->GetEPGNow() ? item->GetPVRChannelInfoTag()->GetEPGNow()->StartAsLocalTime().GetAsLocalizedDateTime(false, false) : CDateTime::GetCurrentDateTime().GetAsLocalizedDateTime(false, false);
    if (item->HasPVRRecordingInfoTag())
      return item->GetPVRRecordingInfoTag()->RecordingTimeAsLocalTime().GetAsLocalizedDateTime(false, false);
    if (item->HasPVRTimerInfoTag())
      return item->GetPVRTimerInfoTag()->m_strSummary;
    if (item->m_dateTime.IsValid())
      return item->m_dateTime.GetAsLocalizedDate();
    break;
  case LISTITEM_SIZE:
    if (!item->m_bIsFolder || item->m_dwSize)
      return StringUtils::SizeToString(item->m_dwSize);
    break;
  case LISTITEM_RATING:
    {
      CStdString rating;
      if (item->HasVideoInfoTag() && item->GetVideoInfoTag()->m_fRating > 0.f) // movie rating
        rating.Format("%.1f", item->GetVideoInfoTag()->m_fRating);
      else if (item->HasMusicInfoTag() && item->GetMusicInfoTag()->GetRating() > '0')
      { // song rating.  Images will probably be better than numbers for this in the long run
        rating = item->GetMusicInfoTag()->GetRating();
      }
      return rating;
    }
  case LISTITEM_RATING_AND_VOTES:
    {
      if (item->HasVideoInfoTag() && item->GetVideoInfoTag()->m_fRating > 0.f) // movie rating
      {
        CStdString strRatingAndVotes;
        if (item->GetVideoInfoTag()->m_strVotes.IsEmpty())
          strRatingAndVotes.Format("%.1f", item->GetVideoInfoTag()->m_fRating);
        else
          strRatingAndVotes.Format("%.1f (%s %s)", item->GetVideoInfoTag()->m_fRating, item->GetVideoInfoTag()->m_strVotes, g_localizeStrings.Get(20350));
        return strRatingAndVotes;
      }
    }
    break;
  case LISTITEM_PROGRAM_COUNT:
    {
      CStdString count;
      count.Format("%i", item->m_iprogramCount);
      return count;
    }
  case LISTITEM_DURATION:
    {
      CStdString duration;
      if (item->HasPVRChannelInfoTag())
      {
        if (item->GetPVRChannelInfoTag()->GetEPGNow() && item->GetPVRChannelInfoTag()->GetEPGNow()->GetDuration() > 0)
          duration = StringUtils::SecondsToTimeString(item->GetPVRChannelInfoTag()->GetEPGNow()->GetDuration());
      }
      else if (item->HasPVRRecordingInfoTag())
      {
        if (item->GetPVRRecordingInfoTag()->GetDuration() > 0)
          duration = StringUtils::SecondsToTimeString(item->GetPVRRecordingInfoTag()->GetDuration());
      }
      else if (item->HasEPGInfoTag())
      {
        if (item->GetEPGInfoTag()->GetDuration() > 0)
          duration = StringUtils::SecondsToTimeString(item->GetEPGInfoTag()->GetDuration());
      }
      else if (item->HasVideoInfoTag())
      {
        if (item->GetVideoInfoTag()->m_streamDetails.GetVideoDuration() > 0)
          duration.Format("%i", item->GetVideoInfoTag()->m_streamDetails.GetVideoDuration() / 60);
        else if (!item->GetVideoInfoTag()->m_strRuntime.IsEmpty())
          duration = item->GetVideoInfoTag()->m_strRuntime;
      }
      else if (item->HasMusicInfoTag())
      {
        if (item->GetMusicInfoTag()->GetDuration() > 0)
          duration = StringUtils::SecondsToTimeString(item->GetMusicInfoTag()->GetDuration());
      }
      return duration;
    }
  case LISTITEM_PLOT:
    if (item->HasPVRChannelInfoTag())
      return item->GetPVRChannelInfoTag()->GetEPGNow() ? item->GetPVRChannelInfoTag()->GetEPGNow()->Plot() : "";
    if (item->HasEPGInfoTag())
      return item->GetEPGInfoTag()->Plot();
    if (item->HasPVRRecordingInfoTag())
      return item->GetPVRRecordingInfoTag()->m_strPlot;
    if (item->HasVideoInfoTag())
    {
      if (!(!item->GetVideoInfoTag()->m_strShowTitle.IsEmpty() && item->GetVideoInfoTag()->m_iSeason == -1)) // dont apply to tvshows
        if (item->GetVideoInfoTag()->m_playCount == 0 && !g_guiSettings.GetBool("videolibrary.showunwatchedplots"))
          return g_localizeStrings.Get(20370);

      return item->GetVideoInfoTag()->m_strPlot;
    }
    break;
  case LISTITEM_PLOT_OUTLINE:
    if (item->HasPVRChannelInfoTag())
      return item->GetPVRChannelInfoTag()->GetEPGNow() ? item->GetPVRChannelInfoTag()->GetEPGNow()->PlotOutline() : "";
    if (item->HasEPGInfoTag())
      return item->GetEPGInfoTag()->PlotOutline();
    if (item->HasPVRRecordingInfoTag())
      return item->GetPVRRecordingInfoTag()->m_strPlotOutline;
    if (item->HasVideoInfoTag())
      return item->GetVideoInfoTag()->m_strPlotOutline;
    break;
  case LISTITEM_EPISODE:
    if (item->HasVideoInfoTag())
    {
      CStdString strResult;
      if (item->GetVideoInfoTag()->m_iSpecialSortEpisode > 0)
        strResult.Format("S%d",item->GetVideoInfoTag()->m_iEpisode);
      else if (item->GetVideoInfoTag()->m_iEpisode > 0) // if m_iEpisode = -1 there's no episode detail
        strResult.Format("%d",item->GetVideoInfoTag()->m_iEpisode);
      return strResult;
    }
    break;
  case LISTITEM_SEASON:
    if (item->HasVideoInfoTag())
    {
      CStdString strResult;
      if (item->GetVideoInfoTag()->m_iSpecialSortSeason > 0)
        strResult.Format("%d",item->GetVideoInfoTag()->m_iSpecialSortSeason);
      else if (item->GetVideoInfoTag()->m_iSeason > 0) // if m_iSeason = -1 there's no season detail
        strResult.Format("%d",item->GetVideoInfoTag()->m_iSeason);
      return strResult;
    }
    break;
  case LISTITEM_TVSHOW:
    if (item->HasVideoInfoTag())
      return item->GetVideoInfoTag()->m_strShowTitle;
    break;
  case LISTITEM_COMMENT:
    if (item->HasPVRTimerInfoTag())
      return item->GetPVRTimerInfoTag()->GetStatus();
    if (item->HasMusicInfoTag())
      return item->GetMusicInfoTag()->GetComment();
    break;
  case LISTITEM_ACTUAL_ICON:
    return item->GetIconImage();
  case LISTITEM_ICON:
    {
      CStdString strThumb = item->GetThumbnailImage();
      if(!strThumb.IsEmpty() && !g_TextureManager.CanLoad(strThumb))
        strThumb = "";

      if(strThumb.IsEmpty() && !item->GetIconImage().IsEmpty())
        strThumb = item->GetIconImage();
      return strThumb;
    }
  case LISTITEM_OVERLAY:
    return item->GetOverlayImage();
  case LISTITEM_THUMB:
    return item->GetThumbnailImage();
  case LISTITEM_FOLDERPATH:
    return CURL(item->m_strPath).GetWithoutUserDetails();
  case LISTITEM_FOLDERNAME:
  case LISTITEM_PATH:
    {
      CStdString path;
      if (item->IsMusicDb() && item->HasMusicInfoTag())
        URIUtils::GetDirectory(item->GetMusicInfoTag()->GetURL(), path);
      else if (item->IsVideoDb() && item->HasVideoInfoTag())
      {
        if( item->m_bIsFolder )
          path = item->GetVideoInfoTag()->m_strPath;
        else
          URIUtils::GetParentPath(item->GetVideoInfoTag()->m_strFileNameAndPath, path);
      }
      else
        URIUtils::GetParentPath(item->m_strPath, path);
      path = CURL(path).GetWithoutUserDetails();
      if (info==LISTITEM_FOLDERNAME)
      {
        URIUtils::RemoveSlashAtEnd(path);
        path=URIUtils::GetFileName(path);
      }
      CURL::Decode(path);
      return path;
    }
  case LISTITEM_FILENAME_AND_PATH:
    {
      CStdString path;
      if (item->IsMusicDb() && item->HasMusicInfoTag())
        path = item->GetMusicInfoTag()->GetURL();
      else if (item->IsVideoDb() && item->HasVideoInfoTag())
        path = item->GetVideoInfoTag()->m_strFileNameAndPath;
      else
        path = item->m_strPath;
      path = CURL(path).GetWithoutUserDetails();
      CURL::Decode(path);
      return path;
    }
  case LISTITEM_PICTURE_PATH:
    if (item->IsPicture() && (!item->IsZIP() || item->IsRAR() || item->IsCBZ() || item->IsCBR()))
      return item->m_strPath;
    break;
  case LISTITEM_PICTURE_DATETIME:
    if (item->HasPictureInfoTag())
      return item->GetPictureInfoTag()->GetInfo(SLIDE_EXIF_DATE_TIME);
    break;
  case LISTITEM_PICTURE_RESOLUTION:
    if (item->HasPictureInfoTag())
      return item->GetPictureInfoTag()->GetInfo(SLIDE_RESOLUTION);
    break;
  case LISTITEM_STUDIO:
    if (item->HasVideoInfoTag())
      return item->GetVideoInfoTag()->m_strStudio;
    break;
  case LISTITEM_COUNTRY:
    if (item->HasVideoInfoTag())
      return item->GetVideoInfoTag()->m_strCountry;
    break;
  case LISTITEM_MPAA:
    if (item->HasVideoInfoTag())
      return item->GetVideoInfoTag()->m_strMPAARating;
    break;
  case LISTITEM_CAST:
    if (item->HasVideoInfoTag())
      return item->GetVideoInfoTag()->GetCast();
    break;
  case LISTITEM_CAST_AND_ROLE:
    if (item->HasVideoInfoTag())
      return item->GetVideoInfoTag()->GetCast(true);
    break;
  case LISTITEM_WRITER:
    if (item->HasVideoInfoTag())
      return item->GetVideoInfoTag()->m_strWritingCredits;
    break;
  case LISTITEM_TAGLINE:
    if (item->HasVideoInfoTag())
      return item->GetVideoInfoTag()->m_strTagLine;
    break;
  case LISTITEM_TRAILER:
    if (item->HasVideoInfoTag())
      return item->GetVideoInfoTag()->m_strTrailer;
    break;
  case LISTITEM_TOP250:
    if (item->HasVideoInfoTag())
    {
      CStdString strResult;
      if (item->GetVideoInfoTag()->m_iTop250 > 0)
        strResult.Format("%i",item->GetVideoInfoTag()->m_iTop250);
      return strResult;
    }
    break;
  case LISTITEM_SORT_LETTER:
    {
      CStdString letter;
      g_charsetConverter.wToUTF8(item->GetSortLabel().Left(1).ToUpper(), letter);
      return letter;
    }
    break;
  case LISTITEM_VIDEO_CODEC:
    if (item->HasVideoInfoTag())
      return item->GetVideoInfoTag()->m_streamDetails.GetVideoCodec();
    break;
  case LISTITEM_VIDEO_RESOLUTION:
    if (item->HasVideoInfoTag())
      return CStreamDetails::VideoDimsToResolutionDescription(item->GetVideoInfoTag()->m_streamDetails.GetVideoWidth(), item->GetVideoInfoTag()->m_streamDetails.GetVideoHeight());
    break;
  case LISTITEM_VIDEO_ASPECT:
    if (item->HasVideoInfoTag())
      return CStreamDetails::VideoAspectToAspectDescription(item->GetVideoInfoTag()->m_streamDetails.GetVideoAspect());
    break;
  case LISTITEM_AUDIO_CODEC:
    if (item->HasVideoInfoTag())
    {
      return item->GetVideoInfoTag()->m_streamDetails.GetAudioCodec();
    }
    break;
  case LISTITEM_AUDIO_CHANNELS:
    if (item->HasVideoInfoTag())
    {
      CStdString strResult;
      int iChannels = item->GetVideoInfoTag()->m_streamDetails.GetAudioChannels();
      if (iChannels > -1)
        strResult.Format("%i", iChannels);
      return strResult;
    }
    break;
  case LISTITEM_AUDIO_LANGUAGE:
    if (item->HasVideoInfoTag())
      return item->GetVideoInfoTag()->m_streamDetails.GetAudioLanguage();
    break;
  case LISTITEM_SUBTITLE_LANGUAGE:
    if (item->HasVideoInfoTag())
      return item->GetVideoInfoTag()->m_streamDetails.GetSubtitleLanguage();
    break;
  case LISTITEM_STARTTIME:
    if (item->HasPVRChannelInfoTag())
      return item->GetPVRChannelInfoTag()->GetEPGNow() ? item->GetPVRChannelInfoTag()->GetEPGNow()->StartAsLocalTime().GetAsLocalizedTime("", false) : CDateTime::GetCurrentDateTime().GetAsLocalizedTime("", false);
    if (item->HasEPGInfoTag())
      return item->GetEPGInfoTag()->StartAsLocalTime().GetAsLocalizedTime("", false);
    if (item->HasPVRTimerInfoTag())
      return item->GetPVRTimerInfoTag()->StartAsLocalTime().GetAsLocalizedTime("", false);
    if (item->HasPVRRecordingInfoTag())
      return item->GetPVRRecordingInfoTag()->RecordingTimeAsLocalTime().GetAsLocalizedTime("", false);
    if (item->m_dateTime.IsValid())
      return item->m_dateTime.GetAsLocalizedTime("", false);
    break;
  case LISTITEM_ENDTIME:
    if (item->HasPVRChannelInfoTag())
      return item->GetPVRChannelInfoTag()->GetEPGNow() ? item->GetPVRChannelInfoTag()->GetEPGNow()->EndAsLocalTime().GetAsLocalizedTime("", false) : CDateTime::GetCurrentDateTime().GetAsLocalizedTime("", false);
    if (item->HasEPGInfoTag())
      return item->GetEPGInfoTag()->EndAsLocalTime().GetAsLocalizedTime("", false);
    if (item->HasPVRTimerInfoTag())
      return item->GetPVRTimerInfoTag()->EndAsLocalTime().GetAsLocalizedTime("", false);
    break;
  case LISTITEM_STARTDATE:
    if (item->HasPVRChannelInfoTag())
      return item->GetPVRChannelInfoTag()->GetEPGNow() ? item->GetPVRChannelInfoTag()->GetEPGNow()->StartAsLocalTime().GetAsLocalizedDate(true) : CDateTime::GetCurrentDateTime().GetAsLocalizedDate(true);
    if (item->HasEPGInfoTag())
      return item->GetEPGInfoTag()->StartAsLocalTime().GetAsLocalizedDate(true);
    if (item->HasPVRTimerInfoTag())
      return item->GetPVRTimerInfoTag()->StartAsLocalTime().GetAsLocalizedDate(true);
    if (item->HasPVRRecordingInfoTag())
      return item->GetPVRRecordingInfoTag()->RecordingTimeAsLocalTime().GetAsLocalizedDate(true);
    if (item->m_dateTime.IsValid())
      return item->m_dateTime.GetAsLocalizedDate(true);
    break;
  case LISTITEM_ENDDATE:
    if (item->HasPVRChannelInfoTag())
      return item->GetPVRChannelInfoTag()->GetEPGNow() ? item->GetPVRChannelInfoTag()->GetEPGNow()->EndAsLocalTime().GetAsLocalizedDate(true) : CDateTime::GetCurrentDateTime().GetAsLocalizedDate(true);
    if (item->HasEPGInfoTag())
      return item->GetEPGInfoTag()->EndAsLocalTime().GetAsLocalizedDate(true);
    if (item->HasPVRTimerInfoTag())
      return item->GetPVRTimerInfoTag()->EndAsLocalTime().GetAsLocalizedDate(true);
    break;
  case LISTITEM_CHANNEL_NUMBER:
    {
      CStdString number;
      if (item->HasPVRChannelInfoTag())
        number.Format("%i", item->GetPVRChannelInfoTag()->ChannelNumber());
      if (item->HasEPGInfoTag())
        number.Format("%i", ((CPVREpgInfoTag *) item->GetEPGInfoTag())->ChannelTag()->ChannelNumber());
      if (item->HasPVRTimerInfoTag())
        number.Format("%i", item->GetPVRTimerInfoTag()->ChannelNumber());

      return number;
    }
    break;
  case LISTITEM_CHANNEL_NAME:
    if (item->HasPVRChannelInfoTag())
      return item->GetPVRChannelInfoTag()->ChannelName();
    if (item->HasEPGInfoTag())
      return ((CPVREpgInfoTag *)item->GetEPGInfoTag())->ChannelTag()->ChannelName();
    if (item->HasPVRRecordingInfoTag())
      return item->GetPVRRecordingInfoTag()->m_strChannelName;
    if (item->HasPVRTimerInfoTag())
      return item->GetPVRTimerInfoTag()->ChannelName();
    break;
  case LISTITEM_NEXT_STARTTIME:
    if (item->HasPVRChannelInfoTag())
      return item->GetPVRChannelInfoTag()->GetEPGNext() ? item->GetPVRChannelInfoTag()->GetEPGNext()->StartAsLocalTime().GetAsLocalizedTime("", false) : CDateTime::GetCurrentDateTime().GetAsLocalizedTime("", false);
    break;
  case LISTITEM_NEXT_ENDTIME:
    if (item->HasPVRChannelInfoTag())
      return item->GetPVRChannelInfoTag()->GetEPGNext() ? item->GetPVRChannelInfoTag()->GetEPGNext()->EndAsLocalTime().GetAsLocalizedTime("", false) : CDateTime::GetCurrentDateTime().GetAsLocalizedTime("", false);
    break;
  case LISTITEM_NEXT_STARTDATE:
    if (item->HasPVRChannelInfoTag())
      return item->GetPVRChannelInfoTag()->GetEPGNext() ? item->GetPVRChannelInfoTag()->GetEPGNext()->StartAsLocalTime().GetAsLocalizedDate(true) : CDateTime::GetCurrentDateTime().GetAsLocalizedDate(true);
    break;
  case LISTITEM_NEXT_ENDDATE:
    if (item->HasPVRChannelInfoTag())
      return item->GetPVRChannelInfoTag()->GetEPGNext() ? item->GetPVRChannelInfoTag()->GetEPGNext()->EndAsLocalTime().GetAsLocalizedDate(true) : CDateTime::GetCurrentDateTime().GetAsLocalizedDate(true);
    break;
  case LISTITEM_NEXT_PLOT:
    if (item->HasPVRChannelInfoTag())
      return item->GetPVRChannelInfoTag()->GetEPGNext() ? item->GetPVRChannelInfoTag()->GetEPGNext()->Plot() : "";
    break;
  case LISTITEM_NEXT_PLOT_OUTLINE:
    if (item->HasPVRChannelInfoTag())
      return item->GetPVRChannelInfoTag()->GetEPGNext() ? item->GetPVRChannelInfoTag()->GetEPGNext()->PlotOutline() : "";
    break;
  case LISTITEM_NEXT_DURATION:
    {
      CStdString duration;
      if (item->HasPVRChannelInfoTag())
      {
        if (item->GetPVRChannelInfoTag()->GetEPGNext() && item->GetPVRChannelInfoTag()->GetEPGNext()->GetDuration() > 0)
          duration = StringUtils::SecondsToTimeString(item->GetPVRChannelInfoTag()->GetEPGNext()->GetDuration());
      }
      return duration;
    }
    break;
  case LISTITEM_NEXT_GENRE:
    if (item->HasPVRChannelInfoTag())
      return item->GetPVRChannelInfoTag()->GetEPGNext() ? item->GetPVRChannelInfoTag()->GetEPGNext()->Genre() : "";
    break;
  case LISTITEM_NEXT_TITLE:
    if (item->HasPVRChannelInfoTag())
      return item->GetPVRChannelInfoTag()->GetEPGNext() ? item->GetPVRChannelInfoTag()->GetEPGNext()->Title() : "";
    break;
  case LISTITEM_PARENTALRATING:
    {
      CStdString rating;
      if (item->HasEPGInfoTag() && item->GetEPGInfoTag()->ParentalRating() > 0)
        rating.Format("%i", item->GetEPGInfoTag()->ParentalRating());
      return rating;
    }
    break;
  case LISTITEM_PROGRESS:
    {
      CStdString strProgress;
      if (item->HasPVRChannelInfoTag())
      {
        CPVREpgInfoTag *epgNow = item->GetPVRChannelInfoTag()->GetEPGNow();
        if (epgNow)
          strProgress.Format("%2.2f", epgNow->ProgressPercentage());
        else
          strProgress = "0";
      }
      else if (item->HasEPGInfoTag())
      {
        strProgress.Format("%2.2f", item->GetEPGInfoTag()->ProgressPercentage());
      }
      return strProgress;
    }
    break;
  }
  return "";
}

CStdString CGUIInfoManager::GetItemImage(const CFileItem *item, int info) const
{
  switch (info)
  {
  case LISTITEM_RATING:  // old song rating format
    {
      CStdString rating;
      if (item->HasMusicInfoTag())
      {
        rating.Format("songrating%c.png", item->GetMusicInfoTag()->GetRating());
        return rating;
      }
    }
    break;
  case LISTITEM_STAR_RATING:
    {
      CStdString rating;
      if (item->HasVideoInfoTag())
      { // rating for videos is assumed 0..10, so convert to 0..5
        rating.Format("rating%d.png", (long)((item->GetVideoInfoTag()->m_fRating * 0.5f) + 0.5f));
      }
      else if (item->HasMusicInfoTag())
      { // song rating.
        rating.Format("rating%c.png", item->GetMusicInfoTag()->GetRating());
      }
      return rating;
    }
    break;
  }  /* switch (info) */

  return GetItemLabel(item, info);
}

bool CGUIInfoManager::GetItemBool(const CGUIListItem *item, int condition) const
{
  if (!item) return false;
  if (condition >= LISTITEM_PROPERTY_START && condition - LISTITEM_PROPERTY_START < (int)m_listitemProperties.size())
  { // grab the property
    CStdString property = m_listitemProperties[condition - LISTITEM_PROPERTY_START];
    CStdString val = item->GetProperty(property);
    return (val == "1" || val.CompareNoCase("true") == 0);
  }
  else if (condition == LISTITEM_ISPLAYING)
  {
    if (item->IsFileItem() && !m_currentFile->m_strPath.IsEmpty())
    {
      if (!g_application.m_strPlayListFile.IsEmpty())
      {
        //playlist file that is currently playing or the playlistitem that is currently playing.
        return g_application.m_strPlayListFile.Equals(((const CFileItem *)item)->m_strPath) || m_currentFile->IsSamePath((const CFileItem *)item);
      }
      return m_currentFile->IsSamePath((const CFileItem *)item);
    }
  }
  else if (condition == LISTITEM_ISSELECTED)
    return item->IsSelected();
  else if (condition == LISTITEM_IS_FOLDER)
    return item->m_bIsFolder;

  if (item->IsFileItem())
  {
    const CFileItem *pItem = (const CFileItem *)item;
    if (condition == LISTITEM_ISRECORDING)
    {
      if (pItem->HasPVRChannelInfoTag())
      {
        return pItem->GetPVRChannelInfoTag()->IsRecording();
      }
      else if (pItem->HasEPGInfoTag())
      {
        CPVRTimerInfoTag *timer = g_PVRTimers->GetMatch(pItem);
        if (timer)
          return timer->IsRecording();
      }
      else if (pItem->HasPVRTimerInfoTag())
      {
        const CPVRTimerInfoTag *timer = pItem->GetPVRTimerInfoTag();
        if (timer)
          return timer->IsRecording();
      }
    }
    else if (condition == LISTITEM_HASTIMER)
    {
      if (pItem->HasEPGInfoTag())
      {
        CPVRTimerInfoTag *timer = g_PVRTimers->GetMatch(pItem);
        if (timer)
          return timer->IsActive();
      }
    }
    else if (condition == LISTITEM_ISENCRYPTED)
    {
      if (pItem->HasPVRChannelInfoTag())
      {
        return pItem->GetPVRChannelInfoTag()->IsEncrypted();
      }
      else if (pItem->HasEPGInfoTag())
      {
        return ((CPVREpgInfoTag *) pItem->GetEPGInfoTag())->ChannelTag()->IsEncrypted();
      }
    }
  }

  return false;
}

void CGUIInfoManager::ResetCache()
{
  CSingleLock lock(m_critInfo);
  m_boolCache.clear();
  // reset any animation triggers as well
  m_containerMoves.clear();
}

void CGUIInfoManager::ResetPersistentCache()
{
  CSingleLock lock(m_critInfo);
  m_persistentBoolCache.clear();
}

inline void CGUIInfoManager::CacheBool(int condition, int contextWindow, bool result, bool persistent)
{
  // windows have id's up to 13100 or thereabouts (ie 2^14 needed)
  // conditionals have id's up to 100000 or thereabouts (ie 2^18 needed)
  CSingleLock lock(m_critInfo);
  int hash = ((contextWindow & 0x3fff) << 18) | (condition & 0x3ffff);
  if (persistent)
    m_persistentBoolCache.insert(pair<int, bool>(hash, result));
  else
    m_boolCache.insert(pair<int, bool>(hash, result));
}

bool CGUIInfoManager::IsCached(int condition, int contextWindow, bool &result) const
{
  // windows have id's up to 13100 or thereabouts (ie 2^14 needed)
  // conditionals have id's up to 100000 or thereabouts (ie 2^18 needed)

  CSingleLock lock(m_critInfo);
  int hash = ((contextWindow & 0x3fff) << 18) | (condition & 0x3ffff);
  map<int, bool>::const_iterator it = m_boolCache.find(hash);
  if (it != m_boolCache.end())
  {
    result = (*it).second;
    return true;
  }
  it = m_persistentBoolCache.find(hash);
  if (it != m_persistentBoolCache.end())
  {
    result = (*it).second;
    return true;
  }

  return false;
}

// Called from tuxbox service thread to update current status
void CGUIInfoManager::UpdateFromTuxBox()
{
  if(g_tuxbox.vVideoSubChannel.mode)
    m_currentFile->GetVideoInfoTag()->m_strTitle = g_tuxbox.vVideoSubChannel.current_name;

  // Set m_currentMovieDuration
  if(!g_tuxbox.sCurSrvData.current_event_duration.IsEmpty() &&
    !g_tuxbox.sCurSrvData.next_event_description.IsEmpty() &&
    !g_tuxbox.sCurSrvData.current_event_duration.Equals("-") &&
    !g_tuxbox.sCurSrvData.next_event_description.Equals("-"))
  {
    g_tuxbox.sCurSrvData.current_event_duration.Replace("(","");
    g_tuxbox.sCurSrvData.current_event_duration.Replace(")","");

    m_currentMovieDuration.Format("%s: %s %s (%s - %s)",
      g_localizeStrings.Get(180),
      g_tuxbox.sCurSrvData.current_event_duration,
      g_localizeStrings.Get(12391),
      g_tuxbox.sCurSrvData.current_event_time,
      g_tuxbox.sCurSrvData.next_event_time);
  }

  //Set strVideoGenre
  if (!g_tuxbox.sCurSrvData.current_event_description.IsEmpty() &&
    !g_tuxbox.sCurSrvData.next_event_description.IsEmpty() &&
    !g_tuxbox.sCurSrvData.current_event_description.Equals("-") &&
    !g_tuxbox.sCurSrvData.next_event_description.Equals("-"))
  {
    m_currentFile->GetVideoInfoTag()->m_strGenre.Format("%s %s  -  (%s: %s)",
      g_localizeStrings.Get(143),
      g_tuxbox.sCurSrvData.current_event_description,
      g_localizeStrings.Get(209),
      g_tuxbox.sCurSrvData.next_event_description);
  }

  //Set m_currentMovie.m_strDirector
  if (!g_tuxbox.sCurSrvData.current_event_details.Equals("-") &&
    !g_tuxbox.sCurSrvData.current_event_details.IsEmpty())
  {
    m_currentFile->GetVideoInfoTag()->m_strDirector = g_tuxbox.sCurSrvData.current_event_details;
  }
}

CStdString CGUIInfoManager::GetPictureLabel(int info) const
{
  if (info == SLIDE_FILE_NAME)
    return GetItemLabel(m_currentSlide, LISTITEM_FILENAME);
  else if (info == SLIDE_FILE_PATH)
  {
    CStdString path;
    URIUtils::GetDirectory(m_currentSlide->m_strPath, path);
    return CURL(path).GetWithoutUserDetails();
  }
  else if (info == SLIDE_FILE_SIZE)
    return GetItemLabel(m_currentSlide, LISTITEM_SIZE);
  else if (info == SLIDE_FILE_DATE)
    return GetItemLabel(m_currentSlide, LISTITEM_DATE);
  else if (info == SLIDE_INDEX)
  {
    CGUIWindowSlideShow *slideshow = (CGUIWindowSlideShow *)g_windowManager.GetWindow(WINDOW_SLIDESHOW);
    if (slideshow && slideshow->NumSlides())
    {
      CStdString index;
      index.Format("%d/%d", slideshow->CurrentSlide(), slideshow->NumSlides());
      return index;
    }
  }
  if (m_currentSlide->HasPictureInfoTag())
    return m_currentSlide->GetPictureInfoTag()->GetInfo(info);
  return "";
}

void CGUIInfoManager::SetCurrentSlide(CFileItem &item)
{
  if (m_currentSlide->m_strPath != item.m_strPath)
  {
    if (!item.HasPictureInfoTag() && !item.GetPictureInfoTag()->Loaded())
      item.GetPictureInfoTag()->Load(item.m_strPath);
    *m_currentSlide = item;
  }
}

void CGUIInfoManager::ResetCurrentSlide()
{
  m_currentSlide->Reset();
}

bool CGUIInfoManager::CheckWindowCondition(CGUIWindow *window, int condition) const
{
  // check if it satisfies our condition
  if (!window) return false;
  if ((condition & WINDOW_CONDITION_HAS_LIST_ITEMS) && !window->HasListItems())
    return false;
  if ((condition & WINDOW_CONDITION_IS_MEDIA_WINDOW) && !window->IsMediaWindow())
    return false;
  return true;
}

CGUIWindow *CGUIInfoManager::GetWindowWithCondition(int contextWindow, int condition) const
{
  CGUIWindow *window = g_windowManager.GetWindow(contextWindow);
  if (CheckWindowCondition(window, condition))
    return window;

  // try topmost dialog
  window = g_windowManager.GetWindow(g_windowManager.GetTopMostModalDialogID());
  if (CheckWindowCondition(window, condition))
    return window;

  // try active window
  window = g_windowManager.GetWindow(g_windowManager.GetActiveWindow());
  if (CheckWindowCondition(window, condition))
    return window;

  return NULL;
}

void CGUIInfoManager::SetCurrentVideoTag(const CVideoInfoTag &tag)
{
  *m_currentFile->GetVideoInfoTag() = tag;
  m_currentFile->m_lStartOffset = 0;
}

void CGUIInfoManager::SetCurrentSongTag(const MUSIC_INFO::CMusicInfoTag &tag)
{
  //CLog::Log(LOGDEBUG, "Asked to SetCurrentTag");
  *m_currentFile->GetMusicInfoTag() = tag;
  m_currentFile->m_lStartOffset = 0;
}

const CFileItem& CGUIInfoManager::GetCurrentSlide() const
{
  return *m_currentSlide;
}

const MUSIC_INFO::CMusicInfoTag* CGUIInfoManager::GetCurrentSongTag() const
{
  if (m_currentFile->HasMusicInfoTag())
    return m_currentFile->GetMusicInfoTag();

  return NULL;
}

const CVideoInfoTag* CGUIInfoManager::GetCurrentMovieTag() const
{
  if (m_currentFile->HasVideoInfoTag())
    return m_currentFile->GetVideoInfoTag();

  return NULL;
}

void GUIInfo::SetInfoFlag(uint32_t flag)
{
  assert(flag >= (1 << 24));
  m_data1 |= flag;
}

uint32_t GUIInfo::GetInfoFlag() const
{
  // we strip out the bottom 24 bits, where we keep data
  // and return the flag only
  return m_data1 & 0xff000000;
}

uint32_t GUIInfo::GetData1() const
{
  // we strip out the top 8 bits, where we keep flags
  // and return the unflagged data
  return m_data1 & ((1 << 24) -1);
}

int GUIInfo::GetData2() const
{
  return m_data2;
}

void CGUIInfoManager::SetLibraryBool(int condition, bool value)
{
  switch (condition)
  {
    case LIBRARY_HAS_MUSIC:
      m_libraryHasMusic = value ? 1 : 0;
      break;
    case LIBRARY_HAS_MOVIES:
      m_libraryHasMovies = value ? 1 : 0;
      break;
    case LIBRARY_HAS_TVSHOWS:
      m_libraryHasTVShows = value ? 1 : 0;
      break;
    case LIBRARY_HAS_MUSICVIDEOS:
      m_libraryHasMusicVideos = value ? 1 : 0;
      break;
    default:
      break;
  }
}

void CGUIInfoManager::ResetLibraryBools()
{
  m_libraryHasMusic = -1;
  m_libraryHasMovies = -1;
  m_libraryHasTVShows = -1;
  m_libraryHasMusicVideos = -1;
}

bool CGUIInfoManager::GetLibraryBool(int condition)
{
  if (condition == LIBRARY_HAS_MUSIC)
  {
    if (m_libraryHasMusic < 0)
    { // query
      CMusicDatabase db;
      if (db.Open())
      {
        m_libraryHasMusic = (db.GetSongsCount() > 0) ? 1 : 0;
        db.Close();
      }
    }
    return m_libraryHasMusic > 0;
  }
  else if (condition == LIBRARY_HAS_MOVIES)
  {
    if (m_libraryHasMovies < 0)
    {
      CVideoDatabase db;
      if (db.Open())
      {
        m_libraryHasMovies = db.HasContent(VIDEODB_CONTENT_MOVIES) ? 1 : 0;
        db.Close();
      }
    }
    return m_libraryHasMovies > 0;
  }
  else if (condition == LIBRARY_HAS_TVSHOWS)
  {
    if (m_libraryHasTVShows < 0)
    {
      CVideoDatabase db;
      if (db.Open())
      {
        m_libraryHasTVShows = db.HasContent(VIDEODB_CONTENT_TVSHOWS) ? 1 : 0;
        db.Close();
      }
    }
    return m_libraryHasTVShows > 0;
  }
  else if (condition == LIBRARY_HAS_MUSICVIDEOS)
  {
    if (m_libraryHasMusicVideos < 0)
    {
      CVideoDatabase db;
      if (db.Open())
      {
        m_libraryHasMusicVideos = db.HasContent(VIDEODB_CONTENT_MUSICVIDEOS) ? 1 : 0;
        db.Close();
      }
    }
    return m_libraryHasMusicVideos > 0;
  }
  else if (condition == LIBRARY_HAS_VIDEO)
  {
    return (GetLibraryBool(LIBRARY_HAS_MOVIES) ||
            GetLibraryBool(LIBRARY_HAS_TVSHOWS) ||
            GetLibraryBool(LIBRARY_HAS_MUSICVIDEOS));
  }
  return false;
}<|MERGE_RESOLUTION|>--- conflicted
+++ resolved
@@ -250,7 +250,6 @@
     else if (strTest.Equals("weather.fanartcode")) ret = WEATHER_FANART_CODE;
     else if (strTest.Equals("weather.plugin")) ret = WEATHER_PLUGIN;
   }
-<<<<<<< HEAD
   else if (strCategory.Equals("pvr"))
   {
     if (strTest.Equals("pvr.isrecording")) ret = PVR_IS_RECORDING;
@@ -298,34 +297,6 @@
     else if (strTest.Equals("pvr.actstreamisencrypted")) ret = PVR_ACTUAL_STREAM_ENCRYPTED;
     else if (strTest.Equals("pvr.actstreamencryptionname")) ret = PVR_ACTUAL_STREAM_CRYPTION;
   }
-  else if (strCategory.Equals("bar"))
-  {
-    if (strTest.Equals("bar.gputemperature")) ret = SYSTEM_GPU_TEMPERATURE;
-    else if (strTest.Equals("bar.cputemperature")) ret = SYSTEM_CPU_TEMPERATURE;
-    else if (strTest.Equals("bar.cpuusage")) ret = SYSTEM_CPU_USAGE;
-    else if (strTest.Equals("bar.freememory")) ret = SYSTEM_FREE_MEMORY;
-    else if (strTest.Equals("bar.usedmemory")) ret = SYSTEM_USED_MEMORY;
-    else if (strTest.Equals("bar.fanspeed")) ret = SYSTEM_FAN_SPEED;
-    else if (strTest.Equals("bar.usedspace")) ret = SYSTEM_USED_SPACE;
-    else if (strTest.Equals("bar.freespace")) ret = SYSTEM_FREE_SPACE;
-    else if (strTest.Equals("bar.usedspace(c)")) ret = SYSTEM_USED_SPACE_C;
-    else if (strTest.Equals("bar.freespace(c)")) ret = SYSTEM_FREE_SPACE_C;
-    else if (strTest.Equals("bar.usedspace(e)")) ret = SYSTEM_USED_SPACE_E;
-    else if (strTest.Equals("bar.freespace(e)")) ret = SYSTEM_FREE_SPACE_E;
-    else if (strTest.Equals("bar.usedspace(f)")) ret = SYSTEM_USED_SPACE_F;
-    else if (strTest.Equals("bar.freespace(f)")) ret = SYSTEM_FREE_SPACE_F;
-    else if (strTest.Equals("bar.usedspace(g)")) ret = SYSTEM_USED_SPACE_G;
-    else if (strTest.Equals("bar.freespace(g)")) ret = SYSTEM_FREE_SPACE_G;
-    else if (strTest.Equals("bar.usedspace(x)")) ret = SYSTEM_USED_SPACE_X;
-    else if (strTest.Equals("bar.freespace(x)")) ret = SYSTEM_FREE_SPACE_X;
-    else if (strTest.Equals("bar.usedspace(y)")) ret = SYSTEM_USED_SPACE_Y;
-    else if (strTest.Equals("bar.freespace(y)")) ret = SYSTEM_FREE_SPACE_Y;
-    else if (strTest.Equals("bar.usedspace(z)")) ret = SYSTEM_USED_SPACE_Z;
-    else if (strTest.Equals("bar.freespace(z)")) ret = SYSTEM_FREE_SPACE_Z;
-    else if (strTest.Equals("bar.hddtemperature")) ret = SYSTEM_HDD_TEMPERATURE;
-  }
-=======
->>>>>>> 019acfa5
   else if (strCategory.Equals("system"))
   {
     if (strTest.Equals("system.date")) ret = SYSTEM_DATE;
