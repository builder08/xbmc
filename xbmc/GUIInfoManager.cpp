/*
 *      Copyright (C) 2005-2008 Team XBMC
 *      http://www.xbmc.org
 *
 *  This Program is free software; you can redistribute it and/or modify
 *  it under the terms of the GNU General Public License as published by
 *  the Free Software Foundation; either version 2, or (at your option)
 *  any later version.
 *
 *  This Program is distributed in the hope that it will be useful,
 *  but WITHOUT ANY WARRANTY; without even the implied warranty of
 *  MERCHANTABILITY or FITNESS FOR A PARTICULAR PURPOSE. See the
 *  GNU General Public License for more details.
 *
 *  You should have received a copy of the GNU General Public License
 *  along with XBMC; see the file COPYING.  If not, write to
 *  the Free Software Foundation, 675 Mass Ave, Cambridge, MA 02139, USA.
 *  http://www.gnu.org/copyleft/gpl.html
 *
 */

#include "system.h"
#include "dialogs/GUIDialogSeekBar.h"
#include "windows/GUIMediaWindow.h"
#include "dialogs/GUIDialogFileBrowser.h"
#include "settings/GUIDialogContentSettings.h"
#include "dialogs/GUIDialogProgress.h"
#include "Application.h"
#include "Util.h"
#include "network/libscrobbler/lastfmscrobbler.h"
#include "utils/URIUtils.h"
#include "utils/Weather.h"
#include "PartyModeManager.h"
#include "addons/Visualisation.h"
#include "input/ButtonTranslator.h"
#include "utils/AlarmClock.h"
#ifdef HAS_LCD
#include "utils/LCD.h"
#endif
#include "GUIPassword.h"
#include "LangInfo.h"
#include "utils/SystemInfo.h"
#include "guilib/GUITextBox.h"
#include "GUIInfoManager.h"
#include "pictures/GUIWindowSlideShow.h"
#include "music/LastFmManager.h"
#include "pictures/PictureInfoTag.h"
#include "music/tags/MusicInfoTag.h"
#include "guilib/GUIWindowManager.h"
#include "filesystem/File.h"
#include "playlists/PlayList.h"
#include "utils/TuxBoxUtil.h"
#include "windowing/WindowingFactory.h"
#include "powermanagement/PowerManager.h"
#include "settings/AdvancedSettings.h"
#include "settings/Settings.h"
#include "guilib/LocalizeStrings.h"
#include "utils/CPUInfo.h"
#include "utils/StringUtils.h"
#include "utils/MathUtils.h"

// stuff for current song
#include "music/tags/MusicInfoTagLoaderFactory.h"
#include "music/MusicInfoLoader.h"
#include "utils/LabelFormatter.h"

#include "GUIUserMessages.h"
#include "video/dialogs/GUIDialogVideoInfo.h"
#include "music/dialogs/GUIDialogMusicInfo.h"
#include "storage/MediaManager.h"
#include "utils/TimeUtils.h"
#include "threads/SingleLock.h"
#include "utils/log.h"

#include "pvr/PVRManager.h"
#include "pvr/channels/PVRChannelGroupsContainer.h"
#include "epg/EpgInfoTag.h"
#include "pvr/timers/PVRTimers.h"
#include "pvr/recordings/PVRRecording.h"

#include "addons/AddonManager.h"
#include "interfaces/info/InfoBool.h"
#include "TextureCache.h"

#define SYSHEATUPDATEINTERVAL 60000

using namespace std;
using namespace XFILE;
using namespace MUSIC_INFO;
using namespace ADDON;
using namespace PVR;
using namespace INFO;
using namespace EPG;

CGUIInfoManager::CGUIInfoManager(void) :
    Observable()
{
  m_lastSysHeatInfoTime = -SYSHEATUPDATEINTERVAL;  // make sure we grab CPU temp on the first pass
  m_lastMusicBitrateTime = 0;
  m_fanSpeed = 0;
  m_AfterSeekTimeout = 0;
  m_seekOffset = 0;
  m_playerSeeking = false;
  m_performingSeek = false;
  m_nextWindowID = WINDOW_INVALID;
  m_prevWindowID = WINDOW_INVALID;
  m_stringParameters.push_back("__ZZZZ__");   // to offset the string parameters by 1 to assure that all entries are non-zero
  m_currentFile = new CFileItem;
  m_currentSlide = new CFileItem;
  m_frameCounter = 0;
  m_lastFPSTime = 0;
  m_updateTime = 1;
  ResetLibraryBools();
}

CGUIInfoManager::~CGUIInfoManager(void)
{
  delete m_currentFile;
  delete m_currentSlide;
}

bool CGUIInfoManager::OnMessage(CGUIMessage &message)
{
  if (message.GetMessage() == GUI_MSG_NOTIFY_ALL)
  {
    if (message.GetParam1() == GUI_MSG_UPDATE_ITEM && message.GetItem())
    {
      CFileItemPtr item = boost::static_pointer_cast<CFileItem>(message.GetItem());
      if (m_currentFile->IsSamePath(item.get()))
      {
        *m_currentFile = *item;
        return true;
      }
    }
  }
  return false;
}

/// \brief Translates a string as given by the skin into an int that we use for more
/// efficient retrieval of data. Can handle combined strings on the form
/// Player.Caching + VideoPlayer.IsFullscreen (Logical and)
/// Player.HasVideo | Player.HasAudio (Logical or)
int CGUIInfoManager::TranslateString(const CStdString &condition)
{
  // translate $LOCALIZE as required
  CStdString strCondition(CGUIInfoLabel::ReplaceLocalize(condition));
  return TranslateSingleString(strCondition);
}

typedef struct
{
  const char *str;
  int  val;
} infomap;

const infomap player_labels[] =  {{ "hasmedia",         PLAYER_HAS_MEDIA },           // bools from here
                                  { "hasaudio",         PLAYER_HAS_AUDIO },
                                  { "hasvideo",         PLAYER_HAS_VIDEO },
                                  { "playing",          PLAYER_PLAYING },
                                  { "paused",           PLAYER_PAUSED },
                                  { "rewinding",        PLAYER_REWINDING },
                                  { "forwarding",       PLAYER_FORWARDING },
                                  { "rewinding2x",      PLAYER_REWINDING_2x },
                                  { "rewinding4x",      PLAYER_REWINDING_4x },
                                  { "rewinding8x",      PLAYER_REWINDING_8x },
                                  { "rewinding16x",     PLAYER_REWINDING_16x },
                                  { "rewinding32x",     PLAYER_REWINDING_32x },
                                  { "forwarding2x",     PLAYER_FORWARDING_2x },
                                  { "forwarding4x",     PLAYER_FORWARDING_4x },
                                  { "forwarding8x",     PLAYER_FORWARDING_8x },
                                  { "forwarding16x",    PLAYER_FORWARDING_16x },
                                  { "forwarding32x",    PLAYER_FORWARDING_32x },
                                  { "canrecord",        PLAYER_CAN_RECORD },
                                  { "recording",        PLAYER_RECORDING },
                                  { "displayafterseek", PLAYER_DISPLAY_AFTER_SEEK },
                                  { "caching",          PLAYER_CACHING },
                                  { "seekbar",          PLAYER_SEEKBAR },
                                  { "seeking",          PLAYER_SEEKING },
                                  { "showtime",         PLAYER_SHOWTIME },
                                  { "showcodec",        PLAYER_SHOWCODEC },
                                  { "showinfo",         PLAYER_SHOWINFO },
                                  { "muted",            PLAYER_MUTED },
                                  { "hasduration",      PLAYER_HASDURATION },
                                  { "passthrough",      PLAYER_PASSTHROUGH },
                                  { "cachelevel",       PLAYER_CACHELEVEL },          // labels from here
                                  { "seekbar",          PLAYER_SEEKBAR },
                                  { "progress",         PLAYER_PROGRESS },
                                  { "progresscache",    PLAYER_PROGRESS_CACHE },
                                  { "volume",           PLAYER_VOLUME },
                                  { "subtitledelay",    PLAYER_SUBTITLE_DELAY },
                                  { "audiodelay",       PLAYER_AUDIO_DELAY },
                                  { "chapter",          PLAYER_CHAPTER },
                                  { "chaptercount",     PLAYER_CHAPTERCOUNT },
                                  { "chaptername",      PLAYER_CHAPTERNAME },
                                  { "starrating",       PLAYER_STAR_RATING },
                                  { "folderpath",       PLAYER_PATH },
                                  { "filenameandpath",  PLAYER_FILEPATH }};

const infomap player_times[] =   {{ "seektime",         PLAYER_SEEKTIME },
                                  { "seekoffset",       PLAYER_SEEKOFFSET },
                                  { "timeremaining",    PLAYER_TIME_REMAINING },
                                  { "timespeed",        PLAYER_TIME_SPEED },
                                  { "time",             PLAYER_TIME },
                                  { "duration",         PLAYER_DURATION },
                                  { "finishtime",       PLAYER_FINISH_TIME }};

const infomap weather[] =        {{ "isfetched",        WEATHER_IS_FETCHED },
                                  { "conditions",       WEATHER_CONDITIONS },         // labels from here
                                  { "temperature",      WEATHER_TEMPERATURE },
                                  { "location",         WEATHER_LOCATION },
                                  { "fanartcode",       WEATHER_FANART_CODE },
                                  { "plugin",           WEATHER_PLUGIN }};

const infomap system_labels[] =  {{ "hasnetwork",       SYSTEM_ETHERNET_LINK_ACTIVE },
                                  { "hasmediadvd",      SYSTEM_MEDIA_DVD },
                                  { "dvdready",         SYSTEM_DVDREADY },
                                  { "trayopen",         SYSTEM_TRAYOPEN },
                                  { "haslocks",         SYSTEM_HASLOCKS },
                                  { "hasloginscreen",   SYSTEM_HAS_LOGINSCREEN },
                                  { "ismaster",         SYSTEM_ISMASTER },
                                  { "isfullscreen",     SYSTEM_ISFULLSCREEN },
                                  { "isstandalone",     SYSTEM_ISSTANDALONE },
                                  { "loggedon",         SYSTEM_LOGGEDON },
                                  { "showexitbutton",   SYSTEM_SHOW_EXIT_BUTTON },
                                  { "canpowerdown",     SYSTEM_CAN_POWERDOWN },
                                  { "cansuspend",       SYSTEM_CAN_SUSPEND },
                                  { "canhibernate",     SYSTEM_CAN_HIBERNATE },
                                  { "canreboot",        SYSTEM_CAN_REBOOT },
                                  { "screensaveractive",SYSTEM_SCREENSAVER_ACTIVE },
                                  { "cputemperature",   SYSTEM_CPU_TEMPERATURE },     // labels from here
                                  { "cpuusage",         SYSTEM_CPU_USAGE },
                                  { "gputemperature",   SYSTEM_GPU_TEMPERATURE },
                                  { "fanspeed",         SYSTEM_FAN_SPEED },
                                  { "freespace",        SYSTEM_FREE_SPACE },
                                  { "usedspace",        SYSTEM_USED_SPACE },
                                  { "totalspace",       SYSTEM_TOTAL_SPACE },
                                  { "usedspacepercent", SYSTEM_USED_SPACE_PERCENT },
                                  { "freespacepercent", SYSTEM_FREE_SPACE_PERCENT },
                                  { "buildversion",     SYSTEM_BUILD_VERSION },
                                  { "builddate",        SYSTEM_BUILD_DATE },
                                  { "fps",              SYSTEM_FPS },
                                  { "dvdtraystate",     SYSTEM_DVD_TRAY_STATE },
                                  { "freememory",       SYSTEM_FREE_MEMORY },
                                  { "language",         SYSTEM_LANGUAGE },
                                  { "temperatureunits", SYSTEM_TEMPERATURE_UNITS },
                                  { "screenmode",       SYSTEM_SCREEN_MODE },
                                  { "screenwidth",      SYSTEM_SCREEN_WIDTH },
                                  { "screenheight",     SYSTEM_SCREEN_HEIGHT },
                                  { "currentwindow",    SYSTEM_CURRENT_WINDOW },
                                  { "currentcontrol",   SYSTEM_CURRENT_CONTROL },
                                  { "dvdlabel",         SYSTEM_DVD_LABEL },
                                  { "internetstate",    SYSTEM_INTERNET_STATE },
                                  { "kernelversion",    SYSTEM_KERNEL_VERSION },
                                  { "uptime",           SYSTEM_UPTIME },
                                  { "totaluptime",      SYSTEM_TOTALUPTIME },
                                  { "cpufrequency",     SYSTEM_CPUFREQUENCY },
                                  { "screenresolution", SYSTEM_SCREEN_RESOLUTION },
                                  { "videoencoderinfo", SYSTEM_VIDEO_ENCODER_INFO },
                                  { "profilename",      SYSTEM_PROFILENAME },
                                  { "profilethumb",     SYSTEM_PROFILETHUMB },
                                  { "profilecount",     SYSTEM_PROFILECOUNT },
                                  { "progressbar",      SYSTEM_PROGRESS_BAR },
                                  { "batterylevel",     SYSTEM_BATTERY_LEVEL },
                                  { "friendlyname",     SYSTEM_FRIENDLY_NAME },
                                  { "alarmpos",         SYSTEM_ALARM_POS },
                                  { "isinhibit",        SYSTEM_ISINHIBIT },
                                  { "hasshutdown",      SYSTEM_HAS_SHUTDOWN },
                                  { "haspvr",           SYSTEM_HAS_PVR }};

const infomap system_param[] =   {{ "hasalarm",         SYSTEM_HAS_ALARM },
                                  { "getbool",          SYSTEM_GET_BOOL },
                                  { "hascoreid",        SYSTEM_HAS_CORE_ID },
                                  { "setting",          SYSTEM_SETTING },
                                  { "hasaddon",         SYSTEM_HAS_ADDON },
                                  { "coreusage",        SYSTEM_GET_CORE_USAGE }};

const infomap lcd_labels[] =     {{ "playicon",         LCD_PLAY_ICON },
                                  { "progressbar",      LCD_PROGRESS_BAR },
                                  { "cputemperature",   LCD_CPU_TEMPERATURE },
                                  { "gputemperature",   LCD_GPU_TEMPERATURE },
                                  { "hddtemperature",   LCD_HDD_TEMPERATURE },
                                  { "fanspeed",         LCD_FAN_SPEED },
                                  { "date",             LCD_DATE },
                                  { "time21",           LCD_TIME_21 },
                                  { "time22",           LCD_TIME_22 },
                                  { "timewide21",       LCD_TIME_W21 },
                                  { "timewide22",       LCD_TIME_W22 },
                                  { "time41",           LCD_TIME_41 },
                                  { "time42",           LCD_TIME_42 },
                                  { "time43",           LCD_TIME_43 },
                                  { "time44",           LCD_TIME_44 }};

const infomap network_labels[] = {{ "isdhcp",            NETWORK_IS_DHCP },
                                  { "ipaddress",         NETWORK_IP_ADDRESS }, //labels from here
                                  { "linkstate",         NETWORK_LINK_STATE },
                                  { "macaddress",        NETWORK_MAC_ADDRESS },
                                  { "subnetaddress",     NETWORK_SUBNET_MASK }, //subnetaddress is misleading/wrong. should be deprecated. use subnetmask in stead
                                  { "subnetmask",        NETWORK_SUBNET_MASK },
                                  { "gatewayaddress",    NETWORK_GATEWAY_ADDRESS },
                                  { "dns1address",       NETWORK_DNS1_ADDRESS },
                                  { "dns2address",       NETWORK_DNS2_ADDRESS },
                                  { "dhcpaddress",       NETWORK_DHCP_ADDRESS }};

const infomap musicpartymode[] = {{ "enabled",           MUSICPM_ENABLED },
                                  { "songsplayed",       MUSICPM_SONGSPLAYED },
                                  { "matchingsongs",     MUSICPM_MATCHINGSONGS },
                                  { "matchingsongspicked", MUSICPM_MATCHINGSONGSPICKED },
                                  { "matchingsongsleft", MUSICPM_MATCHINGSONGSLEFT },
                                  { "relaxedsongspicked",MUSICPM_RELAXEDSONGSPICKED },
                                  { "randomsongspicked", MUSICPM_RANDOMSONGSPICKED }};

const infomap audioscrobbler[] = {{ "enabled",           AUDIOSCROBBLER_ENABLED },
                                  { "connectstate",      AUDIOSCROBBLER_CONN_STATE }, //labels from here
                                  { "submitinterval",    AUDIOSCROBBLER_SUBMIT_INT },
                                  { "filescached",       AUDIOSCROBBLER_FILES_CACHED },
                                  { "submitstate",       AUDIOSCROBBLER_SUBMIT_STATE }};

const infomap lastfm[] =         {{ "radioplaying",      LASTFM_RADIOPLAYING },
                                  { "canlove",           LASTFM_CANLOVE},
                                  { "canban",            LASTFM_CANBAN}};

const infomap musicplayer[] =    {{ "title",            MUSICPLAYER_TITLE },
                                  { "album",            MUSICPLAYER_ALBUM },
                                  { "artist",           MUSICPLAYER_ARTIST },
                                  { "albumartist",      MUSICPLAYER_ALBUM_ARTIST },
                                  { "year",             MUSICPLAYER_YEAR },
                                  { "genre",            MUSICPLAYER_GENRE },
                                  { "duration",         MUSICPLAYER_DURATION },
                                  { "tracknumber",      MUSICPLAYER_TRACK_NUMBER },
                                  { "cover",            MUSICPLAYER_COVER },
                                  { "bitrate",          MUSICPLAYER_BITRATE },
                                  { "playlistlength",   MUSICPLAYER_PLAYLISTLEN },
                                  { "playlistposition", MUSICPLAYER_PLAYLISTPOS },
                                  { "channels",         MUSICPLAYER_CHANNELS },
                                  { "bitspersample",    MUSICPLAYER_BITSPERSAMPLE },
                                  { "samplerate",       MUSICPLAYER_SAMPLERATE },
                                  { "codec",            MUSICPLAYER_CODEC },
                                  { "discnumber",       MUSICPLAYER_DISC_NUMBER },
                                  { "rating",           MUSICPLAYER_RATING },
                                  { "comment",          MUSICPLAYER_COMMENT },
                                  { "lyrics",           MUSICPLAYER_LYRICS },
                                  { "playlistplaying",  MUSICPLAYER_PLAYLISTPLAYING },
                                  { "exists",           MUSICPLAYER_EXISTS },
                                  { "hasprevious",      MUSICPLAYER_HASPREVIOUS },
                                  { "hasnext",          MUSICPLAYER_HASNEXT },
                                  { "playcount",        MUSICPLAYER_PLAYCOUNT },
                                  { "lastplayed",       MUSICPLAYER_LASTPLAYED },
                                  { "channelname",      MUSICPLAYER_CHANNEL_NAME },
                                  { "channelnumber",    MUSICPLAYER_CHANNEL_NUMBER },
                                  { "channelgroup",     MUSICPLAYER_CHANNEL_GROUP }
};

const infomap videoplayer[] =    {{ "title",            VIDEOPLAYER_TITLE },
                                  { "genre",            VIDEOPLAYER_GENRE },
                                  { "country",          VIDEOPLAYER_COUNTRY },
                                  { "originaltitle",    VIDEOPLAYER_ORIGINALTITLE },
                                  { "director",         VIDEOPLAYER_DIRECTOR },
                                  { "year",             VIDEOPLAYER_YEAR },
                                  { "cover",            VIDEOPLAYER_COVER },
                                  { "usingoverlays",    VIDEOPLAYER_USING_OVERLAYS },
                                  { "isfullscreen",     VIDEOPLAYER_ISFULLSCREEN },
                                  { "hasmenu",          VIDEOPLAYER_HASMENU },
                                  { "playlistlength",   VIDEOPLAYER_PLAYLISTLEN },
                                  { "playlistposition", VIDEOPLAYER_PLAYLISTPOS },
                                  { "plot",             VIDEOPLAYER_PLOT },
                                  { "plotoutline",      VIDEOPLAYER_PLOT_OUTLINE },
                                  { "episode",          VIDEOPLAYER_EPISODE },
                                  { "season",           VIDEOPLAYER_SEASON },
                                  { "rating",           VIDEOPLAYER_RATING },
                                  { "ratingandvotes",   VIDEOPLAYER_RATING_AND_VOTES },
                                  { "tvshowtitle",      VIDEOPLAYER_TVSHOW },
                                  { "premiered",        VIDEOPLAYER_PREMIERED },
                                  { "studio",           VIDEOPLAYER_STUDIO },
                                  { "mpaa",             VIDEOPLAYER_MPAA },
                                  { "top250",           VIDEOPLAYER_TOP250 },
                                  { "cast",             VIDEOPLAYER_CAST },
                                  { "castandrole",      VIDEOPLAYER_CAST_AND_ROLE },
                                  { "artist",           VIDEOPLAYER_ARTIST },
                                  { "album",            VIDEOPLAYER_ALBUM },
                                  { "writer",           VIDEOPLAYER_WRITER },
                                  { "tagline",          VIDEOPLAYER_TAGLINE },
                                  { "hasinfo",          VIDEOPLAYER_HAS_INFO },
                                  { "trailer",          VIDEOPLAYER_TRAILER },
                                  { "videocodec",       VIDEOPLAYER_VIDEO_CODEC },
                                  { "videoresolution",  VIDEOPLAYER_VIDEO_RESOLUTION },
                                  { "videoaspect",      VIDEOPLAYER_VIDEO_ASPECT },
                                  { "audiocodec",       VIDEOPLAYER_AUDIO_CODEC },
                                  { "audiochannels",    VIDEOPLAYER_AUDIO_CHANNELS },
                                  { "hasteletext",      VIDEOPLAYER_HASTELETEXT },
                                  { "lastplayed",       VIDEOPLAYER_LASTPLAYED },
                                  { "playcount",        VIDEOPLAYER_PLAYCOUNT },
                                  { "hassubtitles",     VIDEOPLAYER_HASSUBTITLES },
                                  { "subtitlesenabled", VIDEOPLAYER_SUBTITLESENABLED },
                                  { "endtime",          VIDEOPLAYER_ENDTIME },
                                  { "nexttitle",        VIDEOPLAYER_NEXT_TITLE },
                                  { "nextgenre",        VIDEOPLAYER_NEXT_GENRE },
                                  { "nextplot",         VIDEOPLAYER_NEXT_PLOT },
                                  { "nextplotoutline",  VIDEOPLAYER_NEXT_PLOT_OUTLINE },
                                  { "nextstarttime",    VIDEOPLAYER_NEXT_STARTTIME },
                                  { "nextendtime",      VIDEOPLAYER_NEXT_ENDTIME },
                                  { "nextduration",     VIDEOPLAYER_NEXT_DURATION },
                                  { "channelname",      VIDEOPLAYER_CHANNEL_NAME },
                                  { "channelnumber",    VIDEOPLAYER_CHANNEL_NUMBER },
                                  { "channelgroup",     VIDEOPLAYER_CHANNEL_GROUP },
                                  { "hasepg",           VIDEOPLAYER_HAS_EPG },
                                  { "parentalrating",   VIDEOPLAYER_PARENTAL_RATING }};

const infomap mediacontainer[] = {{ "hasfiles",         CONTAINER_HASFILES },
                                  { "hasfolders",       CONTAINER_HASFOLDERS },
                                  { "isstacked",        CONTAINER_STACKED },
                                  { "folderthumb",      CONTAINER_FOLDERTHUMB },
                                  { "tvshowthumb",      CONTAINER_TVSHOWTHUMB },
                                  { "seasonthumb",      CONTAINER_SEASONTHUMB },
                                  { "folderpath",       CONTAINER_FOLDERPATH },
                                  { "foldername",       CONTAINER_FOLDERNAME },
                                  { "pluginname",       CONTAINER_PLUGINNAME },
                                  { "viewmode",         CONTAINER_VIEWMODE },
                                  { "totaltime",        CONTAINER_TOTALTIME },
                                  { "hasthumb",         CONTAINER_HAS_THUMB },
                                  { "sortmethod",       CONTAINER_SORT_METHOD },
                                  { "showplot",         CONTAINER_SHOWPLOT }};

const infomap container_bools[] ={{ "onnext",           CONTAINER_MOVE_NEXT },
                                  { "onprevious",       CONTAINER_MOVE_PREVIOUS },
                                  { "onscrollnext",     CONTAINER_SCROLL_NEXT },
                                  { "onscrollprevious", CONTAINER_SCROLL_PREVIOUS },
                                  { "numpages",         CONTAINER_NUM_PAGES },
                                  { "numitems",         CONTAINER_NUM_ITEMS },
                                  { "currentpage",      CONTAINER_CURRENT_PAGE },
                                  { "scrolling",        CONTAINER_SCROLLING },
                                  { "hasnext",          CONTAINER_HAS_NEXT },
                                  { "hasprevious",      CONTAINER_HAS_PREVIOUS }};

const infomap container_ints[] = {{ "row",              CONTAINER_ROW },
                                  { "column",           CONTAINER_COLUMN },
                                  { "position",         CONTAINER_POSITION },
                                  { "subitem",          CONTAINER_SUBITEM },
                                  { "hasfocus",         CONTAINER_HAS_FOCUS }};

const infomap container_str[]  = {{ "property",         CONTAINER_PROPERTY },
                                  { "content",          CONTAINER_CONTENT }};

const infomap listitem_labels[]= {{ "thumb",            LISTITEM_THUMB },
                                  { "icon",             LISTITEM_ICON },
                                  { "actualicon",       LISTITEM_ACTUAL_ICON },
                                  { "overlay",          LISTITEM_OVERLAY },
                                  { "label",            LISTITEM_LABEL },
                                  { "label2",           LISTITEM_LABEL2 },
                                  { "title",            LISTITEM_TITLE },
                                  { "tracknumber",      LISTITEM_TRACKNUMBER },
                                  { "artist",           LISTITEM_ARTIST },
                                  { "album",            LISTITEM_ALBUM },
                                  { "albumartist",      LISTITEM_ALBUM_ARTIST },
                                  { "year",             LISTITEM_YEAR },
                                  { "genre",            LISTITEM_GENRE },
                                  { "director",         LISTITEM_DIRECTOR },
                                  { "filename",         LISTITEM_FILENAME },
                                  { "filenameandpath",  LISTITEM_FILENAME_AND_PATH },
                                  { "fileextension",    LISTITEM_FILE_EXTENSION },
                                  { "date",             LISTITEM_DATE },
                                  { "size",             LISTITEM_SIZE },
                                  { "rating",           LISTITEM_RATING },
                                  { "ratingandvotes",   LISTITEM_RATING_AND_VOTES },
                                  { "programcount",     LISTITEM_PROGRAM_COUNT },
                                  { "duration",         LISTITEM_DURATION },
                                  { "isselected",       LISTITEM_ISSELECTED },
                                  { "isplaying",        LISTITEM_ISPLAYING },
                                  { "plot",             LISTITEM_PLOT },
                                  { "plotoutline",      LISTITEM_PLOT_OUTLINE },
                                  { "episode",          LISTITEM_EPISODE },
                                  { "season",           LISTITEM_SEASON },
                                  { "tvshowtitle",      LISTITEM_TVSHOW },
                                  { "premiered",        LISTITEM_PREMIERED },
                                  { "comment",          LISTITEM_COMMENT },
                                  { "path",             LISTITEM_PATH },
                                  { "foldername",       LISTITEM_FOLDERNAME },
                                  { "folderpath",       LISTITEM_FOLDERPATH },
                                  { "picturepath",      LISTITEM_PICTURE_PATH },
                                  { "pictureresolution",LISTITEM_PICTURE_RESOLUTION },
                                  { "picturedatetime",  LISTITEM_PICTURE_DATETIME },
                                  { "picturecomment",   LISTITEM_PICTURE_COMMENT },
                                  { "picturecaption",   LISTITEM_PICTURE_CAPTION },
                                  { "picturedesc",      LISTITEM_PICTURE_DESC },
                                  { "picturekeywords",  LISTITEM_PICTURE_KEYWORDS },
                                  { "picturecammake",   LISTITEM_PICTURE_CAM_MAKE },
                                  { "picturecammodel",  LISTITEM_PICTURE_CAM_MODEL },
                                  { "pictureaperture",  LISTITEM_PICTURE_APERTURE },
                                  { "picturefocallen",  LISTITEM_PICTURE_FOCAL_LEN },
                                  { "picturefocusdist", LISTITEM_PICTURE_FOCUS_DIST },
                                  { "pictureexpmode",   LISTITEM_PICTURE_EXP_MODE },
                                  { "pictureexptime",   LISTITEM_PICTURE_EXP_TIME },
                                  { "pictureiso",       LISTITEM_PICTURE_ISO },
                                  { "picturegpslat",    LISTITEM_PICTURE_GPS_LAT },
                                  { "picturegpslon",    LISTITEM_PICTURE_GPS_LON },
                                  { "picturegpsalt",    LISTITEM_PICTURE_GPS_ALT },
                                  { "studio",           LISTITEM_STUDIO },
                                  { "country",          LISTITEM_COUNTRY },
                                  { "mpaa",             LISTITEM_MPAA },
                                  { "cast",             LISTITEM_CAST },
                                  { "castandrole",      LISTITEM_CAST_AND_ROLE },
                                  { "writer",           LISTITEM_WRITER },
                                  { "tagline",          LISTITEM_TAGLINE },
                                  { "top250",           LISTITEM_TOP250 },
                                  { "trailer",          LISTITEM_TRAILER },
                                  { "starrating",       LISTITEM_STAR_RATING },
                                  { "sortletter",       LISTITEM_SORT_LETTER },
                                  { "videocodec",       LISTITEM_VIDEO_CODEC },
                                  { "videoresolution",  LISTITEM_VIDEO_RESOLUTION },
                                  { "videoaspect",      LISTITEM_VIDEO_ASPECT },
                                  { "audiocodec",       LISTITEM_AUDIO_CODEC },
                                  { "audiochannels",    LISTITEM_AUDIO_CHANNELS },
                                  { "audiolanguage",    LISTITEM_AUDIO_LANGUAGE },
                                  { "subtitlelanguage", LISTITEM_SUBTITLE_LANGUAGE },
                                  { "isresumable",      LISTITEM_IS_RESUMABLE},
                                  { "percentplayed",    LISTITEM_PERCENT_PLAYED},
                                  { "isfolder",         LISTITEM_IS_FOLDER },
                                  { "originaltitle",    LISTITEM_ORIGINALTITLE },
                                  { "lastplayed",       LISTITEM_LASTPLAYED },
                                  { "playcount",        LISTITEM_PLAYCOUNT },
                                  { "discnumber",       LISTITEM_DISC_NUMBER },
<<<<<<< HEAD
                                  { "starttime",        LISTITEM_STARTTIME },
                                  { "endtime",          LISTITEM_ENDTIME },
                                  { "startdate",        LISTITEM_STARTDATE },
                                  { "enddate",          LISTITEM_ENDDATE },
                                  { "nexttitle",        LISTITEM_NEXT_TITLE },
                                  { "nextgenre",        LISTITEM_NEXT_GENRE },
                                  { "nextplot",         LISTITEM_NEXT_PLOT },
                                  { "nextplotoutline",  LISTITEM_NEXT_PLOT_OUTLINE },
                                  { "nextstarttime",    LISTITEM_NEXT_STARTTIME },
                                  { "nextendtime",      LISTITEM_NEXT_ENDTIME },
                                  { "nextstartdate",    LISTITEM_NEXT_STARTDATE },
                                  { "nextenddate",      LISTITEM_NEXT_ENDDATE },
                                  { "channelname",      LISTITEM_CHANNEL_NAME },
                                  { "channelnumber",    LISTITEM_CHANNEL_NUMBER },
                                  { "channelgroup",     LISTITEM_CHANNEL_GROUP },
                                  { "hasepg",           LISTITEM_HAS_EPG },
                                  { "hastimer",         LISTITEM_HASTIMER },
                                  { "isrecording",      LISTITEM_ISRECORDING },
                                  { "isencrypted",      LISTITEM_ISENCRYPTED },
                                  { "progress",         LISTITEM_PROGRESS }};
=======
                                  { "dateadded",        LISTITEM_DATE_ADDED }};
>>>>>>> 3450c8a7

const infomap visualisation[] =  {{ "locked",           VISUALISATION_LOCKED },
                                  { "preset",           VISUALISATION_PRESET },
                                  { "name",             VISUALISATION_NAME },
                                  { "enabled",          VISUALISATION_ENABLED }};

const infomap fanart_labels[] =  {{ "color1",           FANART_COLOR1 },
                                  { "color2",           FANART_COLOR2 },
                                  { "color3",           FANART_COLOR3 },
                                  { "image",            FANART_IMAGE }};

const infomap skin_labels[] =    {{ "currenttheme",     SKIN_THEME },
                                  { "currentcolourtheme",SKIN_COLOUR_THEME },
                                  {"hasvideooverlay",   SKIN_HAS_VIDEO_OVERLAY},
                                  {"hasmusicoverlay",   SKIN_HAS_MUSIC_OVERLAY}};

const infomap window_bools[] =   {{ "ismedia",          WINDOW_IS_MEDIA },
                                  { "isactive",         WINDOW_IS_ACTIVE },
                                  { "istopmost",        WINDOW_IS_TOPMOST },
                                  { "isvisible",        WINDOW_IS_VISIBLE },
                                  { "previous",         WINDOW_PREVIOUS },
                                  { "next",             WINDOW_NEXT }};

const infomap control_labels[] = {{ "hasfocus",         CONTROL_HAS_FOCUS },
                                  { "isvisible",        CONTROL_IS_VISIBLE },
                                  { "isenabled",        CONTROL_IS_ENABLED },
                                  { "getlabel",         CONTROL_GET_LABEL }};

const infomap playlist[] =       {{ "length",           PLAYLIST_LENGTH },
                                  { "position",         PLAYLIST_POSITION },
                                  { "random",           PLAYLIST_RANDOM },
                                  { "repeat",           PLAYLIST_REPEAT },
                                  { "israndom",         PLAYLIST_ISRANDOM },
                                  { "isrepeat",         PLAYLIST_ISREPEAT },
                                  { "isrepeatone",      PLAYLIST_ISREPEATONE }};

const infomap pvr[] =            {{ "isrecording",              PVR_IS_RECORDING },
                                  { "hastimer",                 PVR_HAS_TIMER },
                                  { "hasnonrecordingtimer",     PVR_HAS_NONRECORDING_TIMER },
                                  { "nowrecordingtitle",        PVR_NOW_RECORDING_TITLE },
                                  { "nowrecordingdatetime",     PVR_NOW_RECORDING_DATETIME },
                                  { "nowrecordingchannel",      PVR_NOW_RECORDING_CHANNEL },
                                  { "nowrecordingchannelicon",  PVR_NOW_RECORDING_CHAN_ICO },
                                  { "nextrecordingtitle",       PVR_NEXT_RECORDING_TITLE },
                                  { "nextrecordingdatetime",    PVR_NEXT_RECORDING_DATETIME },
                                  { "nextrecordingchannel",     PVR_NEXT_RECORDING_CHANNEL },
                                  { "nextrecordingchannelicon", PVR_NEXT_RECORDING_CHAN_ICO },
                                  { "backendname",              PVR_BACKEND_NAME },
                                  { "backendversion",           PVR_BACKEND_VERSION },
                                  { "backendhost",              PVR_BACKEND_HOST },
                                  { "backenddiskspace",         PVR_BACKEND_DISKSPACE },
                                  { "backendchannels",          PVR_BACKEND_CHANNELS },
                                  { "backendtimers",            PVR_BACKEND_TIMERS },
                                  { "backendrecordings",        PVR_BACKEND_RECORDINGS },
                                  { "backendnumber",            PVR_BACKEND_NUMBER },
                                  { "hasepg",                   PVR_HAS_EPG },
                                  { "hastxt",                   PVR_HAS_TXT },
                                  { "hasdirector",              PVR_HAS_DIRECTOR },
                                  { "totaldiscspace",           PVR_TOTAL_DISKSPACE },
                                  { "nexttimer",                PVR_NEXT_TIMER },
                                  { "isplayingtv",              PVR_IS_PLAYING_TV },
                                  { "isplayingradio",           PVR_IS_PLAYING_RADIO },
                                  { "isplayingrecording",       PVR_IS_PLAYING_RECORDING },
                                  { "duration",                 PVR_PLAYING_DURATION },
                                  { "time",                     PVR_PLAYING_TIME },
                                  { "progress",                 PVR_PLAYING_PROGRESS },
                                  { "actstreamclient",          PVR_ACTUAL_STREAM_CLIENT },
                                  { "actstreamdevice",          PVR_ACTUAL_STREAM_DEVICE },
                                  { "actstreamstatus",          PVR_ACTUAL_STREAM_STATUS },
                                  { "actstreamsignal",          PVR_ACTUAL_STREAM_SIG },
                                  { "actstreamsnr",             PVR_ACTUAL_STREAM_SNR },
                                  { "actstreamber",             PVR_ACTUAL_STREAM_BER },
                                  { "actstreamunc",             PVR_ACTUAL_STREAM_UNC },
                                  { "actstreamvideobitrate",    PVR_ACTUAL_STREAM_VIDEO_BR },
                                  { "actstreamaudiobitrate",    PVR_ACTUAL_STREAM_AUDIO_BR },
                                  { "actstreamdolbybitrate",    PVR_ACTUAL_STREAM_DOLBY_BR },
                                  { "actstreamprogrsignal",     PVR_ACTUAL_STREAM_SIG_PROGR },
                                  { "actstreamprogrsnr",        PVR_ACTUAL_STREAM_SNR_PROGR },
                                  { "actstreamisencrypted",     PVR_ACTUAL_STREAM_ENCRYPTED },
                                  { "actstreamencryptionname",  PVR_ACTUAL_STREAM_CRYPTION }};

const infomap slideshow[] =      {{ "ispaused",         SLIDESHOW_ISPAUSED },
                                  { "isactive",         SLIDESHOW_ISACTIVE },
                                  { "israndom",         SLIDESHOW_ISRANDOM }};

const int picture_slide_map[]  = {/* LISTITEM_PICTURE_RESOLUTION => */ SLIDE_RESOLUTION,
                                  /* LISTITEM_PICTURE_DATETIME   => */ SLIDE_EXIF_DATE_TIME,
                                  /* LISTITEM_PICTURE_COMMENT    => */ SLIDE_COMMENT,
                                  /* LISTITEM_PICTURE_CAPTION    => */ SLIDE_IPTC_CAPTION,
                                  /* LISTITEM_PICTURE_DESC       => */ SLIDE_EXIF_DESCRIPTION,
                                  /* LISTITEM_PICTURE_KEYWORDS   => */ SLIDE_IPTC_KEYWORDS,
                                  /* LISTITEM_PICTURE_CAM_MAKE   => */ SLIDE_EXIF_CAMERA_MAKE,
                                  /* LISTITEM_PICTURE_CAM_MODEL  => */ SLIDE_EXIF_CAMERA_MODEL,
                                  /* LISTITEM_PICTURE_APERTURE   => */ SLIDE_EXIF_APERTURE,
                                  /* LISTITEM_PICTURE_FOCAL_LEN  => */ SLIDE_EXIF_FOCAL_LENGTH,
                                  /* LISTITEM_PICTURE_FOCUS_DIST => */ SLIDE_EXIF_FOCUS_DIST,
                                  /* LISTITEM_PICTURE_EXP_MODE   => */ SLIDE_EXIF_EXPOSURE_MODE,
                                  /* LISTITEM_PICTURE_EXP_TIME   => */ SLIDE_EXIF_EXPOSURE_TIME,
                                  /* LISTITEM_PICTURE_ISO        => */ SLIDE_EXIF_ISO_EQUIV,
                                  /* LISTITEM_PICTURE_GPS_LAT    => */ SLIDE_EXIF_GPS_LATITUDE,
                                  /* LISTITEM_PICTURE_GPS_LON    => */ SLIDE_EXIF_GPS_LONGITUDE,
                                  /* LISTITEM_PICTURE_GPS_ALT    => */ SLIDE_EXIF_GPS_ALTITUDE };

CGUIInfoManager::Property::Property(const CStdString &property, const CStdString &parameters)
: name(property)
{
  CUtil::SplitParams(parameters, params);
}

const CStdString &CGUIInfoManager::Property::param(unsigned int n /* = 0 */) const
{
  if (n < params.size())
    return params[n];
  return StringUtils::EmptyString;
}

unsigned int CGUIInfoManager::Property::num_params() const
{
  return params.size();
}

void CGUIInfoManager::SplitInfoString(const CStdString &infoString, vector<Property> &info)
{
  // our string is of the form:
  // category[(params)][.info(params).info2(params)] ...
  // so we need to split on . while taking into account of () pairs
  unsigned int parentheses = 0;
  CStdString property;
  CStdString param;
  for (size_t i = 0; i < infoString.size(); ++i)
  {
    if (infoString[i] == '(')
    {
      if (!parentheses++)
        continue;
    }
    else if (infoString[i] == ')')
    {
      if (!parentheses)
        CLog::Log(LOGERROR, "unmatched parentheses in %s", infoString.c_str());
      else if (!--parentheses)
        continue;
    }
    else if (infoString[i] == '.' && !parentheses)
    {
      if (!property.IsEmpty()) // add our property and parameters
        info.push_back(Property(property.ToLower(), param));
      property.clear();
      param.clear();
      continue;
    }
    if (parentheses)
      param += infoString[i];
    else
      property += infoString[i];
  }
  if (parentheses)
    CLog::Log(LOGERROR, "unmatched parentheses in %s", infoString.c_str());
  if (!property.IsEmpty())
    info.push_back(Property(property.ToLower(), param));
}

/// \brief Translates a string as given by the skin into an int that we use for more
/// efficient retrieval of data.
int CGUIInfoManager::TranslateSingleString(const CStdString &strCondition)
{
  // trim whitespace, and convert to lowercase
  CStdString strTest = strCondition;
  strTest.TrimLeft(" \t\r\n");
  strTest.TrimRight(" \t\r\n");

  vector< Property> info;
  SplitInfoString(strTest, info);

  if (info.empty())
    return 0;

  const Property &cat = info[0];
  if (info.size() == 1)
  { // single category
    if (cat.name == "false" || cat.name == "no" || cat.name == "off")
      return SYSTEM_ALWAYS_FALSE;
    else if (cat.name == "true" || cat.name == "yes" || cat.name == "on")
      return SYSTEM_ALWAYS_TRUE;
    if (cat.name == "isempty" && cat.num_params() == 1)
      return AddMultiInfo(GUIInfo(STRING_IS_EMPTY, TranslateSingleString(cat.param())));
    else if (cat.name == "stringcompare" && cat.num_params() == 2)
    {
      int info = TranslateSingleString(cat.param(0));
      int info2 = TranslateSingleString(cat.param(1));
      if (info2 > 0)
        return AddMultiInfo(GUIInfo(STRING_COMPARE, info, -info2));
      // pipe our original string through the localize parsing then make it lowercase (picks up $LBRACKET etc.)
      CStdString label = CGUIInfoLabel::GetLabel(cat.param(1)).ToLower();
      int compareString = ConditionalStringParameter(label);
      return AddMultiInfo(GUIInfo(STRING_COMPARE, info, compareString));
    }
    else if (cat.name == "integergreaterthan" && cat.num_params() == 2)
    {
      int info = TranslateSingleString(cat.param(0));
      int compareInt = atoi(cat.param(1).c_str());
      return AddMultiInfo(GUIInfo(INTEGER_GREATER_THAN, info, compareInt));
    }
    else if (cat.name == "substring" && cat.num_params() >= 2)
    {
      int info = TranslateSingleString(cat.param(0));
      CStdString label = CGUIInfoLabel::GetLabel(cat.param(1)).ToLower();
      int compareString = ConditionalStringParameter(label);
      if (cat.num_params() > 2)
      {
        if (cat.param(2).CompareNoCase("left") == 0)
          return AddMultiInfo(GUIInfo(STRING_STR_LEFT, info, compareString));
        else if (cat.param(2).CompareNoCase("right") == 0)
          return AddMultiInfo(GUIInfo(STRING_STR_RIGHT, info, compareString));
      }
      return AddMultiInfo(GUIInfo(STRING_STR, info, compareString));
    }
  }
  else if (info.size() == 2)
  {
    const Property &prop = info[1];
    if (cat.name == "player")
    {
      for (size_t i = 0; i < sizeof(player_labels) / sizeof(infomap); i++)
      {
        if (prop.name == player_labels[i].str)
          return player_labels[i].val;
      }
      for (size_t i = 0; i < sizeof(player_times) / sizeof(infomap); i++)
      {
        if (prop.name == player_times[i].str)
          return AddMultiInfo(GUIInfo(player_times[i].val, TranslateTimeFormat(prop.param())));
      }
    }
    else if (cat.name == "weather")
    {
      for (size_t i = 0; i < sizeof(weather) / sizeof(infomap); i++)
      {
        if (prop.name == weather[i].str)
          return weather[i].val;
      }
    }
    else if (cat.name == "lcd")
    {
      for (size_t i = 0; i < sizeof(lcd_labels) / sizeof(infomap); i++)
      {
        if (prop.name == lcd_labels[i].str)
          return lcd_labels[i].val;
      }
    }
    else if (cat.name == "network")
    {
      for (size_t i = 0; i < sizeof(network_labels) / sizeof(infomap); i++)
      {
        if (prop.name == network_labels[i].str)
          return network_labels[i].val;
      }
    }
    else if (cat.name == "musicpartymode")
    {
      for (size_t i = 0; i < sizeof(musicpartymode) / sizeof(infomap); i++)
      {
        if (prop.name == musicpartymode[i].str)
          return musicpartymode[i].val;
      }
    }
    else if (cat.name == "audioscrobbler")
    {
      for (size_t i = 0; i < sizeof(audioscrobbler) / sizeof(infomap); i++)
      {
        if (prop.name == audioscrobbler[i].str)
          return audioscrobbler[i].val;
      }
    }
    else if (cat.name == "lastfm")
    {
      for (size_t i = 0; i < sizeof(lastfm) / sizeof(infomap); i++)
      {
        if (prop.name == lastfm[i].str)
          return lastfm[i].val;
      }
    }
    else if (cat.name == "system")
    {
      for (size_t i = 0; i < sizeof(system_labels) / sizeof(infomap); i++)
      {
        if (prop.name == system_labels[i].str)
          return system_labels[i].val;
      }
      if (prop.num_params() == 1)
      {
        const CStdString &param = prop.param();
        for (size_t i = 0; i < sizeof(system_param) / sizeof(infomap); i++)
        {
          if (prop.name == system_param[i].str)
            return AddMultiInfo(GUIInfo(system_param[i].val, ConditionalStringParameter(param)));
        }
        if (prop.name == "memory")
        {
          if (param == "free") return SYSTEM_FREE_MEMORY;
          else if (param == "free.percent") return SYSTEM_FREE_MEMORY_PERCENT;
          else if (param == "used") return SYSTEM_USED_MEMORY;
          else if (param == "used.percent") return SYSTEM_USED_MEMORY_PERCENT;
          else if (param == "total") return SYSTEM_TOTAL_MEMORY;
        }
        else if (prop.name == "addontitle")
        {
          int infoLabel = TranslateSingleString(param);
          if (infoLabel > 0)
            return AddMultiInfo(GUIInfo(SYSTEM_ADDON_TITLE, infoLabel, 0));
          CStdString label = CGUIInfoLabel::GetLabel(param).ToLower();
          return AddMultiInfo(GUIInfo(SYSTEM_ADDON_TITLE, ConditionalStringParameter(label), 1));
        }
        else if (prop.name == "addonicon")
        {
          int infoLabel = TranslateSingleString(param);
          if (infoLabel > 0)
            return AddMultiInfo(GUIInfo(SYSTEM_ADDON_ICON, infoLabel, 0));
          CStdString label = CGUIInfoLabel::GetLabel(param).ToLower();
          return AddMultiInfo(GUIInfo(SYSTEM_ADDON_ICON, ConditionalStringParameter(label), 1));
        }
        else if (prop.name == "idletime")
          return AddMultiInfo(GUIInfo(SYSTEM_IDLE_TIME, atoi(param.c_str())));
      }
      if (prop.name == "alarmlessorequal" && prop.num_params() == 2)
        return AddMultiInfo(GUIInfo(SYSTEM_ALARM_LESS_OR_EQUAL, ConditionalStringParameter(prop.param(0)), ConditionalStringParameter(prop.param(1))));
      else if (prop.name == "date")
      {
        if (prop.num_params() == 2)
          return AddMultiInfo(GUIInfo(SYSTEM_DATE, StringUtils::DateStringToYYYYMMDD(prop.param(0)) % 10000, StringUtils::DateStringToYYYYMMDD(prop.param(1)) % 10000));
        else if (prop.num_params() == 1)
        {
          int dateformat = StringUtils::DateStringToYYYYMMDD(prop.param(0));
          if (dateformat <= 0) // not concrete date
            return AddMultiInfo(GUIInfo(SYSTEM_DATE, ConditionalStringParameter(prop.param(0), true), -1));
          else
            return AddMultiInfo(GUIInfo(SYSTEM_DATE, dateformat % 10000));
        }
        return SYSTEM_DATE;
      }
      else if (prop.name == "time")
      {
        if (prop.num_params() == 0)
          return AddMultiInfo(GUIInfo(SYSTEM_TIME, TIME_FORMAT_GUESS));
        if (prop.num_params() == 1)
        {
          TIME_FORMAT timeFormat = TranslateTimeFormat(prop.param(0));
          if (timeFormat == TIME_FORMAT_GUESS)
            return AddMultiInfo(GUIInfo(SYSTEM_TIME, StringUtils::TimeStringToSeconds(prop.param(0))));
          return AddMultiInfo(GUIInfo(SYSTEM_TIME, timeFormat));
        }
        else
          return AddMultiInfo(GUIInfo(SYSTEM_TIME, StringUtils::TimeStringToSeconds(prop.param(0)), StringUtils::TimeStringToSeconds(prop.param(1))));
      }
    }
    else if (cat.name == "library")
    {
      if (prop.name == "isscanning") return LIBRARY_IS_SCANNING;
      else if (prop.name == "isscanningvideo") return LIBRARY_IS_SCANNING_VIDEO; // TODO: change to IsScanning(Video)
      else if (prop.name == "isscanningmusic") return LIBRARY_IS_SCANNING_MUSIC;
      else if (prop.name == "hascontent" && prop.num_params())
      {
        CStdString cat = prop.param(0); cat.ToLower();
        if (cat == "music") return LIBRARY_HAS_MUSIC;
        else if (cat == "video") return LIBRARY_HAS_VIDEO;
        else if (cat == "movies") return LIBRARY_HAS_MOVIES;
        else if (cat == "tvshows") return LIBRARY_HAS_TVSHOWS;
        else if (cat == "musicvideos") return LIBRARY_HAS_MUSICVIDEOS;
        else if (cat == "moviesets") return LIBRARY_HAS_MOVIE_SETS;
      }
    }
    else if (cat.name == "musicplayer")
    {
      for (size_t i = 0; i < sizeof(player_times) / sizeof(infomap); i++) // TODO: remove these, they're repeats
      {
        if (prop.name == player_times[i].str)
          return AddMultiInfo(GUIInfo(player_times[i].val, TranslateTimeFormat(prop.param())));
      }
      if (prop.name == "property")
        return AddListItemProp(prop.param(), MUSICPLAYER_PROPERTY_OFFSET);
      return TranslateMusicPlayerString(prop.name);
    }
    else if (cat.name == "videoplayer")
    {
      for (size_t i = 0; i < sizeof(player_times) / sizeof(infomap); i++) // TODO: remove these, they're repeats
      {
        if (prop.name == player_times[i].str)
          return AddMultiInfo(GUIInfo(player_times[i].val, TranslateTimeFormat(prop.param())));
      }
      if (prop.name == "content" && prop.num_params())
        return AddMultiInfo(GUIInfo(VIDEOPLAYER_CONTENT, ConditionalStringParameter(prop.param()), 0));
      for (size_t i = 0; i < sizeof(videoplayer) / sizeof(infomap); i++)
      {
        if (prop.name == videoplayer[i].str)
          return videoplayer[i].val;
      }
    }
    else if (cat.name == "slideshow")
    {
      for (size_t i = 0; i < sizeof(slideshow) / sizeof(infomap); i++)
      {
        if (prop.name == slideshow[i].str)
          return slideshow[i].val;
      }
      return CPictureInfoTag::TranslateString(prop.name);
    }
    else if (cat.name == "container")
    {
      for (size_t i = 0; i < sizeof(mediacontainer) / sizeof(infomap); i++) // these ones don't have or need an id
      {
        if (prop.name == mediacontainer[i].str)
          return mediacontainer[i].val;
      }
      int id = atoi(cat.param().c_str());
      for (size_t i = 0; i < sizeof(container_bools) / sizeof(infomap); i++) // these ones can have an id (but don't need to?)
      {
        if (prop.name == container_bools[i].str)
          return id ? AddMultiInfo(GUIInfo(container_bools[i].val, id)) : container_bools[i].val;
      }
      for (size_t i = 0; i < sizeof(container_ints) / sizeof(infomap); i++) // these ones can have an int param on the property
      {
        if (prop.name == container_ints[i].str)
          return AddMultiInfo(GUIInfo(container_ints[i].val, id, atoi(prop.param().c_str())));
      }
      for (size_t i = 0; i < sizeof(container_str) / sizeof(infomap); i++) // these ones have a string param on the property
      {
        if (prop.name == container_str[i].str)
          return AddMultiInfo(GUIInfo(container_str[i].val, id, ConditionalStringParameter(prop.param())));
      }
      if (prop.name == "sortdirection")
      {
        SORT_ORDER order = SORT_ORDER_NONE;
        if (prop.param().Equals("ascending"))
          order = SORT_ORDER_ASC;
        else if (prop.param().Equals("descending"))
          order = SORT_ORDER_DESC;
        return AddMultiInfo(GUIInfo(CONTAINER_SORT_DIRECTION, order));
      }
      else if (prop.name == "sort")
      {
        SORT_METHOD sort = SORT_METHOD_NONE;
        if (prop.param().Equals("songrating")) sort = SORT_METHOD_SONG_RATING;
        if (sort != SORT_METHOD_NONE)
          return AddMultiInfo(GUIInfo(CONTAINER_SORT_METHOD, sort));
      }
    }
    else if (cat.name == "listitem")
    {
      int offset = atoi(cat.param().c_str());
      int ret = TranslateListItem(prop);
      if (offset || ret == LISTITEM_ISSELECTED || ret == LISTITEM_ISPLAYING || ret == LISTITEM_IS_FOLDER)
        return AddMultiInfo(GUIInfo(ret, 0, offset, INFOFLAG_LISTITEM_WRAP));
      return ret;
    }
    else if (cat.name == "listitemposition")
    {
      int offset = atoi(cat.param().c_str());
      int ret = TranslateListItem(prop);
      if (offset || ret == LISTITEM_ISSELECTED || ret == LISTITEM_ISPLAYING || ret == LISTITEM_IS_FOLDER)
        return AddMultiInfo(GUIInfo(ret, 0, offset, INFOFLAG_LISTITEM_POSITION));
      return ret;
    }
    else if (cat.name == "listitemnowrap")
    {
      int offset = atoi(cat.param().c_str());
      int ret = TranslateListItem(prop);
      if (offset || ret == LISTITEM_ISSELECTED || ret == LISTITEM_ISPLAYING || ret == LISTITEM_IS_FOLDER)
        return AddMultiInfo(GUIInfo(ret, 0, offset));
      return ret;
    }
    else if (cat.name == "visualisation")
    {
      for (size_t i = 0; i < sizeof(visualisation) / sizeof(infomap); i++)
      {
        if (prop.name == visualisation[i].str)
          return visualisation[i].val;
      }
    }
    else if (cat.name == "fanart")
    {
      for (size_t i = 0; i < sizeof(fanart_labels) / sizeof(infomap); i++)
      {
        if (prop.name == fanart_labels[i].str)
          return fanart_labels[i].val;
      }
    }
    else if (cat.name == "skin")
    {
      for (size_t i = 0; i < sizeof(skin_labels) / sizeof(infomap); i++)
      {
        if (prop.name == skin_labels[i].str)
          return skin_labels[i].val;
      }
      if (prop.num_params())
      {
        if (prop.name == "string")
        {
          if (prop.num_params() == 2)
            return AddMultiInfo(GUIInfo(SKIN_STRING, g_settings.TranslateSkinString(prop.param(0)), ConditionalStringParameter(prop.param(1))));
          else
            return AddMultiInfo(GUIInfo(SKIN_STRING, g_settings.TranslateSkinString(prop.param(0))));
        }
        if (prop.name == "hassetting")
          return AddMultiInfo(GUIInfo(SKIN_BOOL, g_settings.TranslateSkinBool(prop.param(0))));
        else if (prop.name == "hastheme")
          return AddMultiInfo(GUIInfo(SKIN_HAS_THEME, ConditionalStringParameter(prop.param(0))));
      }
    }
    else if (cat.name == "window")
    {
      if (prop.name == "property" && prop.num_params() == 1)
      { // TODO: this doesn't support foo.xml
        int winID = cat.param().IsEmpty() ? 0 : CButtonTranslator::TranslateWindow(cat.param());
        if (winID != WINDOW_INVALID)
          return AddMultiInfo(GUIInfo(WINDOW_PROPERTY, winID, ConditionalStringParameter(prop.param())));
      }
      for (size_t i = 0; i < sizeof(window_bools) / sizeof(infomap); i++)
      {
        if (prop.name == window_bools[i].str)
        { // TODO: The parameter for these should really be on the first not the second property
          if (prop.param().Find("xml") >= 0)
            return AddMultiInfo(GUIInfo(window_bools[i].val, 0, ConditionalStringParameter(prop.param())));
          int winID = prop.param().IsEmpty() ? 0 : CButtonTranslator::TranslateWindow(prop.param());
          if (winID != WINDOW_INVALID)
            return AddMultiInfo(GUIInfo(window_bools[i].val, winID, 0));
          return 0;
        }
      }
    }
    else if (cat.name == "control")
    {
      for (size_t i = 0; i < sizeof(control_labels) / sizeof(infomap); i++)
      {
        if (prop.name == control_labels[i].str)
        { // TODO: The parameter for these should really be on the first not the second property
          int controlID = atoi(prop.param().c_str());
          if (controlID)
            return AddMultiInfo(GUIInfo(control_labels[i].val, controlID, 0));
          return 0;
        }
      }
    }
    else if (cat.name == "controlgroup" && prop.name == "hasfocus")
    {
      int groupID = atoi(cat.param().c_str());
      if (groupID)
        return AddMultiInfo(GUIInfo(CONTROL_GROUP_HAS_FOCUS, groupID, atoi(prop.param(0).c_str())));
    }
    else if (cat.name == "playlist")
    {
      for (size_t i = 0; i < sizeof(playlist) / sizeof(infomap); i++)
      {
        if (prop.name == playlist[i].str)
          return playlist[i].val;
      }
    }
    else if (cat.name == "pvr")
    {
      for (size_t i = 0; i < sizeof(pvr) / sizeof(infomap); i++)
      {
        if (prop.name == pvr[i].str)
          return pvr[i].val;
      }
    }
  }
  else if (info.size() == 3)
  {
    if (info[0].name == "system" && info[1].name == "platform")
    { // TODO: replace with a single system.platform
      CStdString platform = info[2].name;
      if (platform == "linux") return SYSTEM_PLATFORM_LINUX;
      else if (platform == "windows") return SYSTEM_PLATFORM_WINDOWS;
      else if (platform == "osx")  return SYSTEM_PLATFORM_OSX;
      else if (platform == "osx")  return SYSTEM_PLATFORM_DARWIN_OSX;
      else if (platform == "ios")  return SYSTEM_PLATFORM_DARWIN_IOS;
      else if (platform == "atv2") return SYSTEM_PLATFORM_DARWIN_ATV2;
    }
    if (info[0].name == "musicplayer")
    { // TODO: these two don't allow duration(foo) and also don't allow more than this number of levels...
      if (info[1].name == "position")
      {
        int position = atoi(info[1].param().c_str());
        int value = TranslateMusicPlayerString(info[2].name); // musicplayer.position(foo).bar
        return AddMultiInfo(GUIInfo(value, 0, position));
      }
      else if (info[1].name == "offset")
      {
        int position = atoi(info[1].param().c_str());
        int value = TranslateMusicPlayerString(info[2].name); // musicplayer.offset(foo).bar
        return AddMultiInfo(GUIInfo(value, 1, position));
      }
    }
    else if (info[0].name == "container")
    {
      int id = atoi(info[0].param().c_str());
      int offset = atoi(info[1].param().c_str());
      if (info[1].name == "listitemnowrap")
        return AddMultiInfo(GUIInfo(TranslateListItem(info[2]), id, offset));
      else if (info[1].name == "listitemposition")
        return AddMultiInfo(GUIInfo(TranslateListItem(info[2]), id, offset, INFOFLAG_LISTITEM_POSITION));
      else if (info[1].name == "listitem")
        return AddMultiInfo(GUIInfo(TranslateListItem(info[2]), id, offset, INFOFLAG_LISTITEM_WRAP));
    }
  }

  return 0;
}

int CGUIInfoManager::TranslateListItem(const Property &info)
{
  for (size_t i = 0; i < sizeof(listitem_labels) / sizeof(infomap); i++) // these ones don't have or need an id
  {
    if (info.name == listitem_labels[i].str)
      return listitem_labels[i].val;
  }
  if (info.name == "property" && info.num_params() == 1)
    return AddListItemProp(info.param());
  return 0;
}

int CGUIInfoManager::TranslateMusicPlayerString(const CStdString &info) const
{
  for (size_t i = 0; i < sizeof(musicplayer) / sizeof(infomap); i++)
  {
    if (info == musicplayer[i].str)
      return musicplayer[i].val;
  }
  return 0;
}

TIME_FORMAT CGUIInfoManager::TranslateTimeFormat(const CStdString &format)
{
  if (format.IsEmpty()) return TIME_FORMAT_GUESS;
  else if (format.Equals("hh")) return TIME_FORMAT_HH;
  else if (format.Equals("mm")) return TIME_FORMAT_MM;
  else if (format.Equals("ss")) return TIME_FORMAT_SS;
  else if (format.Equals("hh:mm")) return TIME_FORMAT_HH_MM;
  else if (format.Equals("mm:ss")) return TIME_FORMAT_MM_SS;
  else if (format.Equals("hh:mm:ss")) return TIME_FORMAT_HH_MM_SS;
  else if (format.Equals("h")) return TIME_FORMAT_H;
  else if (format.Equals("h:mm:ss")) return TIME_FORMAT_H_MM_SS;
  else if (format.Equals("xx")) return TIME_FORMAT_XX;
  return TIME_FORMAT_GUESS;
}

CStdString CGUIInfoManager::GetLabel(int info, int contextWindow, CStdString *fallback)
{
  if (info >= CONDITIONAL_LABEL_START && info <= CONDITIONAL_LABEL_END)
    return GetSkinVariableString(info, false);

  CStdString strLabel;
  if (info >= MULTI_INFO_START && info <= MULTI_INFO_END)
    return GetMultiInfoLabel(m_multiInfo[info - MULTI_INFO_START], contextWindow);

  if (info >= SLIDE_INFO_START && info <= SLIDE_INFO_END)
    return GetPictureLabel(info);

  if (info >= LISTITEM_PROPERTY_START+MUSICPLAYER_PROPERTY_OFFSET &&
      info - (LISTITEM_PROPERTY_START+MUSICPLAYER_PROPERTY_OFFSET) < (int)m_listitemProperties.size())
  { // grab the property
    if (!m_currentFile)
      return "";

    CStdString property = m_listitemProperties[info - LISTITEM_PROPERTY_START-MUSICPLAYER_PROPERTY_OFFSET];
    return m_currentFile->GetProperty(property).asString();
  }

  if (info >= LISTITEM_START && info <= LISTITEM_END)
  {
    CGUIWindow *window = GetWindowWithCondition(contextWindow, WINDOW_CONDITION_HAS_LIST_ITEMS); // true for has list items
    if (window)
    {
      CFileItemPtr item = window->GetCurrentListItem();
      strLabel = GetItemLabel(item.get(), info, fallback);
    }

    return strLabel;
  }

  switch (info)
  {
  case PVR_NEXT_RECORDING_CHANNEL:
  case PVR_NEXT_RECORDING_CHAN_ICO:
  case PVR_NEXT_RECORDING_DATETIME:
  case PVR_NEXT_RECORDING_TITLE:
  case PVR_NOW_RECORDING_CHANNEL:
  case PVR_NOW_RECORDING_CHAN_ICO:
  case PVR_NOW_RECORDING_DATETIME:
  case PVR_NOW_RECORDING_TITLE:
  case PVR_BACKEND_NAME:
  case PVR_BACKEND_VERSION:
  case PVR_BACKEND_HOST:
  case PVR_BACKEND_DISKSPACE:
  case PVR_BACKEND_CHANNELS:
  case PVR_BACKEND_TIMERS:
  case PVR_BACKEND_RECORDINGS:
  case PVR_BACKEND_NUMBER:
  case PVR_TOTAL_DISKSPACE:
  case PVR_NEXT_TIMER:
  case PVR_PLAYING_DURATION:
  case PVR_PLAYING_TIME:
  case PVR_PLAYING_PROGRESS:
  case PVR_ACTUAL_STREAM_CLIENT:
  case PVR_ACTUAL_STREAM_DEVICE:
  case PVR_ACTUAL_STREAM_STATUS:
  case PVR_ACTUAL_STREAM_SIG:
  case PVR_ACTUAL_STREAM_SNR:
  case PVR_ACTUAL_STREAM_SIG_PROGR:
  case PVR_ACTUAL_STREAM_SNR_PROGR:
  case PVR_ACTUAL_STREAM_BER:
  case PVR_ACTUAL_STREAM_UNC:
  case PVR_ACTUAL_STREAM_VIDEO_BR:
  case PVR_ACTUAL_STREAM_AUDIO_BR:
  case PVR_ACTUAL_STREAM_DOLBY_BR:
  case PVR_ACTUAL_STREAM_CRYPTION:
    g_PVRManager.TranslateCharInfo(info, strLabel);
    break;
  case WEATHER_CONDITIONS:
    strLabel = g_weatherManager.GetInfo(WEATHER_LABEL_CURRENT_COND);
    strLabel = strLabel.Trim();
    break;
  case WEATHER_TEMPERATURE:
    strLabel.Format("%s%s", g_weatherManager.GetInfo(WEATHER_LABEL_CURRENT_TEMP), g_langInfo.GetTempUnitString().c_str());
    break;
  case WEATHER_LOCATION:
    strLabel = g_weatherManager.GetInfo(WEATHER_LABEL_LOCATION);
    break;
  case WEATHER_FANART_CODE:
    strLabel = URIUtils::GetFileName(g_weatherManager.GetInfo(WEATHER_IMAGE_CURRENT_ICON));
    URIUtils::RemoveExtension(strLabel);
    break;
  case WEATHER_PLUGIN:
    strLabel = g_guiSettings.GetString("weather.addon");
    break;
  case SYSTEM_DATE:
    strLabel = GetDate();
    break;
  case LCD_DATE:
    strLabel = GetDate(true);
    break;
  case SYSTEM_FPS:
    strLabel.Format("%02.2f", m_fps);
    break;
  case PLAYER_VOLUME:
    strLabel.Format("%2.1f dB", g_settings.m_fVolumeLevel);
    break;
  case PLAYER_SUBTITLE_DELAY:
    strLabel.Format("%2.3f s", g_settings.m_currentVideoSettings.m_SubtitleDelay);
    break;
  case PLAYER_AUDIO_DELAY:
    strLabel.Format("%2.3f s", g_settings.m_currentVideoSettings.m_AudioDelay);
    break;
  case PLAYER_CHAPTER:
    if(g_application.IsPlaying() && g_application.m_pPlayer)
      strLabel.Format("%02d", g_application.m_pPlayer->GetChapter());
    break;
  case PLAYER_CHAPTERCOUNT:
    if(g_application.IsPlaying() && g_application.m_pPlayer)
      strLabel.Format("%02d", g_application.m_pPlayer->GetChapterCount());
    break;
  case PLAYER_CHAPTERNAME:
    if(g_application.IsPlaying() && g_application.m_pPlayer)
      g_application.m_pPlayer->GetChapterName(strLabel);
    break;
  case PLAYER_CACHELEVEL:
    {
      int iLevel = 0;
      if(g_application.IsPlaying() && GetInt(iLevel, PLAYER_CACHELEVEL) && iLevel >= 0)
        strLabel.Format("%i", iLevel);
    }
    break;
  case PLAYER_TIME:
    if(g_application.IsPlaying() && g_application.m_pPlayer)
      strLabel = GetCurrentPlayTime(TIME_FORMAT_HH_MM);
    break;
  case PLAYER_DURATION:
    if(g_application.IsPlaying() && g_application.m_pPlayer)
      strLabel = GetDuration(TIME_FORMAT_HH_MM);
    break;
  case PLAYER_PATH:
  case PLAYER_FILEPATH:
    if (m_currentFile)
    {
      if (m_currentFile->HasMusicInfoTag())
        strLabel = m_currentFile->GetMusicInfoTag()->GetURL();
      else if (m_currentFile->HasVideoInfoTag())
        strLabel = m_currentFile->GetVideoInfoTag()->m_strFileNameAndPath;
      if (strLabel.IsEmpty())
        strLabel = m_currentFile->GetPath();
    }
    if (info == PLAYER_PATH)
    {
      // do this twice since we want the path outside the archive if this
      // is to be of use.
      if (URIUtils::IsInArchive(strLabel))
        strLabel = URIUtils::GetParentPath(strLabel);
      strLabel = URIUtils::GetParentPath(strLabel);
    }
    break;
  case MUSICPLAYER_TITLE:
  case MUSICPLAYER_ALBUM:
  case MUSICPLAYER_ARTIST:
  case MUSICPLAYER_ALBUM_ARTIST:
  case MUSICPLAYER_GENRE:
  case MUSICPLAYER_YEAR:
  case MUSICPLAYER_TRACK_NUMBER:
  case MUSICPLAYER_BITRATE:
  case MUSICPLAYER_PLAYLISTLEN:
  case MUSICPLAYER_PLAYLISTPOS:
  case MUSICPLAYER_CHANNELS:
  case MUSICPLAYER_BITSPERSAMPLE:
  case MUSICPLAYER_SAMPLERATE:
  case MUSICPLAYER_CODEC:
  case MUSICPLAYER_DISC_NUMBER:
  case MUSICPLAYER_RATING:
  case MUSICPLAYER_COMMENT:
  case MUSICPLAYER_LYRICS:
  case MUSICPLAYER_CHANNEL_NAME:
  case MUSICPLAYER_CHANNEL_NUMBER:
  case MUSICPLAYER_CHANNEL_GROUP:
  case MUSICPLAYER_PLAYCOUNT:
  case MUSICPLAYER_LASTPLAYED:
    strLabel = GetMusicLabel(info);
  break;
  case VIDEOPLAYER_TITLE:
  case VIDEOPLAYER_ORIGINALTITLE:
  case VIDEOPLAYER_GENRE:
  case VIDEOPLAYER_DIRECTOR:
  case VIDEOPLAYER_YEAR:
  case VIDEOPLAYER_PLAYLISTLEN:
  case VIDEOPLAYER_PLAYLISTPOS:
  case VIDEOPLAYER_PLOT:
  case VIDEOPLAYER_PLOT_OUTLINE:
  case VIDEOPLAYER_EPISODE:
  case VIDEOPLAYER_SEASON:
  case VIDEOPLAYER_RATING:
  case VIDEOPLAYER_RATING_AND_VOTES:
  case VIDEOPLAYER_TVSHOW:
  case VIDEOPLAYER_PREMIERED:
  case VIDEOPLAYER_STUDIO:
  case VIDEOPLAYER_COUNTRY:
  case VIDEOPLAYER_MPAA:
  case VIDEOPLAYER_TOP250:
  case VIDEOPLAYER_CAST:
  case VIDEOPLAYER_CAST_AND_ROLE:
  case VIDEOPLAYER_ARTIST:
  case VIDEOPLAYER_ALBUM:
  case VIDEOPLAYER_WRITER:
  case VIDEOPLAYER_TAGLINE:
  case VIDEOPLAYER_TRAILER:
  case VIDEOPLAYER_STARTTIME:
  case VIDEOPLAYER_ENDTIME:
  case VIDEOPLAYER_NEXT_TITLE:
  case VIDEOPLAYER_NEXT_GENRE:
  case VIDEOPLAYER_NEXT_PLOT:
  case VIDEOPLAYER_NEXT_PLOT_OUTLINE:
  case VIDEOPLAYER_NEXT_STARTTIME:
  case VIDEOPLAYER_NEXT_ENDTIME:
  case VIDEOPLAYER_NEXT_DURATION:
  case VIDEOPLAYER_CHANNEL_NAME:
  case VIDEOPLAYER_CHANNEL_NUMBER:
  case VIDEOPLAYER_CHANNEL_GROUP:
  case VIDEOPLAYER_PARENTAL_RATING:
  case VIDEOPLAYER_PLAYCOUNT:
  case VIDEOPLAYER_LASTPLAYED:
    strLabel = GetVideoLabel(info);
  break;
  case VIDEOPLAYER_VIDEO_CODEC:
    if(g_application.IsPlaying() && g_application.m_pPlayer)
      strLabel = g_application.m_pPlayer->GetVideoCodecName();
    break;
  case VIDEOPLAYER_VIDEO_RESOLUTION:
    if(g_application.IsPlaying() && g_application.m_pPlayer)
      return CStreamDetails::VideoDimsToResolutionDescription(g_application.m_pPlayer->GetPictureWidth(), g_application.m_pPlayer->GetPictureHeight());
    break;
  case VIDEOPLAYER_AUDIO_CODEC:
    if(g_application.IsPlaying() && g_application.m_pPlayer)
      strLabel = g_application.m_pPlayer->GetAudioCodecName();
    break;
  case VIDEOPLAYER_VIDEO_ASPECT:
    if (g_application.IsPlaying() && g_application.m_pPlayer)
    {
      float aspect;
      g_application.m_pPlayer->GetVideoAspectRatio(aspect);
      strLabel = CStreamDetails::VideoAspectToAspectDescription(aspect);
    }
    break;
  case VIDEOPLAYER_AUDIO_CHANNELS:
    if(g_application.IsPlaying() && g_application.m_pPlayer)
      strLabel.Format("%i", g_application.m_pPlayer->GetChannels());
    break;
  case PLAYLIST_LENGTH:
  case PLAYLIST_POSITION:
  case PLAYLIST_RANDOM:
  case PLAYLIST_REPEAT:
    strLabel = GetPlaylistLabel(info);
  break;
  case MUSICPM_SONGSPLAYED:
  case MUSICPM_MATCHINGSONGS:
  case MUSICPM_MATCHINGSONGSPICKED:
  case MUSICPM_MATCHINGSONGSLEFT:
  case MUSICPM_RELAXEDSONGSPICKED:
  case MUSICPM_RANDOMSONGSPICKED:
    strLabel = GetMusicPartyModeLabel(info);
  break;

  case SYSTEM_FREE_SPACE:
  case SYSTEM_USED_SPACE:
  case SYSTEM_TOTAL_SPACE:
  case SYSTEM_FREE_SPACE_PERCENT:
  case SYSTEM_USED_SPACE_PERCENT:
    return g_sysinfo.GetHddSpaceInfo(info);
  break;

  case SYSTEM_CPU_TEMPERATURE:
  case SYSTEM_GPU_TEMPERATURE:
  case SYSTEM_FAN_SPEED:
  case LCD_CPU_TEMPERATURE:
  case LCD_GPU_TEMPERATURE:
  case LCD_FAN_SPEED:
  case SYSTEM_CPU_USAGE:
    return GetSystemHeatInfo(info);
    break;

  case SYSTEM_VIDEO_ENCODER_INFO:
  case NETWORK_MAC_ADDRESS:
  case SYSTEM_KERNEL_VERSION:
  case SYSTEM_CPUFREQUENCY:
  case SYSTEM_INTERNET_STATE:
  case SYSTEM_UPTIME:
  case SYSTEM_TOTALUPTIME:
  case SYSTEM_BATTERY_LEVEL:
    return g_sysinfo.GetInfo(info);
    break;

  case SYSTEM_SCREEN_RESOLUTION:
    if(g_Windowing.IsFullScreen())
      strLabel.Format("%ix%i@%.2fHz - %s (%02.2f fps)",
        g_settings.m_ResInfo[g_guiSettings.m_LookAndFeelResolution].iWidth,
        g_settings.m_ResInfo[g_guiSettings.m_LookAndFeelResolution].iHeight,
        g_settings.m_ResInfo[g_guiSettings.m_LookAndFeelResolution].fRefreshRate,
        g_localizeStrings.Get(244), GetFPS());
    else
      strLabel.Format("%ix%i - %s (%02.2f fps)",
        g_settings.m_ResInfo[g_guiSettings.m_LookAndFeelResolution].iWidth,
        g_settings.m_ResInfo[g_guiSettings.m_LookAndFeelResolution].iHeight,
        g_localizeStrings.Get(242), GetFPS());
    return strLabel;
    break;

  case CONTAINER_FOLDERPATH:
  case CONTAINER_FOLDERNAME:
    {
      CGUIWindow *window = GetWindowWithCondition(contextWindow, WINDOW_CONDITION_IS_MEDIA_WINDOW);
      if (window)
      {
        if (info==CONTAINER_FOLDERNAME)
          strLabel = ((CGUIMediaWindow*)window)->CurrentDirectory().GetLabel();
        else
          strLabel = CURL(((CGUIMediaWindow*)window)->CurrentDirectory().GetPath()).GetWithoutUserDetails();
      }
      break;
    }
  case CONTAINER_PLUGINNAME:
    {
      CGUIWindow *window = GetWindowWithCondition(contextWindow, WINDOW_CONDITION_IS_MEDIA_WINDOW);
      if (window)
      {
        CURL url(((CGUIMediaWindow*)window)->CurrentDirectory().GetPath());
        if (url.GetProtocol().Equals("plugin"))
        {
          strLabel = url.GetFileName();
          URIUtils::RemoveSlashAtEnd(strLabel);
        }
      }
      break;
    }
  case CONTAINER_VIEWMODE:
    {
      CGUIWindow *window = GetWindowWithCondition(contextWindow, WINDOW_CONDITION_IS_MEDIA_WINDOW);
      if (window)
      {
        const CGUIControl *control = window->GetControl(window->GetViewContainerID());
        if (control && control->IsContainer())
          strLabel = ((CGUIBaseContainer *)control)->GetLabel();
      }
      break;
    }
  case CONTAINER_SORT_METHOD:
    {
      CGUIWindow *window = GetWindowWithCondition(contextWindow, WINDOW_CONDITION_IS_MEDIA_WINDOW);
      if (window)
      {
        const CGUIViewState *viewState = ((CGUIMediaWindow*)window)->GetViewState();
        if (viewState)
          strLabel = g_localizeStrings.Get(viewState->GetSortMethodLabel());
    }
    }
    break;
  case CONTAINER_NUM_PAGES:
  case CONTAINER_NUM_ITEMS:
  case CONTAINER_CURRENT_PAGE:
    return GetMultiInfoLabel(GUIInfo(info), contextWindow);
    break;
  case CONTAINER_SHOWPLOT:
    {
      CGUIWindow *window = GetWindowWithCondition(contextWindow, WINDOW_CONDITION_IS_MEDIA_WINDOW);
      if (window)
        return ((CGUIMediaWindow *)window)->CurrentDirectory().GetProperty("showplot").asString();
    }
    break;
  case CONTAINER_TOTALTIME:
    {
      CGUIWindow *window = GetWindowWithCondition(contextWindow, WINDOW_CONDITION_IS_MEDIA_WINDOW);
      if (window)
      {
        const CFileItemList& items=((CGUIMediaWindow *)window)->CurrentDirectory();
        int duration=0;
        for (int i=0;i<items.Size();++i)
        {
          CFileItemPtr item=items.Get(i);
          if (item->HasMusicInfoTag())
            duration += item->GetMusicInfoTag()->GetDuration();
          else if (item->HasVideoInfoTag())
            duration += item->GetVideoInfoTag()->m_streamDetails.GetVideoDuration();
        }
        if (duration > 0)
          return StringUtils::SecondsToTimeString(duration);
      }
    }
    break;
  case SYSTEM_BUILD_VERSION:
    strLabel = GetVersion();
    break;
  case SYSTEM_BUILD_DATE:
    strLabel = GetBuild();
    break;
  case SYSTEM_FREE_MEMORY:
  case SYSTEM_FREE_MEMORY_PERCENT:
  case SYSTEM_USED_MEMORY:
  case SYSTEM_USED_MEMORY_PERCENT:
  case SYSTEM_TOTAL_MEMORY:
    {
      MEMORYSTATUSEX stat;
      stat.dwLength = sizeof(MEMORYSTATUSEX);
      GlobalMemoryStatusEx(&stat);
      int iMemPercentFree = 100 - ((int)( 100.0f* (stat.ullTotalPhys - stat.ullAvailPhys)/stat.ullTotalPhys + 0.5f ));
      int iMemPercentUsed = 100 - iMemPercentFree;

      if (info == SYSTEM_FREE_MEMORY)
        strLabel.Format("%luMB", (ULONG)(stat.ullAvailPhys/MB));
      else if (info == SYSTEM_FREE_MEMORY_PERCENT)
        strLabel.Format("%i%%", iMemPercentFree);
      else if (info == SYSTEM_USED_MEMORY)
        strLabel.Format("%luMB", (ULONG)((stat.ullTotalPhys - stat.ullAvailPhys)/MB));
      else if (info == SYSTEM_USED_MEMORY_PERCENT)
        strLabel.Format("%i%%", iMemPercentUsed);
      else if (info == SYSTEM_TOTAL_MEMORY)
        strLabel.Format("%luMB", (ULONG)(stat.ullTotalPhys/MB));
    }
    break;
  case SYSTEM_SCREEN_MODE:
    strLabel = g_settings.m_ResInfo[g_graphicsContext.GetVideoResolution()].strMode;
    break;
  case SYSTEM_SCREEN_WIDTH:
    strLabel.Format("%i", g_settings.m_ResInfo[g_graphicsContext.GetVideoResolution()].iWidth);
    break;
  case SYSTEM_SCREEN_HEIGHT:
    strLabel.Format("%i", g_settings.m_ResInfo[g_graphicsContext.GetVideoResolution()].iHeight);
    break;
  case SYSTEM_CURRENT_WINDOW:
    return g_localizeStrings.Get(g_windowManager.GetFocusedWindow());
    break;
  case SYSTEM_CURRENT_CONTROL:
    {
      CGUIWindow *window = g_windowManager.GetWindow(g_windowManager.GetFocusedWindow());
      if (window)
      {
        CGUIControl *control = window->GetFocusedControl();
        if (control)
          strLabel = control->GetDescription();
      }
    }
    break;
#ifdef HAS_DVD_DRIVE
  case SYSTEM_DVD_LABEL:
    strLabel = g_mediaManager.GetDiskLabel();
    break;
#endif
  case SYSTEM_ALARM_POS:
    if (g_alarmClock.GetRemaining("shutdowntimer") == 0.f)
      strLabel = "";
    else
    {
      double fTime = g_alarmClock.GetRemaining("shutdowntimer");
      if (fTime > 60.f)
        strLabel.Format(g_localizeStrings.Get(13213).c_str(),g_alarmClock.GetRemaining("shutdowntimer")/60.f);
      else
        strLabel.Format(g_localizeStrings.Get(13214).c_str(),g_alarmClock.GetRemaining("shutdowntimer"));
    }
    break;
  case SYSTEM_PROFILENAME:
    strLabel = g_settings.GetCurrentProfile().getName();
    break;
  case SYSTEM_PROFILECOUNT:
    strLabel.Format("%i", g_settings.GetNumProfiles());
    break;
  case SYSTEM_LANGUAGE:
    strLabel = g_guiSettings.GetString("locale.language");
    break;
  case SYSTEM_TEMPERATURE_UNITS:
    strLabel = g_langInfo.GetTempUnitString();
    break;
  case SYSTEM_PROGRESS_BAR:
    {
      int percent;
      if (GetInt(percent, SYSTEM_PROGRESS_BAR) && percent > 0)
        strLabel.Format("%i", percent);
    }
    break;
  case SYSTEM_FRIENDLY_NAME:
    {
      CStdString friendlyName = g_guiSettings.GetString("services.devicename");
      if (friendlyName.Equals("XBMC"))
        strLabel.Format("%s (%s)", friendlyName.c_str(), g_application.getNetwork().GetHostName().c_str());
      else
        strLabel = friendlyName;
    }
    break;
  case LCD_PLAY_ICON:
    {
      int iPlaySpeed = g_application.GetPlaySpeed();
      if (g_application.IsPaused())
        strLabel.Format("\7");
      else if (iPlaySpeed < 1)
        strLabel.Format("\3:%ix", iPlaySpeed);
      else if (iPlaySpeed > 1)
        strLabel.Format("\4:%ix", iPlaySpeed);
      else
        strLabel.Format("\5");
    }
    break;

  case LCD_TIME_21:
  case LCD_TIME_22:
  case LCD_TIME_W21:
  case LCD_TIME_W22:
  case LCD_TIME_41:
  case LCD_TIME_42:
  case LCD_TIME_43:
  case LCD_TIME_44:
    //alternatively, set strLabel
    return GetLcdTime( info );
    break;

  case SKIN_THEME:
    if (g_guiSettings.GetString("lookandfeel.skintheme").Equals("skindefault"))
      strLabel = g_localizeStrings.Get(15109);
    else
      strLabel = g_guiSettings.GetString("lookandfeel.skintheme");
    break;
  case SKIN_COLOUR_THEME:
    if (g_guiSettings.GetString("lookandfeel.skincolors").Equals("skindefault"))
      strLabel = g_localizeStrings.Get(15109);
    else
      strLabel = g_guiSettings.GetString("lookandfeel.skincolors");
    break;
#ifdef HAS_LCD
  case LCD_PROGRESS_BAR:
    if (g_lcd && g_lcd->IsConnected()) strLabel = g_lcd->GetProgressBar(g_application.GetTime(), g_application.GetTotalTime());
    break;
#endif
  case NETWORK_IP_ADDRESS:
    {
      CNetworkInterface* iface = g_application.getNetwork().GetFirstConnectedInterface();
      if (iface)
        return iface->GetCurrentIPAddress();
    }
    break;
  case NETWORK_SUBNET_MASK:
    {
      CNetworkInterface* iface = g_application.getNetwork().GetFirstConnectedInterface();
      if (iface)
        return iface->GetCurrentNetmask();
    }
    break;
  case NETWORK_GATEWAY_ADDRESS:
    {
      CNetworkInterface* iface = g_application.getNetwork().GetFirstConnectedInterface();
      if (iface)
        return iface->GetCurrentDefaultGateway();
    }
    break;
  case NETWORK_DNS1_ADDRESS:
    {
      vector<CStdString> nss = g_application.getNetwork().GetNameServers();
      if (nss.size() >= 1)
        return nss[0];
    }
    break;
  case NETWORK_DNS2_ADDRESS:
    {
      vector<CStdString> nss = g_application.getNetwork().GetNameServers();
      if (nss.size() >= 2)
        return nss[1];
    }
    break;
  case NETWORK_DHCP_ADDRESS:
    {
      CStdString dhcpserver;
      return dhcpserver;
    }
    break;
  case NETWORK_LINK_STATE:
    {
      CStdString linkStatus = g_localizeStrings.Get(151);
      linkStatus += " ";
      CNetworkInterface* iface = g_application.getNetwork().GetFirstConnectedInterface();
      if (iface && iface->IsConnected())
        linkStatus += g_localizeStrings.Get(15207);
      else
        linkStatus += g_localizeStrings.Get(15208);
      return linkStatus;
    }
    break;

  case AUDIOSCROBBLER_CONN_STATE:
  case AUDIOSCROBBLER_SUBMIT_INT:
  case AUDIOSCROBBLER_FILES_CACHED:
  case AUDIOSCROBBLER_SUBMIT_STATE:
    strLabel=GetAudioScrobblerLabel(info);
    break;
  case VISUALISATION_PRESET:
    {
      CGUIMessage msg(GUI_MSG_GET_VISUALISATION, 0, 0);
      g_windowManager.SendMessage(msg);
      if (msg.GetPointer())
      {
        CVisualisation* viz = NULL;
        viz = (CVisualisation*)msg.GetPointer();
        if (viz)
        {
          strLabel = viz->GetPresetName();
          URIUtils::RemoveExtension(strLabel);
        }
      }
    }
    break;
  case VISUALISATION_NAME:
    {
      AddonPtr addon;
      strLabel = g_guiSettings.GetString("musicplayer.visualisation");
      if (CAddonMgr::Get().GetAddon(strLabel,addon) && addon)
        strLabel = addon->Name();
    }
    break;
  case FANART_COLOR1:
    {
      CGUIWindow *window = GetWindowWithCondition(contextWindow, WINDOW_CONDITION_IS_MEDIA_WINDOW);
      if (window)
        return ((CGUIMediaWindow *)window)->CurrentDirectory().GetProperty("fanart_color1").asString();
    }
    break;
  case FANART_COLOR2:
    {
      CGUIWindow *window = GetWindowWithCondition(contextWindow, WINDOW_CONDITION_IS_MEDIA_WINDOW);
      if (window)
        return ((CGUIMediaWindow *)window)->CurrentDirectory().GetProperty("fanart_color2").asString();
    }
    break;
  case FANART_COLOR3:
    {
      CGUIWindow *window = GetWindowWithCondition(contextWindow, WINDOW_CONDITION_IS_MEDIA_WINDOW);
      if (window)
        return ((CGUIMediaWindow *)window)->CurrentDirectory().GetProperty("fanart_color3").asString();
    }
    break;
  case FANART_IMAGE:
    {
      CGUIWindow *window = GetWindowWithCondition(contextWindow, WINDOW_CONDITION_IS_MEDIA_WINDOW);
      if (window)
        return ((CGUIMediaWindow *)window)->CurrentDirectory().GetProperty("fanart_image").asString();
    }
    break;
  case SYSTEM_RENDER_VENDOR:
    strLabel = g_Windowing.GetRenderVendor();
    break;
  case SYSTEM_RENDER_RENDERER:
    strLabel = g_Windowing.GetRenderRenderer();
    break;
  case SYSTEM_RENDER_VERSION:
    strLabel = g_Windowing.GetRenderVersionString();
    break;
  }

  return strLabel;
}

// tries to get a integer value for use in progressbars/sliders and such
bool CGUIInfoManager::GetInt(int &value, int info, int contextWindow, const CGUIListItem *item /* = NULL */) const
{
  if (info >= MULTI_INFO_START && info <= MULTI_INFO_END)
    return GetMultiInfoInt(value, m_multiInfo[info - MULTI_INFO_START], contextWindow);

  if (info >= LISTITEM_START && info <= LISTITEM_END)
    return GetItemInt(value, item, info);

  value = 0;
  switch( info )
  {
    case PLAYER_VOLUME:
      value = g_application.GetVolume();
      return true;
    case PLAYER_SUBTITLE_DELAY:
      value = g_application.GetSubtitleDelay();
      return true;
    case PLAYER_AUDIO_DELAY:
      value = g_application.GetAudioDelay();
      return true;
    case PLAYER_PROGRESS:
    case PLAYER_PROGRESS_CACHE:
    case PLAYER_SEEKBAR:
    case PLAYER_CACHELEVEL:
    case PLAYER_CHAPTER:
    case PLAYER_CHAPTERCOUNT:
      {
        if( g_application.IsPlaying() && g_application.m_pPlayer)
        {
          switch( info )
          {
          case PLAYER_PROGRESS:
            value = (int)(g_application.GetPercentage());
            break;
          case PLAYER_PROGRESS_CACHE:
            value = (int)(g_application.GetCachePercentage());
            break;
          case PLAYER_SEEKBAR:
            {
              CGUIDialogSeekBar *seekBar = (CGUIDialogSeekBar*)g_windowManager.GetWindow(WINDOW_DIALOG_SEEK_BAR);
              value = seekBar ? (int)seekBar->GetPercentage() : 0;
              break;
            }
          case PLAYER_CACHELEVEL:
            value = (int)(g_application.m_pPlayer->GetCacheLevel());
            break;
          case PLAYER_CHAPTER:
            value = g_application.m_pPlayer->GetChapter();
            break;
          case PLAYER_CHAPTERCOUNT:
            value = g_application.m_pPlayer->GetChapterCount();
            break;
          }
        }
      }
      return true;
    case SYSTEM_FREE_MEMORY:
    case SYSTEM_USED_MEMORY:
      {
        MEMORYSTATUSEX stat;
        stat.dwLength = sizeof(MEMORYSTATUSEX);
        GlobalMemoryStatusEx(&stat);
        int memPercentUsed = (int)( 100.0f* (stat.ullTotalPhys - stat.ullAvailPhys)/stat.ullTotalPhys + 0.5f );
        if (info == SYSTEM_FREE_MEMORY)
          value = 100 - memPercentUsed;
        else
          value = memPercentUsed;
        return true;
      }
    case SYSTEM_PROGRESS_BAR:
      {
        CGUIDialogProgress *bar = (CGUIDialogProgress *)g_windowManager.GetWindow(WINDOW_DIALOG_PROGRESS);
        if (bar && bar->IsDialogRunning())
          value = bar->GetPercentage();
        return true;
      }
    case SYSTEM_FREE_SPACE:
    case SYSTEM_USED_SPACE:
      {
        g_sysinfo.GetHddSpaceInfo(value, info, true);
        return true;
      }
    case SYSTEM_CPU_USAGE:
      value = g_cpuInfo.getUsedPercentage();
      return true;
    case PVR_PLAYING_PROGRESS:
    case PVR_ACTUAL_STREAM_SIG_PROGR:
    case PVR_ACTUAL_STREAM_SNR_PROGR:
      value = g_PVRManager.TranslateIntInfo(info);
      return true;
    case SYSTEM_BATTERY_LEVEL:
      value = g_powerManager.BatteryLevel();
      return true;
  }
  return false;
}

unsigned int CGUIInfoManager::Register(const CStdString &expression, int context)
{
  CStdString condition(CGUIInfoLabel::ReplaceLocalize(expression));
  condition.TrimLeft(" \t\r\n");
  condition.TrimRight(" \t\r\n");

  if (condition.IsEmpty())
    return 0;

  CSingleLock lock(m_critInfo);
  // do we have the boolean expression already registered?
  InfoBool test(condition, context);
  for (unsigned int i = 0; i < m_bools.size(); ++i)
  {
    if (*m_bools[i] == test)
      return i+1;
  }

  if (condition.find_first_of("|+[]!") != condition.npos)
    m_bools.push_back(new InfoExpression(condition, context));
  else
    m_bools.push_back(new InfoSingle(condition, context));

  return m_bools.size();
}

bool CGUIInfoManager::EvaluateBool(const CStdString &expression, int contextWindow)
{
  bool result = false;
  unsigned int info = Register(expression, contextWindow);
  if (info)
    result = GetBoolValue(info);
  return result;
}

/*
 TODO: what to do with item-based infobools...
 these crop up:
 1. if condition is between LISTITEM_START and LISTITEM_END
 2. if condition is STRING_IS_EMPTY, STRING_COMPARE, STRING_STR, INTEGER_GREATER_THAN and the
    corresponding label is between LISTITEM_START and LISTITEM_END

 In both cases they shouldn't be in our cache as they depend on items outside of our control atm.

 We only pass a listitem object in for controls inside a listitemlayout, so I think it's probably OK
 to not cache these, as they're "pushed" out anyway.

 The problem is how do we avoid these?  The only thing we have to go on is the expression here, so I
 guess what we have to do is call through via Update.  One thing we don't handle, however, is that the
 majority of conditions (even inside lists) don't depend on the listitem at all.

 Advantage is that we know this at creation time I think, so could perhaps signal it in IsDirty()?
 */
bool CGUIInfoManager::GetBoolValue(unsigned int expression, const CGUIListItem *item)
{
  if (expression && --expression < m_bools.size())
    return m_bools[expression]->Get(m_updateTime, item);
  return false;
}

// checks the condition and returns it as necessary.  Currently used
// for toggle button controls and visibility of images.
bool CGUIInfoManager::GetBool(int condition1, int contextWindow, const CGUIListItem *item)
{
  bool bReturn = false;
  int condition = abs(condition1);

  if (item && condition >= LISTITEM_START && condition < LISTITEM_END)
    bReturn = GetItemBool(item, condition);
  // Ethernet Link state checking
  // Will check if the Xbox has a Ethernet Link connection! [Cable in!]
  // This can used for the skinner to switch off Network or Inter required functions
  else if ( condition == SYSTEM_ALWAYS_TRUE)
    bReturn = true;
  else if (condition == SYSTEM_ALWAYS_FALSE)
    bReturn = false;
  else if (condition == SYSTEM_ETHERNET_LINK_ACTIVE)
    bReturn = true;
  else if (condition == WINDOW_IS_MEDIA)
  { // note: This doesn't return true for dialogs (content, favourites, login, videoinfo)
    CGUIWindow *pWindow = g_windowManager.GetWindow(g_windowManager.GetActiveWindow());
    bReturn = (pWindow && pWindow->IsMediaWindow());
  }
  else if (condition == PLAYER_MUTED)
    bReturn = g_settings.m_bMute;
  else if (condition >= LIBRARY_HAS_MUSIC && condition <= LIBRARY_HAS_MUSICVIDEOS)
    bReturn = GetLibraryBool(condition);
  else if (condition == LIBRARY_IS_SCANNING)
  {
    if (g_application.IsMusicScanning() || g_application.IsVideoScanning())
      bReturn = true;
    else
      bReturn = false;
  }
  else if (condition == LIBRARY_IS_SCANNING_VIDEO)
  {
    bReturn = g_application.IsVideoScanning();
  }
  else if (condition == LIBRARY_IS_SCANNING_MUSIC)
  {
    bReturn = g_application.IsMusicScanning();
  }
  else if (condition == SYSTEM_PLATFORM_LINUX)
#if defined(_LINUX) && !defined(__APPLE__)
    bReturn = true;
#else
    bReturn = false;
#endif
  else if (condition == SYSTEM_PLATFORM_WINDOWS)
#ifdef WIN32
    bReturn = true;
#else
    bReturn = false;
#endif
  else if (condition == SYSTEM_PLATFORM_OSX)
  // TODO: rename SYSTEM_PLATFORM_OSX to SYSTEM_PLATFORM_DARWIN after eden release.
#ifdef TARGET_DARWIN
    bReturn = true;
#else
    bReturn = false;
#endif
  else if (condition == SYSTEM_PLATFORM_DARWIN_OSX)
#ifdef TARGET_DARWIN_OSX
    bReturn = true;
#else
    bReturn = false;
#endif
  else if (condition == SYSTEM_PLATFORM_DARWIN_IOS)
#ifdef TARGET_DARWIN_IOS
    bReturn = true;
#else
    bReturn = false;
#endif
  else if (condition == SYSTEM_PLATFORM_DARWIN_ATV2)
#ifdef TARGET_DARWIN_IOS_ATV2
    bReturn = true;
#else
    bReturn = false;
#endif
  else if (condition == SYSTEM_MEDIA_DVD)
    bReturn = g_mediaManager.IsDiscInDrive();
#ifdef HAS_DVD_DRIVE
  else if (condition == SYSTEM_DVDREADY)
    bReturn = g_mediaManager.GetDriveStatus() != DRIVE_NOT_READY;
  else if (condition == SYSTEM_TRAYOPEN)
    bReturn = g_mediaManager.GetDriveStatus() == DRIVE_OPEN;
#endif
  else if (condition == SYSTEM_CAN_POWERDOWN)
    bReturn = g_powerManager.CanPowerdown();
  else if (condition == SYSTEM_CAN_SUSPEND)
    bReturn = g_powerManager.CanSuspend();
  else if (condition == SYSTEM_CAN_HIBERNATE)
    bReturn = g_powerManager.CanHibernate();
  else if (condition == SYSTEM_CAN_REBOOT)
    bReturn = g_powerManager.CanReboot();
  else if (condition == SYSTEM_SCREENSAVER_ACTIVE)
    bReturn = g_application.IsInScreenSaver();

  else if (condition == PLAYER_SHOWINFO)
    bReturn = m_playerShowInfo;
  else if (condition == PLAYER_SHOWCODEC)
    bReturn = m_playerShowCodec;
  else if (condition >= MULTI_INFO_START && condition <= MULTI_INFO_END)
  {
    return GetMultiInfoBool(m_multiInfo[condition - MULTI_INFO_START], contextWindow, item);
  }
  else if (condition == SYSTEM_HASLOCKS)
    bReturn = g_settings.GetMasterProfile().getLockMode() != LOCK_MODE_EVERYONE;
  else if (condition == SYSTEM_HAS_PVR)
    bReturn = true;
  else if (condition == SYSTEM_ISMASTER)
    bReturn = g_settings.GetMasterProfile().getLockMode() != LOCK_MODE_EVERYONE && g_passwordManager.bMasterUser;
  else if (condition == SYSTEM_ISFULLSCREEN)
    bReturn = g_Windowing.IsFullScreen();
  else if (condition == SYSTEM_ISSTANDALONE)
    bReturn = g_application.IsStandAlone();
  else if (condition == SYSTEM_ISINHIBIT)
    bReturn = g_application.IsIdleShutdownInhibited();
  else if (condition == SYSTEM_HAS_SHUTDOWN)
    bReturn = (g_guiSettings.GetInt("powermanagement.shutdowntime") > 0);
  else if (condition == SYSTEM_LOGGEDON)
    bReturn = !(g_windowManager.GetActiveWindow() == WINDOW_LOGIN_SCREEN);
  else if (condition == SYSTEM_SHOW_EXIT_BUTTON)
    bReturn = g_advancedSettings.m_showExitButton;
  else if (condition == SYSTEM_HAS_LOGINSCREEN)
    bReturn = g_settings.UsingLoginScreen();
  else if (condition == WEATHER_IS_FETCHED)
    bReturn = g_weatherManager.IsFetched();
  else if (condition >= PVR_CONDITIONS_START && condition <= PVR_CONDITIONS_END)
    bReturn = g_PVRManager.TranslateBoolInfo(condition);

  else if (condition == SYSTEM_INTERNET_STATE)
  {
    g_sysinfo.GetInfo(condition);
    bReturn = g_sysinfo.HasInternet();
  }
  else if (condition == SKIN_HAS_VIDEO_OVERLAY)
  {
    bReturn = g_windowManager.IsOverlayAllowed() && g_application.IsPlayingVideo();
  }
  else if (condition == SKIN_HAS_MUSIC_OVERLAY)
  {
    bReturn = g_windowManager.IsOverlayAllowed() && g_application.IsPlayingAudio();
  }
  else if (condition == CONTAINER_HASFILES || condition == CONTAINER_HASFOLDERS)
  {
    CGUIWindow *pWindow = GetWindowWithCondition(contextWindow, WINDOW_CONDITION_IS_MEDIA_WINDOW);
    if (pWindow)
    {
      const CFileItemList& items=((CGUIMediaWindow*)pWindow)->CurrentDirectory();
      for (int i=0;i<items.Size();++i)
      {
        CFileItemPtr item=items.Get(i);
        if (!item->m_bIsFolder && condition == CONTAINER_HASFILES)
        {
          bReturn=true;
          break;
        }
        else if (item->m_bIsFolder && !item->IsParentFolder() && condition == CONTAINER_HASFOLDERS)
        {
          bReturn=true;
          break;
        }
      }
    }
  }
  else if (condition == CONTAINER_STACKED)
  {
    CGUIWindow *pWindow = GetWindowWithCondition(contextWindow, WINDOW_CONDITION_IS_MEDIA_WINDOW);
    if (pWindow)
      bReturn = ((CGUIMediaWindow*)pWindow)->CurrentDirectory().GetProperty("isstacked").asBoolean();
  }
  else if (condition == CONTAINER_HAS_THUMB)
  {
    CGUIWindow *pWindow = GetWindowWithCondition(contextWindow, WINDOW_CONDITION_IS_MEDIA_WINDOW);
    if (pWindow)
      bReturn = ((CGUIMediaWindow*)pWindow)->CurrentDirectory().HasThumbnail();
  }
  else if (condition == CONTAINER_HAS_NEXT || condition == CONTAINER_HAS_PREVIOUS || condition == CONTAINER_SCROLLING)
  {
    CGUIWindow *window = GetWindowWithCondition(contextWindow, WINDOW_CONDITION_IS_MEDIA_WINDOW);
    if (window)
    {
      const CGUIControl* control = window->GetControl(window->GetViewContainerID());
      if (control)
        bReturn = control->GetCondition(condition, 0);
    }
  }
  else if (condition == VIDEOPLAYER_HAS_INFO)
    bReturn = ((m_currentFile->HasVideoInfoTag() && !m_currentFile->GetVideoInfoTag()->IsEmpty()) ||
               (m_currentFile->HasPVRChannelInfoTag()  && !m_currentFile->GetPVRChannelInfoTag()->IsEmpty()));
  else if (condition >= CONTAINER_SCROLL_PREVIOUS && condition <= CONTAINER_SCROLL_NEXT)
  {
    // no parameters, so we assume it's just requested for a media window.  It therefore
    // can only happen if the list has focus.
    CGUIWindow *pWindow = GetWindowWithCondition(contextWindow, WINDOW_CONDITION_IS_MEDIA_WINDOW);
    if (pWindow)
    {
      map<int,int>::const_iterator it = m_containerMoves.find(pWindow->GetViewContainerID());
      if (it != m_containerMoves.end())
      {
        if (condition > CONTAINER_STATIC) // moving up
          bReturn = it->second >= std::max(condition - CONTAINER_STATIC, 1);
        else
          bReturn = it->second <= std::min(condition - CONTAINER_STATIC, -1);
      }
    }
  }
  else if (condition == SLIDESHOW_ISPAUSED)
  {
    CGUIWindowSlideShow *slideShow = (CGUIWindowSlideShow *)g_windowManager.GetWindow(WINDOW_SLIDESHOW);
    bReturn = (slideShow && slideShow->IsPaused());
  }
  else if (condition == SLIDESHOW_ISRANDOM)
  {
    CGUIWindowSlideShow *slideShow = (CGUIWindowSlideShow *)g_windowManager.GetWindow(WINDOW_SLIDESHOW);
    bReturn = (slideShow && slideShow->IsShuffled());
  }
  else if (condition == SLIDESHOW_ISACTIVE)
  {
    CGUIWindowSlideShow *slideShow = (CGUIWindowSlideShow *)g_windowManager.GetWindow(WINDOW_SLIDESHOW);
    bReturn = (slideShow && slideShow->InSlideShow());
  }
  else if (g_application.IsPlaying())
  {
    switch (condition)
    {
    case PLAYER_HAS_MEDIA:
      bReturn = true;
      break;
    case PLAYER_HAS_AUDIO:
      bReturn = g_application.IsPlayingAudio();
      break;
    case PLAYER_HAS_VIDEO:
      bReturn = g_application.IsPlayingVideo();
      break;
    case PLAYER_PLAYING:
      bReturn = !g_application.IsPaused() && (g_application.GetPlaySpeed() == 1);
      break;
    case PLAYER_PAUSED:
      bReturn = g_application.IsPaused();
      break;
    case PLAYER_REWINDING:
      bReturn = !g_application.IsPaused() && g_application.GetPlaySpeed() < 1;
      break;
    case PLAYER_FORWARDING:
      bReturn = !g_application.IsPaused() && g_application.GetPlaySpeed() > 1;
      break;
    case PLAYER_REWINDING_2x:
      bReturn = !g_application.IsPaused() && g_application.GetPlaySpeed() == -2;
      break;
    case PLAYER_REWINDING_4x:
      bReturn = !g_application.IsPaused() && g_application.GetPlaySpeed() == -4;
      break;
    case PLAYER_REWINDING_8x:
      bReturn = !g_application.IsPaused() && g_application.GetPlaySpeed() == -8;
      break;
    case PLAYER_REWINDING_16x:
      bReturn = !g_application.IsPaused() && g_application.GetPlaySpeed() == -16;
      break;
    case PLAYER_REWINDING_32x:
      bReturn = !g_application.IsPaused() && g_application.GetPlaySpeed() == -32;
      break;
    case PLAYER_FORWARDING_2x:
      bReturn = !g_application.IsPaused() && g_application.GetPlaySpeed() == 2;
      break;
    case PLAYER_FORWARDING_4x:
      bReturn = !g_application.IsPaused() && g_application.GetPlaySpeed() == 4;
      break;
    case PLAYER_FORWARDING_8x:
      bReturn = !g_application.IsPaused() && g_application.GetPlaySpeed() == 8;
      break;
    case PLAYER_FORWARDING_16x:
      bReturn = !g_application.IsPaused() && g_application.GetPlaySpeed() == 16;
      break;
    case PLAYER_FORWARDING_32x:
      bReturn = !g_application.IsPaused() && g_application.GetPlaySpeed() == 32;
      break;
    case PLAYER_CAN_RECORD:
      bReturn = g_application.m_pPlayer->CanRecord();
      break;
    case PLAYER_RECORDING:
      bReturn = g_application.m_pPlayer->IsRecording();
    break;
    case PLAYER_DISPLAY_AFTER_SEEK:
      bReturn = GetDisplayAfterSeek();
    break;
    case PLAYER_CACHING:
      bReturn = g_application.m_pPlayer->IsCaching();
    break;
    case PLAYER_SEEKBAR:
      {
        CGUIDialogSeekBar *seekBar = (CGUIDialogSeekBar*)g_windowManager.GetWindow(WINDOW_DIALOG_SEEK_BAR);
        bReturn = seekBar ? seekBar->IsDialogRunning() : false;
      }
    break;
    case PLAYER_SEEKING:
      bReturn = m_playerSeeking;
    break;
    case PLAYER_SHOWTIME:
      bReturn = m_playerShowTime;
    break;
    case PLAYER_PASSTHROUGH:
      bReturn = g_application.m_pPlayer && g_application.m_pPlayer->IsPassthrough();
      break;
    case MUSICPM_ENABLED:
      bReturn = g_partyModeManager.IsEnabled();
    break;
    case AUDIOSCROBBLER_ENABLED:
      bReturn = CLastFmManager::GetInstance()->IsLastFmEnabled();
    break;
    case LASTFM_RADIOPLAYING:
      bReturn = CLastFmManager::GetInstance()->IsRadioEnabled();
      break;
    case LASTFM_CANLOVE:
      bReturn = CLastFmManager::GetInstance()->CanLove();
      break;
    case LASTFM_CANBAN:
      bReturn = CLastFmManager::GetInstance()->CanBan();
      break;
    case MUSICPLAYER_HASPREVIOUS:
      {
        // requires current playlist be PLAYLIST_MUSIC
        bReturn = false;
        if (g_playlistPlayer.GetCurrentPlaylist() == PLAYLIST_MUSIC)
          bReturn = (g_playlistPlayer.GetCurrentSong() > 0); // not first song
      }
      break;
    case MUSICPLAYER_HASNEXT:
      {
        // requires current playlist be PLAYLIST_MUSIC
        bReturn = false;
        if (g_playlistPlayer.GetCurrentPlaylist() == PLAYLIST_MUSIC)
          bReturn = (g_playlistPlayer.GetCurrentSong() < (g_playlistPlayer.GetPlaylist(PLAYLIST_MUSIC).size() - 1)); // not last song
      }
      break;
    case MUSICPLAYER_PLAYLISTPLAYING:
      {
        bReturn = false;
        if (g_application.IsPlayingAudio() && g_playlistPlayer.GetCurrentPlaylist() == PLAYLIST_MUSIC)
          bReturn = true;
      }
      break;
    case VIDEOPLAYER_USING_OVERLAYS:
      bReturn = (g_guiSettings.GetInt("videoplayer.rendermethod") == RENDER_OVERLAYS);
    break;
    case VIDEOPLAYER_ISFULLSCREEN:
      bReturn = g_windowManager.GetActiveWindow() == WINDOW_FULLSCREEN_VIDEO;
    break;
    case VIDEOPLAYER_HASMENU:
      bReturn = g_application.m_pPlayer->HasMenu();
    break;
    case PLAYLIST_ISRANDOM:
      bReturn = g_playlistPlayer.IsShuffled(g_playlistPlayer.GetCurrentPlaylist());
    break;
    case PLAYLIST_ISREPEAT:
      bReturn = g_playlistPlayer.GetRepeat(g_playlistPlayer.GetCurrentPlaylist()) == PLAYLIST::REPEAT_ALL;
    break;
    case PLAYLIST_ISREPEATONE:
      bReturn = g_playlistPlayer.GetRepeat(g_playlistPlayer.GetCurrentPlaylist()) == PLAYLIST::REPEAT_ONE;
    break;
    case PLAYER_HASDURATION:
      bReturn = g_application.GetTotalTime() > 0;
      break;
    case VIDEOPLAYER_HASTELETEXT:
      if (g_application.m_pPlayer->GetTeletextCache())
        bReturn = true;
      break;
    case VIDEOPLAYER_HASSUBTITLES:
      bReturn = g_application.m_pPlayer->GetSubtitleCount() > 0;
      break;
    case VIDEOPLAYER_SUBTITLESENABLED:
      bReturn = g_application.m_pPlayer->GetSubtitleVisible();
      break;
    case VISUALISATION_LOCKED:
      {
        CGUIMessage msg(GUI_MSG_GET_VISUALISATION, 0, 0);
        g_windowManager.SendMessage(msg);
        if (msg.GetPointer())
        {
          CVisualisation *pVis = (CVisualisation *)msg.GetPointer();
          bReturn = pVis->IsLocked();
        }
      }
    break;
    case VISUALISATION_ENABLED:
      bReturn = !g_guiSettings.GetString("musicplayer.visualisation").IsEmpty();
    break;
    case VIDEOPLAYER_HAS_EPG:
      if (m_currentFile->HasPVRChannelInfoTag())
      {
        CEpgInfoTag epgTag;
        bReturn = m_currentFile->GetPVRChannelInfoTag()->GetEPGNow(epgTag);
      }
    break;
    default: // default, use integer value different from 0 as true
      {
        int val;
        bReturn = GetInt(val, condition) && val != 0;
      }
    }
  }
  if (condition1 < 0)
    bReturn = !bReturn;
  return bReturn;
}

/// \brief Examines the multi information sent and returns true or false accordingly.
bool CGUIInfoManager::GetMultiInfoBool(const GUIInfo &info, int contextWindow, const CGUIListItem *item)
{
  bool bReturn = false;
  int condition = abs(info.m_info);

  if (condition >= LISTITEM_START && condition <= LISTITEM_END)
  {
    if (!item)
    {
      CGUIWindow *window = NULL;
      int data1 = info.GetData1();
      if (!data1) // No container specified, so we lookup the current view container
      {
        window = GetWindowWithCondition(contextWindow, WINDOW_CONDITION_HAS_LIST_ITEMS);
        if (window && window->IsMediaWindow())
          data1 = ((CGUIMediaWindow*)(window))->GetViewContainerID();
      }

      if (!window) // If we don't have a window already (from lookup above), get one
        window = GetWindowWithCondition(contextWindow, 0);

      if (window)
      {
        const CGUIControl *control = window->GetControl(data1);
        if (control && control->IsContainer())
          item = ((CGUIBaseContainer *)control)->GetListItem(info.GetData2(), info.GetInfoFlag()).get();
      }
    }
    if (item) // If we got a valid item, do the lookup
      bReturn = GetItemBool(item, condition); // Image prioritizes images over labels (in the case of music item ratings for instance)
  }
  else
  {
    switch (condition)
    {
      case SKIN_BOOL:
        {
          bReturn = g_settings.GetSkinBool(info.GetData1());
        }
        break;
      case SKIN_STRING:
        {
          if (info.GetData2())
            bReturn = g_settings.GetSkinString(info.GetData1()).Equals(m_stringParameters[info.GetData2()]);
          else
            bReturn = !g_settings.GetSkinString(info.GetData1()).IsEmpty();
        }
        break;
      case SKIN_HAS_THEME:
        {
          CStdString theme = g_guiSettings.GetString("lookandfeel.skintheme");
          theme.ToLower();
          URIUtils::RemoveExtension(theme);
          bReturn = theme.Equals(m_stringParameters[info.GetData1()]);
        }
        break;
      case STRING_IS_EMPTY:
        // note: Get*Image() falls back to Get*Label(), so this should cover all of them
        if (item && item->IsFileItem() && info.GetData1() >= LISTITEM_START && info.GetData1() < LISTITEM_END)
          bReturn = GetItemImage((const CFileItem *)item, info.GetData1()).IsEmpty();
        else
          bReturn = GetImage(info.GetData1(), contextWindow).IsEmpty();
        break;
      case STRING_COMPARE:
        {
          CStdString compare;
          if (info.GetData2() < 0) // info labels are stored with negative numbers
          {
            int info2 = -info.GetData2();
            if (item && item->IsFileItem() && info2 >= LISTITEM_START && info2 < LISTITEM_END)
              compare = GetItemImage((const CFileItem *)item, info2);
            else
              compare = GetImage(info2, contextWindow);
          }
          else if (info.GetData2() < (int)m_stringParameters.size())
          { // conditional string
            compare = m_stringParameters[info.GetData2()];
          }
          if (item && item->IsFileItem() && info.GetData1() >= LISTITEM_START && info.GetData1() < LISTITEM_END)
            bReturn = GetItemImage((const CFileItem *)item, info.GetData1()).Equals(compare);
          else
            bReturn = GetImage(info.GetData1(), contextWindow).Equals(compare);
        }
        break;
      case INTEGER_GREATER_THAN:
        {
          int integer;
          if (GetInt(integer, info.GetData1(), contextWindow, item))
            bReturn = integer > info.GetData2();
          else
          {
            CStdString value;

            if (item && item->IsFileItem() && info.GetData1() >= LISTITEM_START && info.GetData1() < LISTITEM_END)
              value = GetItemImage((const CFileItem *)item, info.GetData1());
            else
              value = GetImage(info.GetData1(), contextWindow);

            // Handle the case when a value contains time separator (:). This makes IntegerGreaterThan
            // useful for Player.Time* members without adding a separate set of members returning time in seconds
            if ( value.find_first_of( ':' ) != value.npos )
              bReturn = StringUtils::TimeStringToSeconds( value ) > info.GetData2();
            else
              bReturn = atoi( value.c_str() ) > info.GetData2();
          }
        }
        break;
      case STRING_STR:
      case STRING_STR_LEFT:
      case STRING_STR_RIGHT:
        {
          CStdString compare = m_stringParameters[info.GetData2()];
          // our compare string is already in lowercase, so lower case our label as well
          // as CStdString::Find() is case sensitive
          CStdString label;
          if (item && item->IsFileItem() && info.GetData1() >= LISTITEM_START && info.GetData1() < LISTITEM_END)
            label = GetItemImage((const CFileItem *)item, info.GetData1()).ToLower();
          else
            label = GetImage(info.GetData1(), contextWindow).ToLower();
          if (condition == STRING_STR_LEFT)
            bReturn = label.Find(compare) == 0;
          else if (condition == STRING_STR_RIGHT)
            bReturn = label.Find(compare) == (int)(label.size()-compare.size());
          else
            bReturn = label.Find(compare) > -1;
        }
        break;
      case SYSTEM_ALARM_LESS_OR_EQUAL:
        {
          int time = lrint(g_alarmClock.GetRemaining(m_stringParameters[info.GetData1()]));
          int timeCompare = atoi(m_stringParameters[info.GetData2()]);
          if (time > 0)
            bReturn = timeCompare >= time;
          else
            bReturn = false;
        }
        break;
      case SYSTEM_IDLE_TIME:
        bReturn = g_application.GlobalIdleTime() >= (int)info.GetData1();
        break;
      case CONTROL_GROUP_HAS_FOCUS:
        {
          CGUIWindow *window = GetWindowWithCondition(contextWindow, 0);
          if (window)
            bReturn = window->ControlGroupHasFocus(info.GetData1(), info.GetData2());
        }
        break;
      case CONTROL_IS_VISIBLE:
        {
          CGUIWindow *window = GetWindowWithCondition(contextWindow, 0);
          if (window)
          {
            // Note: This'll only work for unique id's
            const CGUIControl *control = window->GetControl(info.GetData1());
            if (control)
              bReturn = control->IsVisible();
          }
        }
        break;
      case CONTROL_IS_ENABLED:
        {
          CGUIWindow *window = GetWindowWithCondition(contextWindow, 0);
          if (window)
          {
            // Note: This'll only work for unique id's
            const CGUIControl *control = window->GetControl(info.GetData1());
            if (control)
              bReturn = !control->IsDisabled();
          }
        }
        break;
      case CONTROL_HAS_FOCUS:
        {
          CGUIWindow *window = GetWindowWithCondition(contextWindow, 0);
          if (window)
            bReturn = (window->GetFocusedControlID() == (int)info.GetData1());
        }
        break;
      case WINDOW_NEXT:
        if (info.GetData1())
          bReturn = ((int)info.GetData1() == m_nextWindowID);
        else
        {
          CGUIWindow *window = g_windowManager.GetWindow(m_nextWindowID);
          if (window && URIUtils::GetFileName(window->GetProperty("xmlfile").asString()).Equals(m_stringParameters[info.GetData2()]))
            bReturn = true;
        }
        break;
      case WINDOW_PREVIOUS:
        if (info.GetData1())
          bReturn = ((int)info.GetData1() == m_prevWindowID);
        else
        {
          CGUIWindow *window = g_windowManager.GetWindow(m_prevWindowID);
          if (window && URIUtils::GetFileName(window->GetProperty("xmlfile").asString()).Equals(m_stringParameters[info.GetData2()]))
            bReturn = true;
        }
        break;
      case WINDOW_IS_VISIBLE:
        if (info.GetData1())
          bReturn = g_windowManager.IsWindowVisible(info.GetData1());
        else
          bReturn = g_windowManager.IsWindowVisible(m_stringParameters[info.GetData2()]);
        break;
      case WINDOW_IS_TOPMOST:
        if (info.GetData1())
          bReturn = g_windowManager.IsWindowTopMost(info.GetData1());
        else
          bReturn = g_windowManager.IsWindowTopMost(m_stringParameters[info.GetData2()]);
        break;
      case WINDOW_IS_ACTIVE:
        if (info.GetData1())
          bReturn = g_windowManager.IsWindowActive(info.GetData1());
        else
          bReturn = g_windowManager.IsWindowActive(m_stringParameters[info.GetData2()]);
        break;
      case SYSTEM_HAS_ALARM:
        bReturn = g_alarmClock.HasAlarm(m_stringParameters[info.GetData1()]);
        break;
      case SYSTEM_GET_BOOL:
        bReturn = g_guiSettings.GetBool(m_stringParameters[info.GetData1()]);
        break;
      case SYSTEM_HAS_CORE_ID:
        bReturn = g_cpuInfo.HasCoreId(info.GetData1());
        break;
      case SYSTEM_SETTING:
        {
          if ( m_stringParameters[info.GetData1()].Equals("hidewatched") )
          {
            CGUIWindow *window = GetWindowWithCondition(contextWindow, WINDOW_CONDITION_IS_MEDIA_WINDOW);
            if (window)
              bReturn = g_settings.GetWatchMode(((CGUIMediaWindow *)window)->CurrentDirectory().GetContent()) == VIDEO_SHOW_UNWATCHED;
          }
        }
        break;
      case SYSTEM_HAS_ADDON:
      {
        AddonPtr addon;
        bReturn = CAddonMgr::Get().GetAddon(m_stringParameters[info.GetData1()],addon) && addon;
        break;
      }
      case CONTAINER_SCROLL_PREVIOUS:
      case CONTAINER_MOVE_PREVIOUS:
      case CONTAINER_MOVE_NEXT:
      case CONTAINER_SCROLL_NEXT:
        {
          map<int,int>::const_iterator it = m_containerMoves.find(info.GetData1());
          if (it != m_containerMoves.end())
          {
            if (condition > CONTAINER_STATIC) // moving up
              bReturn = it->second >= std::max(condition - CONTAINER_STATIC, 1);
            else
              bReturn = it->second <= std::min(condition - CONTAINER_STATIC, -1);
          }
        }
        break;
      case CONTAINER_CONTENT:
        {
          CStdString content;
          CGUIWindow *window = GetWindowWithCondition(contextWindow, 0);
          if (window)
          {
            if (window->GetID() == WINDOW_DIALOG_MUSIC_INFO)
              content = ((CGUIDialogMusicInfo *)window)->CurrentDirectory().GetContent();
            else if (window->GetID() == WINDOW_DIALOG_VIDEO_INFO)
              content = ((CGUIDialogVideoInfo *)window)->CurrentDirectory().GetContent();
          }
          if (content.IsEmpty())
          {
            window = GetWindowWithCondition(contextWindow, WINDOW_CONDITION_IS_MEDIA_WINDOW);
            if (window)
              content = ((CGUIMediaWindow *)window)->CurrentDirectory().GetContent();
          }
          bReturn = m_stringParameters[info.GetData2()].Equals(content);
        }
        break;
      case CONTAINER_ROW:
      case CONTAINER_COLUMN:
      case CONTAINER_POSITION:
      case CONTAINER_HAS_NEXT:
      case CONTAINER_HAS_PREVIOUS:
      case CONTAINER_SCROLLING:
      case CONTAINER_SUBITEM:
        {
          const CGUIControl *control = NULL;
          if (info.GetData1())
          { // container specified
            CGUIWindow *window = GetWindowWithCondition(contextWindow, 0);
            if (window)
              control = window->GetControl(info.GetData1());
          }
          else
          { // no container specified - assume a mediawindow
            CGUIWindow *window = GetWindowWithCondition(contextWindow, WINDOW_CONDITION_IS_MEDIA_WINDOW);
            if (window)
              control = window->GetControl(window->GetViewContainerID());
          }
          if (control)
            bReturn = control->GetCondition(condition, info.GetData2());
        }
        break;
      case CONTAINER_HAS_FOCUS:
        { // grab our container
          CGUIWindow *window = GetWindowWithCondition(contextWindow, 0);
          if (window)
          {
            const CGUIControl *control = window->GetControl(info.GetData1());
            if (control && control->IsContainer())
            {
              CFileItemPtr item = boost::static_pointer_cast<CFileItem>(((CGUIBaseContainer *)control)->GetListItem(0));
              if (item && item->m_iprogramCount == info.GetData2())  // programcount used to store item id
                bReturn = true;
            }
          }
          break;
        }
      case VIDEOPLAYER_CONTENT:
        {
          CStdString strContent="movies";
          if (!m_currentFile->HasVideoInfoTag() || m_currentFile->GetVideoInfoTag()->IsEmpty())
            strContent = "files";
          if (m_currentFile->HasVideoInfoTag() && m_currentFile->GetVideoInfoTag()->m_iSeason > -1) // episode
            strContent = "episodes";
          if (m_currentFile->HasVideoInfoTag() && !m_currentFile->GetVideoInfoTag()->m_artist.empty())
            strContent = "musicvideos";
          if (m_currentFile->HasVideoInfoTag() && m_currentFile->GetVideoInfoTag()->m_strStatus == "livetv")
            strContent = "livetv";
          if (m_currentFile->HasPVRChannelInfoTag())
            strContent = "livetv";
          bReturn = m_stringParameters[info.GetData1()].Equals(strContent);
        }
        break;
      case CONTAINER_SORT_METHOD:
      {
        CGUIWindow *window = GetWindowWithCondition(contextWindow, WINDOW_CONDITION_IS_MEDIA_WINDOW);
        if (window)
        {
          const CGUIViewState *viewState = ((CGUIMediaWindow*)window)->GetViewState();
          if (viewState)
            bReturn = ((unsigned int)viewState->GetSortMethod() == info.GetData1());
        }
        break;
      }
      case CONTAINER_SORT_DIRECTION:
      {
        CGUIWindow *window = GetWindowWithCondition(contextWindow, WINDOW_CONDITION_IS_MEDIA_WINDOW);
        if (window)
        {
          const CGUIViewState *viewState = ((CGUIMediaWindow*)window)->GetViewState();
          if (viewState)
            bReturn = ((unsigned int)viewState->GetDisplaySortOrder() == info.GetData1());
        }
        break;
      }
      case SYSTEM_DATE:
        {
          if (info.GetData2() == -1) // info doesn't contain valid startDate
            return false;
          CDateTime date = CDateTime::GetCurrentDateTime();
          int currentDate = date.GetMonth()*100+date.GetDay();
          int startDate = info.GetData1();
          int stopDate = info.GetData2();

          if (stopDate < startDate)
            bReturn = currentDate >= startDate || currentDate < stopDate;
          else
            bReturn = currentDate >= startDate && currentDate < stopDate;
        }
        break;
      case SYSTEM_TIME:
        {
          CDateTime time=CDateTime::GetCurrentDateTime();
          int currentTime = time.GetMinuteOfDay();
          int startTime = info.GetData1();
          int stopTime = info.GetData2();

          if (stopTime < startTime)
            bReturn = currentTime >= startTime || currentTime < stopTime;
          else
            bReturn = currentTime >= startTime && currentTime < stopTime;
        }
        break;
      case MUSICPLAYER_EXISTS:
        {
          int index = info.GetData2();
          if (info.GetData1() == 1)
          { // relative index
            if (g_playlistPlayer.GetCurrentPlaylist() != PLAYLIST_MUSIC)
              return false;
            index += g_playlistPlayer.GetCurrentSong();
          }
          if (index >= 0 && index < g_playlistPlayer.GetPlaylist(PLAYLIST_MUSIC).size())
            return true;
          return false;
        }
        break;
    }
  }
  return (info.m_info < 0) ? !bReturn : bReturn;
}

bool CGUIInfoManager::GetMultiInfoInt(int &value, const GUIInfo &info, int contextWindow) const
{
  if (info.m_info >= LISTITEM_START && info.m_info <= LISTITEM_END)
  {
    CFileItemPtr item;
    CGUIWindow *window = NULL;

    int data1 = info.GetData1();
    if (!data1) // No container specified, so we lookup the current view container
    {
      window = GetWindowWithCondition(contextWindow, WINDOW_CONDITION_HAS_LIST_ITEMS);
      if (window && window->IsMediaWindow())
        data1 = ((CGUIMediaWindow*)(window))->GetViewContainerID();
    }

    if (!window) // If we don't have a window already (from lookup above), get one
      window = GetWindowWithCondition(contextWindow, 0);

    if (window)
    {
      const CGUIControl *control = window->GetControl(data1);
      if (control && control->IsContainer())
        item = boost::static_pointer_cast<CFileItem>(((CGUIBaseContainer *)control)->GetListItem(info.GetData2(), info.GetInfoFlag()));
    }

    if (item) // If we got a valid item, do the lookup
      return GetItemInt(value, item.get(), info.m_info);
  }

  return 0;
}

/// \brief Examines the multi information sent and returns the string as appropriate
CStdString CGUIInfoManager::GetMultiInfoLabel(const GUIInfo &info, int contextWindow, CStdString *fallback)
{
  if (info.m_info == SKIN_STRING)
  {
    return g_settings.GetSkinString(info.GetData1());
  }
  else if (info.m_info == SKIN_BOOL)
  {
    bool bInfo = g_settings.GetSkinBool(info.GetData1());
    if (bInfo)
      return g_localizeStrings.Get(20122);
  }
  if (info.m_info >= LISTITEM_START && info.m_info <= LISTITEM_END)
  {
    CFileItemPtr item;
    CGUIWindow *window = NULL;

    int data1 = info.GetData1();
    if (!data1) // No container specified, so we lookup the current view container
    {
      window = GetWindowWithCondition(contextWindow, WINDOW_CONDITION_HAS_LIST_ITEMS);
      if (window && window->IsMediaWindow())
        data1 = ((CGUIMediaWindow*)(window))->GetViewContainerID();
    }

    if (!window) // If we don't have a window already (from lookup above), get one
      window = GetWindowWithCondition(contextWindow, 0);

    if (window)
    {
      const CGUIControl *control = window->GetControl(data1);
      if (control && control->IsContainer())
        item = boost::static_pointer_cast<CFileItem>(((CGUIBaseContainer *)control)->GetListItem(info.GetData2(), info.GetInfoFlag()));
    }

    if (item) // If we got a valid item, do the lookup
      return GetItemImage(item.get(), info.m_info, fallback); // Image prioritizes images over labels (in the case of music item ratings for instance)
  }
  else if (info.m_info == PLAYER_TIME)
  {
    return GetCurrentPlayTime((TIME_FORMAT)info.GetData1());
  }
  else if (info.m_info == PLAYER_TIME_REMAINING)
  {
    return GetCurrentPlayTimeRemaining((TIME_FORMAT)info.GetData1());
  }
  else if (info.m_info == PLAYER_FINISH_TIME)
  {
    CDateTime time = CDateTime::GetCurrentDateTime();
    time += CDateTimeSpan(0, 0, 0, GetPlayTimeRemaining());
    return LocalizeTime(time, (TIME_FORMAT)info.GetData1());
  }
  else if (info.m_info == PLAYER_TIME_SPEED)
  {
    CStdString strTime;
    if (g_application.GetPlaySpeed() != 1)
      strTime.Format("%s (%ix)", GetCurrentPlayTime((TIME_FORMAT)info.GetData1()).c_str(), g_application.GetPlaySpeed());
    else
      strTime = GetCurrentPlayTime();
    return strTime;
  }
  else if (info.m_info == PLAYER_DURATION)
  {
    return GetDuration((TIME_FORMAT)info.GetData1());
  }
  else if (info.m_info == PLAYER_SEEKTIME)
  {
    TIME_FORMAT format = (TIME_FORMAT)info.GetData1();
    if (format == TIME_FORMAT_GUESS && GetTotalPlayTime() >= 3600)
      format = TIME_FORMAT_HH_MM_SS;
    CGUIDialogSeekBar *seekBar = (CGUIDialogSeekBar*)g_windowManager.GetWindow(WINDOW_DIALOG_SEEK_BAR);
    if (seekBar)
      return seekBar->GetSeekTimeLabel(format);
  }
  else if (info.m_info == PLAYER_SEEKOFFSET)
  {
    CStdString seekOffset = StringUtils::SecondsToTimeString(abs(m_seekOffset), (TIME_FORMAT)info.GetData1());
    if (m_seekOffset < 0)
      return "-" + seekOffset;
    if (m_seekOffset > 0)
      return "+" + seekOffset;
  }
  else if (info.m_info == SYSTEM_TIME)
  {
    return GetTime((TIME_FORMAT)info.GetData1());
  }
  else if (info.m_info == SYSTEM_DATE)
  {
    CDateTime time=CDateTime::GetCurrentDateTime();
    return time.GetAsLocalizedDate(m_stringParameters[info.GetData1()],false);
  }
  else if (info.m_info == CONTAINER_NUM_PAGES || info.m_info == CONTAINER_CURRENT_PAGE ||
           info.m_info == CONTAINER_NUM_ITEMS || info.m_info == CONTAINER_POSITION)
  {
    const CGUIControl *control = NULL;
    if (info.GetData1())
    { // container specified
      CGUIWindow *window = GetWindowWithCondition(contextWindow, 0);
      if (window)
        control = window->GetControl(info.GetData1());
    }
    else
    { // no container specified - assume a mediawindow
      CGUIWindow *window = GetWindowWithCondition(contextWindow, WINDOW_CONDITION_IS_MEDIA_WINDOW);
      if (window)
        control = window->GetControl(window->GetViewContainerID());
    }
    if (control)
    {
      if (control->IsContainer())
        return ((CGUIBaseContainer *)control)->GetLabel(info.m_info);
      else if (control->GetControlType() == CGUIControl::GUICONTROL_TEXTBOX)
        return ((CGUITextBox *)control)->GetLabel(info.m_info);
    }
  }
  else if (info.m_info == SYSTEM_GET_CORE_USAGE)
  {
    CStdString strCpu;
    strCpu.Format("%4.2f", g_cpuInfo.GetCoreInfo(atoi(m_stringParameters[info.GetData1()].c_str())).m_fPct);
    return strCpu;
  }
  else if (info.m_info >= MUSICPLAYER_TITLE && info.m_info <= MUSICPLAYER_ALBUM_ARTIST)
    return GetMusicPlaylistInfo(info);
  else if (info.m_info == CONTAINER_PROPERTY)
  {
    CGUIWindow *window = NULL;
    if (info.GetData1())
    { // container specified
      window = GetWindowWithCondition(contextWindow, 0);
    }
    else
    { // no container specified - assume a mediawindow
      window = GetWindowWithCondition(contextWindow, WINDOW_CONDITION_IS_MEDIA_WINDOW);
    }
    if (window)
      return ((CGUIMediaWindow *)window)->CurrentDirectory().GetProperty(m_stringParameters[info.GetData2()]).asString();
  }
  else if (info.m_info == CONTROL_GET_LABEL)
  {
    CGUIWindow *window = GetWindowWithCondition(contextWindow, 0);
    if (window)
    {
      const CGUIControl *control = window->GetControl(info.GetData1());
      if (control)
        return control->GetDescription();
    }
  }
  else if (info.m_info == WINDOW_PROPERTY)
  {
    CGUIWindow *window = NULL;
    if (info.GetData1())
    { // window specified
      window = g_windowManager.GetWindow(info.GetData1());//GetWindowWithCondition(contextWindow, 0);
    }
    else
    { // no window specified - assume active
      window = GetWindowWithCondition(contextWindow, 0);
    }

    if (window)
      return window->GetProperty(m_stringParameters[info.GetData2()]).asString();
  }
  else if (info.m_info == SYSTEM_ADDON_TITLE ||
           info.m_info == SYSTEM_ADDON_ICON)
  {
    AddonPtr addon;
    if (info.GetData2() == 0)
      CAddonMgr::Get().GetAddon(const_cast<CGUIInfoManager*>(this)->GetLabel(info.GetData1(), contextWindow),addon);
    else
      CAddonMgr::Get().GetAddon(m_stringParameters[info.GetData1()],addon);
    if (addon && info.m_info == SYSTEM_ADDON_TITLE)
      return addon->Name();
    if (addon && info.m_info == SYSTEM_ADDON_ICON)
      return addon->Icon();
  }

  return StringUtils::EmptyString;
}

/// \brief Obtains the filename of the image to show from whichever subsystem is needed
CStdString CGUIInfoManager::GetImage(int info, int contextWindow, CStdString *fallback)
{
  if (info >= CONDITIONAL_LABEL_START && info <= CONDITIONAL_LABEL_END)
    return GetSkinVariableString(info, true);

  if (info >= MULTI_INFO_START && info <= MULTI_INFO_END)
  {
    return GetMultiInfoLabel(m_multiInfo[info - MULTI_INFO_START], contextWindow, fallback);
  }
  else if (info == WEATHER_CONDITIONS)
    return g_weatherManager.GetInfo(WEATHER_IMAGE_CURRENT_ICON);
  else if (info == SYSTEM_PROFILETHUMB)
  {
    CStdString thumb = g_settings.GetCurrentProfile().getThumb();
    if (thumb.IsEmpty())
      thumb = "unknown-user.png";
    return thumb;
  }
  else if (info == MUSICPLAYER_COVER)
  {
    if (!g_application.IsPlayingAudio()) return "";
    if (fallback)
      *fallback = "DefaultAlbumCover.png";
    return m_currentFile->HasThumbnail() ? m_currentFile->GetThumbnailImage() : "DefaultAlbumCover.png";
  }
  else if (info == MUSICPLAYER_RATING)
  {
    if (!g_application.IsPlayingAudio()) return "";
    return GetItemImage(m_currentFile, LISTITEM_RATING);
  }
  else if (info == PLAYER_STAR_RATING)
  {
    if (!g_application.IsPlaying()) return "";
    return GetItemImage(m_currentFile, LISTITEM_STAR_RATING);
  }
  else if (info == VIDEOPLAYER_COVER)
  {
    if (!g_application.IsPlayingVideo()) return "";
    if (fallback)
      *fallback = "DefaultVideoCover.png";
    if(m_currentMovieThumb.IsEmpty())
      return m_currentFile->HasThumbnail() ? m_currentFile->GetThumbnailImage() : "DefaultVideoCover.png";
    else return m_currentMovieThumb;
  }
  else if (info == CONTAINER_FOLDERTHUMB)
  {
    CGUIWindow *window = GetWindowWithCondition(contextWindow, WINDOW_CONDITION_IS_MEDIA_WINDOW);
    if (window)
      return GetItemImage(&const_cast<CFileItemList&>(((CGUIMediaWindow*)window)->CurrentDirectory()), LISTITEM_THUMB, fallback);
  }
  else if (info == CONTAINER_TVSHOWTHUMB)
  {
    CGUIWindow *window = GetWindowWithCondition(contextWindow, WINDOW_CONDITION_IS_MEDIA_WINDOW);
    if (window)
      return ((CGUIMediaWindow *)window)->CurrentDirectory().GetProperty("tvshowthumb").asString();
  }
  else if (info == CONTAINER_SEASONTHUMB)
  {
    CGUIWindow *window = GetWindowWithCondition(contextWindow, WINDOW_CONDITION_IS_MEDIA_WINDOW);
    if (window)
      return ((CGUIMediaWindow *)window)->CurrentDirectory().GetProperty("seasonthumb").asString();
  }
  else if (info == LISTITEM_THUMB || info == LISTITEM_ICON || info == LISTITEM_ACTUAL_ICON ||
          info == LISTITEM_OVERLAY || info == LISTITEM_RATING || info == LISTITEM_STAR_RATING)
  {
    CGUIWindow *window = GetWindowWithCondition(contextWindow, WINDOW_CONDITION_HAS_LIST_ITEMS);
    if (window)
    {
      CFileItemPtr item = window->GetCurrentListItem();
      if (item)
        return GetItemImage(item.get(), info, fallback);
    }
  }
  return GetLabel(info, contextWindow, fallback);
}

CStdString CGUIInfoManager::GetDate(bool bNumbersOnly)
{
  CDateTime time=CDateTime::GetCurrentDateTime();
  return time.GetAsLocalizedDate(!bNumbersOnly);
}

CStdString CGUIInfoManager::GetTime(TIME_FORMAT format) const
{
  CDateTime time=CDateTime::GetCurrentDateTime();
  return LocalizeTime(time, format);
}

CStdString CGUIInfoManager::GetLcdTime( int _eInfo ) const
{
  CDateTime time=CDateTime::GetCurrentDateTime();
  CStdString strLcdTime;

#ifdef HAS_LCD

  UINT       nCharset;
  UINT       nLine;
  CStdString strTimeMarker;

  nCharset = 0;
  nLine = 0;

  switch ( _eInfo )
  {
    case LCD_TIME_21:
      nCharset = 1; // CUSTOM_CHARSET_SMALLCHAR;
      nLine = 0;
      strTimeMarker = ".";
    break;
    case LCD_TIME_22:
      nCharset = 1; // CUSTOM_CHARSET_SMALLCHAR;
      nLine = 1;
      strTimeMarker = ".";
    break;

    case LCD_TIME_W21:
      nCharset = 2; // CUSTOM_CHARSET_MEDIUMCHAR;
      nLine = 0;
      strTimeMarker = ".";
    break;
    case LCD_TIME_W22:
      nCharset = 2; // CUSTOM_CHARSET_MEDIUMCHAR;
      nLine = 1;
      strTimeMarker = ".";
    break;

    case LCD_TIME_41:
      nCharset = 3; // CUSTOM_CHARSET_BIGCHAR;
      nLine = 0;
      strTimeMarker = " ";
    break;
    case LCD_TIME_42:
      nCharset = 3; // CUSTOM_CHARSET_BIGCHAR;
      nLine = 1;
      strTimeMarker = "o";
    break;
    case LCD_TIME_43:
      nCharset = 3; // CUSTOM_CHARSET_BIGCHAR;
      nLine = 2;
      strTimeMarker = "o";
    break;
    case LCD_TIME_44:
      nCharset = 3; // CUSTOM_CHARSET_BIGCHAR;
      nLine = 3;
      strTimeMarker = " ";
    break;
  }

  strLcdTime += g_lcd->GetBigDigit( nCharset, time.GetHour()  , nLine, 2, 2, true );
  strLcdTime += strTimeMarker;
  strLcdTime += g_lcd->GetBigDigit( nCharset, time.GetMinute(), nLine, 2, 2, false );
  strLcdTime += strTimeMarker;
  strLcdTime += g_lcd->GetBigDigit( nCharset, time.GetSecond(), nLine, 2, 2, false );

#endif

  return strLcdTime;
}

CStdString CGUIInfoManager::LocalizeTime(const CDateTime &time, TIME_FORMAT format) const
{
  const CStdString timeFormat = g_langInfo.GetTimeFormat();
  bool use12hourclock = timeFormat.Find('h') != -1;
  switch (format)
  {
  case TIME_FORMAT_GUESS:
    return time.GetAsLocalizedTime("", false);
  case TIME_FORMAT_SS:
    return time.GetAsLocalizedTime("ss", true);
  case TIME_FORMAT_MM:
    return time.GetAsLocalizedTime("mm", true);
  case TIME_FORMAT_MM_SS:
    return time.GetAsLocalizedTime("mm:ss", true);
  case TIME_FORMAT_HH:  // this forces it to a 12 hour clock
    return time.GetAsLocalizedTime(use12hourclock ? "h" : "HH", false);
  case TIME_FORMAT_HH_MM:
    return time.GetAsLocalizedTime(use12hourclock ? "h:mm" : "HH:mm", false);
  case TIME_FORMAT_HH_MM_XX:
      return time.GetAsLocalizedTime(use12hourclock ? "h:mm xx" : "HH:mm", false);
  case TIME_FORMAT_HH_MM_SS:
    return time.GetAsLocalizedTime("", true);
  case TIME_FORMAT_H:
    return time.GetAsLocalizedTime("h", false);
  case TIME_FORMAT_H_MM_SS:
    return time.GetAsLocalizedTime("h:mm:ss", true);
  case TIME_FORMAT_XX:
    return use12hourclock ? time.GetAsLocalizedTime("xx", false) : "";
  default:
    break;
  }
  return time.GetAsLocalizedTime("", false);
}

CStdString CGUIInfoManager::GetDuration(TIME_FORMAT format) const
{
  if (g_application.IsPlayingAudio() && m_currentFile->HasMusicInfoTag())
  {
    const CMusicInfoTag& tag = *m_currentFile->GetMusicInfoTag();
    if (tag.GetDuration() > 0)
      return StringUtils::SecondsToTimeString(tag.GetDuration(), format);
  }
  if (g_application.IsPlayingVideo() && !m_currentMovieDuration.IsEmpty())
    return m_currentMovieDuration;  // for tuxbox
  unsigned int iTotal = (unsigned int)g_application.GetTotalTime();
  if (iTotal > 0)
    return StringUtils::SecondsToTimeString(iTotal, format);
  return "";
}

CStdString CGUIInfoManager::GetMusicPartyModeLabel(int item)
{
  // get song counts
  if (item >= MUSICPM_SONGSPLAYED && item <= MUSICPM_RANDOMSONGSPICKED)
  {
    int iSongs = -1;
    switch (item)
    {
    case MUSICPM_SONGSPLAYED:
      {
        iSongs = g_partyModeManager.GetSongsPlayed();
        break;
      }
    case MUSICPM_MATCHINGSONGS:
      {
        iSongs = g_partyModeManager.GetMatchingSongs();
        break;
      }
    case MUSICPM_MATCHINGSONGSPICKED:
      {
        iSongs = g_partyModeManager.GetMatchingSongsPicked();
        break;
      }
    case MUSICPM_MATCHINGSONGSLEFT:
      {
        iSongs = g_partyModeManager.GetMatchingSongsLeft();
        break;
      }
    case MUSICPM_RELAXEDSONGSPICKED:
      {
        iSongs = g_partyModeManager.GetRelaxedSongs();
        break;
      }
    case MUSICPM_RANDOMSONGSPICKED:
      {
        iSongs = g_partyModeManager.GetRandomSongs();
        break;
      }
    }
    if (iSongs < 0)
      return "";
    CStdString strLabel;
    strLabel.Format("%i", iSongs);
    return strLabel;
  }
  return "";
}

const CStdString CGUIInfoManager::GetMusicPlaylistInfo(const GUIInfo& info)
{
  PLAYLIST::CPlayList& playlist = g_playlistPlayer.GetPlaylist(PLAYLIST_MUSIC);
  if (playlist.size() < 1)
    return "";
  int index = info.GetData2();
  if (info.GetData1() == 1)
  { // relative index (requires current playlist is PLAYLIST_MUSIC)
    if (g_playlistPlayer.GetCurrentPlaylist() != PLAYLIST_MUSIC)
      return "";
    index = g_playlistPlayer.GetNextSong(index);
  }
  if (index < 0 || index >= playlist.size())
    return "";
  CFileItemPtr playlistItem = playlist[index];
  if (!playlistItem->GetMusicInfoTag()->Loaded())
  {
    playlistItem->LoadMusicTag();
    playlistItem->GetMusicInfoTag()->SetLoaded();
  }
  // try to set a thumbnail
  if (!playlistItem->HasThumbnail())
  {
    playlistItem->SetMusicThumb();
    // still no thumb? then just the set the default cover
    if (!playlistItem->HasThumbnail())
      playlistItem->SetThumbnailImage("DefaultAlbumCover.png");
  }
  if (info.m_info == MUSICPLAYER_PLAYLISTPOS)
  {
    CStdString strPosition = "";
    strPosition.Format("%i", index + 1);
    return strPosition;
  }
  else if (info.m_info == MUSICPLAYER_COVER)
    return playlistItem->GetThumbnailImage();
  return GetMusicTagLabel(info.m_info, playlistItem.get());
}

CStdString CGUIInfoManager::GetPlaylistLabel(int item) const
{
  if (!g_application.IsPlaying()) return "";
  int iPlaylist = g_playlistPlayer.GetCurrentPlaylist();
  switch (item)
  {
  case PLAYLIST_LENGTH:
    {
      CStdString strLength = "";
      strLength.Format("%i", g_playlistPlayer.GetPlaylist(iPlaylist).size());
      return strLength;
    }
  case PLAYLIST_POSITION:
    {
      CStdString strPosition = "";
      strPosition.Format("%i", g_playlistPlayer.GetCurrentSong() + 1);
      return strPosition;
    }
  case PLAYLIST_RANDOM:
    {
      if (g_playlistPlayer.IsShuffled(iPlaylist))
        return g_localizeStrings.Get(590); // 590: Random
      else
        return g_localizeStrings.Get(591); // 591: Off
    }
  case PLAYLIST_REPEAT:
    {
      PLAYLIST::REPEAT_STATE state = g_playlistPlayer.GetRepeat(iPlaylist);
      if (state == PLAYLIST::REPEAT_ONE)
        return g_localizeStrings.Get(592); // 592: One
      else if (state == PLAYLIST::REPEAT_ALL)
        return g_localizeStrings.Get(593); // 593: All
      else
        return g_localizeStrings.Get(594); // 594: Off
    }
  }
  return "";
}

CStdString CGUIInfoManager::GetMusicLabel(int item)
{
  if (!g_application.IsPlayingAudio() || !m_currentFile->HasMusicInfoTag()) return "";
  switch (item)
  {
  case MUSICPLAYER_PLAYLISTLEN:
    {
      if (g_playlistPlayer.GetCurrentPlaylist() == PLAYLIST_MUSIC)
        return GetPlaylistLabel(PLAYLIST_LENGTH);
    }
    break;
  case MUSICPLAYER_PLAYLISTPOS:
    {
      if (g_playlistPlayer.GetCurrentPlaylist() == PLAYLIST_MUSIC)
        return GetPlaylistLabel(PLAYLIST_POSITION);
    }
    break;
  case MUSICPLAYER_BITRATE:
    {
      float fTimeSpan = (float)(CTimeUtils::GetFrameTime() - m_lastMusicBitrateTime);
      if (fTimeSpan >= 500.0f)
      {
        m_MusicBitrate = g_application.m_pPlayer->GetAudioBitrate();
        m_lastMusicBitrateTime = CTimeUtils::GetFrameTime();
      }
      CStdString strBitrate = "";
      if (m_MusicBitrate > 0)
        strBitrate.Format("%i", MathUtils::round_int((double)m_MusicBitrate / 1000.0));
      return strBitrate;
    }
    break;
  case MUSICPLAYER_CHANNELS:
    {
      CStdString strChannels = "";
      if (g_application.m_pPlayer->GetChannels() > 0)
      {
        strChannels.Format("%i", g_application.m_pPlayer->GetChannels());
      }
      return strChannels;
    }
    break;
  case MUSICPLAYER_BITSPERSAMPLE:
    {
      CStdString strBitsPerSample = "";
      if (g_application.m_pPlayer->GetBitsPerSample() > 0)
      {
        strBitsPerSample.Format("%i", g_application.m_pPlayer->GetBitsPerSample());
      }
      return strBitsPerSample;
    }
    break;
  case MUSICPLAYER_SAMPLERATE:
    {
      CStdString strSampleRate = "";
      if (g_application.m_pPlayer->GetSampleRate() > 0)
      {
        strSampleRate.Format("%i",g_application.m_pPlayer->GetSampleRate());
      }
      return strSampleRate;
    }
    break;
  case MUSICPLAYER_CODEC:
    {
      CStdString strCodec;
      strCodec.Format("%s", g_application.m_pPlayer->GetAudioCodecName().c_str());
      return strCodec;
    }
    break;
  case MUSICPLAYER_LYRICS:
    return GetItemLabel(m_currentFile, AddListItemProp("lyrics"));
  }
  return GetMusicTagLabel(item, m_currentFile);
}

CStdString CGUIInfoManager::GetMusicTagLabel(int info, const CFileItem *item)
{
  if (!item->HasMusicInfoTag()) return "";
  const CMusicInfoTag &tag = *item->GetMusicInfoTag();
  switch (info)
  {
  case MUSICPLAYER_TITLE:
    if (tag.GetTitle().size()) { return tag.GetTitle(); }
    break;
  case MUSICPLAYER_ALBUM:
    if (tag.GetAlbum().size()) { return tag.GetAlbum(); }
    break;
  case MUSICPLAYER_ARTIST:
    if (tag.GetArtist().size()) { return StringUtils::Join(tag.GetArtist(), g_advancedSettings.m_musicItemSeparator); }
    break;
  case MUSICPLAYER_ALBUM_ARTIST:
    if (tag.GetAlbumArtist().size()) { return StringUtils::Join(tag.GetAlbumArtist(), g_advancedSettings.m_musicItemSeparator); }
    break;
  case MUSICPLAYER_YEAR:
    if (tag.GetYear()) { return tag.GetYearString(); }
    break;
  case MUSICPLAYER_GENRE:
    if (tag.GetGenre().size()) { return StringUtils::Join(tag.GetGenre(), g_advancedSettings.m_musicItemSeparator); }
    break;
  case MUSICPLAYER_LYRICS:
    if (tag.GetLyrics().size()) { return tag.GetLyrics(); }
  break;
  case MUSICPLAYER_TRACK_NUMBER:
    {
      CStdString strTrack;
      if (tag.Loaded() && tag.GetTrackNumber() > 0)
      {
        strTrack.Format("%02i", tag.GetTrackNumber());
        return strTrack;
      }
    }
    break;
  case MUSICPLAYER_DISC_NUMBER:
    return GetItemLabel(item, LISTITEM_DISC_NUMBER);
  case MUSICPLAYER_RATING:
    return GetItemLabel(item, LISTITEM_RATING);
  case MUSICPLAYER_COMMENT:
    return GetItemLabel(item, LISTITEM_COMMENT);
  case MUSICPLAYER_DURATION:
    return GetItemLabel(item, LISTITEM_DURATION);
  case MUSICPLAYER_CHANNEL_NAME:
    {
      CPVRChannel* channeltag = m_currentFile->GetPVRChannelInfoTag();
      if (channeltag)
        return channeltag->ChannelName();
    }
    break;
  case MUSICPLAYER_CHANNEL_NUMBER:
    {
      CPVRChannel* channeltag = m_currentFile->GetPVRChannelInfoTag();
      if (channeltag)
      {
        CStdString strNumber;
        strNumber.Format("%i", channeltag->ChannelNumber());
        return strNumber;
      }
    }
    break;
  case MUSICPLAYER_CHANNEL_GROUP:
    {
      CPVRChannel* channeltag = m_currentFile->GetPVRChannelInfoTag();
      if (channeltag && channeltag->IsRadio())
        return g_PVRManager.GetPlayingGroup(true)->GroupName();
    }
    break;
  case MUSICPLAYER_PLAYCOUNT:
    return GetItemLabel(item, LISTITEM_PLAYCOUNT);
  case MUSICPLAYER_LASTPLAYED:
    return GetItemLabel(item, LISTITEM_LASTPLAYED);
  }
  return "";
}

CStdString CGUIInfoManager::GetVideoLabel(int item)
{
  if (!g_application.IsPlayingVideo())
    return "";

  if (item == VIDEOPLAYER_TITLE)
  {
    if (m_currentFile->HasPVRChannelInfoTag())
    {
      CEpgInfoTag tag;
      return m_currentFile->GetPVRChannelInfoTag()->GetEPGNow(tag) ? tag.Title() : g_localizeStrings.Get(19055);
    }
    if (m_currentFile->HasVideoInfoTag() && !m_currentFile->GetVideoInfoTag()->m_strTitle.IsEmpty())
      return m_currentFile->GetVideoInfoTag()->m_strTitle;
    // don't have the title, so use dvdplayer, label, or drop down to title from path
    if (!g_application.m_pPlayer->GetPlayingTitle().IsEmpty())
      return g_application.m_pPlayer->GetPlayingTitle();
    if (!m_currentFile->GetLabel().IsEmpty())
      return m_currentFile->GetLabel();
    return CUtil::GetTitleFromPath(m_currentFile->GetPath());
  }
  else if (item == VIDEOPLAYER_PLAYLISTLEN)
  {
    if (g_playlistPlayer.GetCurrentPlaylist() == PLAYLIST_VIDEO)
      return GetPlaylistLabel(PLAYLIST_LENGTH);
  }
  else if (item == VIDEOPLAYER_PLAYLISTPOS)
  {
    if (g_playlistPlayer.GetCurrentPlaylist() == PLAYLIST_VIDEO)
      return GetPlaylistLabel(PLAYLIST_POSITION);
  }
  else if (m_currentFile->HasPVRChannelInfoTag())
  {
    CPVRChannel* tag = m_currentFile->GetPVRChannelInfoTag();
    CEpgInfoTag epgTag;

    switch (item)
    {
    /* Now playing infos */
    case VIDEOPLAYER_ORIGINALTITLE:
      return tag->GetEPGNow(epgTag) ? epgTag.Title() : g_localizeStrings.Get(19055);
    case VIDEOPLAYER_GENRE:
      return tag->GetEPGNow(epgTag) ? StringUtils::Join(epgTag.Genre(), g_advancedSettings.m_videoItemSeparator) : StringUtils::EmptyString;
    case VIDEOPLAYER_PLOT:
      return tag->GetEPGNow(epgTag) ? epgTag.Plot() : StringUtils::EmptyString;
    case VIDEOPLAYER_PLOT_OUTLINE:
      return tag->GetEPGNow(epgTag) ? epgTag.PlotOutline() : StringUtils::EmptyString;
    case VIDEOPLAYER_STARTTIME:
      return tag->GetEPGNow(epgTag) ? epgTag.StartAsLocalTime().GetAsLocalizedTime("", false) : CDateTime::GetCurrentDateTime().GetAsLocalizedTime("", false);
    case VIDEOPLAYER_ENDTIME:
      return tag->GetEPGNow(epgTag) ? epgTag.EndAsLocalTime().GetAsLocalizedTime("", false) : CDateTime::GetCurrentDateTime().GetAsLocalizedTime("", false);

    /* Next playing infos */
    case VIDEOPLAYER_NEXT_TITLE:
      return tag->GetEPGNext(epgTag) ? epgTag.Title() : g_localizeStrings.Get(19055);
    case VIDEOPLAYER_NEXT_GENRE:
      return tag->GetEPGNext(epgTag) ? StringUtils::Join(epgTag.Genre(), g_advancedSettings.m_videoItemSeparator) : StringUtils::EmptyString;
    case VIDEOPLAYER_NEXT_PLOT:
      return tag->GetEPGNext(epgTag) ? epgTag.Plot() : StringUtils::EmptyString;
    case VIDEOPLAYER_NEXT_PLOT_OUTLINE:
      return tag->GetEPGNext(epgTag) ? epgTag.PlotOutline() : StringUtils::EmptyString;
    case VIDEOPLAYER_NEXT_STARTTIME:
      return tag->GetEPGNext(epgTag) ? epgTag.StartAsLocalTime().GetAsLocalizedTime("", false) : CDateTime::GetCurrentDateTime().GetAsLocalizedTime("", false);
    case VIDEOPLAYER_NEXT_ENDTIME:
      return tag->GetEPGNext(epgTag) ? epgTag.EndAsLocalTime().GetAsLocalizedTime("", false) : CDateTime::GetCurrentDateTime().GetAsLocalizedTime("", false);
    case VIDEOPLAYER_NEXT_DURATION:
      {
        CStdString duration;
        if (tag->GetEPGNext(epgTag) && epgTag.GetDuration() > 0)
          duration = StringUtils::SecondsToTimeString(epgTag.GetDuration());
        return duration;
      }

    case VIDEOPLAYER_PARENTAL_RATING:
      {
        CStdString rating;
        if (tag->GetEPGNow(epgTag) && epgTag.ParentalRating() > 0)
          rating.Format("%i", epgTag.ParentalRating());
        return rating;
      }
      break;

    /* General channel infos */
    case VIDEOPLAYER_CHANNEL_NAME:
      return tag->ChannelName();
    case VIDEOPLAYER_CHANNEL_NUMBER:
      {
        CStdString strNumber;
        strNumber.Format("%i", tag->ChannelNumber());
        return strNumber;
      }
    case VIDEOPLAYER_CHANNEL_GROUP:
      {
        if (tag && !tag->IsRadio())
          return g_PVRManager.GetPlayingGroup(false)->GroupName();
      }
    }
  }
  else if (m_currentFile->HasVideoInfoTag())
  {
    switch (item)
    {
    case VIDEOPLAYER_ORIGINALTITLE:
      return m_currentFile->GetVideoInfoTag()->m_strOriginalTitle;
      break;
    case VIDEOPLAYER_GENRE:
      return StringUtils::Join(m_currentFile->GetVideoInfoTag()->m_genre, g_advancedSettings.m_videoItemSeparator);
      break;
    case VIDEOPLAYER_DIRECTOR:
      return StringUtils::Join(m_currentFile->GetVideoInfoTag()->m_director, g_advancedSettings.m_videoItemSeparator);
      break;
    case VIDEOPLAYER_RATING:
      {
        CStdString strRating;
        if (m_currentFile->GetVideoInfoTag()->m_fRating > 0.f)
          strRating.Format("%.1f", m_currentFile->GetVideoInfoTag()->m_fRating);
        return strRating;
      }
      break;
    case VIDEOPLAYER_RATING_AND_VOTES:
      {
        CStdString strRatingAndVotes;
        if (m_currentFile->GetVideoInfoTag()->m_fRating > 0.f)
        {
          if (m_currentFile->GetVideoInfoTag()->m_strVotes.IsEmpty())
            strRatingAndVotes.Format("%.1f", m_currentFile->GetVideoInfoTag()->m_fRating);
          else
            strRatingAndVotes.Format("%.1f (%s %s)", m_currentFile->GetVideoInfoTag()->m_fRating, m_currentFile->GetVideoInfoTag()->m_strVotes, g_localizeStrings.Get(20350));
        }
        return strRatingAndVotes;
      }
      break;
    case VIDEOPLAYER_YEAR:
      {
        CStdString strYear;
        if (m_currentFile->GetVideoInfoTag()->m_iYear > 0)
          strYear.Format("%i", m_currentFile->GetVideoInfoTag()->m_iYear);
        return strYear;
      }
      break;
    case VIDEOPLAYER_PREMIERED:
      {
        CDateTime dateTime;
        if (m_currentFile->GetVideoInfoTag()->m_firstAired.IsValid())
          dateTime = m_currentFile->GetVideoInfoTag()->m_firstAired;
        else if (m_currentFile->GetVideoInfoTag()->m_premiered.IsValid())
          dateTime = m_currentFile->GetVideoInfoTag()->m_premiered;

        if (dateTime.IsValid())
          return dateTime.GetAsLocalizedDate();
        break;
      }
      break;
    case VIDEOPLAYER_PLOT:
      return m_currentFile->GetVideoInfoTag()->m_strPlot;
    case VIDEOPLAYER_TRAILER:
      return m_currentFile->GetVideoInfoTag()->m_strTrailer;
    case VIDEOPLAYER_PLOT_OUTLINE:
      return m_currentFile->GetVideoInfoTag()->m_strPlotOutline;
    case VIDEOPLAYER_EPISODE:
      {
        CStdString strEpisode;
        if (m_currentFile->GetVideoInfoTag()->m_iSpecialSortEpisode > 0)
          strEpisode.Format("S%i", m_currentFile->GetVideoInfoTag()->m_iSpecialSortEpisode);
        else if(m_currentFile->GetVideoInfoTag()->m_iEpisode > 0)
          strEpisode.Format("%i", m_currentFile->GetVideoInfoTag()->m_iEpisode);
        return strEpisode;
      }
      break;
    case VIDEOPLAYER_SEASON:
      {
        CStdString strSeason;
        if (m_currentFile->GetVideoInfoTag()->m_iSpecialSortSeason > 0)
          strSeason.Format("%i", m_currentFile->GetVideoInfoTag()->m_iSpecialSortSeason);
        else if(m_currentFile->GetVideoInfoTag()->m_iSeason > 0)
          strSeason.Format("%i", m_currentFile->GetVideoInfoTag()->m_iSeason);
        return strSeason;
      }
      break;
    case VIDEOPLAYER_TVSHOW:
      return m_currentFile->GetVideoInfoTag()->m_strShowTitle;

    case VIDEOPLAYER_STUDIO:
      return StringUtils::Join(m_currentFile->GetVideoInfoTag()->m_studio, g_advancedSettings.m_videoItemSeparator);
    case VIDEOPLAYER_COUNTRY:
      return StringUtils::Join(m_currentFile->GetVideoInfoTag()->m_country, g_advancedSettings.m_videoItemSeparator);
    case VIDEOPLAYER_MPAA:
      return m_currentFile->GetVideoInfoTag()->m_strMPAARating;
    case VIDEOPLAYER_TOP250:
      {
        CStdString strTop250;
        if (m_currentFile->GetVideoInfoTag()->m_iTop250 > 0)
          strTop250.Format("%i", m_currentFile->GetVideoInfoTag()->m_iTop250);
        return strTop250;
      }
      break;
    case VIDEOPLAYER_CAST:
      return m_currentFile->GetVideoInfoTag()->GetCast();
    case VIDEOPLAYER_CAST_AND_ROLE:
      return m_currentFile->GetVideoInfoTag()->GetCast(true);
    case VIDEOPLAYER_ARTIST:
      return StringUtils::Join(m_currentFile->GetVideoInfoTag()->m_artist, g_advancedSettings.m_videoItemSeparator);
    case VIDEOPLAYER_ALBUM:
      return m_currentFile->GetVideoInfoTag()->m_strAlbum;
    case VIDEOPLAYER_WRITER:
      return StringUtils::Join(m_currentFile->GetVideoInfoTag()->m_writingCredits, g_advancedSettings.m_videoItemSeparator);
    case VIDEOPLAYER_TAGLINE:
      return m_currentFile->GetVideoInfoTag()->m_strTagLine;
    case VIDEOPLAYER_LASTPLAYED:
      {
        if (m_currentFile->GetVideoInfoTag()->m_lastPlayed.IsValid())
          return m_currentFile->GetVideoInfoTag()->m_lastPlayed.GetAsLocalizedDateTime();
        break;
      }
    case VIDEOPLAYER_PLAYCOUNT:
      {
        CStdString strPlayCount;
        if (m_currentFile->GetVideoInfoTag()->m_playCount > 0)
          strPlayCount.Format("%i", m_currentFile->GetVideoInfoTag()->m_playCount);
        return strPlayCount;
      }
    }
  }
  return "";
}

int64_t CGUIInfoManager::GetPlayTime() const
{
  if (g_application.IsPlaying())
  {
    int64_t lPTS = (int64_t)(g_application.GetTime() * 1000);
    if (lPTS < 0) lPTS = 0;
    return lPTS;
  }
  return 0;
}

CStdString CGUIInfoManager::GetCurrentPlayTime(TIME_FORMAT format) const
{
  if (format == TIME_FORMAT_GUESS && GetTotalPlayTime() >= 3600)
    format = TIME_FORMAT_HH_MM_SS;
  if (g_application.IsPlayingAudio() || g_application.IsPlayingVideo())
    return StringUtils::SecondsToTimeString((int)(GetPlayTime()/1000), format);
  return "";
}

int CGUIInfoManager::GetTotalPlayTime() const
{
  int iTotalTime = (int)g_application.GetTotalTime();
  return iTotalTime > 0 ? iTotalTime : 0;
}

int CGUIInfoManager::GetPlayTimeRemaining() const
{
  int iReverse = GetTotalPlayTime() - (int)g_application.GetTime();
  return iReverse > 0 ? iReverse : 0;
}

CStdString CGUIInfoManager::GetCurrentPlayTimeRemaining(TIME_FORMAT format) const
{
  if (format == TIME_FORMAT_GUESS && GetTotalPlayTime() >= 3600)
    format = TIME_FORMAT_HH_MM_SS;
  int timeRemaining = GetPlayTimeRemaining();
  if (timeRemaining && (g_application.IsPlayingAudio() || g_application.IsPlayingVideo()))
    return StringUtils::SecondsToTimeString(timeRemaining, format);
  return "";
}

void CGUIInfoManager::ResetCurrentItem()
{
  m_currentFile->Reset();
  m_currentMovieThumb = "";
  m_currentMovieDuration = "";
}

void CGUIInfoManager::SetCurrentItem(CFileItem &item)
{
  ResetCurrentItem();

  if (item.IsAudio())
    SetCurrentSong(item);
  else
    SetCurrentMovie(item);

  SetChanged();
  NotifyObservers("current-item", true);
}

void CGUIInfoManager::SetCurrentAlbumThumb(const CStdString thumbFileName)
{
  if (CFile::Exists(thumbFileName))
    m_currentFile->SetThumbnailImage(thumbFileName);
  else
  {
    m_currentFile->SetThumbnailImage("");
    m_currentFile->FillInDefaultIcon();
  }
}

void CGUIInfoManager::SetCurrentSong(CFileItem &item)
{
  CLog::Log(LOGDEBUG,"CGUIInfoManager::SetCurrentSong(%s)",item.GetPath().c_str());
  *m_currentFile = item;

  m_currentFile->LoadMusicTag();
  if (m_currentFile->GetMusicInfoTag()->GetTitle().IsEmpty())
  {
    // No title in tag, show filename only
    m_currentFile->GetMusicInfoTag()->SetTitle(CUtil::GetTitleFromPath(m_currentFile->GetPath()));
  }
  m_currentFile->GetMusicInfoTag()->SetLoaded(true);

  // find a thumb for this file.
  if (m_currentFile->IsInternetStream())
  {
    if (!g_application.m_strPlayListFile.IsEmpty())
    {
      CLog::Log(LOGDEBUG,"Streaming media detected... using %s to find a thumb", g_application.m_strPlayListFile.c_str());
      CFileItem streamingItem(g_application.m_strPlayListFile,false);
      streamingItem.SetMusicThumb();
      CStdString strThumb = streamingItem.GetThumbnailImage();
      if (CFile::Exists(strThumb))
        m_currentFile->SetThumbnailImage(strThumb);
    }
  }
  else
    m_currentFile->SetMusicThumb();
  if (!m_currentFile->HasProperty("fanart_image"))
  {
    if (m_currentFile->CacheLocalFanart())
      m_currentFile->SetProperty("fanart_image", m_currentFile->GetCachedFanart());
  }
  m_currentFile->FillInDefaultIcon();

  CMusicInfoLoader::LoadAdditionalTagInfo(m_currentFile);
}

void CGUIInfoManager::SetCurrentMovie(CFileItem &item)
{
  CLog::Log(LOGDEBUG,"CGUIInfoManager::SetCurrentMovie(%s)",item.GetPath().c_str());
  *m_currentFile = item;

  /* also call GetMovieInfo() when a VideoInfoTag is already present or additional info won't be present in the tag */
  if (!m_currentFile->HasPVRChannelInfoTag())
  {
    CVideoDatabase dbs;
    if (dbs.Open())
    {
      dbs.LoadVideoInfo(item.GetPath(), *m_currentFile->GetVideoInfoTag());
      dbs.Close();
    }
  }

  // Find a thumb for this file.
  if (!item.HasThumbnail())
  {
    if (!CVideoThumbLoader::FillThumb(item))
    {
      CStdString thumb = CVideoThumbLoader::GetEmbeddedThumbURL(item);
      if (CTextureCache::Get().HasCachedImage(thumb))
        item.SetThumbnailImage(thumb);
    }
  }

  // find a thumb for this stream
  if (item.IsInternetStream())
  {
    // case where .strm is used to start an audio stream
    if (g_application.IsPlayingAudio())
    {
      SetCurrentSong(item);
      return;
    }

    // else its a video
    if (!g_application.m_strPlayListFile.IsEmpty())
    {
      CLog::Log(LOGDEBUG,"Streaming media detected... using %s to find a thumb", g_application.m_strPlayListFile.c_str());
      CFileItem thumbItem(g_application.m_strPlayListFile,false);
      if (CVideoThumbLoader::FillThumb(thumbItem))
        item.SetThumbnailImage(thumbItem.GetThumbnailImage());
    }
  }

  item.FillInDefaultIcon();
  m_currentMovieThumb = item.GetThumbnailImage();
}

string CGUIInfoManager::GetSystemHeatInfo(int info)
{
  if (CTimeUtils::GetFrameTime() - m_lastSysHeatInfoTime >= SYSHEATUPDATEINTERVAL)
  { // update our variables
    m_lastSysHeatInfoTime = CTimeUtils::GetFrameTime();
#if defined(_LINUX)
    m_cpuTemp = g_cpuInfo.getTemperature();
    m_gpuTemp = GetGPUTemperature();
#endif
  }

  CStdString text;
  switch(info)
  {
    case LCD_CPU_TEMPERATURE:
    case SYSTEM_CPU_TEMPERATURE:
      return m_cpuTemp.IsValid() ? m_cpuTemp.ToString() : "?";
      break;
    case LCD_GPU_TEMPERATURE:
    case SYSTEM_GPU_TEMPERATURE:
      return m_gpuTemp.IsValid() ? m_gpuTemp.ToString() : "?";
      break;
    case LCD_FAN_SPEED:
    case SYSTEM_FAN_SPEED:
      text.Format("%i%%", m_fanSpeed * 2);
      break;
    case SYSTEM_CPU_USAGE:
#if defined(__APPLE__) || defined(_WIN32)
      text.Format("%d%%", g_cpuInfo.getUsedPercentage());
#else
      text.Format("%s", g_cpuInfo.GetCoresUsageString());
#endif
      break;
  }
  return text;
}

CTemperature CGUIInfoManager::GetGPUTemperature()
{
  CStdString  cmd   = g_advancedSettings.m_gpuTempCmd;
  int         value = 0,
              ret   = 0;
  char        scale = 0;
  FILE        *p    = NULL;

  if (cmd.IsEmpty() || !(p = popen(cmd.c_str(), "r")))
    return CTemperature();

  ret = fscanf(p, "%d %c", &value, &scale);
  pclose(p);

  if (ret != 2)
    return CTemperature();

  if (scale == 'C' || scale == 'c')
    return CTemperature::CreateFromCelsius(value);
  if (scale == 'F' || scale == 'f')
    return CTemperature::CreateFromFahrenheit(value);
  return CTemperature();
}

// Version string MUST NOT contain spaces.  It is used
// in the HTTP request user agent.
CStdString CGUIInfoManager::GetVersion()
{
  CStdString tmp;
#ifdef GIT_REV
  tmp.Format("%d.%d%s Git:%s", VERSION_MAJOR, VERSION_MINOR, VERSION_TAG, GIT_REV);
#else
  tmp.Format("%d.%d%s", VERSION_MAJOR, VERSION_MINOR, VERSION_TAG);
#endif
  return tmp;
}

CStdString CGUIInfoManager::GetBuild()
{
  CStdString tmp;
  tmp.Format("%s", __DATE__);
  return tmp;
}

void CGUIInfoManager::SetDisplayAfterSeek(unsigned int timeOut, int seekOffset)
{
  if (timeOut>0)
  {
    m_AfterSeekTimeout = CTimeUtils::GetFrameTime() +  timeOut;
    if (seekOffset)
      m_seekOffset = seekOffset;
  }
  else
    m_AfterSeekTimeout = 0;
}

bool CGUIInfoManager::GetDisplayAfterSeek()
{
  if (CTimeUtils::GetFrameTime() < m_AfterSeekTimeout)
    return true;
  m_seekOffset = 0;
  return false;
}

CStdString CGUIInfoManager::GetAudioScrobblerLabel(int item)
{
  switch (item)
  {
  case AUDIOSCROBBLER_CONN_STATE:
    return CLastfmScrobbler::GetInstance()->GetConnectionState();
    break;
  case AUDIOSCROBBLER_SUBMIT_INT:
    return CLastfmScrobbler::GetInstance()->GetSubmitInterval();
    break;
  case AUDIOSCROBBLER_FILES_CACHED:
    return CLastfmScrobbler::GetInstance()->GetFilesCached();
    break;
  case AUDIOSCROBBLER_SUBMIT_STATE:
    return CLastfmScrobbler::GetInstance()->GetSubmitState();
    break;
  }

  return "";
}

void CGUIInfoManager::Clear()
{
  CSingleLock lock(m_critInfo);
  for (unsigned int i = 0; i < m_bools.size(); ++i)
    delete m_bools[i];
  m_bools.clear();

  m_skinVariableStrings.clear();
}

void CGUIInfoManager::UpdateFPS()
{
  m_frameCounter++;
  unsigned int curTime = CTimeUtils::GetFrameTime();

  float fTimeSpan = (float)(curTime - m_lastFPSTime);
  if (fTimeSpan >= 1000.0f)
  {
    fTimeSpan /= 1000.0f;
    m_fps = m_frameCounter / fTimeSpan;
    m_lastFPSTime = curTime;
    m_frameCounter = 0;
  }
}

int CGUIInfoManager::AddListItemProp(const CStdString &str, int offset)
{
  for (int i=0; i < (int)m_listitemProperties.size(); i++)
    if (m_listitemProperties[i] == str)
      return (LISTITEM_PROPERTY_START+offset + i);

  if (m_listitemProperties.size() < LISTITEM_PROPERTY_END - LISTITEM_PROPERTY_START)
  {
    m_listitemProperties.push_back(str);
    return LISTITEM_PROPERTY_START + offset + m_listitemProperties.size() - 1;
  }

  CLog::Log(LOGERROR,"%s - not enough listitem property space!", __FUNCTION__);
  return 0;
}

int CGUIInfoManager::AddMultiInfo(const GUIInfo &info)
{
  // check to see if we have this info already
  for (unsigned int i = 0; i < m_multiInfo.size(); i++)
    if (m_multiInfo[i] == info)
      return (int)i + MULTI_INFO_START;
  // return the new offset
  m_multiInfo.push_back(info);
  int id = (int)m_multiInfo.size() + MULTI_INFO_START - 1;
  if (id > MULTI_INFO_END)
    CLog::Log(LOGERROR, "%s - too many multiinfo bool/labels in this skin", __FUNCTION__);
  return id;
}

int CGUIInfoManager::ConditionalStringParameter(const CStdString &parameter, bool caseSensitive /*= false*/)
{
  // check to see if we have this parameter already
  for (unsigned int i = 0; i < m_stringParameters.size(); i++)
    if (parameter.Equals(m_stringParameters[i], caseSensitive))
      return (int)i;
  // return the new offset
  m_stringParameters.push_back(parameter);
  return (int)m_stringParameters.size() - 1;
}

bool CGUIInfoManager::GetItemInt(int &value, const CGUIListItem *item, int info) const
{
  if (!item)
  {
    value = 0;
    return false;
  }

  if (info >= LISTITEM_PROPERTY_START && info - LISTITEM_PROPERTY_START < (int)m_listitemProperties.size())
  { // grab the property
    CStdString property = m_listitemProperties[info - LISTITEM_PROPERTY_START];
    CStdString val = item->GetProperty(property).asString();
    value = atoi(val);
    return true;
  }

  switch (info)
  {
    case LISTITEM_PROGRESS:
    {
      value = 0;
      if (item->IsFileItem())
      {
        const CFileItem *pItem = (const CFileItem *)item;
        if (pItem && pItem->HasPVRChannelInfoTag())
        {
          CEpgInfoTag epgNow;
          if (pItem->GetPVRChannelInfoTag()->GetEPGNow(epgNow))
            value = (int) epgNow.ProgressPercentage();
        }
        else if (pItem && pItem->HasEPGInfoTag())
        {
          value = (int) pItem->GetEPGInfoTag()->ProgressPercentage();
        }
      }

      return true;
    }
    break;
  case LISTITEM_PERCENT_PLAYED:
    if (item->IsFileItem() && ((const CFileItem *)item)->HasVideoInfoTag() && ((const CFileItem *)item)->GetVideoInfoTag()->m_resumePoint.totalTimeInSeconds > 0)
      value = (int)(100 * ((const CFileItem *)item)->GetVideoInfoTag()->m_resumePoint.timeInSeconds / ((const CFileItem *)item)->GetVideoInfoTag()->m_resumePoint.totalTimeInSeconds);
    else
      value = 0;
    return true;
  }

  value = 0;
  return false;
}

CStdString CGUIInfoManager::GetItemLabel(const CFileItem *item, int info, CStdString *fallback)
{
  if (!item) return "";

  if (info >= CONDITIONAL_LABEL_START && info <= CONDITIONAL_LABEL_END)
    return GetSkinVariableString(info, false, item);

  if (info >= LISTITEM_PROPERTY_START && info - LISTITEM_PROPERTY_START < (int)m_listitemProperties.size())
  { // grab the property
    CStdString property = m_listitemProperties[info - LISTITEM_PROPERTY_START];
    return item->GetProperty(property).asString();
  }

  if (info >= LISTITEM_PICTURE_START && info <= LISTITEM_PICTURE_END && item->HasPictureInfoTag())
    return item->GetPictureInfoTag()->GetInfo(picture_slide_map[info - LISTITEM_PICTURE_START]);

  switch (info)
  {
  case LISTITEM_LABEL:
    return item->GetLabel();
  case LISTITEM_LABEL2:
    return item->GetLabel2();
  case LISTITEM_TITLE:
    if (item->HasPVRChannelInfoTag())
    {
      CEpgInfoTag epgTag;
      return item->GetPVRChannelInfoTag()->GetEPGNow(epgTag) ? epgTag.Title() : g_localizeStrings.Get(19055);
    }
    if (item->HasPVRRecordingInfoTag())
      return item->GetPVRRecordingInfoTag()->m_strTitle;
    if (item->HasEPGInfoTag())
      return item->GetEPGInfoTag()->Title();
    if (item->HasPVRTimerInfoTag())
      return item->GetPVRTimerInfoTag()->m_strTitle;
    if (item->HasVideoInfoTag())
      return item->GetVideoInfoTag()->m_strTitle;
    if (item->HasMusicInfoTag())
      return item->GetMusicInfoTag()->GetTitle();
    break;
  case LISTITEM_ORIGINALTITLE:
    if (item->HasVideoInfoTag())
      return item->GetVideoInfoTag()->m_strOriginalTitle;
    break;
  case LISTITEM_PLAYCOUNT:
    {
      CStdString strPlayCount;
      if (item->HasVideoInfoTag() && item->GetVideoInfoTag()->m_playCount > 0)
        strPlayCount.Format("%i", item->GetVideoInfoTag()->m_playCount);
      if (item->HasMusicInfoTag() && item->GetMusicInfoTag()->GetPlayCount() > 0)
        strPlayCount.Format("%i", item->GetMusicInfoTag()->GetPlayCount());
      return strPlayCount;
    }
  case LISTITEM_LASTPLAYED:
    {
      CDateTime dateTime;
      if (item->HasVideoInfoTag())
        dateTime = item->GetVideoInfoTag()->m_lastPlayed;
      else if (item->HasMusicInfoTag())
        dateTime = item->GetMusicInfoTag()->GetLastPlayed();

      if (dateTime.IsValid())
        return dateTime.GetAsLocalizedDate();
      break;
    }
  case LISTITEM_TRACKNUMBER:
    {
      CStdString track;
      if (item->HasMusicInfoTag())
        track.Format("%i", item->GetMusicInfoTag()->GetTrackNumber());

      return track;
    }
  case LISTITEM_DISC_NUMBER:
    {
      CStdString disc;
      if (item->HasMusicInfoTag() && item->GetMusicInfoTag()->GetDiscNumber() > 0)
        disc.Format("%i", item->GetMusicInfoTag()->GetDiscNumber());
      return disc;
    }
  case LISTITEM_ARTIST:
    if (item->HasVideoInfoTag())
      return StringUtils::Join(item->GetVideoInfoTag()->m_artist, g_advancedSettings.m_videoItemSeparator);
    if (item->HasMusicInfoTag())
      return StringUtils::Join(item->GetMusicInfoTag()->GetArtist(), g_advancedSettings.m_musicItemSeparator);
    break;
  case LISTITEM_ALBUM_ARTIST:
    if (item->HasMusicInfoTag())
      return StringUtils::Join(item->GetMusicInfoTag()->GetAlbumArtist(), g_advancedSettings.m_musicItemSeparator);
    break;
  case LISTITEM_DIRECTOR:
    if (item->HasVideoInfoTag())
      return StringUtils::Join(item->GetVideoInfoTag()->m_director, g_advancedSettings.m_videoItemSeparator);
  case LISTITEM_ALBUM:
    if (item->HasVideoInfoTag())
      return item->GetVideoInfoTag()->m_strAlbum;
    if (item->HasMusicInfoTag())
      return item->GetMusicInfoTag()->GetAlbum();
    break;
  case LISTITEM_YEAR:
    if (item->HasVideoInfoTag())
    {
      CStdString strResult;
      if (item->GetVideoInfoTag()->m_iYear > 0)
        strResult.Format("%i",item->GetVideoInfoTag()->m_iYear);
      return strResult;
    }
    if (item->HasMusicInfoTag())
      return item->GetMusicInfoTag()->GetYearString();
    break;
  case LISTITEM_PREMIERED:
    if (item->HasVideoInfoTag())
    {
      CDateTime dateTime;
      if (item->GetVideoInfoTag()->m_firstAired.IsValid())
        dateTime = item->GetVideoInfoTag()->m_firstAired;
      else if (item->GetVideoInfoTag()->m_premiered.IsValid())
        dateTime = item->GetVideoInfoTag()->m_premiered;

      if (dateTime.IsValid())
        return dateTime.GetAsLocalizedDate();
      break;
    }
    break;
  case LISTITEM_GENRE:
    if (item->HasVideoInfoTag())
      return StringUtils::Join(item->GetVideoInfoTag()->m_genre, g_advancedSettings.m_videoItemSeparator);
    if (item->HasMusicInfoTag())
      return StringUtils::Join(item->GetMusicInfoTag()->GetGenre(), g_advancedSettings.m_musicItemSeparator);
    if (item->HasPVRChannelInfoTag())
    {
      CEpgInfoTag epgTag;
      return item->GetPVRChannelInfoTag()->GetEPGNow(epgTag) ? StringUtils::Join(epgTag.Genre(), g_advancedSettings.m_videoItemSeparator) : StringUtils::EmptyString;
    }
    if (item->HasPVRRecordingInfoTag())
      return StringUtils::Join(item->GetPVRRecordingInfoTag()->m_genre, g_advancedSettings.m_videoItemSeparator);
    if (item->HasEPGInfoTag())
      return StringUtils::Join(item->GetEPGInfoTag()->Genre(), g_advancedSettings.m_videoItemSeparator);
    break;
  case LISTITEM_FILENAME:
  case LISTITEM_FILE_EXTENSION:
    {
      CStdString strFile;
      if (item->IsMusicDb() && item->HasMusicInfoTag())
        strFile = URIUtils::GetFileName(item->GetMusicInfoTag()->GetURL());
      else if (item->IsVideoDb() && item->HasVideoInfoTag())
        strFile = URIUtils::GetFileName(item->GetVideoInfoTag()->m_strFileNameAndPath);
      else
        strFile = URIUtils::GetFileName(item->GetPath());

      if (info==LISTITEM_FILE_EXTENSION)
      {
        CStdString strExtension = URIUtils::GetExtension(strFile);
        return strExtension.TrimLeft(".");
      }
      return strFile;
    }
    break;
  case LISTITEM_DATE:
    if (item->HasEPGInfoTag())
      return item->GetEPGInfoTag()->StartAsLocalTime().GetAsLocalizedDateTime(false, false);
    if (item->HasPVRChannelInfoTag())
    {
      CEpgInfoTag epgTag;
      return item->GetPVRChannelInfoTag()->GetEPGNow(epgTag) ? epgTag.StartAsLocalTime().GetAsLocalizedDateTime(false, false) : CDateTime::GetCurrentDateTime().GetAsLocalizedDateTime(false, false);
    }
    if (item->HasPVRRecordingInfoTag())
      return item->GetPVRRecordingInfoTag()->RecordingTimeAsLocalTime().GetAsLocalizedDateTime(false, false);
    if (item->HasPVRTimerInfoTag())
      return item->GetPVRTimerInfoTag()->m_strSummary;
    if (item->m_dateTime.IsValid())
      return item->m_dateTime.GetAsLocalizedDate();
    break;
  case LISTITEM_SIZE:
    if (!item->m_bIsFolder || item->m_dwSize)
      return StringUtils::SizeToString(item->m_dwSize);
    break;
  case LISTITEM_RATING:
    {
      CStdString rating;
      if (item->HasVideoInfoTag() && item->GetVideoInfoTag()->m_fRating > 0.f) // movie rating
        rating.Format("%.1f", item->GetVideoInfoTag()->m_fRating);
      else if (item->HasMusicInfoTag() && item->GetMusicInfoTag()->GetRating() > '0')
      { // song rating.  Images will probably be better than numbers for this in the long run
        rating = item->GetMusicInfoTag()->GetRating();
      }
      return rating;
    }
  case LISTITEM_RATING_AND_VOTES:
    {
      if (item->HasVideoInfoTag() && item->GetVideoInfoTag()->m_fRating > 0.f) // movie rating
      {
        CStdString strRatingAndVotes;
        if (item->GetVideoInfoTag()->m_strVotes.IsEmpty())
          strRatingAndVotes.Format("%.1f", item->GetVideoInfoTag()->m_fRating);
        else
          strRatingAndVotes.Format("%.1f (%s %s)", item->GetVideoInfoTag()->m_fRating, item->GetVideoInfoTag()->m_strVotes, g_localizeStrings.Get(20350));
        return strRatingAndVotes;
      }
    }
    break;
  case LISTITEM_PROGRAM_COUNT:
    {
      CStdString count;
      count.Format("%i", item->m_iprogramCount);
      return count;
    }
  case LISTITEM_DURATION:
    {
      CStdString duration;
      if (item->HasPVRChannelInfoTag())
      {
        const CPVRChannel *channel = item->HasPVRChannelInfoTag() ? item->GetPVRChannelInfoTag() : NULL;
        CEpgInfoTag tag;
        if (channel && channel->GetEPGNow(tag))
          return StringUtils::SecondsToTimeString(tag.GetDuration());
        return StringUtils::EmptyString;
      }
      else if (item->HasPVRRecordingInfoTag())
      {
        if (item->GetPVRRecordingInfoTag()->GetDuration() > 0)
          duration = StringUtils::SecondsToTimeString(item->GetPVRRecordingInfoTag()->GetDuration());
      }
      else if (item->HasEPGInfoTag())
      {
        if (item->GetEPGInfoTag()->GetDuration() > 0)
          duration = StringUtils::SecondsToTimeString(item->GetEPGInfoTag()->GetDuration());
      }
      else if (item->HasVideoInfoTag())
      {
        if (!item->GetVideoInfoTag()->m_strRuntime.IsEmpty())
          duration = item->GetVideoInfoTag()->m_strRuntime;
      }
      else if (item->HasMusicInfoTag())
      {
        if (item->GetMusicInfoTag()->GetDuration() > 0)
          duration = StringUtils::SecondsToTimeString(item->GetMusicInfoTag()->GetDuration());
      }
      return duration;
    }
  case LISTITEM_PLOT:
    if (item->HasPVRChannelInfoTag())
    {
      const CPVRChannel *channel = item->HasPVRChannelInfoTag() ? item->GetPVRChannelInfoTag() : NULL;
      CEpgInfoTag tag;
      if (channel && channel->GetEPGNow(tag))
        return tag.Plot();
      return StringUtils::EmptyString;
    }
    if (item->HasEPGInfoTag())
      return item->GetEPGInfoTag()->Plot();
    if (item->HasPVRRecordingInfoTag())
      return item->GetPVRRecordingInfoTag()->m_strPlot;
    if (item->HasVideoInfoTag())
    {
      if (!(!item->GetVideoInfoTag()->m_strShowTitle.IsEmpty() && item->GetVideoInfoTag()->m_iSeason == -1)) // dont apply to tvshows
        if (item->GetVideoInfoTag()->m_playCount == 0 && !g_guiSettings.GetBool("videolibrary.showunwatchedplots"))
          return g_localizeStrings.Get(20370);

      return item->GetVideoInfoTag()->m_strPlot;
    }
    break;
  case LISTITEM_PLOT_OUTLINE:
    if (item->HasPVRChannelInfoTag())
    {
      const CPVRChannel *channel = item->HasPVRChannelInfoTag() ? item->GetPVRChannelInfoTag() : NULL;
      CEpgInfoTag tag;
      if (channel && channel->GetEPGNow(tag))
        return tag.PlotOutline();
      return StringUtils::EmptyString;
    }
    if (item->HasEPGInfoTag())
      return item->GetEPGInfoTag()->PlotOutline();
    if (item->HasPVRRecordingInfoTag())
      return item->GetPVRRecordingInfoTag()->m_strPlotOutline;
    if (item->HasVideoInfoTag())
      return item->GetVideoInfoTag()->m_strPlotOutline;
    break;
  case LISTITEM_EPISODE:
    if (item->HasVideoInfoTag())
    {
      CStdString strResult;
      if (item->GetVideoInfoTag()->m_iSpecialSortEpisode > 0)
        strResult.Format("S%d",item->GetVideoInfoTag()->m_iEpisode);
      else if (item->GetVideoInfoTag()->m_iEpisode > 0) // if m_iEpisode = -1 there's no episode detail
        strResult.Format("%d",item->GetVideoInfoTag()->m_iEpisode);
      return strResult;
    }
    break;
  case LISTITEM_SEASON:
    if (item->HasVideoInfoTag())
    {
      CStdString strResult;
      if (item->GetVideoInfoTag()->m_iSpecialSortSeason > 0)
        strResult.Format("%d",item->GetVideoInfoTag()->m_iSpecialSortSeason);
      else if (item->GetVideoInfoTag()->m_iSeason > 0) // if m_iSeason = -1 there's no season detail
        strResult.Format("%d",item->GetVideoInfoTag()->m_iSeason);
      return strResult;
    }
    break;
  case LISTITEM_TVSHOW:
    if (item->HasVideoInfoTag())
      return item->GetVideoInfoTag()->m_strShowTitle;
    break;
  case LISTITEM_COMMENT:
    if (item->HasPVRTimerInfoTag())
      return item->GetPVRTimerInfoTag()->GetStatus();
    if (item->HasMusicInfoTag())
      return item->GetMusicInfoTag()->GetComment();
    break;
  case LISTITEM_ACTUAL_ICON:
    return item->GetIconImage();
  case LISTITEM_ICON:
    {
      CStdString strThumb = item->GetThumbnailImage();
      if (strThumb.IsEmpty())
        strThumb = item->GetIconImage();
      if (fallback)
        *fallback = item->GetIconImage();
      return strThumb;
    }
  case LISTITEM_OVERLAY:
    return item->GetOverlayImage();
  case LISTITEM_THUMB:
    return item->GetThumbnailImage();
  case LISTITEM_FOLDERPATH:
    return CURL(item->GetPath()).GetWithoutUserDetails();
  case LISTITEM_FOLDERNAME:
  case LISTITEM_PATH:
    {
      CStdString path;
      if (item->IsMusicDb() && item->HasMusicInfoTag())
        URIUtils::GetDirectory(item->GetMusicInfoTag()->GetURL(), path);
      else if (item->IsVideoDb() && item->HasVideoInfoTag())
      {
        if( item->m_bIsFolder )
          path = item->GetVideoInfoTag()->m_strPath;
        else
          URIUtils::GetParentPath(item->GetVideoInfoTag()->m_strFileNameAndPath, path);
      }
      else
        URIUtils::GetParentPath(item->GetPath(), path);
      path = CURL(path).GetWithoutUserDetails();
      if (info==LISTITEM_FOLDERNAME)
      {
        URIUtils::RemoveSlashAtEnd(path);
        path=URIUtils::GetFileName(path);
      }
      CURL::Decode(path);
      return path;
    }
  case LISTITEM_FILENAME_AND_PATH:
    {
      CStdString path;
      if (item->IsMusicDb() && item->HasMusicInfoTag())
        path = item->GetMusicInfoTag()->GetURL();
      else if (item->IsVideoDb() && item->HasVideoInfoTag())
        path = item->GetVideoInfoTag()->m_strFileNameAndPath;
      else
        path = item->GetPath();
      path = CURL(path).GetWithoutUserDetails();
      CURL::Decode(path);
      return path;
    }
  case LISTITEM_PICTURE_PATH:
    if (item->IsPicture() && (!item->IsZIP() || item->IsRAR() || item->IsCBZ() || item->IsCBR()))
      return item->GetPath();
    break;
  case LISTITEM_STUDIO:
    if (item->HasVideoInfoTag())
      return StringUtils::Join(item->GetVideoInfoTag()->m_studio, g_advancedSettings.m_videoItemSeparator);
    break;
  case LISTITEM_COUNTRY:
    if (item->HasVideoInfoTag())
      return StringUtils::Join(item->GetVideoInfoTag()->m_country, g_advancedSettings.m_videoItemSeparator);
    break;
  case LISTITEM_MPAA:
    if (item->HasVideoInfoTag())
      return item->GetVideoInfoTag()->m_strMPAARating;
    break;
  case LISTITEM_CAST:
    if (item->HasVideoInfoTag())
      return item->GetVideoInfoTag()->GetCast();
    break;
  case LISTITEM_CAST_AND_ROLE:
    if (item->HasVideoInfoTag())
      return item->GetVideoInfoTag()->GetCast(true);
    break;
  case LISTITEM_WRITER:
    if (item->HasVideoInfoTag())
      return StringUtils::Join(item->GetVideoInfoTag()->m_writingCredits, g_advancedSettings.m_videoItemSeparator);
    break;
  case LISTITEM_TAGLINE:
    if (item->HasVideoInfoTag())
      return item->GetVideoInfoTag()->m_strTagLine;
    break;
  case LISTITEM_TRAILER:
    if (item->HasVideoInfoTag())
      return item->GetVideoInfoTag()->m_strTrailer;
    break;
  case LISTITEM_TOP250:
    if (item->HasVideoInfoTag())
    {
      CStdString strResult;
      if (item->GetVideoInfoTag()->m_iTop250 > 0)
        strResult.Format("%i",item->GetVideoInfoTag()->m_iTop250);
      return strResult;
    }
    break;
  case LISTITEM_SORT_LETTER:
    {
      CStdString letter;
      g_charsetConverter.wToUTF8(item->GetSortLabel().Left(1).ToUpper(), letter);
      return letter;
    }
    break;
  case LISTITEM_VIDEO_CODEC:
    if (item->HasVideoInfoTag())
      return item->GetVideoInfoTag()->m_streamDetails.GetVideoCodec();
    break;
  case LISTITEM_VIDEO_RESOLUTION:
    if (item->HasVideoInfoTag())
      return CStreamDetails::VideoDimsToResolutionDescription(item->GetVideoInfoTag()->m_streamDetails.GetVideoWidth(), item->GetVideoInfoTag()->m_streamDetails.GetVideoHeight());
    break;
  case LISTITEM_VIDEO_ASPECT:
    if (item->HasVideoInfoTag())
      return CStreamDetails::VideoAspectToAspectDescription(item->GetVideoInfoTag()->m_streamDetails.GetVideoAspect());
    break;
  case LISTITEM_AUDIO_CODEC:
    if (item->HasVideoInfoTag())
    {
      return item->GetVideoInfoTag()->m_streamDetails.GetAudioCodec();
    }
    break;
  case LISTITEM_AUDIO_CHANNELS:
    if (item->HasVideoInfoTag())
    {
      CStdString strResult;
      int iChannels = item->GetVideoInfoTag()->m_streamDetails.GetAudioChannels();
      if (iChannels > -1)
        strResult.Format("%i", iChannels);
      return strResult;
    }
    break;
  case LISTITEM_AUDIO_LANGUAGE:
    if (item->HasVideoInfoTag())
      return item->GetVideoInfoTag()->m_streamDetails.GetAudioLanguage();
    break;
  case LISTITEM_SUBTITLE_LANGUAGE:
    if (item->HasVideoInfoTag())
      return item->GetVideoInfoTag()->m_streamDetails.GetSubtitleLanguage();
    break;
  case LISTITEM_STARTTIME:
    if (item->HasPVRChannelInfoTag())
    {
      const CPVRChannel *channel = item->HasPVRChannelInfoTag() ? item->GetPVRChannelInfoTag() : NULL;
      CEpgInfoTag tag;
      if (channel && channel->GetEPGNow(tag))
        return tag.StartAsLocalTime().GetAsLocalizedTime("", false);
      return CDateTime::GetCurrentDateTime().GetAsLocalizedTime("", false);
    }
    if (item->HasEPGInfoTag())
      return item->GetEPGInfoTag()->StartAsLocalTime().GetAsLocalizedTime("", false);
    if (item->HasPVRTimerInfoTag())
      return item->GetPVRTimerInfoTag()->StartAsLocalTime().GetAsLocalizedTime("", false);
    if (item->HasPVRRecordingInfoTag())
      return item->GetPVRRecordingInfoTag()->RecordingTimeAsLocalTime().GetAsLocalizedTime("", false);
    if (item->m_dateTime.IsValid())
      return item->m_dateTime.GetAsLocalizedTime("", false);
    break;
  case LISTITEM_ENDTIME:
    if (item->HasPVRChannelInfoTag())
    {
      const CPVRChannel *channel = item->HasPVRChannelInfoTag() ? item->GetPVRChannelInfoTag() : NULL;
      CEpgInfoTag tag;
      if (channel && channel->GetEPGNow(tag))
        return tag.EndAsLocalTime().GetAsLocalizedTime("", false);
      return CDateTime::GetCurrentDateTime().GetAsLocalizedTime("", false);
    }
    if (item->HasEPGInfoTag())
      return item->GetEPGInfoTag()->EndAsLocalTime().GetAsLocalizedTime("", false);
    if (item->HasPVRTimerInfoTag())
      return item->GetPVRTimerInfoTag()->EndAsLocalTime().GetAsLocalizedTime("", false);
    break;
  case LISTITEM_STARTDATE:
    if (item->HasPVRChannelInfoTag())
    {
      const CPVRChannel *channel = item->HasPVRChannelInfoTag() ? item->GetPVRChannelInfoTag() : NULL;
      CEpgInfoTag tag;
      if (channel && channel->GetEPGNow(tag))
        return tag.StartAsLocalTime().GetAsLocalizedDate(true);
      return CDateTime::GetCurrentDateTime().GetAsLocalizedDate(true);
    }
    if (item->HasEPGInfoTag())
      return item->GetEPGInfoTag()->StartAsLocalTime().GetAsLocalizedDate(true);
    if (item->HasPVRTimerInfoTag())
      return item->GetPVRTimerInfoTag()->StartAsLocalTime().GetAsLocalizedDate(true);
    if (item->HasPVRRecordingInfoTag())
      return item->GetPVRRecordingInfoTag()->RecordingTimeAsLocalTime().GetAsLocalizedDate(true);
    if (item->m_dateTime.IsValid())
      return item->m_dateTime.GetAsLocalizedDate(true);
    break;
  case LISTITEM_ENDDATE:
    if (item->HasPVRChannelInfoTag())
    {
      const CPVRChannel *channel = item->HasPVRChannelInfoTag() ? item->GetPVRChannelInfoTag() : NULL;
      CEpgInfoTag tag;
      if (channel && channel->GetEPGNow(tag))
        return tag.EndAsLocalTime().GetAsLocalizedDate(true);
      return CDateTime::GetCurrentDateTime().GetAsLocalizedDate(true);
    }
    if (item->HasEPGInfoTag())
      return item->GetEPGInfoTag()->EndAsLocalTime().GetAsLocalizedDate(true);
    if (item->HasPVRTimerInfoTag())
      return item->GetPVRTimerInfoTag()->EndAsLocalTime().GetAsLocalizedDate(true);
    break;
  case LISTITEM_CHANNEL_NUMBER:
    {
      CStdString number;
      if (item->HasPVRChannelInfoTag())
        number.Format("%i", item->GetPVRChannelInfoTag()->ChannelNumber());
      if (item->HasEPGInfoTag() && item->GetEPGInfoTag()->HasPVRChannel())
        number.Format("%i", item->GetEPGInfoTag()->PVRChannelNumber());
      if (item->HasPVRTimerInfoTag())
        number.Format("%i", item->GetPVRTimerInfoTag()->ChannelNumber());

      return number;
    }
    break;
  case LISTITEM_CHANNEL_NAME:
    if (item->HasPVRChannelInfoTag())
      return item->GetPVRChannelInfoTag()->ChannelName();
    if (item->HasEPGInfoTag() && item->GetEPGInfoTag()->HasPVRChannel())
      return item->GetEPGInfoTag()->PVRChannelName();
    if (item->HasPVRRecordingInfoTag())
      return item->GetPVRRecordingInfoTag()->m_strChannelName;
    if (item->HasPVRTimerInfoTag())
      return item->GetPVRTimerInfoTag()->ChannelName();
    break;
  case LISTITEM_NEXT_STARTTIME:
    {
      const CPVRChannel *channel = item->HasPVRChannelInfoTag() ? item->GetPVRChannelInfoTag() : NULL;
      CEpgInfoTag tag;
      if (channel && channel->GetEPGNext(tag))
        return tag.StartAsLocalTime().GetAsLocalizedTime("", false);
    }
    return CDateTime::GetCurrentDateTime().GetAsLocalizedTime("", false);
  case LISTITEM_NEXT_ENDTIME:
    {
      const CPVRChannel *channel = item->HasPVRChannelInfoTag() ? item->GetPVRChannelInfoTag() : NULL;
      CEpgInfoTag tag;
      if (channel && channel->GetEPGNext(tag))
        return tag.EndAsLocalTime().GetAsLocalizedTime("", false);
    }
    return CDateTime::GetCurrentDateTime().GetAsLocalizedTime("", false);
  case LISTITEM_NEXT_STARTDATE:
    {
      const CPVRChannel *channel = item->HasPVRChannelInfoTag() ? item->GetPVRChannelInfoTag() : NULL;
      CEpgInfoTag tag;
      if (channel && channel->GetEPGNext(tag))
        return tag.StartAsLocalTime().GetAsLocalizedDate(true);
    }
    return CDateTime::GetCurrentDateTime().GetAsLocalizedDate(true);
  case LISTITEM_NEXT_ENDDATE:
    {
      const CPVRChannel *channel = item->HasPVRChannelInfoTag() ? item->GetPVRChannelInfoTag() : NULL;
      CEpgInfoTag tag;
      if (channel && channel->GetEPGNext(tag))
        return tag.EndAsLocalTime().GetAsLocalizedDate(true);
    }
    return CDateTime::GetCurrentDateTime().GetAsLocalizedDate(true);
  case LISTITEM_NEXT_PLOT:
    {
      const CPVRChannel *channel = item->HasPVRChannelInfoTag() ? item->GetPVRChannelInfoTag() : NULL;
      CEpgInfoTag tag;
      if (channel && channel->GetEPGNext(tag))
        return tag.Plot();
    }
    return StringUtils::EmptyString;
  case LISTITEM_NEXT_PLOT_OUTLINE:
    {
      const CPVRChannel *channel = item->HasPVRChannelInfoTag() ? item->GetPVRChannelInfoTag() : NULL;
      CEpgInfoTag tag;
      if (channel && channel->GetEPGNext(tag))
        return tag.PlotOutline();
    }
    return StringUtils::EmptyString;
  case LISTITEM_NEXT_DURATION:
    {
      const CPVRChannel *channel = item->HasPVRChannelInfoTag() ? item->GetPVRChannelInfoTag() : NULL;
      CEpgInfoTag tag;
      if (channel && channel->GetEPGNext(tag))
        return StringUtils::SecondsToTimeString(tag.GetDuration());
    }
    return StringUtils::EmptyString;
  case LISTITEM_NEXT_GENRE:
    {
      const CPVRChannel *channel = item->HasPVRChannelInfoTag() ? item->GetPVRChannelInfoTag() : NULL;
      CEpgInfoTag tag;
      if (channel && channel->GetEPGNext(tag))
        return StringUtils::Join(tag.Genre(), g_advancedSettings.m_videoItemSeparator);
    }
    return StringUtils::EmptyString;
  case LISTITEM_NEXT_TITLE:
    {
      const CPVRChannel *channel = item->HasPVRChannelInfoTag() ? item->GetPVRChannelInfoTag() : NULL;
      CEpgInfoTag tag;
      if (channel && channel->GetEPGNext(tag))
        return tag.Title();
    }
    return StringUtils::EmptyString;
  case LISTITEM_PARENTALRATING:
    {
      CStdString rating;
      if (item->HasEPGInfoTag() && item->GetEPGInfoTag()->ParentalRating() > 0)
        rating.Format("%i", item->GetEPGInfoTag()->ParentalRating());
      return rating;
    }
    break;
  case LISTITEM_PERCENT_PLAYED:
    {
      int val;
      if (GetItemInt(val, item, info))
      {
        CStdString str;
        str.Format("%d", val);
        return str;
      }
      break;
    }
  case LISTITEM_DATE_ADDED:
    if (item->HasVideoInfoTag() && item->GetVideoInfoTag()->m_dateAdded.IsValid())
      return item->GetVideoInfoTag()->m_dateAdded.GetAsLocalizedDate();
    break;
  }
  return "";
}

CStdString CGUIInfoManager::GetItemImage(const CFileItem *item, int info, CStdString *fallback)
{
  if (info >= CONDITIONAL_LABEL_START && info <= CONDITIONAL_LABEL_END)
    return GetSkinVariableString(info, true, item);

  switch (info)
  {
  case LISTITEM_RATING:  // old song rating format
    {
      CStdString rating;
      if (item->HasMusicInfoTag())
      {
        rating.Format("songrating%c.png", item->GetMusicInfoTag()->GetRating());
        return rating;
      }
    }
    break;
  case LISTITEM_STAR_RATING:
    {
      CStdString rating;
      if (item->HasVideoInfoTag())
      { // rating for videos is assumed 0..10, so convert to 0..5
        rating.Format("rating%d.png", (long)((item->GetVideoInfoTag()->m_fRating * 0.5f) + 0.5f));
      }
      else if (item->HasMusicInfoTag())
      { // song rating.
        rating.Format("rating%c.png", item->GetMusicInfoTag()->GetRating());
      }
      return rating;
    }
    break;
  }  /* switch (info) */

  return GetItemLabel(item, info, fallback);
}

bool CGUIInfoManager::GetItemBool(const CGUIListItem *item, int condition) const
{
  if (!item) return false;
  if (condition >= LISTITEM_PROPERTY_START && condition - LISTITEM_PROPERTY_START < (int)m_listitemProperties.size())
  { // grab the property
    CStdString property = m_listitemProperties[condition - LISTITEM_PROPERTY_START];
    return item->GetProperty(property).asBoolean();
  }
  else if (condition == LISTITEM_ISPLAYING)
  {
    if (item->HasProperty("playlistposition"))
      return (int)item->GetProperty("playlisttype").asInteger() == g_playlistPlayer.GetCurrentPlaylist() && (int)item->GetProperty("playlistposition").asInteger() == g_playlistPlayer.GetCurrentSong();
    else if (item->IsFileItem() && !m_currentFile->GetPath().IsEmpty())
    {
      if (!g_application.m_strPlayListFile.IsEmpty())
      {
        //playlist file that is currently playing or the playlistitem that is currently playing.
        return g_application.m_strPlayListFile.Equals(((const CFileItem *)item)->GetPath()) || m_currentFile->IsSamePath((const CFileItem *)item);
      }
      return m_currentFile->IsSamePath((const CFileItem *)item);
    }
  }
  else if (condition == LISTITEM_ISSELECTED)
    return item->IsSelected();
  else if (condition == LISTITEM_IS_FOLDER)
    return item->m_bIsFolder;

  if (item->IsFileItem())
  {
    const CFileItem *pItem = (const CFileItem *)item;
    if (condition == LISTITEM_IS_RESUMABLE)
      return (pItem->HasVideoInfoTag() && pItem->GetVideoInfoTag()->m_resumePoint.totalTimeInSeconds > 0);
    else if (condition == LISTITEM_ISRECORDING)
    {
      if (!g_PVRManager.IsStarted())
        return false;

      if (pItem->HasPVRChannelInfoTag())
      {
        return pItem->GetPVRChannelInfoTag()->IsRecording();
      }
      else if (pItem->HasEPGInfoTag())
      {
        CPVRTimerInfoTag *timer = g_PVRTimers->GetMatch(pItem);
        if (timer)
          return timer->IsRecording();
      }
      else if (pItem->HasPVRTimerInfoTag())
      {
        const CPVRTimerInfoTag *timer = pItem->GetPVRTimerInfoTag();
        if (timer)
          return timer->IsRecording();
      }
    }
    else if (condition == LISTITEM_HASTIMER)
    {
      if (pItem->HasEPGInfoTag())
      {
        CPVRTimerInfoTag *timer = g_PVRTimers->GetMatch(pItem);
        if (timer)
          return timer->IsActive();
      }
    }
    else if (condition == LISTITEM_HAS_EPG)
    {
      if (pItem->HasPVRChannelInfoTag())
      {
        CEpgInfoTag epgTag;
        return pItem->GetPVRChannelInfoTag()->GetEPGNow(epgTag);
      }
      else
      {
        return pItem->HasEPGInfoTag();
      }
    }
    else if (condition == LISTITEM_ISENCRYPTED)
    {
      if (pItem->HasPVRChannelInfoTag())
      {
        return pItem->GetPVRChannelInfoTag()->IsEncrypted();
      }
      else if (pItem->HasEPGInfoTag() && pItem->GetEPGInfoTag()->HasPVRChannel())
      {
        return pItem->GetEPGInfoTag()->ChannelTag()->IsEncrypted();
      }
    }
  }

  return false;
}

void CGUIInfoManager::ResetCache()
{
  // reset any animation triggers as well
  m_containerMoves.clear();
  m_updateTime++;
}

// Called from tuxbox service thread to update current status
void CGUIInfoManager::UpdateFromTuxBox()
{
  if(g_tuxbox.vVideoSubChannel.mode)
    m_currentFile->GetVideoInfoTag()->m_strTitle = g_tuxbox.vVideoSubChannel.current_name;

  // Set m_currentMovieDuration
  if(!g_tuxbox.sCurSrvData.current_event_duration.IsEmpty() &&
    !g_tuxbox.sCurSrvData.next_event_description.IsEmpty() &&
    !g_tuxbox.sCurSrvData.current_event_duration.Equals("-") &&
    !g_tuxbox.sCurSrvData.next_event_description.Equals("-"))
  {
    g_tuxbox.sCurSrvData.current_event_duration.Replace("(","");
    g_tuxbox.sCurSrvData.current_event_duration.Replace(")","");

    m_currentMovieDuration.Format("%s: %s %s (%s - %s)",
      g_localizeStrings.Get(180),
      g_tuxbox.sCurSrvData.current_event_duration,
      g_localizeStrings.Get(12391),
      g_tuxbox.sCurSrvData.current_event_time,
      g_tuxbox.sCurSrvData.next_event_time);
  }

  //Set strVideoGenre
  if (!g_tuxbox.sCurSrvData.current_event_description.IsEmpty() &&
    !g_tuxbox.sCurSrvData.next_event_description.IsEmpty() &&
    !g_tuxbox.sCurSrvData.current_event_description.Equals("-") &&
    !g_tuxbox.sCurSrvData.next_event_description.Equals("-"))
  {
    CStdString genre;
    genre.Format("%s %s  -  (%s: %s)",
      g_localizeStrings.Get(143),
      g_tuxbox.sCurSrvData.current_event_description,
      g_localizeStrings.Get(209),
      g_tuxbox.sCurSrvData.next_event_description);
    m_currentFile->GetVideoInfoTag()->m_genre = StringUtils::Split(genre, g_advancedSettings.m_videoItemSeparator);
  }

  //Set m_currentMovie.m_director
  if (!g_tuxbox.sCurSrvData.current_event_details.Equals("-") &&
    !g_tuxbox.sCurSrvData.current_event_details.IsEmpty())
  {
    m_currentFile->GetVideoInfoTag()->m_director = StringUtils::Split(g_tuxbox.sCurSrvData.current_event_details, g_advancedSettings.m_videoItemSeparator);
  }
}

CStdString CGUIInfoManager::GetPictureLabel(int info)
{
  if (info == SLIDE_FILE_NAME)
    return GetItemLabel(m_currentSlide, LISTITEM_FILENAME);
  else if (info == SLIDE_FILE_PATH)
  {
    CStdString path;
    URIUtils::GetDirectory(m_currentSlide->GetPath(), path);
    return CURL(path).GetWithoutUserDetails();
  }
  else if (info == SLIDE_FILE_SIZE)
    return GetItemLabel(m_currentSlide, LISTITEM_SIZE);
  else if (info == SLIDE_FILE_DATE)
    return GetItemLabel(m_currentSlide, LISTITEM_DATE);
  else if (info == SLIDE_INDEX)
  {
    CGUIWindowSlideShow *slideshow = (CGUIWindowSlideShow *)g_windowManager.GetWindow(WINDOW_SLIDESHOW);
    if (slideshow && slideshow->NumSlides())
    {
      CStdString index;
      index.Format("%d/%d", slideshow->CurrentSlide(), slideshow->NumSlides());
      return index;
    }
  }
  if (m_currentSlide->HasPictureInfoTag())
    return m_currentSlide->GetPictureInfoTag()->GetInfo(info);
  return "";
}

void CGUIInfoManager::SetCurrentSlide(CFileItem &item)
{
  if (m_currentSlide->GetPath() != item.GetPath())
  {
    if (!item.HasPictureInfoTag() && !item.GetPictureInfoTag()->Loaded())
      item.GetPictureInfoTag()->Load(item.GetPath());
    *m_currentSlide = item;
  }
}

void CGUIInfoManager::ResetCurrentSlide()
{
  m_currentSlide->Reset();
}

bool CGUIInfoManager::CheckWindowCondition(CGUIWindow *window, int condition) const
{
  // check if it satisfies our condition
  if (!window) return false;
  if ((condition & WINDOW_CONDITION_HAS_LIST_ITEMS) && !window->HasListItems())
    return false;
  if ((condition & WINDOW_CONDITION_IS_MEDIA_WINDOW) && !window->IsMediaWindow())
    return false;
  return true;
}

CGUIWindow *CGUIInfoManager::GetWindowWithCondition(int contextWindow, int condition) const
{
  CGUIWindow *window = g_windowManager.GetWindow(contextWindow);
  if (CheckWindowCondition(window, condition))
    return window;

  // try topmost dialog
  window = g_windowManager.GetWindow(g_windowManager.GetTopMostModalDialogID());
  if (CheckWindowCondition(window, condition))
    return window;

  // try active window
  window = g_windowManager.GetWindow(g_windowManager.GetActiveWindow());
  if (CheckWindowCondition(window, condition))
    return window;

  return NULL;
}

void CGUIInfoManager::SetCurrentVideoTag(const CVideoInfoTag &tag)
{
  *m_currentFile->GetVideoInfoTag() = tag;
  m_currentFile->m_lStartOffset = 0;
}

void CGUIInfoManager::SetCurrentSongTag(const MUSIC_INFO::CMusicInfoTag &tag)
{
  //CLog::Log(LOGDEBUG, "Asked to SetCurrentTag");
  *m_currentFile->GetMusicInfoTag() = tag;
  m_currentFile->m_lStartOffset = 0;
}

const CFileItem& CGUIInfoManager::GetCurrentSlide() const
{
  return *m_currentSlide;
}

const MUSIC_INFO::CMusicInfoTag* CGUIInfoManager::GetCurrentSongTag() const
{
  if (m_currentFile->HasMusicInfoTag())
    return m_currentFile->GetMusicInfoTag();

  return NULL;
}

const CVideoInfoTag* CGUIInfoManager::GetCurrentMovieTag() const
{
  if (m_currentFile->HasVideoInfoTag())
    return m_currentFile->GetVideoInfoTag();

  return NULL;
}

void GUIInfo::SetInfoFlag(uint32_t flag)
{
  assert(flag >= (1 << 24));
  m_data1 |= flag;
}

uint32_t GUIInfo::GetInfoFlag() const
{
  // we strip out the bottom 24 bits, where we keep data
  // and return the flag only
  return m_data1 & 0xff000000;
}

uint32_t GUIInfo::GetData1() const
{
  // we strip out the top 8 bits, where we keep flags
  // and return the unflagged data
  return m_data1 & ((1 << 24) -1);
}

int GUIInfo::GetData2() const
{
  return m_data2;
}

void CGUIInfoManager::SetLibraryBool(int condition, bool value)
{
  switch (condition)
  {
    case LIBRARY_HAS_MUSIC:
      m_libraryHasMusic = value ? 1 : 0;
      break;
    case LIBRARY_HAS_MOVIES:
      m_libraryHasMovies = value ? 1 : 0;
      break;
    case LIBRARY_HAS_MOVIE_SETS:
      m_libraryHasMovieSets = value ? 1 : 0;
      break;
    case LIBRARY_HAS_TVSHOWS:
      m_libraryHasTVShows = value ? 1 : 0;
      break;
    case LIBRARY_HAS_MUSICVIDEOS:
      m_libraryHasMusicVideos = value ? 1 : 0;
      break;
    default:
      break;
  }
}

void CGUIInfoManager::ResetLibraryBools()
{
  m_libraryHasMusic = -1;
  m_libraryHasMovies = -1;
  m_libraryHasTVShows = -1;
  m_libraryHasMusicVideos = -1;
  m_libraryHasMovieSets = -1;
}

bool CGUIInfoManager::GetLibraryBool(int condition)
{
  if (condition == LIBRARY_HAS_MUSIC)
  {
    if (m_libraryHasMusic < 0)
    { // query
      CMusicDatabase db;
      if (db.Open())
      {
        m_libraryHasMusic = (db.GetSongsCount() > 0) ? 1 : 0;
        db.Close();
      }
    }
    return m_libraryHasMusic > 0;
  }
  else if (condition == LIBRARY_HAS_MOVIES)
  {
    if (m_libraryHasMovies < 0)
    {
      CVideoDatabase db;
      if (db.Open())
      {
        m_libraryHasMovies = db.HasContent(VIDEODB_CONTENT_MOVIES) ? 1 : 0;
        db.Close();
      }
    }
    return m_libraryHasMovies > 0;
  }
  else if (condition == LIBRARY_HAS_MOVIE_SETS)
  {
    if (m_libraryHasMovieSets < 0)
    {
      CVideoDatabase db;
      if (db.Open())
      {
        m_libraryHasMovieSets = db.HasSets() ? 1 : 0;
        db.Close();
      }
    }
    return m_libraryHasMovieSets > 0;
  }
  else if (condition == LIBRARY_HAS_TVSHOWS)
  {
    if (m_libraryHasTVShows < 0)
    {
      CVideoDatabase db;
      if (db.Open())
      {
        m_libraryHasTVShows = db.HasContent(VIDEODB_CONTENT_TVSHOWS) ? 1 : 0;
        db.Close();
      }
    }
    return m_libraryHasTVShows > 0;
  }
  else if (condition == LIBRARY_HAS_MUSICVIDEOS)
  {
    if (m_libraryHasMusicVideos < 0)
    {
      CVideoDatabase db;
      if (db.Open())
      {
        m_libraryHasMusicVideos = db.HasContent(VIDEODB_CONTENT_MUSICVIDEOS) ? 1 : 0;
        db.Close();
      }
    }
    return m_libraryHasMusicVideos > 0;
  }
  else if (condition == LIBRARY_HAS_VIDEO)
  {
    return (GetLibraryBool(LIBRARY_HAS_MOVIES) ||
            GetLibraryBool(LIBRARY_HAS_TVSHOWS) ||
            GetLibraryBool(LIBRARY_HAS_MUSICVIDEOS));
  }
  return false;
}

int CGUIInfoManager::RegisterSkinVariableString(const CSkinVariableString* info)
{
  if (!info)
    return 0;

  CSingleLock lock(m_critInfo);
  m_skinVariableStrings.push_back(*info);
  delete info;
  return CONDITIONAL_LABEL_START + m_skinVariableStrings.size() - 1;
}

int CGUIInfoManager::TranslateSkinVariableString(const CStdString& name, int context)
{
  for (vector<CSkinVariableString>::const_iterator it = m_skinVariableStrings.begin();
       it != m_skinVariableStrings.end(); ++it)
  {
    if (it->GetName().Equals(name) && it->GetContext() == context)
      return it - m_skinVariableStrings.begin() + CONDITIONAL_LABEL_START;
  }
  return 0;
}

CStdString CGUIInfoManager::GetSkinVariableString(int info,
                                                  bool preferImage /*= false*/,
                                                  const CGUIListItem *item /*= NULL*/)
{
  info -= CONDITIONAL_LABEL_START;
  if (info >= 0 && info < (int)m_skinVariableStrings.size())
    return m_skinVariableStrings[info].GetValue(preferImage, item);

  return "";
}<|MERGE_RESOLUTION|>--- conflicted
+++ resolved
@@ -518,7 +518,6 @@
                                   { "lastplayed",       LISTITEM_LASTPLAYED },
                                   { "playcount",        LISTITEM_PLAYCOUNT },
                                   { "discnumber",       LISTITEM_DISC_NUMBER },
-<<<<<<< HEAD
                                   { "starttime",        LISTITEM_STARTTIME },
                                   { "endtime",          LISTITEM_ENDTIME },
                                   { "startdate",        LISTITEM_STARTDATE },
@@ -538,10 +537,8 @@
                                   { "hastimer",         LISTITEM_HASTIMER },
                                   { "isrecording",      LISTITEM_ISRECORDING },
                                   { "isencrypted",      LISTITEM_ISENCRYPTED },
-                                  { "progress",         LISTITEM_PROGRESS }};
-=======
+                                  { "progress",         LISTITEM_PROGRESS },
                                   { "dateadded",        LISTITEM_DATE_ADDED }};
->>>>>>> 3450c8a7
 
 const infomap visualisation[] =  {{ "locked",           VISUALISATION_LOCKED },
                                   { "preset",           VISUALISATION_PRESET },
