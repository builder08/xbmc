/*
 *      Copyright (C) 2005-2012 Team XBMC
 *      http://www.xbmc.org
 *
 *  This Program is free software; you can redistribute it and/or modify
 *  it under the terms of the GNU General Public License as published by
 *  the Free Software Foundation; either version 2, or (at your option)
 *  any later version.
 *
 *  This Program is distributed in the hope that it will be useful,
 *  but WITHOUT ANY WARRANTY; without even the implied warranty of
 *  MERCHANTABILITY or FITNESS FOR A PARTICULAR PURPOSE. See the
 *  GNU General Public License for more details.
 *
 *  You should have received a copy of the GNU General Public License
 *  along with XBMC; see the file COPYING.  If not, see
 *  <http://www.gnu.org/licenses/>.
 *
 */

#include "system.h"
#include "GUIInfoManager.h"
#include "windows/GUIMediaWindow.h"
#include "dialogs/GUIDialogProgress.h"
#include "Application.h"
#include "Util.h"
#include "network/libscrobbler/lastfmscrobbler.h"
#include "utils/URIUtils.h"
#include "utils/Weather.h"
#include "PartyModeManager.h"
#include "addons/Visualisation.h"
#include "input/ButtonTranslator.h"
#include "utils/AlarmClock.h"
#ifdef HAS_LCD
#include "utils/LCD.h"
#endif
#include "LangInfo.h"
#include "utils/SystemInfo.h"
#include "guilib/GUITextBox.h"
#include "pictures/GUIWindowSlideShow.h"
#include "music/LastFmManager.h"
#include "pictures/PictureInfoTag.h"
#include "music/tags/MusicInfoTag.h"
#include "guilib/GUIWindowManager.h"
#include "playlists/PlayList.h"
#include "utils/TuxBoxUtil.h"
#include "windowing/WindowingFactory.h"
#include "powermanagement/PowerManager.h"
#include "settings/AdvancedSettings.h"
#include "settings/Settings.h"
#include "guilib/LocalizeStrings.h"
#include "utils/CPUInfo.h"
#include "utils/StringUtils.h"
#include "utils/MathUtils.h"
#include "utils/SeekHandler.h"
#include "URL.h"
#include "addons/Skin.h"

// stuff for current song
#include "music/MusicInfoLoader.h"

#include "GUIUserMessages.h"
#include "video/dialogs/GUIDialogVideoInfo.h"
#include "music/dialogs/GUIDialogMusicInfo.h"
#include "storage/MediaManager.h"
#include "utils/TimeUtils.h"
#include "threads/SingleLock.h"
#include "utils/log.h"

#include "pvr/PVRManager.h"
#include "pvr/channels/PVRChannelGroupsContainer.h"
#include "epg/EpgInfoTag.h"
#include "pvr/timers/PVRTimers.h"
#include "pvr/recordings/PVRRecording.h"

#include "addons/AddonManager.h"
#include "interfaces/info/InfoBool.h"
#include "video/VideoThumbLoader.h"
#include "music/MusicThumbLoader.h"
#include "video/VideoDatabase.h"
#include "cores/AudioEngine/Utils/AEUtil.h"

/* PLEX */
#include "ThumbLoader.h"
#include "guilib/GUILabelControl.h"
#include "GUI/GUIWindowPlexSearch.h"
#include "GUI/GUIWindowNowPlaying.h"
#include "playlists/PlayList.h"
#include "PlexServerManager.h"
#include "music/dialogs/GUIDialogMusicInfo.h"

using namespace PLAYLIST;
/* END PLEX */

#define SYSHEATUPDATEINTERVAL 60000

using namespace std;
using namespace XFILE;
using namespace MUSIC_INFO;
using namespace ADDON;
using namespace PVR;
using namespace INFO;
using namespace EPG;

CGUIInfoManager::CGUIInfoManager(void) :
    Observable()
{
  m_lastSysHeatInfoTime = -SYSHEATUPDATEINTERVAL;  // make sure we grab CPU temp on the first pass
  m_lastMusicBitrateTime = 0;
  m_fanSpeed = 0;
  m_AfterSeekTimeout = 0;
  m_seekOffset = 0;
  m_playerSeeking = false;
  m_performingSeek = false;
  m_nextWindowID = WINDOW_INVALID;
  m_prevWindowID = WINDOW_INVALID;
  m_stringParameters.push_back("__ZZZZ__");   // to offset the string parameters by 1 to assure that all entries are non-zero
  m_currentFile = CFileItemPtr(new CFileItem);
  m_currentSlide = new CFileItem;
  m_frameCounter = 0;
  m_lastFPSTime = 0;
  m_updateTime = 1;
<<<<<<< HEAD

  /* PLEX */
  m_slideshowShowDescription = false;
  m_musicThumbLoader = new CMusicThumbLoader();//(1, 200);
  /* END PLEX */

=======
  m_MusicBitrate = 0;
  m_playerShowTime = false;
  m_playerShowCodec = false;
  m_playerShowInfo = false;
  m_fps = 0.0f;
>>>>>>> 0be99e96
  ResetLibraryBools();
}

CGUIInfoManager::~CGUIInfoManager(void)
{
#ifndef __PLEX__
  delete m_currentFile;
#endif
  delete m_currentSlide;

  /* PLEX */
  delete m_musicThumbLoader;
  /* END PLEX */
}

bool CGUIInfoManager::OnMessage(CGUIMessage &message)
{
  if (message.GetMessage() == GUI_MSG_NOTIFY_ALL)
  {
    if (message.GetParam1() == GUI_MSG_UPDATE_ITEM && message.GetItem())
    {
      CFileItemPtr item = boost::static_pointer_cast<CFileItem>(message.GetItem());
      if (m_currentFile->IsSamePath(item.get()))
      {
        *m_currentFile = *item;
        return true;
      }
    }
  }
  return false;
}

/// \brief Translates a string as given by the skin into an int that we use for more
/// efficient retrieval of data. Can handle combined strings on the form
/// Player.Caching + VideoPlayer.IsFullscreen (Logical and)
/// Player.HasVideo | Player.HasAudio (Logical or)
int CGUIInfoManager::TranslateString(const CStdString &condition)
{
  // translate $LOCALIZE as required
  CStdString strCondition(CGUIInfoLabel::ReplaceLocalize(condition));
  return TranslateSingleString(strCondition);
}

typedef struct
{
  const char *str;
  int  val;
} infomap;

const infomap player_labels[] =  {{ "hasmedia",         PLAYER_HAS_MEDIA },           // bools from here
                                  { "hasaudio",         PLAYER_HAS_AUDIO },
                                  { "hasvideo",         PLAYER_HAS_VIDEO },
                                  { "playing",          PLAYER_PLAYING },
                                  { "paused",           PLAYER_PAUSED },
                                  { "rewinding",        PLAYER_REWINDING },
                                  { "forwarding",       PLAYER_FORWARDING },
                                  { "rewinding2x",      PLAYER_REWINDING_2x },
                                  { "rewinding4x",      PLAYER_REWINDING_4x },
                                  { "rewinding8x",      PLAYER_REWINDING_8x },
                                  { "rewinding16x",     PLAYER_REWINDING_16x },
                                  { "rewinding32x",     PLAYER_REWINDING_32x },
                                  { "forwarding2x",     PLAYER_FORWARDING_2x },
                                  { "forwarding4x",     PLAYER_FORWARDING_4x },
                                  { "forwarding8x",     PLAYER_FORWARDING_8x },
                                  { "forwarding16x",    PLAYER_FORWARDING_16x },
                                  { "forwarding32x",    PLAYER_FORWARDING_32x },
                                  { "canrecord",        PLAYER_CAN_RECORD },
                                  { "recording",        PLAYER_RECORDING },
                                  { "displayafterseek", PLAYER_DISPLAY_AFTER_SEEK },
                                  { "caching",          PLAYER_CACHING },
                                  { "seekbar",          PLAYER_SEEKBAR },
                                  { "seeking",          PLAYER_SEEKING },
                                  { "showtime",         PLAYER_SHOWTIME },
                                  { "showcodec",        PLAYER_SHOWCODEC },
                                  { "showinfo",         PLAYER_SHOWINFO },
                                  { "muted",            PLAYER_MUTED },
                                  { "hasduration",      PLAYER_HASDURATION },
                                  { "passthrough",      PLAYER_PASSTHROUGH },
                                  { "cachelevel",       PLAYER_CACHELEVEL },          // labels from here
                                  { "seekbar",          PLAYER_SEEKBAR },
                                  { "progress",         PLAYER_PROGRESS },
                                  { "progresscache",    PLAYER_PROGRESS_CACHE },
                                  { "volume",           PLAYER_VOLUME },
                                  { "subtitledelay",    PLAYER_SUBTITLE_DELAY },
                                  { "audiodelay",       PLAYER_AUDIO_DELAY },
                                  { "chapter",          PLAYER_CHAPTER },
                                  { "chaptercount",     PLAYER_CHAPTERCOUNT },
                                  { "chaptername",      PLAYER_CHAPTERNAME },
                                  { "starrating",       PLAYER_STAR_RATING },
                                  { "folderpath",       PLAYER_PATH },
<<<<<<< HEAD
                                  /* PLEX */
                                  { "hasmusicplaylist",       PLAYER_HAS_MUSIC_PLAYLIST },
                                  /* END PLEX */
                                  { "filenameandpath",  PLAYER_FILEPATH }};
=======
                                  { "filenameandpath",  PLAYER_FILEPATH },
                                  { "pauseenabled",     PLAYER_CAN_PAUSE },
                                  { "seekenabled",      PLAYER_CAN_SEEK }};

const infomap player_param[] =   {{ "art",              PLAYER_ITEM_ART }};
>>>>>>> 0be99e96

const infomap player_times[] =   {{ "seektime",         PLAYER_SEEKTIME },
                                  { "seekoffset",       PLAYER_SEEKOFFSET },
                                  { "timeremaining",    PLAYER_TIME_REMAINING },
                                  { "timespeed",        PLAYER_TIME_SPEED },
                                  { "time",             PLAYER_TIME },
                                  { "duration",         PLAYER_DURATION },
                                  { "finishtime",       PLAYER_FINISH_TIME }};

const infomap weather[] =        {{ "isfetched",        WEATHER_IS_FETCHED },
                                  { "conditions",       WEATHER_CONDITIONS },         // labels from here
                                  { "temperature",      WEATHER_TEMPERATURE },
                                  { "location",         WEATHER_LOCATION },
                                  { "fanartcode",       WEATHER_FANART_CODE },
                                  { "plugin",           WEATHER_PLUGIN }};

const infomap system_labels[] =  {{ "hasnetwork",       SYSTEM_ETHERNET_LINK_ACTIVE },
                                  { "hasmediadvd",      SYSTEM_MEDIA_DVD },
                                  { "dvdready",         SYSTEM_DVDREADY },
                                  { "trayopen",         SYSTEM_TRAYOPEN },
                                  { "haslocks",         SYSTEM_HASLOCKS },
                                  { "hasloginscreen",   SYSTEM_HAS_LOGINSCREEN },
                                  { "ismaster",         SYSTEM_ISMASTER },
                                  { "isfullscreen",     SYSTEM_ISFULLSCREEN },
                                  { "isstandalone",     SYSTEM_ISSTANDALONE },
                                  { "loggedon",         SYSTEM_LOGGEDON },
                                  { "showexitbutton",   SYSTEM_SHOW_EXIT_BUTTON },
                                  { "canpowerdown",     SYSTEM_CAN_POWERDOWN },
                                  { "cansuspend",       SYSTEM_CAN_SUSPEND },
                                  { "canhibernate",     SYSTEM_CAN_HIBERNATE },
                                  { "canreboot",        SYSTEM_CAN_REBOOT },
                                  { "screensaveractive",SYSTEM_SCREENSAVER_ACTIVE },
                                  { "cputemperature",   SYSTEM_CPU_TEMPERATURE },     // labels from here
                                  { "cpuusage",         SYSTEM_CPU_USAGE },
                                  { "gputemperature",   SYSTEM_GPU_TEMPERATURE },
                                  { "fanspeed",         SYSTEM_FAN_SPEED },
                                  { "freespace",        SYSTEM_FREE_SPACE },
                                  { "usedspace",        SYSTEM_USED_SPACE },
                                  { "totalspace",       SYSTEM_TOTAL_SPACE },
                                  { "usedspacepercent", SYSTEM_USED_SPACE_PERCENT },
                                  { "freespacepercent", SYSTEM_FREE_SPACE_PERCENT },
                                  { "buildversion",     SYSTEM_BUILD_VERSION },
                                  { "builddate",        SYSTEM_BUILD_DATE },
                                  { "fps",              SYSTEM_FPS },
                                  { "dvdtraystate",     SYSTEM_DVD_TRAY_STATE },
                                  { "freememory",       SYSTEM_FREE_MEMORY },
                                  { "language",         SYSTEM_LANGUAGE },
                                  { "temperatureunits", SYSTEM_TEMPERATURE_UNITS },
                                  { "screenmode",       SYSTEM_SCREEN_MODE },
                                  { "screenwidth",      SYSTEM_SCREEN_WIDTH },
                                  { "screenheight",     SYSTEM_SCREEN_HEIGHT },
                                  { "currentwindow",    SYSTEM_CURRENT_WINDOW },
                                  { "currentcontrol",   SYSTEM_CURRENT_CONTROL },
                                  { "dvdlabel",         SYSTEM_DVD_LABEL },
                                  { "internetstate",    SYSTEM_INTERNET_STATE },
                                  { "kernelversion",    SYSTEM_KERNEL_VERSION },
                                  { "uptime",           SYSTEM_UPTIME },
                                  { "totaluptime",      SYSTEM_TOTALUPTIME },
                                  { "cpufrequency",     SYSTEM_CPUFREQUENCY },
                                  { "screenresolution", SYSTEM_SCREEN_RESOLUTION },
                                  { "videoencoderinfo", SYSTEM_VIDEO_ENCODER_INFO },
                                  { "profilename",      SYSTEM_PROFILENAME },
                                  { "profilethumb",     SYSTEM_PROFILETHUMB },
                                  { "profilecount",     SYSTEM_PROFILECOUNT },
                                  { "progressbar",      SYSTEM_PROGRESS_BAR },
                                  { "batterylevel",     SYSTEM_BATTERY_LEVEL },
                                  { "friendlyname",     SYSTEM_FRIENDLY_NAME },
                                  { "alarmpos",         SYSTEM_ALARM_POS },
<<<<<<< HEAD
                                  /* PLEX */
                                  { "searchinprogress", SYSTEM_SEARCH_IN_PROGRESS },
                                  { "selectedplexmediaserver", SYSTEM_SELECTED_PLEX_MEDIA_SERVER },
                                  /* END PLEX */
=======
                                  { "isinhibit",        SYSTEM_ISINHIBIT },
                                  { "hasshutdown",      SYSTEM_HAS_SHUTDOWN },
>>>>>>> 0be99e96
                                  { "haspvr",           SYSTEM_HAS_PVR }};

const infomap system_param[] =   {{ "hasalarm",         SYSTEM_HAS_ALARM },
                                  { "hascoreid",        SYSTEM_HAS_CORE_ID },
                                  { "setting",          SYSTEM_SETTING },
                                  { "hasaddon",         SYSTEM_HAS_ADDON },
                                  { "coreusage",        SYSTEM_GET_CORE_USAGE }};

const infomap lcd_labels[] =     {{ "playicon",         LCD_PLAY_ICON },
                                  { "progressbar",      LCD_PROGRESS_BAR },
                                  { "cputemperature",   LCD_CPU_TEMPERATURE },
                                  { "gputemperature",   LCD_GPU_TEMPERATURE },
                                  { "hddtemperature",   LCD_HDD_TEMPERATURE },
                                  { "fanspeed",         LCD_FAN_SPEED },
                                  { "date",             LCD_DATE },
                                  { "time21",           LCD_TIME_21 },
                                  { "time22",           LCD_TIME_22 },
                                  { "timewide21",       LCD_TIME_W21 },
                                  { "timewide22",       LCD_TIME_W22 },
                                  { "time41",           LCD_TIME_41 },
                                  { "time42",           LCD_TIME_42 },
                                  { "time43",           LCD_TIME_43 },
                                  { "time44",           LCD_TIME_44 }};

const infomap network_labels[] = {{ "isdhcp",            NETWORK_IS_DHCP },
                                  { "ipaddress",         NETWORK_IP_ADDRESS }, //labels from here
                                  { "linkstate",         NETWORK_LINK_STATE },
                                  { "macaddress",        NETWORK_MAC_ADDRESS },
                                  { "subnetaddress",     NETWORK_SUBNET_MASK }, //subnetaddress is misleading/wrong. should be deprecated. use subnetmask in stead
                                  { "subnetmask",        NETWORK_SUBNET_MASK },
                                  { "gatewayaddress",    NETWORK_GATEWAY_ADDRESS },
                                  { "dns1address",       NETWORK_DNS1_ADDRESS },
                                  { "dns2address",       NETWORK_DNS2_ADDRESS },
                                  { "dhcpaddress",       NETWORK_DHCP_ADDRESS }};

const infomap musicpartymode[] = {{ "enabled",           MUSICPM_ENABLED },
                                  { "songsplayed",       MUSICPM_SONGSPLAYED },
                                  { "matchingsongs",     MUSICPM_MATCHINGSONGS },
                                  { "matchingsongspicked", MUSICPM_MATCHINGSONGSPICKED },
                                  { "matchingsongsleft", MUSICPM_MATCHINGSONGSLEFT },
                                  { "relaxedsongspicked",MUSICPM_RELAXEDSONGSPICKED },
                                  { "randomsongspicked", MUSICPM_RANDOMSONGSPICKED }};

const infomap audioscrobbler[] = {{ "enabled",           AUDIOSCROBBLER_ENABLED },
                                  { "connectstate",      AUDIOSCROBBLER_CONN_STATE }, //labels from here
                                  { "submitinterval",    AUDIOSCROBBLER_SUBMIT_INT },
                                  { "filescached",       AUDIOSCROBBLER_FILES_CACHED },
                                  { "submitstate",       AUDIOSCROBBLER_SUBMIT_STATE }};

const infomap lastfm[] =         {{ "radioplaying",      LASTFM_RADIOPLAYING },
                                  { "canlove",           LASTFM_CANLOVE},
                                  { "canban",            LASTFM_CANBAN}};

const infomap musicplayer[] =    {{ "title",            MUSICPLAYER_TITLE },
                                  { "album",            MUSICPLAYER_ALBUM },
                                  { "artist",           MUSICPLAYER_ARTIST },
                                  { "albumartist",      MUSICPLAYER_ALBUM_ARTIST },
                                  { "year",             MUSICPLAYER_YEAR },
                                  { "genre",            MUSICPLAYER_GENRE },
                                  { "duration",         MUSICPLAYER_DURATION },
                                  { "tracknumber",      MUSICPLAYER_TRACK_NUMBER },
                                  { "cover",            MUSICPLAYER_COVER },
                                  { "bitrate",          MUSICPLAYER_BITRATE },
                                  { "playlistlength",   MUSICPLAYER_PLAYLISTLEN },
                                  { "playlistposition", MUSICPLAYER_PLAYLISTPOS },
                                  { "channels",         MUSICPLAYER_CHANNELS },
                                  { "bitspersample",    MUSICPLAYER_BITSPERSAMPLE },
                                  { "samplerate",       MUSICPLAYER_SAMPLERATE },
                                  { "codec",            MUSICPLAYER_CODEC },
                                  { "discnumber",       MUSICPLAYER_DISC_NUMBER },
                                  { "rating",           MUSICPLAYER_RATING },
                                  { "comment",          MUSICPLAYER_COMMENT },
                                  { "lyrics",           MUSICPLAYER_LYRICS },
                                  { "playlistplaying",  MUSICPLAYER_PLAYLISTPLAYING },
                                  { "exists",           MUSICPLAYER_EXISTS },
                                  { "hasprevious",      MUSICPLAYER_HASPREVIOUS },
                                  { "hasnext",          MUSICPLAYER_HASNEXT },
                                  { "playcount",        MUSICPLAYER_PLAYCOUNT },
<<<<<<< HEAD
                                  /* PLEX */
                                  { "hasnewcovernext",  MUSICPLAYER_HAS_NEW_COVER_NEXT },
                                  { "nextnewcover",     MUSICPLAYER_NEXT_NEW_COVER },
                                  { "nowplayingflipped",MUSICPLAYER_NOW_PLAYING_FLIPPED },
                                  { "musicplayerfanart",MUSICPLAYER_FANART },
                                  /* END PLEX */
                                  { "lastplayed",       MUSICPLAYER_LASTPLAYED }};
=======
                                  { "lastplayed",       MUSICPLAYER_LASTPLAYED },
                                  { "channelname",      MUSICPLAYER_CHANNEL_NAME },
                                  { "channelnumber",    MUSICPLAYER_CHANNEL_NUMBER },
                                  { "channelgroup",     MUSICPLAYER_CHANNEL_GROUP }
};
>>>>>>> 0be99e96

const infomap videoplayer[] =    {{ "title",            VIDEOPLAYER_TITLE },
                                  { "genre",            VIDEOPLAYER_GENRE },
                                  { "country",          VIDEOPLAYER_COUNTRY },
                                  { "originaltitle",    VIDEOPLAYER_ORIGINALTITLE },
                                  { "director",         VIDEOPLAYER_DIRECTOR },
                                  { "year",             VIDEOPLAYER_YEAR },
                                  { "cover",            VIDEOPLAYER_COVER },
                                  { "usingoverlays",    VIDEOPLAYER_USING_OVERLAYS },
                                  { "isfullscreen",     VIDEOPLAYER_ISFULLSCREEN },
                                  { "hasmenu",          VIDEOPLAYER_HASMENU },
                                  { "playlistlength",   VIDEOPLAYER_PLAYLISTLEN },
                                  { "playlistposition", VIDEOPLAYER_PLAYLISTPOS },
                                  { "plot",             VIDEOPLAYER_PLOT },
                                  { "plotoutline",      VIDEOPLAYER_PLOT_OUTLINE },
                                  { "episode",          VIDEOPLAYER_EPISODE },
                                  { "season",           VIDEOPLAYER_SEASON },
                                  { "rating",           VIDEOPLAYER_RATING },
                                  { "ratingandvotes",   VIDEOPLAYER_RATING_AND_VOTES },
                                  { "tvshowtitle",      VIDEOPLAYER_TVSHOW },
                                  { "premiered",        VIDEOPLAYER_PREMIERED },
                                  { "studio",           VIDEOPLAYER_STUDIO },
                                  { "mpaa",             VIDEOPLAYER_MPAA },
                                  { "top250",           VIDEOPLAYER_TOP250 },
                                  { "cast",             VIDEOPLAYER_CAST },
                                  { "castandrole",      VIDEOPLAYER_CAST_AND_ROLE },
                                  { "artist",           VIDEOPLAYER_ARTIST },
                                  { "album",            VIDEOPLAYER_ALBUM },
                                  { "writer",           VIDEOPLAYER_WRITER },
                                  { "tagline",          VIDEOPLAYER_TAGLINE },
                                  { "hasinfo",          VIDEOPLAYER_HAS_INFO },
                                  { "trailer",          VIDEOPLAYER_TRAILER },
                                  { "videocodec",       VIDEOPLAYER_VIDEO_CODEC },
                                  { "videoresolution",  VIDEOPLAYER_VIDEO_RESOLUTION },
                                  { "videoaspect",      VIDEOPLAYER_VIDEO_ASPECT },
                                  { "audiocodec",       VIDEOPLAYER_AUDIO_CODEC },
                                  { "audiochannels",    VIDEOPLAYER_AUDIO_CHANNELS },
                                  { "hasteletext",      VIDEOPLAYER_HASTELETEXT },
                                  { "lastplayed",       VIDEOPLAYER_LASTPLAYED },
                                  { "playcount",        VIDEOPLAYER_PLAYCOUNT },
                                  { "hassubtitles",     VIDEOPLAYER_HASSUBTITLES },
                                  { "subtitlesenabled", VIDEOPLAYER_SUBTITLESENABLED },
                                  { "endtime",          VIDEOPLAYER_ENDTIME },
                                  { "nexttitle",        VIDEOPLAYER_NEXT_TITLE },
                                  { "nextgenre",        VIDEOPLAYER_NEXT_GENRE },
                                  { "nextplot",         VIDEOPLAYER_NEXT_PLOT },
                                  { "nextplotoutline",  VIDEOPLAYER_NEXT_PLOT_OUTLINE },
                                  { "nextstarttime",    VIDEOPLAYER_NEXT_STARTTIME },
                                  { "nextendtime",      VIDEOPLAYER_NEXT_ENDTIME },
                                  { "nextduration",     VIDEOPLAYER_NEXT_DURATION },
                                  { "channelname",      VIDEOPLAYER_CHANNEL_NAME },
                                  { "channelnumber",    VIDEOPLAYER_CHANNEL_NUMBER },
                                  { "channelgroup",     VIDEOPLAYER_CHANNEL_GROUP },
                                  { "hasepg",           VIDEOPLAYER_HAS_EPG },
                                  { "parentalrating",   VIDEOPLAYER_PARENTAL_RATING }};

const infomap mediacontainer[] = {{ "hasfiles",         CONTAINER_HASFILES },
                                  { "hasfolders",       CONTAINER_HASFOLDERS },
                                  { "isstacked",        CONTAINER_STACKED },
                                  { "folderthumb",      CONTAINER_FOLDERTHUMB },
                                  { "tvshowthumb",      CONTAINER_TVSHOWTHUMB },
                                  { "seasonthumb",      CONTAINER_SEASONTHUMB },
                                  { "folderpath",       CONTAINER_FOLDERPATH },
                                  { "foldername",       CONTAINER_FOLDERNAME },
                                  { "pluginname",       CONTAINER_PLUGINNAME },
                                  { "viewmode",         CONTAINER_VIEWMODE },
                                  { "totaltime",        CONTAINER_TOTALTIME },
                                  { "hasthumb",         CONTAINER_HAS_THUMB },
                                  { "sortmethod",       CONTAINER_SORT_METHOD },
                                  { "showplot",         CONTAINER_SHOWPLOT }};

const infomap container_bools[] ={{ "onnext",           CONTAINER_MOVE_NEXT },
                                  { "onprevious",       CONTAINER_MOVE_PREVIOUS },
                                  { "onscrollnext",     CONTAINER_SCROLL_NEXT },
                                  { "onscrollprevious", CONTAINER_SCROLL_PREVIOUS },
                                  { "numpages",         CONTAINER_NUM_PAGES },
                                  { "numitems",         CONTAINER_NUM_ITEMS },
                                  { "currentpage",      CONTAINER_CURRENT_PAGE },
                                  { "scrolling",        CONTAINER_SCROLLING },
                                  { "hasnext",          CONTAINER_HAS_NEXT },
                                  { "hasprevious",      CONTAINER_HAS_PREVIOUS },
                                  { "canfilter",        CONTAINER_CAN_FILTER },
                                  { "canfilteradvanced",CONTAINER_CAN_FILTERADVANCED },
                                  { "filtered",         CONTAINER_FILTERED }};

const infomap container_ints[] = {{ "row",              CONTAINER_ROW },
                                  { "column",           CONTAINER_COLUMN },
                                  { "position",         CONTAINER_POSITION },
                                  { "subitem",          CONTAINER_SUBITEM },
                                  { "hasfocus",         CONTAINER_HAS_FOCUS }};

const infomap container_str[]  = {{ "property",         CONTAINER_PROPERTY },
                                  /* PLEX */
                                  { "firsttitle",       CONTAINER_FIRST_TITLE },
                                  { "secondtitle",      CONTAINER_SECOND_TITLE },
                                  /* END PLEX */
                                  { "content",          CONTAINER_CONTENT }};

const infomap listitem_labels[]= {{ "thumb",            LISTITEM_THUMB },
                                  { "icon",             LISTITEM_ICON },
                                  { "actualicon",       LISTITEM_ACTUAL_ICON },
                                  { "overlay",          LISTITEM_OVERLAY },
                                  { "label",            LISTITEM_LABEL },
                                  { "label2",           LISTITEM_LABEL2 },
                                  { "title",            LISTITEM_TITLE },
                                  { "tracknumber",      LISTITEM_TRACKNUMBER },
                                  { "artist",           LISTITEM_ARTIST },
                                  { "album",            LISTITEM_ALBUM },
                                  { "albumartist",      LISTITEM_ALBUM_ARTIST },
                                  { "year",             LISTITEM_YEAR },
                                  { "genre",            LISTITEM_GENRE },
                                  { "director",         LISTITEM_DIRECTOR },
                                  { "filename",         LISTITEM_FILENAME },
                                  { "filenameandpath",  LISTITEM_FILENAME_AND_PATH },
                                  { "fileextension",    LISTITEM_FILE_EXTENSION },
                                  { "date",             LISTITEM_DATE },
                                  { "size",             LISTITEM_SIZE },
                                  { "rating",           LISTITEM_RATING },
                                  { "ratingandvotes",   LISTITEM_RATING_AND_VOTES },
                                  { "programcount",     LISTITEM_PROGRAM_COUNT },
                                  { "duration",         LISTITEM_DURATION },
                                  { "isselected",       LISTITEM_ISSELECTED },
                                  { "isplaying",        LISTITEM_ISPLAYING },
                                  { "plot",             LISTITEM_PLOT },
                                  { "plotoutline",      LISTITEM_PLOT_OUTLINE },
                                  { "episode",          LISTITEM_EPISODE },
                                  { "season",           LISTITEM_SEASON },
                                  { "tvshowtitle",      LISTITEM_TVSHOW },
                                  { "premiered",        LISTITEM_PREMIERED },
                                  { "comment",          LISTITEM_COMMENT },
                                  { "path",             LISTITEM_PATH },
                                  { "foldername",       LISTITEM_FOLDERNAME },
                                  { "folderpath",       LISTITEM_FOLDERPATH },
                                  { "picturepath",      LISTITEM_PICTURE_PATH },
                                  { "pictureresolution",LISTITEM_PICTURE_RESOLUTION },
                                  { "picturedatetime",  LISTITEM_PICTURE_DATETIME },
                                  { "picturecomment",   LISTITEM_PICTURE_COMMENT },
                                  { "picturecaption",   LISTITEM_PICTURE_CAPTION },
                                  { "picturedesc",      LISTITEM_PICTURE_DESC },
                                  { "picturekeywords",  LISTITEM_PICTURE_KEYWORDS },
                                  { "picturecammake",   LISTITEM_PICTURE_CAM_MAKE },
                                  { "picturecammodel",  LISTITEM_PICTURE_CAM_MODEL },
                                  { "pictureaperture",  LISTITEM_PICTURE_APERTURE },
                                  { "picturefocallen",  LISTITEM_PICTURE_FOCAL_LEN },
                                  { "picturefocusdist", LISTITEM_PICTURE_FOCUS_DIST },
                                  { "pictureexpmode",   LISTITEM_PICTURE_EXP_MODE },
                                  { "pictureexptime",   LISTITEM_PICTURE_EXP_TIME },
                                  { "pictureiso",       LISTITEM_PICTURE_ISO },
                                  { "picturegpslat",    LISTITEM_PICTURE_GPS_LAT },
                                  { "picturegpslon",    LISTITEM_PICTURE_GPS_LON },
                                  { "picturegpsalt",    LISTITEM_PICTURE_GPS_ALT },
                                  { "studio",           LISTITEM_STUDIO },
                                  { "country",          LISTITEM_COUNTRY },
                                  { "mpaa",             LISTITEM_MPAA },
                                  { "cast",             LISTITEM_CAST },
                                  { "castandrole",      LISTITEM_CAST_AND_ROLE },
                                  { "writer",           LISTITEM_WRITER },
                                  { "tagline",          LISTITEM_TAGLINE },
                                  { "top250",           LISTITEM_TOP250 },
                                  { "trailer",          LISTITEM_TRAILER },
                                  { "starrating",       LISTITEM_STAR_RATING },
                                  { "sortletter",       LISTITEM_SORT_LETTER },
                                  { "videocodec",       LISTITEM_VIDEO_CODEC },
                                  { "videoresolution",  LISTITEM_VIDEO_RESOLUTION },
                                  { "videoaspect",      LISTITEM_VIDEO_ASPECT },
                                  { "audiocodec",       LISTITEM_AUDIO_CODEC },
                                  { "audiochannels",    LISTITEM_AUDIO_CHANNELS },
                                  { "audiolanguage",    LISTITEM_AUDIO_LANGUAGE },
                                  { "subtitlelanguage", LISTITEM_SUBTITLE_LANGUAGE },
                                  { "isresumable",      LISTITEM_IS_RESUMABLE},
                                  { "percentplayed",    LISTITEM_PERCENT_PLAYED},
                                  { "isfolder",         LISTITEM_IS_FOLDER },
                                  { "originaltitle",    LISTITEM_ORIGINALTITLE },
                                  { "lastplayed",       LISTITEM_LASTPLAYED },
                                  { "playcount",        LISTITEM_PLAYCOUNT },
<<<<<<< HEAD
                                  /* PLEX */
                                  { "type",             LISTITEM_TYPE },
                                  { "status",           LISTITEM_STATUS },
                                  { "thumb0",           LISTITEM_THUMB0 },
                                  { "thumb1",           LISTITEM_THUMB1 },
                                  { "thumb2",           LISTITEM_THUMB2 },
                                  { "thumb3",           LISTITEM_THUMB3 },
                                  { "thumb4",           LISTITEM_THUMB4 },
                                  { "banner",           LISTITEM_BANNER },
                                  { "firstgenre",       LISTITEM_FIRST_GENRE },
                                  { "stardiffuse",      LISTITEM_STAR_DIFFUSE },
                                  { "grandparentthumb", LISTITEM_GRANDPARENT_THUMB },
                                  /* END PLEX */
                                  { "discnumber",       LISTITEM_DISC_NUMBER }};
=======
                                  { "discnumber",       LISTITEM_DISC_NUMBER },
                                  { "starttime",        LISTITEM_STARTTIME },
                                  { "endtime",          LISTITEM_ENDTIME },
                                  { "startdate",        LISTITEM_STARTDATE },
                                  { "enddate",          LISTITEM_ENDDATE },
                                  { "nexttitle",        LISTITEM_NEXT_TITLE },
                                  { "nextgenre",        LISTITEM_NEXT_GENRE },
                                  { "nextplot",         LISTITEM_NEXT_PLOT },
                                  { "nextplotoutline",  LISTITEM_NEXT_PLOT_OUTLINE },
                                  { "nextstarttime",    LISTITEM_NEXT_STARTTIME },
                                  { "nextendtime",      LISTITEM_NEXT_ENDTIME },
                                  { "nextstartdate",    LISTITEM_NEXT_STARTDATE },
                                  { "nextenddate",      LISTITEM_NEXT_ENDDATE },
                                  { "channelname",      LISTITEM_CHANNEL_NAME },
                                  { "channelnumber",    LISTITEM_CHANNEL_NUMBER },
                                  { "channelgroup",     LISTITEM_CHANNEL_GROUP },
                                  { "hasepg",           LISTITEM_HAS_EPG },
                                  { "hastimer",         LISTITEM_HASTIMER },
                                  { "isrecording",      LISTITEM_ISRECORDING },
                                  { "isencrypted",      LISTITEM_ISENCRYPTED },
                                  { "progress",         LISTITEM_PROGRESS },
                                  { "dateadded",        LISTITEM_DATE_ADDED },
                                  { "dbtype",           LISTITEM_DBTYPE },
                                  { "dbid",             LISTITEM_DBID }};
>>>>>>> 0be99e96

const infomap visualisation[] =  {{ "locked",           VISUALISATION_LOCKED },
                                  { "preset",           VISUALISATION_PRESET },
                                  { "name",             VISUALISATION_NAME },
                                  { "enabled",          VISUALISATION_ENABLED }};

const infomap fanart_labels[] =  {{ "color1",           FANART_COLOR1 },
                                  { "color2",           FANART_COLOR2 },
                                  { "color3",           FANART_COLOR3 },
                                  { "image",            FANART_IMAGE }};

const infomap skin_labels[] =    {{ "currenttheme",     SKIN_THEME },
                                  { "currentcolourtheme",SKIN_COLOUR_THEME },
                                  {"hasvideooverlay",   SKIN_HAS_VIDEO_OVERLAY},
                                  {"hasmusicoverlay",   SKIN_HAS_MUSIC_OVERLAY},
                                  {"aspectratio",       SKIN_ASPECT_RATIO}};

const infomap window_bools[] =   {{ "ismedia",          WINDOW_IS_MEDIA },
                                  { "isactive",         WINDOW_IS_ACTIVE },
                                  { "istopmost",        WINDOW_IS_TOPMOST },
                                  { "isvisible",        WINDOW_IS_VISIBLE },
                                  { "previous",         WINDOW_PREVIOUS },
                                  { "next",             WINDOW_NEXT }};

const infomap control_labels[] = {{ "hasfocus",         CONTROL_HAS_FOCUS },
                                  { "isvisible",        CONTROL_IS_VISIBLE },
                                  { "isenabled",        CONTROL_IS_ENABLED },
                                  { "getlabel",         CONTROL_GET_LABEL }};

const infomap playlist[] =       {{ "length",           PLAYLIST_LENGTH },
                                  { "position",         PLAYLIST_POSITION },
                                  { "random",           PLAYLIST_RANDOM },
                                  { "repeat",           PLAYLIST_REPEAT },
                                  { "israndom",         PLAYLIST_ISRANDOM },
                                  { "isrepeat",         PLAYLIST_ISREPEAT },
                                  { "isrepeatone",      PLAYLIST_ISREPEATONE }};

const infomap pvr[] =            {{ "isrecording",              PVR_IS_RECORDING },
                                  { "hastimer",                 PVR_HAS_TIMER },
                                  { "hasnonrecordingtimer",     PVR_HAS_NONRECORDING_TIMER },
                                  { "nowrecordingtitle",        PVR_NOW_RECORDING_TITLE },
                                  { "nowrecordingdatetime",     PVR_NOW_RECORDING_DATETIME },
                                  { "nowrecordingchannel",      PVR_NOW_RECORDING_CHANNEL },
                                  { "nowrecordingchannelicon",  PVR_NOW_RECORDING_CHAN_ICO },
                                  { "nextrecordingtitle",       PVR_NEXT_RECORDING_TITLE },
                                  { "nextrecordingdatetime",    PVR_NEXT_RECORDING_DATETIME },
                                  { "nextrecordingchannel",     PVR_NEXT_RECORDING_CHANNEL },
                                  { "nextrecordingchannelicon", PVR_NEXT_RECORDING_CHAN_ICO },
                                  { "backendname",              PVR_BACKEND_NAME },
                                  { "backendversion",           PVR_BACKEND_VERSION },
                                  { "backendhost",              PVR_BACKEND_HOST },
                                  { "backenddiskspace",         PVR_BACKEND_DISKSPACE },
                                  { "backendchannels",          PVR_BACKEND_CHANNELS },
                                  { "backendtimers",            PVR_BACKEND_TIMERS },
                                  { "backendrecordings",        PVR_BACKEND_RECORDINGS },
                                  { "backendnumber",            PVR_BACKEND_NUMBER },
                                  { "hasepg",                   PVR_HAS_EPG },
                                  { "hastxt",                   PVR_HAS_TXT },
                                  { "hasdirector",              PVR_HAS_DIRECTOR },
                                  { "totaldiscspace",           PVR_TOTAL_DISKSPACE },
                                  { "nexttimer",                PVR_NEXT_TIMER },
                                  { "isplayingtv",              PVR_IS_PLAYING_TV },
                                  { "isplayingradio",           PVR_IS_PLAYING_RADIO },
                                  { "isplayingrecording",       PVR_IS_PLAYING_RECORDING },
                                  { "duration",                 PVR_PLAYING_DURATION },
                                  { "time",                     PVR_PLAYING_TIME },
                                  { "progress",                 PVR_PLAYING_PROGRESS },
                                  { "actstreamclient",          PVR_ACTUAL_STREAM_CLIENT },
                                  { "actstreamdevice",          PVR_ACTUAL_STREAM_DEVICE },
                                  { "actstreamstatus",          PVR_ACTUAL_STREAM_STATUS },
                                  { "actstreamsignal",          PVR_ACTUAL_STREAM_SIG },
                                  { "actstreamsnr",             PVR_ACTUAL_STREAM_SNR },
                                  { "actstreamber",             PVR_ACTUAL_STREAM_BER },
                                  { "actstreamunc",             PVR_ACTUAL_STREAM_UNC },
                                  { "actstreamvideobitrate",    PVR_ACTUAL_STREAM_VIDEO_BR },
                                  { "actstreamaudiobitrate",    PVR_ACTUAL_STREAM_AUDIO_BR },
                                  { "actstreamdolbybitrate",    PVR_ACTUAL_STREAM_DOLBY_BR },
                                  { "actstreamprogrsignal",     PVR_ACTUAL_STREAM_SIG_PROGR },
                                  { "actstreamprogrsnr",        PVR_ACTUAL_STREAM_SNR_PROGR },
                                  { "actstreamisencrypted",     PVR_ACTUAL_STREAM_ENCRYPTED },
                                  { "actstreamencryptionname",  PVR_ACTUAL_STREAM_CRYPTION }};

const infomap slideshow[] =      {{ "ispaused",         SLIDESHOW_ISPAUSED },
                                  { "isactive",         SLIDESHOW_ISACTIVE },
                                  /* PLEX */
                                  { "showdescription",  SLIDESHOW_SHOW_DESCRIPTION },
                                  /* END PLEX */
                                  { "israndom",         SLIDESHOW_ISRANDOM }};

const int picture_slide_map[]  = {/* LISTITEM_PICTURE_RESOLUTION => */ SLIDE_RESOLUTION,
                                  /* LISTITEM_PICTURE_DATE       => */ SLIDE_EXIF_DATE,
                                  /* LISTITEM_PICTURE_DATETIME   => */ SLIDE_EXIF_DATE_TIME,
                                  /* LISTITEM_PICTURE_COMMENT    => */ SLIDE_COMMENT,
                                  /* LISTITEM_PICTURE_CAPTION    => */ SLIDE_IPTC_CAPTION,
                                  /* LISTITEM_PICTURE_DESC       => */ SLIDE_EXIF_DESCRIPTION,
                                  /* LISTITEM_PICTURE_KEYWORDS   => */ SLIDE_IPTC_KEYWORDS,
                                  /* LISTITEM_PICTURE_CAM_MAKE   => */ SLIDE_EXIF_CAMERA_MAKE,
                                  /* LISTITEM_PICTURE_CAM_MODEL  => */ SLIDE_EXIF_CAMERA_MODEL,
                                  /* LISTITEM_PICTURE_APERTURE   => */ SLIDE_EXIF_APERTURE,
                                  /* LISTITEM_PICTURE_FOCAL_LEN  => */ SLIDE_EXIF_FOCAL_LENGTH,
                                  /* LISTITEM_PICTURE_FOCUS_DIST => */ SLIDE_EXIF_FOCUS_DIST,
                                  /* LISTITEM_PICTURE_EXP_MODE   => */ SLIDE_EXIF_EXPOSURE_MODE,
                                  /* LISTITEM_PICTURE_EXP_TIME   => */ SLIDE_EXIF_EXPOSURE_TIME,
                                  /* LISTITEM_PICTURE_ISO        => */ SLIDE_EXIF_ISO_EQUIV,
                                  /* LISTITEM_PICTURE_GPS_LAT    => */ SLIDE_EXIF_GPS_LATITUDE,
                                  /* LISTITEM_PICTURE_GPS_LON    => */ SLIDE_EXIF_GPS_LONGITUDE,
                                  /* LISTITEM_PICTURE_GPS_ALT    => */ SLIDE_EXIF_GPS_ALTITUDE };

CGUIInfoManager::Property::Property(const CStdString &property, const CStdString &parameters)
: name(property)
{
  CUtil::SplitParams(parameters, params);
}

const CStdString &CGUIInfoManager::Property::param(unsigned int n /* = 0 */) const
{
  if (n < params.size())
    return params[n];
  return StringUtils::EmptyString;
}

unsigned int CGUIInfoManager::Property::num_params() const
{
  return params.size();
}

void CGUIInfoManager::SplitInfoString(const CStdString &infoString, vector<Property> &info)
{
  // our string is of the form:
  // category[(params)][.info(params).info2(params)] ...
  // so we need to split on . while taking into account of () pairs
  unsigned int parentheses = 0;
  CStdString property;
  CStdString param;
  for (size_t i = 0; i < infoString.size(); ++i)
  {
    if (infoString[i] == '(')
    {
      if (!parentheses++)
        continue;
    }
    else if (infoString[i] == ')')
    {
      if (!parentheses)
        CLog::Log(LOGERROR, "unmatched parentheses in %s", infoString.c_str());
      else if (!--parentheses)
        continue;
    }
    else if (infoString[i] == '.' && !parentheses)
    {
      if (!property.IsEmpty()) // add our property and parameters
        info.push_back(Property(property.ToLower(), param));
      property.clear();
      param.clear();
      continue;
    }
    if (parentheses)
      param += infoString[i];
    else
      property += infoString[i];
  }
  if (parentheses)
    CLog::Log(LOGERROR, "unmatched parentheses in %s", infoString.c_str());
  if (!property.IsEmpty())
    info.push_back(Property(property.ToLower(), param));
}

/// \brief Translates a string as given by the skin into an int that we use for more
/// efficient retrieval of data.
int CGUIInfoManager::TranslateSingleString(const CStdString &strCondition)
{
  // trim whitespaces
  CStdString strTest = strCondition;
  strTest.TrimLeft(" \t\r\n");
  strTest.TrimRight(" \t\r\n");

  vector< Property> info;
  SplitInfoString(strTest, info);

  if (info.empty())
    return 0;

  const Property &cat = info[0];
  if (info.size() == 1)
  { // single category
    if (cat.name == "false" || cat.name == "no" || cat.name == "off")
      return SYSTEM_ALWAYS_FALSE;
    else if (cat.name == "true" || cat.name == "yes" || cat.name == "on")
      return SYSTEM_ALWAYS_TRUE;
    if (cat.name == "isempty" && cat.num_params() == 1)
      return AddMultiInfo(GUIInfo(STRING_IS_EMPTY, TranslateSingleString(cat.param())));
    else if (cat.name == "stringcompare" && cat.num_params() == 2)
    {
      int info = TranslateSingleString(cat.param(0));
      int info2 = TranslateSingleString(cat.param(1));
      if (info2 > 0)
        return AddMultiInfo(GUIInfo(STRING_COMPARE, info, -info2));
      // pipe our original string through the localize parsing then make it lowercase (picks up $LBRACKET etc.)
      CStdString label = CGUIInfoLabel::GetLabel(cat.param(1)).ToLower();
      int compareString = ConditionalStringParameter(label);
      return AddMultiInfo(GUIInfo(STRING_COMPARE, info, compareString));
    }
    else if (cat.name == "integergreaterthan" && cat.num_params() == 2)
    {
      int info = TranslateSingleString(cat.param(0));
      int compareInt = atoi(cat.param(1).c_str());
      return AddMultiInfo(GUIInfo(INTEGER_GREATER_THAN, info, compareInt));
    }
    else if (cat.name == "substring" && cat.num_params() >= 2)
    {
      int info = TranslateSingleString(cat.param(0));
      CStdString label = CGUIInfoLabel::GetLabel(cat.param(1)).ToLower();
      int compareString = ConditionalStringParameter(label);
      if (cat.num_params() > 2)
      {
        if (cat.param(2).CompareNoCase("left") == 0)
          return AddMultiInfo(GUIInfo(STRING_STR_LEFT, info, compareString));
        else if (cat.param(2).CompareNoCase("right") == 0)
          return AddMultiInfo(GUIInfo(STRING_STR_RIGHT, info, compareString));
      }
      return AddMultiInfo(GUIInfo(STRING_STR, info, compareString));
    }
  }
  else if (info.size() == 2)
  {
    const Property &prop = info[1];
    if (cat.name == "player")
    {
      for (size_t i = 0; i < sizeof(player_labels) / sizeof(infomap); i++)
      {
        if (prop.name == player_labels[i].str)
          return player_labels[i].val;
      }
      for (size_t i = 0; i < sizeof(player_times) / sizeof(infomap); i++)
      {
        if (prop.name == player_times[i].str)
          return AddMultiInfo(GUIInfo(player_times[i].val, TranslateTimeFormat(prop.param())));
      }
      if (prop.num_params() == 1)
      {
        for (size_t i = 0; i < sizeof(player_param) / sizeof(infomap); i++)
        {
          if (prop.name == player_param[i].str)
            return AddMultiInfo(GUIInfo(player_param[i].val, ConditionalStringParameter(prop.param())));
        }
      }
    }
    else if (cat.name == "weather")
    {
      for (size_t i = 0; i < sizeof(weather) / sizeof(infomap); i++)
      {
        if (prop.name == weather[i].str)
          return weather[i].val;
      }
    }
    else if (cat.name == "lcd")
    {
      for (size_t i = 0; i < sizeof(lcd_labels) / sizeof(infomap); i++)
      {
        if (prop.name == lcd_labels[i].str)
          return lcd_labels[i].val;
      }
    }
    else if (cat.name == "network")
    {
      for (size_t i = 0; i < sizeof(network_labels) / sizeof(infomap); i++)
      {
        if (prop.name == network_labels[i].str)
          return network_labels[i].val;
      }
    }
    else if (cat.name == "musicpartymode")
    {
      for (size_t i = 0; i < sizeof(musicpartymode) / sizeof(infomap); i++)
      {
        if (prop.name == musicpartymode[i].str)
          return musicpartymode[i].val;
      }
    }
    else if (cat.name == "audioscrobbler")
    {
      for (size_t i = 0; i < sizeof(audioscrobbler) / sizeof(infomap); i++)
      {
        if (prop.name == audioscrobbler[i].str)
          return audioscrobbler[i].val;
      }
    }
    else if (cat.name == "lastfm")
    {
      for (size_t i = 0; i < sizeof(lastfm) / sizeof(infomap); i++)
      {
        if (prop.name == lastfm[i].str)
          return lastfm[i].val;
      }
    }
    else if (cat.name == "system")
    {
      for (size_t i = 0; i < sizeof(system_labels) / sizeof(infomap); i++)
      {
        if (prop.name == system_labels[i].str)
          return system_labels[i].val;
      }
      if (prop.num_params() == 1)
      {
        const CStdString &param = prop.param();
        if (prop.name == "getbool")
        {
          std::string paramCopy = param;
          StringUtils::ToLower(paramCopy);
          return AddMultiInfo(GUIInfo(SYSTEM_GET_BOOL, ConditionalStringParameter(paramCopy, true)));
        }
        for (size_t i = 0; i < sizeof(system_param) / sizeof(infomap); i++)
        {
          if (prop.name == system_param[i].str)
            return AddMultiInfo(GUIInfo(system_param[i].val, ConditionalStringParameter(param)));
        }
        if (prop.name == "memory")
        {
          if (param == "free") return SYSTEM_FREE_MEMORY;
          else if (param == "free.percent") return SYSTEM_FREE_MEMORY_PERCENT;
          else if (param == "used") return SYSTEM_USED_MEMORY;
          else if (param == "used.percent") return SYSTEM_USED_MEMORY_PERCENT;
          else if (param == "total") return SYSTEM_TOTAL_MEMORY;
        }
        else if (prop.name == "addontitle")
        {
          int infoLabel = TranslateSingleString(param);
          if (infoLabel > 0)
            return AddMultiInfo(GUIInfo(SYSTEM_ADDON_TITLE, infoLabel, 0));
          CStdString label = CGUIInfoLabel::GetLabel(param).ToLower();
          return AddMultiInfo(GUIInfo(SYSTEM_ADDON_TITLE, ConditionalStringParameter(label), 1));
        }
        else if (prop.name == "addonicon")
        {
          int infoLabel = TranslateSingleString(param);
          if (infoLabel > 0)
            return AddMultiInfo(GUIInfo(SYSTEM_ADDON_ICON, infoLabel, 0));
          CStdString label = CGUIInfoLabel::GetLabel(param).ToLower();
          return AddMultiInfo(GUIInfo(SYSTEM_ADDON_ICON, ConditionalStringParameter(label), 1));
        }
        else if (prop.name == "idletime")
          return AddMultiInfo(GUIInfo(SYSTEM_IDLE_TIME, atoi(param.c_str())));
      }
      if (prop.name == "alarmlessorequal" && prop.num_params() == 2)
        return AddMultiInfo(GUIInfo(SYSTEM_ALARM_LESS_OR_EQUAL, ConditionalStringParameter(prop.param(0)), ConditionalStringParameter(prop.param(1))));
      else if (prop.name == "date")
      {
        if (prop.num_params() == 2)
          return AddMultiInfo(GUIInfo(SYSTEM_DATE, StringUtils::DateStringToYYYYMMDD(prop.param(0)) % 10000, StringUtils::DateStringToYYYYMMDD(prop.param(1)) % 10000));
        else if (prop.num_params() == 1)
        {
          int dateformat = StringUtils::DateStringToYYYYMMDD(prop.param(0));
          if (dateformat <= 0) // not concrete date
            return AddMultiInfo(GUIInfo(SYSTEM_DATE, ConditionalStringParameter(prop.param(0), true), -1));
          else
            return AddMultiInfo(GUIInfo(SYSTEM_DATE, dateformat % 10000));
        }
        return SYSTEM_DATE;
      }
      else if (prop.name == "time")
      {
        if (prop.num_params() == 0)
          return AddMultiInfo(GUIInfo(SYSTEM_TIME, TIME_FORMAT_GUESS));
        if (prop.num_params() == 1)
        {
          TIME_FORMAT timeFormat = TranslateTimeFormat(prop.param(0));
          if (timeFormat == TIME_FORMAT_GUESS)
            return AddMultiInfo(GUIInfo(SYSTEM_TIME, StringUtils::TimeStringToSeconds(prop.param(0))));
          return AddMultiInfo(GUIInfo(SYSTEM_TIME, timeFormat));
        }
        else
          return AddMultiInfo(GUIInfo(SYSTEM_TIME, StringUtils::TimeStringToSeconds(prop.param(0)), StringUtils::TimeStringToSeconds(prop.param(1))));
      }
    }
    else if (cat.name == "library")
    {
      if (prop.name == "isscanning") return LIBRARY_IS_SCANNING;
      else if (prop.name == "isscanningvideo") return LIBRARY_IS_SCANNING_VIDEO; // TODO: change to IsScanning(Video)
      else if (prop.name == "isscanningmusic") return LIBRARY_IS_SCANNING_MUSIC;
      else if (prop.name == "hascontent" && prop.num_params())
      {
        CStdString cat = prop.param(0); cat.ToLower();
        if (cat == "music") return LIBRARY_HAS_MUSIC;
        else if (cat == "video") return LIBRARY_HAS_VIDEO;
        else if (cat == "movies") return LIBRARY_HAS_MOVIES;
        else if (cat == "tvshows") return LIBRARY_HAS_TVSHOWS;
        else if (cat == "musicvideos") return LIBRARY_HAS_MUSICVIDEOS;
        else if (cat == "moviesets") return LIBRARY_HAS_MOVIE_SETS;
      }
    }
    else if (cat.name == "musicplayer")
    {
      for (size_t i = 0; i < sizeof(player_times) / sizeof(infomap); i++) // TODO: remove these, they're repeats
      {
        if (prop.name == player_times[i].str)
          return AddMultiInfo(GUIInfo(player_times[i].val, TranslateTimeFormat(prop.param())));
      }
      if (prop.name == "property")
      {
        if (prop.param().Equals("fanart_image"))
          return AddMultiInfo(GUIInfo(PLAYER_ITEM_ART, ConditionalStringParameter("fanart")));
        return AddListItemProp(prop.param(), MUSICPLAYER_PROPERTY_OFFSET);
      }
      return TranslateMusicPlayerString(prop.name);
    }
    else if (cat.name == "videoplayer")
    {
      for (size_t i = 0; i < sizeof(player_times) / sizeof(infomap); i++) // TODO: remove these, they're repeats
      {
        if (prop.name == player_times[i].str)
          return AddMultiInfo(GUIInfo(player_times[i].val, TranslateTimeFormat(prop.param())));
      }
      if (prop.name == "content" && prop.num_params())
        return AddMultiInfo(GUIInfo(VIDEOPLAYER_CONTENT, ConditionalStringParameter(prop.param()), 0));
      for (size_t i = 0; i < sizeof(videoplayer) / sizeof(infomap); i++)
      {
        if (prop.name == videoplayer[i].str)
          return videoplayer[i].val;
      }
    }
    else if (cat.name == "slideshow")
    {
      for (size_t i = 0; i < sizeof(slideshow) / sizeof(infomap); i++)
      {
        if (prop.name == slideshow[i].str)
          return slideshow[i].val;
      }
      return CPictureInfoTag::TranslateString(prop.name);
    }
    else if (cat.name == "container")
    {
      for (size_t i = 0; i < sizeof(mediacontainer) / sizeof(infomap); i++) // these ones don't have or need an id
      {
        if (prop.name == mediacontainer[i].str)
          return mediacontainer[i].val;
      }
      int id = atoi(cat.param().c_str());
      for (size_t i = 0; i < sizeof(container_bools) / sizeof(infomap); i++) // these ones can have an id (but don't need to?)
      {
        if (prop.name == container_bools[i].str)
          return id ? AddMultiInfo(GUIInfo(container_bools[i].val, id)) : container_bools[i].val;
      }
      for (size_t i = 0; i < sizeof(container_ints) / sizeof(infomap); i++) // these ones can have an int param on the property
      {
        if (prop.name == container_ints[i].str)
          return AddMultiInfo(GUIInfo(container_ints[i].val, id, atoi(prop.param().c_str())));
      }
      for (size_t i = 0; i < sizeof(container_str) / sizeof(infomap); i++) // these ones have a string param on the property
      {
        if (prop.name == container_str[i].str)
          return AddMultiInfo(GUIInfo(container_str[i].val, id, ConditionalStringParameter(prop.param())));
      }
      if (prop.name == "sortdirection")
      {
        SortOrder order = SortOrderNone;
        if (prop.param().Equals("ascending"))
          order = SortOrderAscending;
        else if (prop.param().Equals("descending"))
          order = SortOrderDescending;
        return AddMultiInfo(GUIInfo(CONTAINER_SORT_DIRECTION, order));
      }
      else if (prop.name == "sort")
      {
        SORT_METHOD sort = SORT_METHOD_NONE;
        if (prop.param().Equals("songrating")) sort = SORT_METHOD_SONG_RATING;
        if (sort != SORT_METHOD_NONE)
          return AddMultiInfo(GUIInfo(CONTAINER_SORT_METHOD, sort));
      }
    }
    else if (cat.name == "listitem")
    {
      int offset = atoi(cat.param().c_str());
      int ret = TranslateListItem(prop);

      if (ret == LISTITEM_TYPE || ret == LISTITEM_STATUS)
      {
        return AddMultiInfo(GUIInfo(ret, 0, offset, INFOFLAG_LISTITEM_WRAP, ConditionalStringParameter(prop.param())));
      }

      if (offset || ret == LISTITEM_ISSELECTED || ret == LISTITEM_ISPLAYING || ret == LISTITEM_IS_FOLDER)
        return AddMultiInfo(GUIInfo(ret, 0, offset, INFOFLAG_LISTITEM_WRAP));
      return ret;
    }
    else if (cat.name == "listitemposition")
    {
      int offset = atoi(cat.param().c_str());
      int ret = TranslateListItem(prop);
      if (offset || ret == LISTITEM_ISSELECTED || ret == LISTITEM_ISPLAYING || ret == LISTITEM_IS_FOLDER)
        return AddMultiInfo(GUIInfo(ret, 0, offset, INFOFLAG_LISTITEM_POSITION));
      return ret;
    }
    else if (cat.name == "listitemnowrap")
    {
      int offset = atoi(cat.param().c_str());
      int ret = TranslateListItem(prop);
      if (offset || ret == LISTITEM_ISSELECTED || ret == LISTITEM_ISPLAYING || ret == LISTITEM_IS_FOLDER)
        return AddMultiInfo(GUIInfo(ret, 0, offset));
      return ret;
    }
    else if (cat.name == "visualisation")
    {
      for (size_t i = 0; i < sizeof(visualisation) / sizeof(infomap); i++)
      {
        if (prop.name == visualisation[i].str)
          return visualisation[i].val;
      }
    }
    else if (cat.name == "fanart")
    {
      for (size_t i = 0; i < sizeof(fanart_labels) / sizeof(infomap); i++)
      {
        if (prop.name == fanart_labels[i].str)
          return fanart_labels[i].val;
      }
    }
    else if (cat.name == "skin")
    {
      for (size_t i = 0; i < sizeof(skin_labels) / sizeof(infomap); i++)
      {
        if (prop.name == skin_labels[i].str)
          return skin_labels[i].val;
      }
      if (prop.num_params())
      {
        if (prop.name == "string")
        {
          if (prop.num_params() == 2)
            return AddMultiInfo(GUIInfo(SKIN_STRING, g_settings.TranslateSkinString(prop.param(0)), ConditionalStringParameter(prop.param(1))));
          else
            return AddMultiInfo(GUIInfo(SKIN_STRING, g_settings.TranslateSkinString(prop.param(0))));
        }
        if (prop.name == "hassetting")
          return AddMultiInfo(GUIInfo(SKIN_BOOL, g_settings.TranslateSkinBool(prop.param(0))));
        else if (prop.name == "hastheme")
          return AddMultiInfo(GUIInfo(SKIN_HAS_THEME, ConditionalStringParameter(prop.param(0))));
      }
    }
    else if (cat.name == "window")
    {
      if (prop.name == "property" && prop.num_params() == 1)
      { // TODO: this doesn't support foo.xml
        int winID = cat.param().IsEmpty() ? 0 : CButtonTranslator::TranslateWindow(cat.param());
        if (winID != WINDOW_INVALID)
          return AddMultiInfo(GUIInfo(WINDOW_PROPERTY, winID, ConditionalStringParameter(prop.param())));
      }
      for (size_t i = 0; i < sizeof(window_bools) / sizeof(infomap); i++)
      {
        if (prop.name == window_bools[i].str)
        { // TODO: The parameter for these should really be on the first not the second property
          if (prop.param().Find("xml") >= 0)
            return AddMultiInfo(GUIInfo(window_bools[i].val, 0, ConditionalStringParameter(prop.param())));
          int winID = prop.param().IsEmpty() ? 0 : CButtonTranslator::TranslateWindow(prop.param());
          if (winID != WINDOW_INVALID)
            return AddMultiInfo(GUIInfo(window_bools[i].val, winID, 0));
          return 0;
        }
      }
    }
    else if (cat.name == "control")
    {
      for (size_t i = 0; i < sizeof(control_labels) / sizeof(infomap); i++)
      {
        if (prop.name == control_labels[i].str)
        { // TODO: The parameter for these should really be on the first not the second property
          int controlID = atoi(prop.param().c_str());
          if (controlID)
            return AddMultiInfo(GUIInfo(control_labels[i].val, controlID, 0));
          return 0;
        }
      }
    }
    else if (cat.name == "controlgroup" && prop.name == "hasfocus")
    {
      int groupID = atoi(cat.param().c_str());
      if (groupID)
        return AddMultiInfo(GUIInfo(CONTROL_GROUP_HAS_FOCUS, groupID, atoi(prop.param(0).c_str())));
    }
    else if (cat.name == "playlist")
    {
      for (size_t i = 0; i < sizeof(playlist) / sizeof(infomap); i++)
      {
        if (prop.name == playlist[i].str)
          return playlist[i].val;
      }
    }
    else if (cat.name == "pvr")
    {
      for (size_t i = 0; i < sizeof(pvr) / sizeof(infomap); i++)
      {
        if (prop.name == pvr[i].str)
          return pvr[i].val;
      }
    }
  }
  else if (info.size() == 3)
  {
    if (info[0].name == "system" && info[1].name == "platform")
    { // TODO: replace with a single system.platform
      CStdString platform = info[2].name;
      if (platform == "linux") return SYSTEM_PLATFORM_LINUX;
      else if (platform == "windows") return SYSTEM_PLATFORM_WINDOWS;
      else if (platform == "darwin")  return SYSTEM_PLATFORM_DARWIN;
      else if (platform == "osx")  return SYSTEM_PLATFORM_DARWIN_OSX;
      else if (platform == "ios")  return SYSTEM_PLATFORM_DARWIN_IOS;
      else if (platform == "atv2") return SYSTEM_PLATFORM_DARWIN_ATV2;
      else if (platform == "android") return SYSTEM_PLATFORM_ANDROID;
    }
    if (info[0].name == "musicplayer")
    { // TODO: these two don't allow duration(foo) and also don't allow more than this number of levels...
      if (info[1].name == "position")
      {
        int position = atoi(info[1].param().c_str());
        int value = TranslateMusicPlayerString(info[2].name); // musicplayer.position(foo).bar
        return AddMultiInfo(GUIInfo(value, 0, position));
      }
      else if (info[1].name == "offset")
      {
        int position = atoi(info[1].param().c_str());
        int value = TranslateMusicPlayerString(info[2].name); // musicplayer.offset(foo).bar
        return AddMultiInfo(GUIInfo(value, 1, position));
      }
    }
    else if (info[0].name == "container")
    {
      int id = atoi(info[0].param().c_str());
      int offset = atoi(info[1].param().c_str());
      if (info[1].name == "listitemnowrap")
        return AddMultiInfo(GUIInfo(TranslateListItem(info[2]), id, offset));
      else if (info[1].name == "listitemposition")
        return AddMultiInfo(GUIInfo(TranslateListItem(info[2]), id, offset, INFOFLAG_LISTITEM_POSITION));
      else if (info[1].name == "listitem")
      {
        int ret = TranslateListItem(info[2]);

        if (ret == LISTITEM_TYPE || ret == LISTITEM_STATUS)
          return AddMultiInfo(GUIInfo(ret, id, offset, INFOFLAG_LISTITEM_WRAP, ConditionalStringParameter(info[2].param())));
        else
          return AddMultiInfo(GUIInfo(ret, id, offset, INFOFLAG_LISTITEM_WRAP));
      }
    }
  }

  return 0;
}

int CGUIInfoManager::TranslateListItem(const Property &info)
{
  for (size_t i = 0; i < sizeof(listitem_labels) / sizeof(infomap); i++) // these ones don't have or need an id
  {
    if (info.name == listitem_labels[i].str)
      return listitem_labels[i].val;
  }
  if (info.name == "property" && info.num_params() == 1)
  {
    if (info.param().Equals("fanart_image"))
      return AddListItemProp("fanart", LISTITEM_ART_OFFSET);
    return AddListItemProp(info.param());
  }
  if (info.name == "art" && info.num_params() == 1)
    return AddListItemProp(info.param(), LISTITEM_ART_OFFSET);
  return 0;
}

int CGUIInfoManager::TranslateMusicPlayerString(const CStdString &info) const
{
  for (size_t i = 0; i < sizeof(musicplayer) / sizeof(infomap); i++)
  {
    if (info == musicplayer[i].str)
      return musicplayer[i].val;
  }
  return 0;
}

TIME_FORMAT CGUIInfoManager::TranslateTimeFormat(const CStdString &format)
{
  if (format.IsEmpty()) return TIME_FORMAT_GUESS;
  else if (format.Equals("hh")) return TIME_FORMAT_HH;
  else if (format.Equals("mm")) return TIME_FORMAT_MM;
  else if (format.Equals("ss")) return TIME_FORMAT_SS;
  else if (format.Equals("hh:mm")) return TIME_FORMAT_HH_MM;
  else if (format.Equals("mm:ss")) return TIME_FORMAT_MM_SS;
  else if (format.Equals("hh:mm:ss")) return TIME_FORMAT_HH_MM_SS;
  else if (format.Equals("h")) return TIME_FORMAT_H;
  else if (format.Equals("h:mm:ss")) return TIME_FORMAT_H_MM_SS;
  else if (format.Equals("xx")) return TIME_FORMAT_XX;
  return TIME_FORMAT_GUESS;
}

CStdString CGUIInfoManager::GetLabel(int info, int contextWindow, CStdString *fallback)
{
  if (info >= CONDITIONAL_LABEL_START && info <= CONDITIONAL_LABEL_END)
    return GetSkinVariableString(info, false);

  CStdString strLabel;
  if (info >= MULTI_INFO_START && info <= MULTI_INFO_END)
    return GetMultiInfoLabel(m_multiInfo[info - MULTI_INFO_START], contextWindow);

  if (info >= SLIDE_INFO_START && info <= SLIDE_INFO_END)
    return GetPictureLabel(info);

  if (info >= LISTITEM_PROPERTY_START+MUSICPLAYER_PROPERTY_OFFSET &&
      info - (LISTITEM_PROPERTY_START+MUSICPLAYER_PROPERTY_OFFSET) < (int)m_listitemProperties.size())
  { // grab the property
    if (!m_currentFile)
      return "";

    CStdString property = m_listitemProperties[info - LISTITEM_PROPERTY_START-MUSICPLAYER_PROPERTY_OFFSET];
    return m_currentFile->GetProperty(property).asString();
  }

  if (info >= LISTITEM_START && info <= LISTITEM_END)
  {
    CGUIWindow *window = GetWindowWithCondition(contextWindow, WINDOW_CONDITION_HAS_LIST_ITEMS); // true for has list items
    if (window)
    {
      CFileItemPtr item = window->GetCurrentListItem();
      strLabel = GetItemLabel(item.get(), info, fallback);
    }

    return strLabel;
  }

  switch (info)
  {
  case PVR_NEXT_RECORDING_CHANNEL:
  case PVR_NEXT_RECORDING_CHAN_ICO:
  case PVR_NEXT_RECORDING_DATETIME:
  case PVR_NEXT_RECORDING_TITLE:
  case PVR_NOW_RECORDING_CHANNEL:
  case PVR_NOW_RECORDING_CHAN_ICO:
  case PVR_NOW_RECORDING_DATETIME:
  case PVR_NOW_RECORDING_TITLE:
  case PVR_BACKEND_NAME:
  case PVR_BACKEND_VERSION:
  case PVR_BACKEND_HOST:
  case PVR_BACKEND_DISKSPACE:
  case PVR_BACKEND_CHANNELS:
  case PVR_BACKEND_TIMERS:
  case PVR_BACKEND_RECORDINGS:
  case PVR_BACKEND_NUMBER:
  case PVR_TOTAL_DISKSPACE:
  case PVR_NEXT_TIMER:
  case PVR_PLAYING_DURATION:
  case PVR_PLAYING_TIME:
  case PVR_PLAYING_PROGRESS:
  case PVR_ACTUAL_STREAM_CLIENT:
  case PVR_ACTUAL_STREAM_DEVICE:
  case PVR_ACTUAL_STREAM_STATUS:
  case PVR_ACTUAL_STREAM_SIG:
  case PVR_ACTUAL_STREAM_SNR:
  case PVR_ACTUAL_STREAM_SIG_PROGR:
  case PVR_ACTUAL_STREAM_SNR_PROGR:
  case PVR_ACTUAL_STREAM_BER:
  case PVR_ACTUAL_STREAM_UNC:
  case PVR_ACTUAL_STREAM_VIDEO_BR:
  case PVR_ACTUAL_STREAM_AUDIO_BR:
  case PVR_ACTUAL_STREAM_DOLBY_BR:
  case PVR_ACTUAL_STREAM_CRYPTION:
    g_PVRManager.TranslateCharInfo(info, strLabel);
    break;
  case WEATHER_CONDITIONS:
    strLabel = g_weatherManager.GetInfo(WEATHER_LABEL_CURRENT_COND);
    strLabel = strLabel.Trim();
    break;
  case WEATHER_TEMPERATURE:
    strLabel.Format("%s%s", g_weatherManager.GetInfo(WEATHER_LABEL_CURRENT_TEMP), g_langInfo.GetTempUnitString().c_str());
    break;
  case WEATHER_LOCATION:
    strLabel = g_weatherManager.GetInfo(WEATHER_LABEL_LOCATION);
    break;
  case WEATHER_FANART_CODE:
    strLabel = URIUtils::GetFileName(g_weatherManager.GetInfo(WEATHER_IMAGE_CURRENT_ICON));
    URIUtils::RemoveExtension(strLabel);
    break;
  case WEATHER_PLUGIN:
    strLabel = g_guiSettings.GetString("weather.addon");
    break;
  case SYSTEM_DATE:
    strLabel = GetDate();
    break;
  case LCD_DATE:
    strLabel = GetDate(true);
    break;
  case SYSTEM_FPS:
    strLabel.Format("%02.2f", m_fps);
    break;
  case PLAYER_VOLUME:
    strLabel.Format("%2.1f dB", CAEUtil::PercentToGain(g_settings.m_fVolumeLevel));
    break;
  case PLAYER_SUBTITLE_DELAY:
    strLabel.Format("%2.3f s", g_settings.m_currentVideoSettings.m_SubtitleDelay);
    break;
  case PLAYER_AUDIO_DELAY:
    strLabel.Format("%2.3f s", g_settings.m_currentVideoSettings.m_AudioDelay);
    break;
  case PLAYER_CHAPTER:
    if(g_application.IsPlaying() && g_application.m_pPlayer)
      strLabel.Format("%02d", g_application.m_pPlayer->GetChapter());
    break;
  case PLAYER_CHAPTERCOUNT:
    if(g_application.IsPlaying() && g_application.m_pPlayer)
      strLabel.Format("%02d", g_application.m_pPlayer->GetChapterCount());
    break;
  case PLAYER_CHAPTERNAME:
    if(g_application.IsPlaying() && g_application.m_pPlayer)
      g_application.m_pPlayer->GetChapterName(strLabel);
    break;
  case PLAYER_CACHELEVEL:
    {
      int iLevel = 0;
      if(g_application.IsPlaying() && GetInt(iLevel, PLAYER_CACHELEVEL) && iLevel >= 0)
        strLabel.Format("%i", iLevel);
    }
    break;
  case PLAYER_TIME:
    if(g_application.IsPlaying() && g_application.m_pPlayer)
      strLabel = GetCurrentPlayTime(TIME_FORMAT_HH_MM);
    break;
  case PLAYER_DURATION:
    if(g_application.IsPlaying() && g_application.m_pPlayer)
      strLabel = GetDuration(TIME_FORMAT_HH_MM);
    break;
  case PLAYER_PATH:
  case PLAYER_FILEPATH:
    if (m_currentFile)
    {
      if (m_currentFile->HasMusicInfoTag())
        strLabel = m_currentFile->GetMusicInfoTag()->GetURL();
      else if (m_currentFile->HasVideoInfoTag())
        strLabel = m_currentFile->GetVideoInfoTag()->m_strFileNameAndPath;
      if (strLabel.IsEmpty())
        strLabel = m_currentFile->GetPath();
    }
    if (info == PLAYER_PATH)
    {
      // do this twice since we want the path outside the archive if this
      // is to be of use.
      if (URIUtils::IsInArchive(strLabel))
        strLabel = URIUtils::GetParentPath(strLabel);
      strLabel = URIUtils::GetParentPath(strLabel);
    }
    break;
  case MUSICPLAYER_TITLE:
  case MUSICPLAYER_ALBUM:
  case MUSICPLAYER_ARTIST:
  case MUSICPLAYER_ALBUM_ARTIST:
  case MUSICPLAYER_GENRE:
  case MUSICPLAYER_YEAR:
  case MUSICPLAYER_TRACK_NUMBER:
  case MUSICPLAYER_BITRATE:
  case MUSICPLAYER_PLAYLISTLEN:
  case MUSICPLAYER_PLAYLISTPOS:
  case MUSICPLAYER_CHANNELS:
  case MUSICPLAYER_BITSPERSAMPLE:
  case MUSICPLAYER_SAMPLERATE:
  case MUSICPLAYER_CODEC:
  case MUSICPLAYER_DISC_NUMBER:
  case MUSICPLAYER_RATING:
  case MUSICPLAYER_COMMENT:
  case MUSICPLAYER_LYRICS:
  case MUSICPLAYER_CHANNEL_NAME:
  case MUSICPLAYER_CHANNEL_NUMBER:
  case MUSICPLAYER_CHANNEL_GROUP:
  case MUSICPLAYER_PLAYCOUNT:
  case MUSICPLAYER_LASTPLAYED:
  /* PLEX */
  case MUSICPLAYER_FANART:
  /* PLEX */
    strLabel = GetMusicLabel(info);
  break;
  case VIDEOPLAYER_TITLE:
  case VIDEOPLAYER_ORIGINALTITLE:
  case VIDEOPLAYER_GENRE:
  case VIDEOPLAYER_DIRECTOR:
  case VIDEOPLAYER_YEAR:
  case VIDEOPLAYER_PLAYLISTLEN:
  case VIDEOPLAYER_PLAYLISTPOS:
  case VIDEOPLAYER_PLOT:
  case VIDEOPLAYER_PLOT_OUTLINE:
  case VIDEOPLAYER_EPISODE:
  case VIDEOPLAYER_SEASON:
  case VIDEOPLAYER_RATING:
  case VIDEOPLAYER_RATING_AND_VOTES:
  case VIDEOPLAYER_TVSHOW:
  case VIDEOPLAYER_PREMIERED:
  case VIDEOPLAYER_STUDIO:
  case VIDEOPLAYER_COUNTRY:
  case VIDEOPLAYER_MPAA:
  case VIDEOPLAYER_TOP250:
  case VIDEOPLAYER_CAST:
  case VIDEOPLAYER_CAST_AND_ROLE:
  case VIDEOPLAYER_ARTIST:
  case VIDEOPLAYER_ALBUM:
  case VIDEOPLAYER_WRITER:
  case VIDEOPLAYER_TAGLINE:
  case VIDEOPLAYER_TRAILER:
  case VIDEOPLAYER_STARTTIME:
  case VIDEOPLAYER_ENDTIME:
  case VIDEOPLAYER_NEXT_TITLE:
  case VIDEOPLAYER_NEXT_GENRE:
  case VIDEOPLAYER_NEXT_PLOT:
  case VIDEOPLAYER_NEXT_PLOT_OUTLINE:
  case VIDEOPLAYER_NEXT_STARTTIME:
  case VIDEOPLAYER_NEXT_ENDTIME:
  case VIDEOPLAYER_NEXT_DURATION:
  case VIDEOPLAYER_CHANNEL_NAME:
  case VIDEOPLAYER_CHANNEL_NUMBER:
  case VIDEOPLAYER_CHANNEL_GROUP:
  case VIDEOPLAYER_PARENTAL_RATING:
  case VIDEOPLAYER_PLAYCOUNT:
  case VIDEOPLAYER_LASTPLAYED:
    strLabel = GetVideoLabel(info);
  break;
  case VIDEOPLAYER_VIDEO_CODEC:
    if(g_application.IsPlaying() && g_application.m_pPlayer)
      strLabel = g_application.m_pPlayer->GetVideoCodecName();
    break;
  case VIDEOPLAYER_VIDEO_RESOLUTION:
    if(g_application.IsPlaying() && g_application.m_pPlayer)
      return CStreamDetails::VideoDimsToResolutionDescription(g_application.m_pPlayer->GetPictureWidth(), g_application.m_pPlayer->GetPictureHeight());
    break;
  case VIDEOPLAYER_AUDIO_CODEC:
    if(g_application.IsPlaying() && g_application.m_pPlayer)
      strLabel = g_application.m_pPlayer->GetAudioCodecName();
    break;
  case VIDEOPLAYER_VIDEO_ASPECT:
    if (g_application.IsPlaying() && g_application.m_pPlayer)
    {
      float aspect;
      g_application.m_pPlayer->GetVideoAspectRatio(aspect);
      strLabel = CStreamDetails::VideoAspectToAspectDescription(aspect);
    }
    break;
  case VIDEOPLAYER_AUDIO_CHANNELS:
    if(g_application.IsPlaying() && g_application.m_pPlayer)
      strLabel.Format("%i", g_application.m_pPlayer->GetChannels());
    break;
  case PLAYLIST_LENGTH:
  case PLAYLIST_POSITION:
  case PLAYLIST_RANDOM:
  case PLAYLIST_REPEAT:
    strLabel = GetPlaylistLabel(info);
  break;
  case MUSICPM_SONGSPLAYED:
  case MUSICPM_MATCHINGSONGS:
  case MUSICPM_MATCHINGSONGSPICKED:
  case MUSICPM_MATCHINGSONGSLEFT:
  case MUSICPM_RELAXEDSONGSPICKED:
  case MUSICPM_RANDOMSONGSPICKED:
    strLabel = GetMusicPartyModeLabel(info);
  break;

  case SYSTEM_FREE_SPACE:
  case SYSTEM_USED_SPACE:
  case SYSTEM_TOTAL_SPACE:
  case SYSTEM_FREE_SPACE_PERCENT:
  case SYSTEM_USED_SPACE_PERCENT:
    return g_sysinfo.GetHddSpaceInfo(info);
  break;

  case SYSTEM_CPU_TEMPERATURE:
  case SYSTEM_GPU_TEMPERATURE:
  case SYSTEM_FAN_SPEED:
  case LCD_CPU_TEMPERATURE:
  case LCD_GPU_TEMPERATURE:
  case LCD_FAN_SPEED:
  case SYSTEM_CPU_USAGE:
    return GetSystemHeatInfo(info);
    break;

  case SYSTEM_VIDEO_ENCODER_INFO:
  case NETWORK_MAC_ADDRESS:
  case SYSTEM_KERNEL_VERSION:
  case SYSTEM_CPUFREQUENCY:
  case SYSTEM_INTERNET_STATE:
  case SYSTEM_UPTIME:
  case SYSTEM_TOTALUPTIME:
  case SYSTEM_BATTERY_LEVEL:
    return g_sysinfo.GetInfo(info);
    break;

  case SYSTEM_SCREEN_RESOLUTION:
    if(g_Windowing.IsFullScreen())
      strLabel.Format("%ix%i@%.2fHz - %s (%02.2f fps)",
        g_settings.m_ResInfo[g_guiSettings.m_LookAndFeelResolution].iScreenWidth,
        g_settings.m_ResInfo[g_guiSettings.m_LookAndFeelResolution].iScreenHeight,
        g_settings.m_ResInfo[g_guiSettings.m_LookAndFeelResolution].fRefreshRate,
        g_localizeStrings.Get(244), GetFPS());
    else
      strLabel.Format("%ix%i - %s (%02.2f fps)",
        g_settings.m_ResInfo[g_guiSettings.m_LookAndFeelResolution].iScreenWidth,
        g_settings.m_ResInfo[g_guiSettings.m_LookAndFeelResolution].iScreenHeight,
        g_localizeStrings.Get(242), GetFPS());
    return strLabel;
    break;

  case CONTAINER_FOLDERPATH:
  case CONTAINER_FOLDERNAME:
    {
      CGUIWindow *window = GetWindowWithCondition(contextWindow, WINDOW_CONDITION_IS_MEDIA_WINDOW);
      if (window)
      {
        if (info==CONTAINER_FOLDERNAME)
          strLabel = ((CGUIMediaWindow*)window)->CurrentDirectory().GetLabel();
        else
          strLabel = CURL(((CGUIMediaWindow*)window)->CurrentDirectory().GetPath()).GetWithoutUserDetails();
      }
      break;
    }
  case CONTAINER_PLUGINNAME:
    {
      CGUIWindow *window = GetWindowWithCondition(contextWindow, WINDOW_CONDITION_IS_MEDIA_WINDOW);
      if (window)
      {
        CURL url(((CGUIMediaWindow*)window)->CurrentDirectory().GetPath());
        if (url.GetProtocol().Equals("plugin"))
        {
          strLabel = url.GetFileName();
          URIUtils::RemoveSlashAtEnd(strLabel);
        }
      }
      break;
    }
  case CONTAINER_VIEWMODE:
    {
      CGUIWindow *window = GetWindowWithCondition(contextWindow, WINDOW_CONDITION_IS_MEDIA_WINDOW);
      if (window)
      {
        const CGUIControl *control = window->GetControl(window->GetViewContainerID());
        if (control && control->IsContainer())
          strLabel = ((CGUIBaseContainer *)control)->GetLabel();
      }
      break;
    }
  case CONTAINER_SORT_METHOD:
    {
      CGUIWindow *window = GetWindowWithCondition(contextWindow, WINDOW_CONDITION_IS_MEDIA_WINDOW);
      if (window)
      {
        const CGUIViewState *viewState = ((CGUIMediaWindow*)window)->GetViewState();
        if (viewState)
          strLabel = g_localizeStrings.Get(viewState->GetSortMethodLabel());
    }
    }
    break;
  case CONTAINER_NUM_PAGES:
  case CONTAINER_NUM_ITEMS:
  case CONTAINER_CURRENT_PAGE:
    return GetMultiInfoLabel(GUIInfo(info), contextWindow);
    break;
  case CONTAINER_SHOWPLOT:
    {
      CGUIWindow *window = GetWindowWithCondition(contextWindow, WINDOW_CONDITION_IS_MEDIA_WINDOW);
      if (window)
        return ((CGUIMediaWindow *)window)->CurrentDirectory().GetProperty("showplot").asString();
    }
    break;
  case CONTAINER_TOTALTIME:
    {
      CGUIWindow *window = GetWindowWithCondition(contextWindow, WINDOW_CONDITION_IS_MEDIA_WINDOW);
      if (window)
      {
        const CFileItemList& items=((CGUIMediaWindow *)window)->CurrentDirectory();
        int duration=0;
        for (int i=0;i<items.Size();++i)
        {
          CFileItemPtr item=items.Get(i);
          if (item->HasMusicInfoTag())
            duration += item->GetMusicInfoTag()->GetDuration();
          else if (item->HasVideoInfoTag())
            duration += item->GetVideoInfoTag()->m_streamDetails.GetVideoDuration();
        }
        if (duration > 0)
          return StringUtils::SecondsToTimeString(duration);
      }
    }
    break;
  case SYSTEM_BUILD_VERSION:
    strLabel = GetVersion();
    break;
  case SYSTEM_BUILD_DATE:
    strLabel = GetBuild();
    break;
  case SYSTEM_FREE_MEMORY:
  case SYSTEM_FREE_MEMORY_PERCENT:
  case SYSTEM_USED_MEMORY:
  case SYSTEM_USED_MEMORY_PERCENT:
  case SYSTEM_TOTAL_MEMORY:
    {
      MEMORYSTATUSEX stat;
      stat.dwLength = sizeof(MEMORYSTATUSEX);
      GlobalMemoryStatusEx(&stat);
      int iMemPercentFree = 100 - ((int)( 100.0f* (stat.ullTotalPhys - stat.ullAvailPhys)/stat.ullTotalPhys + 0.5f ));
      int iMemPercentUsed = 100 - iMemPercentFree;

      if (info == SYSTEM_FREE_MEMORY)
        strLabel.Format("%luMB", (ULONG)(stat.ullAvailPhys/MB));
      else if (info == SYSTEM_FREE_MEMORY_PERCENT)
        strLabel.Format("%i%%", iMemPercentFree);
      else if (info == SYSTEM_USED_MEMORY)
        strLabel.Format("%luMB", (ULONG)((stat.ullTotalPhys - stat.ullAvailPhys)/MB));
      else if (info == SYSTEM_USED_MEMORY_PERCENT)
        strLabel.Format("%i%%", iMemPercentUsed);
      else if (info == SYSTEM_TOTAL_MEMORY)
        strLabel.Format("%luMB", (ULONG)(stat.ullTotalPhys/MB));
    }
    break;
  case SYSTEM_SCREEN_MODE:
    strLabel = g_settings.m_ResInfo[g_graphicsContext.GetVideoResolution()].strMode;
    break;
  case SYSTEM_SCREEN_WIDTH:
    strLabel.Format("%i", g_settings.m_ResInfo[g_graphicsContext.GetVideoResolution()].iScreenWidth);
    break;
  case SYSTEM_SCREEN_HEIGHT:
    strLabel.Format("%i", g_settings.m_ResInfo[g_graphicsContext.GetVideoResolution()].iScreenHeight);
    break;
  case SYSTEM_CURRENT_WINDOW:
    return g_localizeStrings.Get(g_windowManager.GetFocusedWindow());
    break;
  case SYSTEM_CURRENT_CONTROL:
    {
      CGUIWindow *window = g_windowManager.GetWindow(g_windowManager.GetFocusedWindow());
      if (window)
      {
        CGUIControl *control = window->GetFocusedControl();
        if (control)
          strLabel = control->GetDescription();
      }
    }
    break;
#ifdef HAS_DVD_DRIVE
  case SYSTEM_DVD_LABEL:
    strLabel = g_mediaManager.GetDiskLabel();
    break;
#endif
  case SYSTEM_ALARM_POS:
    if (g_alarmClock.GetRemaining("shutdowntimer") == 0.f)
      strLabel = "";
    else
    {
      double fTime = g_alarmClock.GetRemaining("shutdowntimer");
      if (fTime > 60.f)
        strLabel.Format(g_localizeStrings.Get(13213).c_str(),g_alarmClock.GetRemaining("shutdowntimer")/60.f);
      else
        strLabel.Format(g_localizeStrings.Get(13214).c_str(),g_alarmClock.GetRemaining("shutdowntimer"));
    }
    break;
  case SYSTEM_PROFILENAME:
    strLabel = g_settings.GetCurrentProfile().getName();
    break;
  case SYSTEM_PROFILECOUNT:
    strLabel.Format("%i", g_settings.GetNumProfiles());
    break;
  case SYSTEM_LANGUAGE:
    strLabel = g_guiSettings.GetString("locale.language");
    break;
  case SYSTEM_TEMPERATURE_UNITS:
    strLabel = g_langInfo.GetTempUnitString();
    break;
  case SYSTEM_PROGRESS_BAR:
    {
      int percent;
      if (GetInt(percent, SYSTEM_PROGRESS_BAR) && percent > 0)
        strLabel.Format("%i", percent);
    }
    break;
  case SYSTEM_FRIENDLY_NAME:
    {
      CStdString friendlyName = g_guiSettings.GetString("services.devicename");
      if (friendlyName.Equals("XBMC"))
        strLabel.Format("%s (%s)", friendlyName.c_str(), g_application.getNetwork().GetHostName().c_str());
      else
        strLabel = friendlyName;
    }
    break;
  case LCD_PLAY_ICON:
    {
      int iPlaySpeed = g_application.GetPlaySpeed();
      if (g_application.IsPaused())
        strLabel.Format("\7");
      else if (iPlaySpeed < 1)
        strLabel.Format("\3:%ix", iPlaySpeed);
      else if (iPlaySpeed > 1)
        strLabel.Format("\4:%ix", iPlaySpeed);
      else
        strLabel.Format("\5");
    }
    break;

  case LCD_TIME_21:
  case LCD_TIME_22:
  case LCD_TIME_W21:
  case LCD_TIME_W22:
  case LCD_TIME_41:
  case LCD_TIME_42:
  case LCD_TIME_43:
  case LCD_TIME_44:
    //alternatively, set strLabel
    return GetLcdTime( info );
    break;

  case SKIN_THEME:
    strLabel = g_guiSettings.GetString("lookandfeel.skintheme");
    break;
  case SKIN_COLOUR_THEME:
    strLabel = g_guiSettings.GetString("lookandfeel.skincolors");
    break;
  case SKIN_ASPECT_RATIO:
    if (g_SkinInfo)
      strLabel = g_SkinInfo->GetCurrentAspect();
    break;
#ifdef HAS_LCD
  case LCD_PROGRESS_BAR:
    if (g_lcd && g_lcd->IsConnected()) strLabel = g_lcd->GetProgressBar(g_application.GetTime(), g_application.GetTotalTime());
    break;
#endif
  case NETWORK_IP_ADDRESS:
    {
      CNetworkInterface* iface = g_application.getNetwork().GetFirstConnectedInterface();
      if (iface)
        return iface->GetCurrentIPAddress();
    }
    break;
  case NETWORK_SUBNET_MASK:
    {
      CNetworkInterface* iface = g_application.getNetwork().GetFirstConnectedInterface();
      if (iface)
        return iface->GetCurrentNetmask();
    }
    break;
  case NETWORK_GATEWAY_ADDRESS:
    {
      CNetworkInterface* iface = g_application.getNetwork().GetFirstConnectedInterface();
      if (iface)
        return iface->GetCurrentDefaultGateway();
    }
    break;
  case NETWORK_DNS1_ADDRESS:
    {
      vector<CStdString> nss = g_application.getNetwork().GetNameServers();
      if (nss.size() >= 1)
        return nss[0];
    }
    break;
  case NETWORK_DNS2_ADDRESS:
    {
      vector<CStdString> nss = g_application.getNetwork().GetNameServers();
      if (nss.size() >= 2)
        return nss[1];
    }
    break;
  case NETWORK_DHCP_ADDRESS:
    {
      CStdString dhcpserver;
      return dhcpserver;
    }
    break;
  case NETWORK_LINK_STATE:
    {
      CStdString linkStatus = g_localizeStrings.Get(151);
      linkStatus += " ";
      CNetworkInterface* iface = g_application.getNetwork().GetFirstConnectedInterface();
      if (iface && iface->IsConnected())
        linkStatus += g_localizeStrings.Get(15207);
      else
        linkStatus += g_localizeStrings.Get(15208);
      return linkStatus;
    }
    break;

  case AUDIOSCROBBLER_CONN_STATE:
  case AUDIOSCROBBLER_SUBMIT_INT:
  case AUDIOSCROBBLER_FILES_CACHED:
  case AUDIOSCROBBLER_SUBMIT_STATE:
    strLabel=GetAudioScrobblerLabel(info);
    break;
  case VISUALISATION_PRESET:
    {
      CGUIMessage msg(GUI_MSG_GET_VISUALISATION, 0, 0);
      g_windowManager.SendMessage(msg);
      if (msg.GetPointer())
      {
        CVisualisation* viz = NULL;
        viz = (CVisualisation*)msg.GetPointer();
        if (viz)
        {
          strLabel = viz->GetPresetName();
          URIUtils::RemoveExtension(strLabel);
        }
      }
    }
    break;
  case VISUALISATION_NAME:
    {
      AddonPtr addon;
      strLabel = g_guiSettings.GetString("musicplayer.visualisation");
      if (CAddonMgr::Get().GetAddon(strLabel,addon) && addon)
        strLabel = addon->Name();
    }
    break;
  case FANART_COLOR1:
    {
      CGUIWindow *window = GetWindowWithCondition(contextWindow, WINDOW_CONDITION_IS_MEDIA_WINDOW);
      if (window)
        return ((CGUIMediaWindow *)window)->CurrentDirectory().GetProperty("fanart_color1").asString();
    }
    break;
  case FANART_COLOR2:
    {
      CGUIWindow *window = GetWindowWithCondition(contextWindow, WINDOW_CONDITION_IS_MEDIA_WINDOW);
      if (window)
        return ((CGUIMediaWindow *)window)->CurrentDirectory().GetProperty("fanart_color2").asString();
    }
    break;
  case FANART_COLOR3:
    {
      CGUIWindow *window = GetWindowWithCondition(contextWindow, WINDOW_CONDITION_IS_MEDIA_WINDOW);
      if (window)
        return ((CGUIMediaWindow *)window)->CurrentDirectory().GetProperty("fanart_color3").asString();
    }
    break;
  case FANART_IMAGE:
    {
      CGUIWindow *window = GetWindowWithCondition(contextWindow, WINDOW_CONDITION_IS_MEDIA_WINDOW);
      if (window)
        return ((CGUIMediaWindow *)window)->CurrentDirectory().GetArt("fanart");
    }
    break;
  case SYSTEM_RENDER_VENDOR:
    strLabel = g_Windowing.GetRenderVendor();
    break;
  case SYSTEM_RENDER_RENDERER:
    strLabel = g_Windowing.GetRenderRenderer();
    break;
  case SYSTEM_RENDER_VERSION:
    strLabel = g_Windowing.GetRenderVersionString();
    break;

  /* PLEX */
  case SYSTEM_SELECTED_PLEX_MEDIA_SERVER:
  {
    CStdString ret;
    PlexServerPtr server = PlexServerManager::Get().bestServer();
    if (server)
      ret = server->name;

    return ret;
  }
  /* END PLEX */

  }

  return strLabel;
}

// tries to get a integer value for use in progressbars/sliders and such
bool CGUIInfoManager::GetInt(int &value, int info, int contextWindow, const CGUIListItem *item /* = NULL */) const
{
  if (info >= MULTI_INFO_START && info <= MULTI_INFO_END)
    return GetMultiInfoInt(value, m_multiInfo[info - MULTI_INFO_START], contextWindow);

  if (info >= LISTITEM_START && info <= LISTITEM_END)
    return GetItemInt(value, item, info);

  value = 0;
  switch( info )
  {
    case PLAYER_VOLUME:
      value = g_application.GetVolume();
      return true;
    case PLAYER_SUBTITLE_DELAY:
      value = g_application.GetSubtitleDelay();
      return true;
    case PLAYER_AUDIO_DELAY:
      value = g_application.GetAudioDelay();
      return true;
    case PLAYER_PROGRESS:
    case PLAYER_PROGRESS_CACHE:
    case PLAYER_SEEKBAR:
    case PLAYER_CACHELEVEL:
    case PLAYER_CHAPTER:
    case PLAYER_CHAPTERCOUNT:
      {
        if( g_application.IsPlaying() && g_application.m_pPlayer)
        {
          switch( info )
          {
          case PLAYER_PROGRESS:
            value = (int)(g_application.GetPercentage());
            break;
          case PLAYER_PROGRESS_CACHE:
            value = (int)(g_application.GetCachePercentage());
            break;
          case PLAYER_SEEKBAR:
            value = (int)g_application.GetSeekHandler()->GetPercent();
            break;
          case PLAYER_CACHELEVEL:
            value = (int)(g_application.m_pPlayer->GetCacheLevel());
            break;
          case PLAYER_CHAPTER:
            value = g_application.m_pPlayer->GetChapter();
            break;
          case PLAYER_CHAPTERCOUNT:
            value = g_application.m_pPlayer->GetChapterCount();
            break;
          }
        }
      }
      return true;
    case SYSTEM_FREE_MEMORY:
    case SYSTEM_USED_MEMORY:
      {
        MEMORYSTATUSEX stat;
        stat.dwLength = sizeof(MEMORYSTATUSEX);
        GlobalMemoryStatusEx(&stat);
        int memPercentUsed = (int)( 100.0f* (stat.ullTotalPhys - stat.ullAvailPhys)/stat.ullTotalPhys + 0.5f );
        if (info == SYSTEM_FREE_MEMORY)
          value = 100 - memPercentUsed;
        else
          value = memPercentUsed;
        return true;
      }
    case SYSTEM_PROGRESS_BAR:
      {
        CGUIDialogProgress *bar = (CGUIDialogProgress *)g_windowManager.GetWindow(WINDOW_DIALOG_PROGRESS);
        if (bar && bar->IsDialogRunning())
          value = bar->GetPercentage();
        return true;
      }
    case SYSTEM_FREE_SPACE:
    case SYSTEM_USED_SPACE:
      {
        g_sysinfo.GetHddSpaceInfo(value, info, true);
        return true;
      }
    case SYSTEM_CPU_USAGE:
      value = g_cpuInfo.getUsedPercentage();
      return true;
    case PVR_PLAYING_PROGRESS:
    case PVR_ACTUAL_STREAM_SIG_PROGR:
    case PVR_ACTUAL_STREAM_SNR_PROGR:
      value = g_PVRManager.TranslateIntInfo(info);
      return true;
    case SYSTEM_BATTERY_LEVEL:
      value = g_powerManager.BatteryLevel();
      return true;
  }
  return false;
}

unsigned int CGUIInfoManager::Register(const CStdString &expression, int context)
{
  CStdString condition(CGUIInfoLabel::ReplaceLocalize(expression));
  condition.TrimLeft(" \t\r\n");
  condition.TrimRight(" \t\r\n");

  if (condition.IsEmpty())
    return 0;

  CSingleLock lock(m_critInfo);
  // do we have the boolean expression already registered?
  InfoBool test(condition, context);
  for (unsigned int i = 0; i < m_bools.size(); ++i)
  {
    if (*m_bools[i] == test)
      return i+1;
  }

  if (condition.find_first_of("|+[]!") != condition.npos)
    m_bools.push_back(new InfoExpression(condition, context));
  else
    m_bools.push_back(new InfoSingle(condition, context));

  return m_bools.size();
}

bool CGUIInfoManager::EvaluateBool(const CStdString &expression, int contextWindow)
{
  bool result = false;
  unsigned int info = Register(expression, contextWindow);
  if (info)
    result = GetBoolValue(info);
  return result;
}

/*
 TODO: what to do with item-based infobools...
 these crop up:
 1. if condition is between LISTITEM_START and LISTITEM_END
 2. if condition is STRING_IS_EMPTY, STRING_COMPARE, STRING_STR, INTEGER_GREATER_THAN and the
    corresponding label is between LISTITEM_START and LISTITEM_END

 In both cases they shouldn't be in our cache as they depend on items outside of our control atm.

 We only pass a listitem object in for controls inside a listitemlayout, so I think it's probably OK
 to not cache these, as they're "pushed" out anyway.

 The problem is how do we avoid these?  The only thing we have to go on is the expression here, so I
 guess what we have to do is call through via Update.  One thing we don't handle, however, is that the
 majority of conditions (even inside lists) don't depend on the listitem at all.

 Advantage is that we know this at creation time I think, so could perhaps signal it in IsDirty()?
 */
bool CGUIInfoManager::GetBoolValue(unsigned int expression, const CGUIListItem *item)
{
  if (expression && --expression < m_bools.size())
    return m_bools[expression]->Get(m_updateTime, item);
  return false;
}

// checks the condition and returns it as necessary.  Currently used
// for toggle button controls and visibility of images.
bool CGUIInfoManager::GetBool(int condition1, int contextWindow, const CGUIListItem *item)
{
  bool bReturn = false;
  int condition = abs(condition1);

  if (item && condition >= LISTITEM_START && condition < LISTITEM_END)
    bReturn = GetItemBool(item, condition);
  // Ethernet Link state checking
  // Will check if system has a Ethernet Link connection! [Cable in!]
  // This can used for the skinner to switch off Network or Inter required functions
  else if ( condition == SYSTEM_ALWAYS_TRUE)
    bReturn = true;
  else if (condition == SYSTEM_ALWAYS_FALSE)
    bReturn = false;
  else if (condition == SYSTEM_ETHERNET_LINK_ACTIVE)
    bReturn = true;
  else if (condition == WINDOW_IS_MEDIA)
  { // note: This doesn't return true for dialogs (content, favourites, login, videoinfo)
    CGUIWindow *pWindow = g_windowManager.GetWindow(g_windowManager.GetActiveWindow());
    bReturn = (pWindow && pWindow->IsMediaWindow());
  }
  else if (condition == PLAYER_MUTED)
    bReturn = g_settings.m_bMute;
  else if (condition >= LIBRARY_HAS_MUSIC && condition <= LIBRARY_HAS_MUSICVIDEOS)
    bReturn = GetLibraryBool(condition);
  else if (condition == LIBRARY_IS_SCANNING)
  {
    if (g_application.IsMusicScanning() || g_application.IsVideoScanning())
      bReturn = true;
    else
      bReturn = false;
  }
  else if (condition == LIBRARY_IS_SCANNING_VIDEO)
  {
    bReturn = g_application.IsVideoScanning();
  }
  else if (condition == LIBRARY_IS_SCANNING_MUSIC)
  {
    bReturn = g_application.IsMusicScanning();
  }
  else if (condition == SYSTEM_PLATFORM_LINUX)
#if defined(_LINUX) && !defined(TARGET_DARWIN) && !defined(TARGET_ANDROID)
    bReturn = true;
#else
    bReturn = false;
#endif
  else if (condition == SYSTEM_PLATFORM_WINDOWS)
#ifdef WIN32
    bReturn = true;
#else
    bReturn = false;
#endif
  else if (condition == SYSTEM_PLATFORM_DARWIN)
#ifdef TARGET_DARWIN
    bReturn = true;
#else
    bReturn = false;
#endif
  else if (condition == SYSTEM_PLATFORM_DARWIN_OSX)
#ifdef TARGET_DARWIN_OSX
    bReturn = true;
#else
    bReturn = false;
#endif
  else if (condition == SYSTEM_PLATFORM_DARWIN_IOS)
#ifdef TARGET_DARWIN_IOS
    bReturn = true;
#else
    bReturn = false;
#endif
  else if (condition == SYSTEM_PLATFORM_DARWIN_ATV2)
#ifdef TARGET_DARWIN_IOS_ATV2
    bReturn = true;
#else
    bReturn = false;
#endif
  else if (condition == SYSTEM_PLATFORM_ANDROID)
#if defined(TARGET_ANDROID)
    bReturn = true;
#else
    bReturn = false;
#endif
  else if (condition == SYSTEM_MEDIA_DVD)
    bReturn = g_mediaManager.IsDiscInDrive();
#ifdef HAS_DVD_DRIVE
  else if (condition == SYSTEM_DVDREADY)
    bReturn = g_mediaManager.GetDriveStatus() != DRIVE_NOT_READY;
  else if (condition == SYSTEM_TRAYOPEN)
    bReturn = g_mediaManager.GetDriveStatus() == DRIVE_OPEN;
#endif
  else if (condition == SYSTEM_CAN_POWERDOWN)
    bReturn = g_powerManager.CanPowerdown();
  else if (condition == SYSTEM_CAN_SUSPEND)
    bReturn = g_powerManager.CanSuspend();
  else if (condition == SYSTEM_CAN_HIBERNATE)
    bReturn = g_powerManager.CanHibernate();
  else if (condition == SYSTEM_CAN_REBOOT)
    bReturn = g_powerManager.CanReboot();
  else if (condition == SYSTEM_SCREENSAVER_ACTIVE)
    bReturn = g_application.IsInScreenSaver();

  else if (condition == PLAYER_SHOWINFO)
    bReturn = m_playerShowInfo;
  else if (condition == PLAYER_SHOWCODEC)
    bReturn = m_playerShowCodec;
  else if (condition >= MULTI_INFO_START && condition <= MULTI_INFO_END)
  {
    return GetMultiInfoBool(m_multiInfo[condition - MULTI_INFO_START], contextWindow, item);
  }
  else if (condition == SYSTEM_HASLOCKS)
    bReturn = g_settings.GetMasterProfile().getLockMode() != LOCK_MODE_EVERYONE;
  else if (condition == SYSTEM_HAS_PVR)
    bReturn = true;
  else if (condition == SYSTEM_ISMASTER)
    bReturn = g_settings.GetMasterProfile().getLockMode() != LOCK_MODE_EVERYONE && g_passwordManager.bMasterUser;
  else if (condition == SYSTEM_ISFULLSCREEN)
    bReturn = g_Windowing.IsFullScreen();
  else if (condition == SYSTEM_ISSTANDALONE)
    bReturn = g_application.IsStandAlone();
  else if (condition == SYSTEM_ISINHIBIT)
    bReturn = g_application.IsIdleShutdownInhibited();
  else if (condition == SYSTEM_HAS_SHUTDOWN)
    bReturn = (g_guiSettings.GetInt("powermanagement.shutdowntime") > 0);
  else if (condition == SYSTEM_LOGGEDON)
    bReturn = !(g_windowManager.GetActiveWindow() == WINDOW_LOGIN_SCREEN);
  else if (condition == SYSTEM_SHOW_EXIT_BUTTON)
    bReturn = g_advancedSettings.m_showExitButton;
  else if (condition == SYSTEM_HAS_LOGINSCREEN)
    bReturn = g_settings.UsingLoginScreen();
  else if (condition == WEATHER_IS_FETCHED)
    bReturn = g_weatherManager.IsFetched();
  else if (condition >= PVR_CONDITIONS_START && condition <= PVR_CONDITIONS_END)
    bReturn = g_PVRManager.TranslateBoolInfo(condition);

  else if (condition == SYSTEM_INTERNET_STATE)
  {
    g_sysinfo.GetInfo(condition);
    bReturn = g_sysinfo.HasInternet();
  }
  else if (condition == SKIN_HAS_VIDEO_OVERLAY)
  {
    bReturn = g_windowManager.IsOverlayAllowed() && g_application.IsPlayingVideo();
  }
  else if (condition == SKIN_HAS_MUSIC_OVERLAY)
  {
    bReturn = g_windowManager.IsOverlayAllowed() && g_application.IsPlayingAudio();
  }
  else if (condition == CONTAINER_HASFILES || condition == CONTAINER_HASFOLDERS)
  {
    CGUIWindow *pWindow = GetWindowWithCondition(contextWindow, WINDOW_CONDITION_IS_MEDIA_WINDOW);
    if (pWindow)
    {
      const CFileItemList& items=((CGUIMediaWindow*)pWindow)->CurrentDirectory();
      for (int i=0;i<items.Size();++i)
      {
        CFileItemPtr item=items.Get(i);
        if (!item->m_bIsFolder && condition == CONTAINER_HASFILES)
        {
          bReturn=true;
          break;
        }
        else if (item->m_bIsFolder && !item->IsParentFolder() && condition == CONTAINER_HASFOLDERS)
        {
          bReturn=true;
          break;
        }
      }
    }
  }
  else if (condition == CONTAINER_STACKED)
  {
    CGUIWindow *pWindow = GetWindowWithCondition(contextWindow, WINDOW_CONDITION_IS_MEDIA_WINDOW);
    if (pWindow)
      bReturn = ((CGUIMediaWindow*)pWindow)->CurrentDirectory().GetProperty("isstacked").asBoolean();
  }
  else if (condition == CONTAINER_HAS_THUMB)
  {
    CGUIWindow *pWindow = GetWindowWithCondition(contextWindow, WINDOW_CONDITION_IS_MEDIA_WINDOW);
    if (pWindow)
      bReturn = ((CGUIMediaWindow*)pWindow)->CurrentDirectory().HasArt("thumb");
  }
  else if (condition == CONTAINER_HAS_NEXT || condition == CONTAINER_HAS_PREVIOUS || condition == CONTAINER_SCROLLING)
  {
    CGUIWindow *window = GetWindowWithCondition(contextWindow, WINDOW_CONDITION_IS_MEDIA_WINDOW);
    if (window)
    {
      const CGUIControl* control = window->GetControl(window->GetViewContainerID());
      if (control)
        bReturn = control->GetCondition(condition, 0);
    }
  }
  else if (condition == CONTAINER_CAN_FILTER)
  {
    CGUIWindow *window = GetWindowWithCondition(contextWindow, WINDOW_CONDITION_IS_MEDIA_WINDOW);
    if (window)
      bReturn = !((CGUIMediaWindow*)window)->CanFilterAdvanced();
  }
  else if (condition == CONTAINER_CAN_FILTERADVANCED)
  {
    CGUIWindow *window = GetWindowWithCondition(contextWindow, WINDOW_CONDITION_IS_MEDIA_WINDOW);
    if (window)
      bReturn = ((CGUIMediaWindow*)window)->CanFilterAdvanced();
  }
  else if (condition == CONTAINER_FILTERED)
  {
    CGUIWindow *window = GetWindowWithCondition(contextWindow, WINDOW_CONDITION_IS_MEDIA_WINDOW);
    if (window)
      bReturn = ((CGUIMediaWindow*)window)->IsFiltered();
  }
  else if (condition == VIDEOPLAYER_HAS_INFO)
    bReturn = ((m_currentFile->HasVideoInfoTag() && !m_currentFile->GetVideoInfoTag()->IsEmpty()) ||
               (m_currentFile->HasPVRChannelInfoTag()  && !m_currentFile->GetPVRChannelInfoTag()->IsEmpty()));
  else if (condition >= CONTAINER_SCROLL_PREVIOUS && condition <= CONTAINER_SCROLL_NEXT)
  {
    // no parameters, so we assume it's just requested for a media window.  It therefore
    // can only happen if the list has focus.
    CGUIWindow *pWindow = GetWindowWithCondition(contextWindow, WINDOW_CONDITION_IS_MEDIA_WINDOW);
    if (pWindow)
    {
      map<int,int>::const_iterator it = m_containerMoves.find(pWindow->GetViewContainerID());
      if (it != m_containerMoves.end())
      {
        if (condition > CONTAINER_STATIC) // moving up
          bReturn = it->second >= std::max(condition - CONTAINER_STATIC, 1);
        else
          bReturn = it->second <= std::min(condition - CONTAINER_STATIC, -1);
      }
    }
  }
  else if (condition == SLIDESHOW_ISPAUSED)
  {
    CGUIWindowSlideShow *slideShow = (CGUIWindowSlideShow *)g_windowManager.GetWindow(WINDOW_SLIDESHOW);
    bReturn = (slideShow && slideShow->IsPaused());
  }
  else if (condition == SLIDESHOW_ISRANDOM)
  {
    CGUIWindowSlideShow *slideShow = (CGUIWindowSlideShow *)g_windowManager.GetWindow(WINDOW_SLIDESHOW);
    bReturn = (slideShow && slideShow->IsShuffled());
  }
  else if (condition == SLIDESHOW_ISACTIVE)
  {
    CGUIWindowSlideShow *slideShow = (CGUIWindowSlideShow *)g_windowManager.GetWindow(WINDOW_SLIDESHOW);
    bReturn = (slideShow && slideShow->InSlideShow());
  }
  /* PLEX */
  else if (condition == SYSTEM_SEARCH_IN_PROGRESS)
  {
    CGUIWindowPlexSearch* searchWin = (CGUIWindowPlexSearch* )g_windowManager.GetWindow(WINDOW_PLEX_SEARCH);
    if (searchWin && searchWin->InProgress())
      bReturn = true;
    else
      bReturn = false;
  }
  /* END PLEX */
  else if (g_application.IsPlaying())
  {
    switch (condition)
    {
    case PLAYER_HAS_MEDIA:
      bReturn = true;
      break;
    case PLAYER_HAS_AUDIO:
      bReturn = g_application.IsPlayingAudio();
      break;
    case PLAYER_HAS_VIDEO:
      bReturn = g_application.IsPlayingVideo();
      break;
    case PLAYER_PLAYING:
      bReturn = !g_application.IsPaused() && (g_application.GetPlaySpeed() == 1);
      break;
    case PLAYER_PAUSED:
      bReturn = g_application.IsPaused();
      break;
    case PLAYER_REWINDING:
      bReturn = !g_application.IsPaused() && g_application.GetPlaySpeed() < 1;
      break;
    case PLAYER_FORWARDING:
      bReturn = !g_application.IsPaused() && g_application.GetPlaySpeed() > 1;
      break;
    case PLAYER_REWINDING_2x:
      bReturn = !g_application.IsPaused() && g_application.GetPlaySpeed() == -2;
      break;
    case PLAYER_REWINDING_4x:
      bReturn = !g_application.IsPaused() && g_application.GetPlaySpeed() == -4;
      break;
    case PLAYER_REWINDING_8x:
      bReturn = !g_application.IsPaused() && g_application.GetPlaySpeed() == -8;
      break;
    case PLAYER_REWINDING_16x:
      bReturn = !g_application.IsPaused() && g_application.GetPlaySpeed() == -16;
      break;
    case PLAYER_REWINDING_32x:
      bReturn = !g_application.IsPaused() && g_application.GetPlaySpeed() == -32;
      break;
    case PLAYER_FORWARDING_2x:
      bReturn = !g_application.IsPaused() && g_application.GetPlaySpeed() == 2;
      break;
    case PLAYER_FORWARDING_4x:
      bReturn = !g_application.IsPaused() && g_application.GetPlaySpeed() == 4;
      break;
    case PLAYER_FORWARDING_8x:
      bReturn = !g_application.IsPaused() && g_application.GetPlaySpeed() == 8;
      break;
    case PLAYER_FORWARDING_16x:
      bReturn = !g_application.IsPaused() && g_application.GetPlaySpeed() == 16;
      break;
    case PLAYER_FORWARDING_32x:
      bReturn = !g_application.IsPaused() && g_application.GetPlaySpeed() == 32;
      break;
    case PLAYER_CAN_RECORD:
      bReturn = g_application.m_pPlayer->CanRecord();
      break;
    case PLAYER_CAN_PAUSE:
      bReturn = g_application.m_pPlayer->CanPause();
      break;
    case PLAYER_CAN_SEEK:
      bReturn = g_application.m_pPlayer->CanSeek();
      break;
    case PLAYER_RECORDING:
      bReturn = g_application.m_pPlayer->IsRecording();
    break;
    case PLAYER_DISPLAY_AFTER_SEEK:
      bReturn = GetDisplayAfterSeek();
    break;
    case PLAYER_CACHING:
      bReturn = g_application.m_pPlayer->IsCaching();
    break;
    case PLAYER_SEEKBAR:
      {
        CGUIDialog *seekBar = (CGUIDialog*)g_windowManager.GetWindow(WINDOW_DIALOG_SEEK_BAR);
        bReturn = seekBar ? seekBar->IsDialogRunning() : false;
      }
    break;
    case PLAYER_SEEKING:
      bReturn = m_playerSeeking;
    break;
    case PLAYER_SHOWTIME:
      bReturn = m_playerShowTime;
    break;
    case PLAYER_PASSTHROUGH:
      bReturn = g_application.m_pPlayer && g_application.m_pPlayer->IsPassthrough();
      break;
    case MUSICPM_ENABLED:
      bReturn = g_partyModeManager.IsEnabled();
    break;
    case AUDIOSCROBBLER_ENABLED:
      bReturn = CLastFmManager::GetInstance()->IsLastFmEnabled();
    break;
    case LASTFM_RADIOPLAYING:
      bReturn = CLastFmManager::GetInstance()->IsRadioEnabled();
      break;
    case LASTFM_CANLOVE:
      bReturn = CLastFmManager::GetInstance()->CanLove();
      break;
    case LASTFM_CANBAN:
      bReturn = CLastFmManager::GetInstance()->CanBan();
      break;
    case MUSICPLAYER_HASPREVIOUS:
      {
        // requires current playlist be PLAYLIST_MUSIC
        bReturn = false;
        if (g_playlistPlayer.GetCurrentPlaylist() == PLAYLIST_MUSIC)
          bReturn = (g_playlistPlayer.GetCurrentSong() > 0); // not first song
      }
      break;
    case MUSICPLAYER_HASNEXT:
      {
        // requires current playlist be PLAYLIST_MUSIC
        bReturn = false;
        if (g_playlistPlayer.GetCurrentPlaylist() == PLAYLIST_MUSIC)
          bReturn = (g_playlistPlayer.GetCurrentSong() < (g_playlistPlayer.GetPlaylist(PLAYLIST_MUSIC).size() - 1)); // not last song
      }
      break;
    case MUSICPLAYER_PLAYLISTPLAYING:
      {
        bReturn = false;
        if (g_application.IsPlayingAudio() && g_playlistPlayer.GetCurrentPlaylist() == PLAYLIST_MUSIC)
          bReturn = true;
      }
      break;
    case VIDEOPLAYER_USING_OVERLAYS:
      bReturn = (g_guiSettings.GetInt("videoplayer.rendermethod") == RENDER_OVERLAYS);
    break;
    case VIDEOPLAYER_ISFULLSCREEN:
      bReturn = g_windowManager.GetActiveWindow() == WINDOW_FULLSCREEN_VIDEO;
    break;
    case VIDEOPLAYER_HASMENU:
      bReturn = g_application.m_pPlayer->HasMenu();
    break;
    case PLAYLIST_ISRANDOM:
      bReturn = g_playlistPlayer.IsShuffled(g_playlistPlayer.GetCurrentPlaylist());
    break;
    case PLAYLIST_ISREPEAT:
      bReturn = g_playlistPlayer.GetRepeat(g_playlistPlayer.GetCurrentPlaylist()) == PLAYLIST::REPEAT_ALL;
    break;
    case PLAYLIST_ISREPEATONE:
      bReturn = g_playlistPlayer.GetRepeat(g_playlistPlayer.GetCurrentPlaylist()) == PLAYLIST::REPEAT_ONE;
    break;
    case PLAYER_HASDURATION:
      bReturn = g_application.GetTotalTime() > 0;
      break;
    case VIDEOPLAYER_HASTELETEXT:
      if (g_application.m_pPlayer->GetTeletextCache())
        bReturn = true;
      break;
    case VIDEOPLAYER_HASSUBTITLES:
      bReturn = g_application.m_pPlayer->GetSubtitleCount() > 0;
      break;
    case VIDEOPLAYER_SUBTITLESENABLED:
      bReturn = g_application.m_pPlayer->GetSubtitleVisible();
      break;
    case VISUALISATION_LOCKED:
      {
        CGUIMessage msg(GUI_MSG_GET_VISUALISATION, 0, 0);
        g_windowManager.SendMessage(msg);
        if (msg.GetPointer())
        {
          CVisualisation *pVis = (CVisualisation *)msg.GetPointer();
          bReturn = pVis->IsLocked();
        }
      }
    break;
    case VISUALISATION_ENABLED:
      bReturn = !g_guiSettings.GetString("musicplayer.visualisation").IsEmpty();
    break;
<<<<<<< HEAD

    /* PLEX */
    case SLIDESHOW_SHOW_DESCRIPTION:
      {
        bReturn = m_slideshowShowDescription;
      }
      break;
    case MUSICPLAYER_NOW_PLAYING_FLIPPED:
      {
        CGUIWindowNowPlaying *nowPlayingWindow = (CGUIWindowNowPlaying*)g_windowManager.GetWindow(WINDOW_NOW_PLAYING);
        bReturn = (nowPlayingWindow != NULL ? nowPlayingWindow->IsFlipped() : false);
        break;
      }
    case MUSICPLAYER_HAS_NEW_COVER_NEXT:
      {
        bReturn = false;
        if (g_playlistPlayer.GetCurrentPlaylist() == PLAYLIST_MUSIC)
        {
          if (g_playlistPlayer.GetCurrentSong() < (g_playlistPlayer.GetPlaylist(PLAYLIST_MUSIC).size() - 1))
          {
            CPlayList playlist = g_playlistPlayer.GetPlaylist(PLAYLIST_MUSIC);
            bReturn = !playlist[g_playlistPlayer.GetCurrentSong()]->GetThumbnailImage().Equals(playlist[g_playlistPlayer.GetNextSong()]->GetThumbnailImage());
          }
        }
        break;
      }
    case PLAYER_HAS_MUSIC_PLAYLIST:
      bReturn = g_playlistPlayer.GetCurrentPlaylist() == PLAYLIST_MUSIC;
      break;

    /* END PLEX */

=======
    case VIDEOPLAYER_HAS_EPG:
      if (m_currentFile->HasPVRChannelInfoTag())
      {
        CEpgInfoTag epgTag;
        bReturn = m_currentFile->GetPVRChannelInfoTag()->GetEPGNow(epgTag);
      }
    break;
>>>>>>> 0be99e96
    default: // default, use integer value different from 0 as true
      {
        int val;
        bReturn = GetInt(val, condition) && val != 0;
      }
    }
  }
  if (condition1 < 0)
    bReturn = !bReturn;
  return bReturn;
}

/// \brief Examines the multi information sent and returns true or false accordingly.
bool CGUIInfoManager::GetMultiInfoBool(const GUIInfo &info, int contextWindow, const CGUIListItem *item)
{
  bool bReturn = false;
  int condition = abs(info.m_info);

  if (condition >= LISTITEM_START && condition <= LISTITEM_END)
  {
    if (!item)
    {
      CGUIWindow *window = NULL;
      int data1 = info.GetData1();
      if (!data1) // No container specified, so we lookup the current view container
      {
        window = GetWindowWithCondition(contextWindow, WINDOW_CONDITION_HAS_LIST_ITEMS);
        if (window && window->IsMediaWindow())
          data1 = ((CGUIMediaWindow*)(window))->GetViewContainerID();
      }

      if (!window) // If we don't have a window already (from lookup above), get one
        window = GetWindowWithCondition(contextWindow, 0);

      if (window)
      {
        const CGUIControl *control = window->GetControl(data1);
        if (control && control->IsContainer())
          item = ((CGUIBaseContainer *)control)->GetListItem(info.GetData2(), info.GetInfoFlag()).get();
      }
    }
    if (item) // If we got a valid item, do the lookup
      /* PLEX */
      bReturn = GetItemBool(item, condition, info.GetSecondCondition()); // Image prioritizes images over labels (in the case of music item ratings for instance)
      /* END PLEX */
  }
  else
  {
    switch (condition)
    {
      case SKIN_BOOL:
        {
          bReturn = g_settings.GetSkinBool(info.GetData1());
        }
        break;
      case SKIN_STRING:
        {
          if (info.GetData2())
            bReturn = g_settings.GetSkinString(info.GetData1()).Equals(m_stringParameters[info.GetData2()]);
          else
            bReturn = !g_settings.GetSkinString(info.GetData1()).IsEmpty();
        }
        break;
      case SKIN_HAS_THEME:
        {
          CStdString theme = g_guiSettings.GetString("lookandfeel.skintheme");
          theme.ToLower();
          URIUtils::RemoveExtension(theme);
          bReturn = theme.Equals(m_stringParameters[info.GetData1()]);
        }
        break;
      case STRING_IS_EMPTY:
        // note: Get*Image() falls back to Get*Label(), so this should cover all of them
        if (item && item->IsFileItem() && info.GetData1() >= LISTITEM_START && info.GetData1() < LISTITEM_END)
          bReturn = GetItemImage((const CFileItem *)item, info.GetData1()).IsEmpty();
        else
          bReturn = GetImage(info.GetData1(), contextWindow).IsEmpty();
        break;
      case STRING_COMPARE:
        {
          CStdString compare;
          if (info.GetData2() < 0) // info labels are stored with negative numbers
          {
            int info2 = -info.GetData2();
            if (item && item->IsFileItem() && info2 >= LISTITEM_START && info2 < LISTITEM_END)
              compare = GetItemImage((const CFileItem *)item, info2);
            else
              compare = GetImage(info2, contextWindow);
          }
          else if (info.GetData2() < (int)m_stringParameters.size())
          { // conditional string
            compare = m_stringParameters[info.GetData2()];
          }
          if (item && item->IsFileItem() && info.GetData1() >= LISTITEM_START && info.GetData1() < LISTITEM_END)
            bReturn = GetItemImage((const CFileItem *)item, info.GetData1()).Equals(compare);
          else
            bReturn = GetImage(info.GetData1(), contextWindow).Equals(compare);
        }
        break;
      case INTEGER_GREATER_THAN:
        {
          int integer;
          if (GetInt(integer, info.GetData1(), contextWindow, item))
            bReturn = integer > info.GetData2();
          else
          {
            CStdString value;

            if (item && item->IsFileItem() && info.GetData1() >= LISTITEM_START && info.GetData1() < LISTITEM_END)
              value = GetItemImage((const CFileItem *)item, info.GetData1());
            else
              value = GetImage(info.GetData1(), contextWindow);

            // Handle the case when a value contains time separator (:). This makes IntegerGreaterThan
            // useful for Player.Time* members without adding a separate set of members returning time in seconds
            if ( value.find_first_of( ':' ) != value.npos )
              bReturn = StringUtils::TimeStringToSeconds( value ) > info.GetData2();
            else
              bReturn = atoi( value.c_str() ) > info.GetData2();
          }
        }
        break;
      case STRING_STR:
      case STRING_STR_LEFT:
      case STRING_STR_RIGHT:
        {
          CStdString compare = m_stringParameters[info.GetData2()];
          // our compare string is already in lowercase, so lower case our label as well
          // as CStdString::Find() is case sensitive
          CStdString label;
          if (item && item->IsFileItem() && info.GetData1() >= LISTITEM_START && info.GetData1() < LISTITEM_END)
            label = GetItemImage((const CFileItem *)item, info.GetData1()).ToLower();
          else
            label = GetImage(info.GetData1(), contextWindow).ToLower();
          if (condition == STRING_STR_LEFT)
            bReturn = label.Find(compare) == 0;
          else if (condition == STRING_STR_RIGHT)
            bReturn = label.Find(compare) == (int)(label.size()-compare.size());
          else
            bReturn = label.Find(compare) > -1;
        }
        break;
      case SYSTEM_ALARM_LESS_OR_EQUAL:
        {
          int time = lrint(g_alarmClock.GetRemaining(m_stringParameters[info.GetData1()]));
          int timeCompare = atoi(m_stringParameters[info.GetData2()]);
          if (time > 0)
            bReturn = timeCompare >= time;
          else
            bReturn = false;
        }
        break;
      case SYSTEM_IDLE_TIME:
        bReturn = g_application.GlobalIdleTime() >= (int)info.GetData1();
        break;
      case CONTROL_GROUP_HAS_FOCUS:
        {
          CGUIWindow *window = GetWindowWithCondition(contextWindow, 0);
          if (window)
            bReturn = window->ControlGroupHasFocus(info.GetData1(), info.GetData2());
        }
        break;
      case CONTROL_IS_VISIBLE:
        {
          CGUIWindow *window = GetWindowWithCondition(contextWindow, 0);
          if (window)
          {
            // Note: This'll only work for unique id's
            const CGUIControl *control = window->GetControl(info.GetData1());
            if (control)
              bReturn = control->IsVisible();
          }
        }
        break;
      case CONTROL_IS_ENABLED:
        {
          CGUIWindow *window = GetWindowWithCondition(contextWindow, 0);
          if (window)
          {
            // Note: This'll only work for unique id's
            const CGUIControl *control = window->GetControl(info.GetData1());
            if (control)
              bReturn = !control->IsDisabled();
          }
        }
        break;
      case CONTROL_HAS_FOCUS:
        {
          CGUIWindow *window = GetWindowWithCondition(contextWindow, 0);
          if (window)
            bReturn = (window->GetFocusedControlID() == (int)info.GetData1());
        }
        break;
      case WINDOW_NEXT:
        if (info.GetData1())
          bReturn = ((int)info.GetData1() == m_nextWindowID);
        else
        {
          CGUIWindow *window = g_windowManager.GetWindow(m_nextWindowID);
          if (window && URIUtils::GetFileName(window->GetProperty("xmlfile").asString()).Equals(m_stringParameters[info.GetData2()]))
            bReturn = true;
        }
        break;
      case WINDOW_PREVIOUS:
        if (info.GetData1())
          bReturn = ((int)info.GetData1() == m_prevWindowID);
        else
        {
          CGUIWindow *window = g_windowManager.GetWindow(m_prevWindowID);
          if (window && URIUtils::GetFileName(window->GetProperty("xmlfile").asString()).Equals(m_stringParameters[info.GetData2()]))
            bReturn = true;
        }
        break;
      case WINDOW_IS_VISIBLE:
        if (info.GetData1())
          bReturn = g_windowManager.IsWindowVisible(info.GetData1());
        else
          bReturn = g_windowManager.IsWindowVisible(m_stringParameters[info.GetData2()]);
        break;
      case WINDOW_IS_TOPMOST:
        if (info.GetData1())
          bReturn = g_windowManager.IsWindowTopMost(info.GetData1());
        else
          bReturn = g_windowManager.IsWindowTopMost(m_stringParameters[info.GetData2()]);
        break;
      case WINDOW_IS_ACTIVE:
        if (info.GetData1())
          bReturn = g_windowManager.IsWindowActive(info.GetData1());
        else
          bReturn = g_windowManager.IsWindowActive(m_stringParameters[info.GetData2()]);
        break;
      case SYSTEM_HAS_ALARM:
        bReturn = g_alarmClock.HasAlarm(m_stringParameters[info.GetData1()]);
        break;
      case SYSTEM_GET_BOOL:
        bReturn = g_guiSettings.GetBool(m_stringParameters[info.GetData1()]);
        break;
      case SYSTEM_HAS_CORE_ID:
        bReturn = g_cpuInfo.HasCoreId(info.GetData1());
        break;
      case SYSTEM_SETTING:
        {
          if ( m_stringParameters[info.GetData1()].Equals("hidewatched") )
          {
            CGUIWindow *window = GetWindowWithCondition(contextWindow, WINDOW_CONDITION_IS_MEDIA_WINDOW);
            if (window)
              bReturn = g_settings.GetWatchMode(((CGUIMediaWindow *)window)->CurrentDirectory().GetContent()) == VIDEO_SHOW_UNWATCHED;
          }
        }
        break;
      case SYSTEM_HAS_ADDON:
      {
        AddonPtr addon;
        bReturn = CAddonMgr::Get().GetAddon(m_stringParameters[info.GetData1()],addon) && addon;
        break;
      }
      case CONTAINER_SCROLL_PREVIOUS:
      case CONTAINER_MOVE_PREVIOUS:
      case CONTAINER_MOVE_NEXT:
      case CONTAINER_SCROLL_NEXT:
        {
          map<int,int>::const_iterator it = m_containerMoves.find(info.GetData1());
          if (it != m_containerMoves.end())
          {
            if (condition > CONTAINER_STATIC) // moving up
              bReturn = it->second >= std::max(condition - CONTAINER_STATIC, 1);
            else
              bReturn = it->second <= std::min(condition - CONTAINER_STATIC, -1);
          }
        }
        break;
      case CONTAINER_CONTENT:
        {
          CStdString content;
          CGUIWindow *window = GetWindowWithCondition(contextWindow, 0);
#ifndef __PLEX__
          if (window)
          {
            if (window->GetID() == WINDOW_DIALOG_MUSIC_INFO)
              content = ((CGUIDialogMusicInfo *)window)->CurrentDirectory().GetContent();
            else if (window->GetID() == WINDOW_DIALOG_VIDEO_INFO)
              content = ((CGUIDialogVideoInfo *)window)->CurrentDirectory().GetContent();
          }
          if (content.IsEmpty())
          {
            window = GetWindowWithCondition(contextWindow, WINDOW_CONDITION_IS_MEDIA_WINDOW);
            if (window)
              content = ((CGUIMediaWindow *)window)->CurrentDirectory().GetContent();
          }
          bReturn = m_stringParameters[info.GetData2()].Equals(content);
#else // PLEX version of this also track plugins
          bool insidePlugins = false;

          if (window)
          {
            if (window->GetID() == WINDOW_DIALOG_MUSIC_INFO)
            {
              content = ((CGUIDialogMusicInfo *)window)->CurrentDirectory().GetContent();
              insidePlugins = ((CGUIDialogMusicInfo *)window)->CurrentDirectory().GetProperty("insidePlugins").asBoolean();
            }
            else if (window->GetID() == WINDOW_DIALOG_VIDEO_INFO)
            {
              content = ((CGUIDialogVideoInfo *)window)->CurrentDirectory().GetContent();
              insidePlugins = ((CGUIDialogVideoInfo *)window)->CurrentDirectory().GetProperty("insidePlugins").asBoolean();
            }
          }
          if (content.IsEmpty())
          {
            window = GetWindowWithCondition(contextWindow, WINDOW_CONDITION_IS_MEDIA_WINDOW);
            if (window)
            {
              content = ((CGUIMediaWindow *)window)->CurrentDirectory().GetContent();
              insidePlugins = ((CGUIMediaWindow *)window)->CurrentDirectory().GetProperty("insidePlugins").asBoolean();
            }
          }
          if (insidePlugins == true && content == "files" && m_stringParameters[info.GetData1()].Equals("plugincontent"))
            bReturn = true;
          else
            bReturn = m_stringParameters[info.GetData2()].Equals(content);
#endif
        }
        break;
      case CONTAINER_ROW:
      case CONTAINER_COLUMN:
      case CONTAINER_POSITION:
      case CONTAINER_HAS_NEXT:
      case CONTAINER_HAS_PREVIOUS:
      case CONTAINER_SCROLLING:
      case CONTAINER_SUBITEM:
        {
          const CGUIControl *control = NULL;
          if (info.GetData1())
          { // container specified
            CGUIWindow *window = GetWindowWithCondition(contextWindow, 0);
            if (window)
              control = window->GetControl(info.GetData1());
          }
          else
          { // no container specified - assume a mediawindow
            CGUIWindow *window = GetWindowWithCondition(contextWindow, WINDOW_CONDITION_IS_MEDIA_WINDOW);
            if (window)
              control = window->GetControl(window->GetViewContainerID());
          }
          if (control)
            bReturn = control->GetCondition(condition, info.GetData2());
        }
        break;
      case CONTAINER_HAS_FOCUS:
        { // grab our container
          CGUIWindow *window = GetWindowWithCondition(contextWindow, 0);
          if (window)
          {
            const CGUIControl *control = window->GetControl(info.GetData1());
            if (control && control->IsContainer())
            {
              CFileItemPtr item = boost::static_pointer_cast<CFileItem>(((CGUIBaseContainer *)control)->GetListItem(0));
              if (item && item->m_iprogramCount == info.GetData2())  // programcount used to store item id
                bReturn = true;
            }
          }
          break;
        }
      case VIDEOPLAYER_CONTENT:
        {
          CStdString strContent="movies";
          if (!m_currentFile->HasVideoInfoTag() || m_currentFile->GetVideoInfoTag()->IsEmpty())
            strContent = "files";
          if (m_currentFile->HasVideoInfoTag() && m_currentFile->GetVideoInfoTag()->m_iSeason > -1) // episode
            strContent = "episodes";
          if (m_currentFile->HasVideoInfoTag() && !m_currentFile->GetVideoInfoTag()->m_artist.empty())
            strContent = "musicvideos";
          if (m_currentFile->HasVideoInfoTag() && m_currentFile->GetVideoInfoTag()->m_strStatus == "livetv")
            strContent = "livetv";
          if (m_currentFile->HasPVRChannelInfoTag())
            strContent = "livetv";
          bReturn = m_stringParameters[info.GetData1()].Equals(strContent);
        }
        break;
      case CONTAINER_SORT_METHOD:
      {
        CGUIWindow *window = GetWindowWithCondition(contextWindow, WINDOW_CONDITION_IS_MEDIA_WINDOW);
        if (window)
        {
          const CGUIViewState *viewState = ((CGUIMediaWindow*)window)->GetViewState();
          if (viewState)
            bReturn = ((unsigned int)viewState->GetSortMethod() == info.GetData1());
        }
        break;
      }
      case CONTAINER_SORT_DIRECTION:
      {
        CGUIWindow *window = GetWindowWithCondition(contextWindow, WINDOW_CONDITION_IS_MEDIA_WINDOW);
        if (window)
        {
          const CGUIViewState *viewState = ((CGUIMediaWindow*)window)->GetViewState();
          if (viewState)
            bReturn = ((unsigned int)viewState->GetDisplaySortOrder() == info.GetData1());
        }
        break;
      }
      case SYSTEM_DATE:
        {
          if (info.GetData2() == -1) // info doesn't contain valid startDate
            return false;
          CDateTime date = CDateTime::GetCurrentDateTime();
          int currentDate = date.GetMonth()*100+date.GetDay();
          int startDate = info.GetData1();
          int stopDate = info.GetData2();

          if (stopDate < startDate)
            bReturn = currentDate >= startDate || currentDate < stopDate;
          else
            bReturn = currentDate >= startDate && currentDate < stopDate;
        }
        break;
      case SYSTEM_TIME:
        {
          CDateTime time=CDateTime::GetCurrentDateTime();
          int currentTime = time.GetMinuteOfDay();
          int startTime = info.GetData1();
          int stopTime = info.GetData2();

          if (stopTime < startTime)
            bReturn = currentTime >= startTime || currentTime < stopTime;
          else
            bReturn = currentTime >= startTime && currentTime < stopTime;
        }
        break;
      case MUSICPLAYER_EXISTS:
        {
          int index = info.GetData2();
          if (info.GetData1() == 1)
          { // relative index
            if (g_playlistPlayer.GetCurrentPlaylist() != PLAYLIST_MUSIC)
              return false;
            index += g_playlistPlayer.GetCurrentSong();
          }
          if (index >= 0 && index < g_playlistPlayer.GetPlaylist(PLAYLIST_MUSIC).size())
            return true;
          return false;
        }
        break;
    }
  }
  return (info.m_info < 0) ? !bReturn : bReturn;
}

bool CGUIInfoManager::GetMultiInfoInt(int &value, const GUIInfo &info, int contextWindow) const
{
  if (info.m_info >= LISTITEM_START && info.m_info <= LISTITEM_END)
  {
    CFileItemPtr item;
    CGUIWindow *window = NULL;

    int data1 = info.GetData1();
    if (!data1) // No container specified, so we lookup the current view container
    {
      window = GetWindowWithCondition(contextWindow, WINDOW_CONDITION_HAS_LIST_ITEMS);
      if (window && window->IsMediaWindow())
        data1 = ((CGUIMediaWindow*)(window))->GetViewContainerID();
    }

    if (!window) // If we don't have a window already (from lookup above), get one
      window = GetWindowWithCondition(contextWindow, 0);

    if (window)
    {
      const CGUIControl *control = window->GetControl(data1);
      if (control && control->IsContainer())
        item = boost::static_pointer_cast<CFileItem>(((CGUIBaseContainer *)control)->GetListItem(info.GetData2(), info.GetInfoFlag()));
    }

    if (item) // If we got a valid item, do the lookup
      return GetItemInt(value, item.get(), info.m_info);
  }

  return 0;
}

/// \brief Examines the multi information sent and returns the string as appropriate
CStdString CGUIInfoManager::GetMultiInfoLabel(const GUIInfo &info, int contextWindow, CStdString *fallback)
{
  if (info.m_info == SKIN_STRING)
  {
    return g_settings.GetSkinString(info.GetData1());
  }
  else if (info.m_info == SKIN_BOOL)
  {
    bool bInfo = g_settings.GetSkinBool(info.GetData1());
    if (bInfo)
      return g_localizeStrings.Get(20122);
  }
  if (info.m_info >= LISTITEM_START && info.m_info <= LISTITEM_END)
  {
    CFileItemPtr item;
    CGUIWindow *window = NULL;

    int data1 = info.GetData1();
    if (!data1) // No container specified, so we lookup the current view container
    {
      window = GetWindowWithCondition(contextWindow, WINDOW_CONDITION_HAS_LIST_ITEMS);
      if (window && window->IsMediaWindow())
        data1 = ((CGUIMediaWindow*)(window))->GetViewContainerID();
    }

    if (!window) // If we don't have a window already (from lookup above), get one
      window = GetWindowWithCondition(contextWindow, 0);

    if (window)
    {
      const CGUIControl *control = window->GetControl(data1);
      if (control && control->IsContainer())
        item = boost::static_pointer_cast<CFileItem>(((CGUIBaseContainer *)control)->GetListItem(info.GetData2(), info.GetInfoFlag()));
    }

    if (item) // If we got a valid item, do the lookup
      return GetItemImage(item.get(), info.m_info, fallback); // Image prioritizes images over labels (in the case of music item ratings for instance)
  }
  else if (info.m_info == PLAYER_TIME)
  {
    return GetCurrentPlayTime((TIME_FORMAT)info.GetData1());
  }
  else if (info.m_info == PLAYER_TIME_REMAINING)
  {
    return GetCurrentPlayTimeRemaining((TIME_FORMAT)info.GetData1());
  }
  else if (info.m_info == PLAYER_FINISH_TIME)
  {
    CDateTime time = CDateTime::GetCurrentDateTime();
    time += CDateTimeSpan(0, 0, 0, GetPlayTimeRemaining());
    return LocalizeTime(time, (TIME_FORMAT)info.GetData1());
  }
  else if (info.m_info == PLAYER_TIME_SPEED)
  {
    CStdString strTime;
    if (g_application.GetPlaySpeed() != 1)
      strTime.Format("%s (%ix)", GetCurrentPlayTime((TIME_FORMAT)info.GetData1()).c_str(), g_application.GetPlaySpeed());
    else
      strTime = GetCurrentPlayTime();
    return strTime;
  }
  else if (info.m_info == PLAYER_DURATION)
  {
    return GetDuration((TIME_FORMAT)info.GetData1());
  }
  else if (info.m_info == PLAYER_SEEKTIME)
  {
    return GetCurrentSeekTime((TIME_FORMAT)info.GetData1());
  }
  else if (info.m_info == PLAYER_SEEKOFFSET)
  {
    CStdString seekOffset = StringUtils::SecondsToTimeString(abs(m_seekOffset), (TIME_FORMAT)info.GetData1());
    if (m_seekOffset < 0)
      return "-" + seekOffset;
    if (m_seekOffset > 0)
      return "+" + seekOffset;
  }
  else if (info.m_info == PLAYER_ITEM_ART)
  {
    return m_currentFile->GetArt(m_stringParameters[info.GetData1()]);
  }
  else if (info.m_info == SYSTEM_TIME)
  {
    return GetTime((TIME_FORMAT)info.GetData1());
  }
  else if (info.m_info == SYSTEM_DATE)
  {
    CDateTime time=CDateTime::GetCurrentDateTime();
    return time.GetAsLocalizedDate(m_stringParameters[info.GetData1()],false);
  }
  else if (info.m_info == CONTAINER_NUM_PAGES || info.m_info == CONTAINER_CURRENT_PAGE ||
           info.m_info == CONTAINER_NUM_ITEMS || info.m_info == CONTAINER_POSITION)
  {
    const CGUIControl *control = NULL;
    if (info.GetData1())
    { // container specified
      CGUIWindow *window = GetWindowWithCondition(contextWindow, 0);
      if (window)
        control = window->GetControl(info.GetData1());
    }
    else
    { // no container specified - assume a mediawindow
      CGUIWindow *window = GetWindowWithCondition(contextWindow, WINDOW_CONDITION_IS_MEDIA_WINDOW);
      if (window)
        control = window->GetControl(window->GetViewContainerID());
    }
    if (control)
    {
      if (control->IsContainer())
        return ((CGUIBaseContainer *)control)->GetLabel(info.m_info);
      else if (control->GetControlType() == CGUIControl::GUICONTROL_TEXTBOX)
        return ((CGUITextBox *)control)->GetLabel(info.m_info);
    }
  }
  else if (info.m_info == SYSTEM_GET_CORE_USAGE)
  {
    CStdString strCpu;
    strCpu.Format("%4.2f", g_cpuInfo.GetCoreInfo(atoi(m_stringParameters[info.GetData1()].c_str())).m_fPct);
    return strCpu;
  }
  else if (info.m_info >= MUSICPLAYER_TITLE && info.m_info <= MUSICPLAYER_ALBUM_ARTIST)
    return GetMusicPlaylistInfo(info);
  else if (info.m_info == CONTAINER_PROPERTY)
  {
    CGUIWindow *window = NULL;
    if (info.GetData1())
    { // container specified
      window = GetWindowWithCondition(contextWindow, 0);
    }
    else
    { // no container specified - assume a mediawindow
      window = GetWindowWithCondition(contextWindow, WINDOW_CONDITION_IS_MEDIA_WINDOW);
    }
    if (window)
      return ((CGUIMediaWindow *)window)->CurrentDirectory().GetProperty(m_stringParameters[info.GetData2()]).asString();
  }
  else if (info.m_info == CONTROL_GET_LABEL)
  {
    CGUIWindow *window = GetWindowWithCondition(contextWindow, 0);
    if (window)
    {
      const CGUIControl *control = window->GetControl(info.GetData1());
      if (control)
        return control->GetDescription();
    }
  }
  else if (info.m_info == WINDOW_PROPERTY)
  {
    CGUIWindow *window = NULL;
    if (info.GetData1())
    { // window specified
      window = g_windowManager.GetWindow(info.GetData1());//GetWindowWithCondition(contextWindow, 0);
    }
    else
    { // no window specified - assume active
      window = GetWindowWithCondition(contextWindow, 0);
    }

    if (window)
      return window->GetProperty(m_stringParameters[info.GetData2()]).asString();
  }
  else if (info.m_info == SYSTEM_ADDON_TITLE ||
           info.m_info == SYSTEM_ADDON_ICON)
  {
    // This logic does not check/care whether an addon has been disabled/marked as broken,
    // it simply retrieves it's name or icon that means if an addon is placed on the home screen it
    // will stay there even if it's disabled/marked as broken. This might need to be changed/fixed
    // in the future.
    AddonPtr addon;
    if (info.GetData2() == 0)
      CAddonMgr::Get().GetAddon(const_cast<CGUIInfoManager*>(this)->GetLabel(info.GetData1(), contextWindow),addon,ADDON_UNKNOWN,false);
    else
      CAddonMgr::Get().GetAddon(m_stringParameters[info.GetData1()],addon,ADDON_UNKNOWN,false);
    if (addon && info.m_info == SYSTEM_ADDON_TITLE)
      return addon->Name();
    if (addon && info.m_info == SYSTEM_ADDON_ICON)
      return addon->Icon();
  }
  /* PLEX */
  else if (info.m_info == CONTAINER_FIRST_TITLE)
  {
    CGUIWindow *window = GetWindowWithCondition(contextWindow, WINDOW_CONDITION_IS_MEDIA_WINDOW);
    if (window)
      return ((CGUIMediaWindow *)window)->CurrentDirectory().GetFirstTitle();
  }
  else if (info.m_info == CONTAINER_SECOND_TITLE)
  {
    CGUIWindow *window = GetWindowWithCondition(contextWindow, WINDOW_CONDITION_IS_MEDIA_WINDOW);
    if (window)
      return ((CGUIMediaWindow *)window)->CurrentDirectory().GetSecondTitle();
  }
  /* END PLEX */

  return StringUtils::EmptyString;
}

/// \brief Obtains the filename of the image to show from whichever subsystem is needed
CStdString CGUIInfoManager::GetImage(int info, int contextWindow, CStdString *fallback)
{
  if (info >= CONDITIONAL_LABEL_START && info <= CONDITIONAL_LABEL_END)
    return GetSkinVariableString(info, true);

  if (info >= MULTI_INFO_START && info <= MULTI_INFO_END)
  {
    return GetMultiInfoLabel(m_multiInfo[info - MULTI_INFO_START], contextWindow, fallback);
  }
  else if (info == WEATHER_CONDITIONS)
    return g_weatherManager.GetInfo(WEATHER_IMAGE_CURRENT_ICON);
  else if (info == SYSTEM_PROFILETHUMB)
  {
    CStdString thumb = g_settings.GetCurrentProfile().getThumb();
    if (thumb.IsEmpty())
      thumb = "unknown-user.png";
    return thumb;
  }
  else if (info == MUSICPLAYER_COVER)
  {
    if (!g_application.IsPlayingAudio()) return "";
    if (fallback)
      *fallback = "DefaultAlbumCover.png";
    return m_currentFile->HasArt("thumb") ? m_currentFile->GetArt("thumb") : "DefaultAlbumCover.png";
  }
  else if (info == MUSICPLAYER_RATING)
  {
    if (!g_application.IsPlayingAudio()) return "";
    return GetItemImage(m_currentFile.get(), LISTITEM_RATING);
  }
  else if (info == PLAYER_STAR_RATING)
  {
    if (!g_application.IsPlaying()) return "";
    return GetItemImage(m_currentFile.get(), LISTITEM_STAR_RATING);
  }
  else if (info == VIDEOPLAYER_COVER)
  {
    if (!g_application.IsPlayingVideo()) return "";
    if (fallback)
      *fallback = "DefaultVideoCover.png";
    if(m_currentMovieThumb.IsEmpty())
      return m_currentFile->HasArt("thumb") ? m_currentFile->GetArt("thumb") : "DefaultVideoCover.png";
    else return m_currentMovieThumb;
  }
  else if (info == CONTAINER_FOLDERTHUMB)
  {
    CGUIWindow *window = GetWindowWithCondition(contextWindow, WINDOW_CONDITION_IS_MEDIA_WINDOW);
    if (window)
      return GetItemImage(&const_cast<CFileItemList&>(((CGUIMediaWindow*)window)->CurrentDirectory()), LISTITEM_THUMB, fallback);
  }
  else if (info == CONTAINER_TVSHOWTHUMB)
  {
    CGUIWindow *window = GetWindowWithCondition(contextWindow, WINDOW_CONDITION_IS_MEDIA_WINDOW);
    if (window)
      return ((CGUIMediaWindow *)window)->CurrentDirectory().GetArt("tvshow.thumb");
  }
  else if (info == CONTAINER_SEASONTHUMB)
  {
    CGUIWindow *window = GetWindowWithCondition(contextWindow, WINDOW_CONDITION_IS_MEDIA_WINDOW);
    if (window)
      return ((CGUIMediaWindow *)window)->CurrentDirectory().GetArt("season.thumb");
  }
  else if (info == LISTITEM_THUMB || info == LISTITEM_ICON || info == LISTITEM_ACTUAL_ICON ||
          info == LISTITEM_OVERLAY || info == LISTITEM_RATING || info == LISTITEM_STAR_RATING ||
          (info >= LISTITEM_THUMB0 && info <= LISTITEM_THUMB4)) /* PLEX added thumbs */
  {
    CGUIWindow *window = GetWindowWithCondition(contextWindow, WINDOW_CONDITION_HAS_LIST_ITEMS);
    if (window)
    {
      CFileItemPtr item = window->GetCurrentListItem();
      if (item)
        return GetItemImage(item.get(), info, fallback);
    }
  }
<<<<<<< HEAD
  /* PLEX */
  else if (info == MUSICPLAYER_NEXT_NEW_COVER)
  {
    if (g_playlistPlayer.GetCurrentPlaylist() == PLAYLIST_MUSIC)
    {
      if (g_playlistPlayer.GetCurrentSong() < (g_playlistPlayer.GetPlaylist(PLAYLIST_MUSIC).size() - 1))
      {
        CPlayList playlist = g_playlistPlayer.GetPlaylist(PLAYLIST_MUSIC);
        for (int i=g_playlistPlayer.GetCurrentSong()+1; i < g_playlistPlayer.GetPlaylist(PLAYLIST_MUSIC).size(); i++)
        {
          if (!playlist[g_playlistPlayer.GetCurrentSong()]->GetThumbnailImage().Equals(playlist[i]->GetThumbnailImage()))
            return playlist[i]->GetThumbnailImage();
        }
      }
    }
    return "";
  }
  /* END PLEX */

  return GetLabel(info, contextWindow);
=======
  return GetLabel(info, contextWindow, fallback);
>>>>>>> 0be99e96
}

CStdString CGUIInfoManager::GetDate(bool bNumbersOnly)
{
  CDateTime time=CDateTime::GetCurrentDateTime();
  return time.GetAsLocalizedDate(!bNumbersOnly);
}

CStdString CGUIInfoManager::GetTime(TIME_FORMAT format) const
{
  CDateTime time=CDateTime::GetCurrentDateTime();
  return LocalizeTime(time, format);
}

CStdString CGUIInfoManager::GetLcdTime( int _eInfo ) const
{
  CDateTime time=CDateTime::GetCurrentDateTime();
  CStdString strLcdTime;

#ifdef HAS_LCD

  UINT       nCharset;
  UINT       nLine;
  CStdString strTimeMarker;

  nCharset = 0;
  nLine = 0;

  switch ( _eInfo )
  {
    case LCD_TIME_21:
      nCharset = 1; // CUSTOM_CHARSET_SMALLCHAR;
      nLine = 0;
      strTimeMarker = ".";
    break;
    case LCD_TIME_22:
      nCharset = 1; // CUSTOM_CHARSET_SMALLCHAR;
      nLine = 1;
      strTimeMarker = ".";
    break;

    case LCD_TIME_W21:
      nCharset = 2; // CUSTOM_CHARSET_MEDIUMCHAR;
      nLine = 0;
      strTimeMarker = ".";
    break;
    case LCD_TIME_W22:
      nCharset = 2; // CUSTOM_CHARSET_MEDIUMCHAR;
      nLine = 1;
      strTimeMarker = ".";
    break;

    case LCD_TIME_41:
      nCharset = 3; // CUSTOM_CHARSET_BIGCHAR;
      nLine = 0;
      strTimeMarker = " ";
    break;
    case LCD_TIME_42:
      nCharset = 3; // CUSTOM_CHARSET_BIGCHAR;
      nLine = 1;
      strTimeMarker = "o";
    break;
    case LCD_TIME_43:
      nCharset = 3; // CUSTOM_CHARSET_BIGCHAR;
      nLine = 2;
      strTimeMarker = "o";
    break;
    case LCD_TIME_44:
      nCharset = 3; // CUSTOM_CHARSET_BIGCHAR;
      nLine = 3;
      strTimeMarker = " ";
    break;
  }

  strLcdTime += g_lcd->GetBigDigit( nCharset, time.GetHour()  , nLine, 2, 2, true );
  strLcdTime += strTimeMarker;
  strLcdTime += g_lcd->GetBigDigit( nCharset, time.GetMinute(), nLine, 2, 2, false );
  strLcdTime += strTimeMarker;
  strLcdTime += g_lcd->GetBigDigit( nCharset, time.GetSecond(), nLine, 2, 2, false );

#endif

  return strLcdTime;
}

CStdString CGUIInfoManager::LocalizeTime(const CDateTime &time, TIME_FORMAT format) const
{
  const CStdString timeFormat = g_langInfo.GetTimeFormat();
  bool use12hourclock = timeFormat.Find('h') != -1;
  switch (format)
  {
  case TIME_FORMAT_GUESS:
    return time.GetAsLocalizedTime("", false);
  case TIME_FORMAT_SS:
    return time.GetAsLocalizedTime("ss", true);
  case TIME_FORMAT_MM:
    return time.GetAsLocalizedTime("mm", true);
  case TIME_FORMAT_MM_SS:
    return time.GetAsLocalizedTime("mm:ss", true);
  case TIME_FORMAT_HH:  // this forces it to a 12 hour clock
    return time.GetAsLocalizedTime(use12hourclock ? "h" : "HH", false);
  case TIME_FORMAT_HH_MM:
    return time.GetAsLocalizedTime(use12hourclock ? "h:mm" : "HH:mm", false);
  case TIME_FORMAT_HH_MM_XX:
      return time.GetAsLocalizedTime(use12hourclock ? "h:mm xx" : "HH:mm", false);
  case TIME_FORMAT_HH_MM_SS:
    return time.GetAsLocalizedTime("", true);
  case TIME_FORMAT_H:
    return time.GetAsLocalizedTime("h", false);
  case TIME_FORMAT_H_MM_SS:
    return time.GetAsLocalizedTime("h:mm:ss", true);
  case TIME_FORMAT_XX:
    return use12hourclock ? time.GetAsLocalizedTime("xx", false) : "";
  default:
    break;
  }
  return time.GetAsLocalizedTime("", false);
}

CStdString CGUIInfoManager::GetDuration(TIME_FORMAT format) const
{
  if (g_application.IsPlayingAudio() && m_currentFile->HasMusicInfoTag())
  {
    const CMusicInfoTag& tag = *m_currentFile->GetMusicInfoTag();
    if (tag.GetDuration() > 0)
      return StringUtils::SecondsToTimeString(tag.GetDuration(), format);
  }
  if (g_application.IsPlayingVideo() && !m_currentMovieDuration.IsEmpty())
    return m_currentMovieDuration;  // for tuxbox
  unsigned int iTotal = (unsigned int)g_application.GetTotalTime();
  if (iTotal > 0)
    return StringUtils::SecondsToTimeString(iTotal, format);
  return "";
}

CStdString CGUIInfoManager::GetMusicPartyModeLabel(int item)
{
  // get song counts
  if (item >= MUSICPM_SONGSPLAYED && item <= MUSICPM_RANDOMSONGSPICKED)
  {
    int iSongs = -1;
    switch (item)
    {
    case MUSICPM_SONGSPLAYED:
      {
        iSongs = g_partyModeManager.GetSongsPlayed();
        break;
      }
    case MUSICPM_MATCHINGSONGS:
      {
        iSongs = g_partyModeManager.GetMatchingSongs();
        break;
      }
    case MUSICPM_MATCHINGSONGSPICKED:
      {
        iSongs = g_partyModeManager.GetMatchingSongsPicked();
        break;
      }
    case MUSICPM_MATCHINGSONGSLEFT:
      {
        iSongs = g_partyModeManager.GetMatchingSongsLeft();
        break;
      }
    case MUSICPM_RELAXEDSONGSPICKED:
      {
        iSongs = g_partyModeManager.GetRelaxedSongs();
        break;
      }
    case MUSICPM_RANDOMSONGSPICKED:
      {
        iSongs = g_partyModeManager.GetRandomSongs();
        break;
      }
    }
    if (iSongs < 0)
      return "";
    CStdString strLabel;
    strLabel.Format("%i", iSongs);
    return strLabel;
  }
  return "";
}

const CStdString CGUIInfoManager::GetMusicPlaylistInfo(const GUIInfo& info)
{
  PLAYLIST::CPlayList& playlist = g_playlistPlayer.GetPlaylist(PLAYLIST_MUSIC);
  if (playlist.size() < 1)
    return "";
  int index = info.GetData2();
  if (info.GetData1() == 1)
  { // relative index (requires current playlist is PLAYLIST_MUSIC)
    if (g_playlistPlayer.GetCurrentPlaylist() != PLAYLIST_MUSIC)
      return "";
    index = g_playlistPlayer.GetNextSong(index);
  }
  if (index < 0 || index >= playlist.size())
    return "";
  CFileItemPtr playlistItem = playlist[index];
  if (!playlistItem->GetMusicInfoTag()->Loaded())
  {
    playlistItem->LoadMusicTag();
    playlistItem->GetMusicInfoTag()->SetLoaded();
  }
  // try to set a thumbnail
  if (!playlistItem->HasArt("thumb"))
  {
    CMusicThumbLoader loader;
    loader.LoadItem(playlistItem.get());
    // still no thumb? then just the set the default cover
    if (!playlistItem->HasArt("thumb"))
      playlistItem->SetArt("thumb", "DefaultAlbumCover.png");
  }
  if (info.m_info == MUSICPLAYER_PLAYLISTPOS)
  {
    CStdString strPosition = "";
    strPosition.Format("%i", index + 1);
    return strPosition;
  }
  else if (info.m_info == MUSICPLAYER_COVER)
    return playlistItem->GetArt("thumb");
  return GetMusicTagLabel(info.m_info, playlistItem.get());
}

CStdString CGUIInfoManager::GetPlaylistLabel(int item) const
{
  if (!g_application.IsPlaying()) return "";
  int iPlaylist = g_playlistPlayer.GetCurrentPlaylist();
  switch (item)
  {
  case PLAYLIST_LENGTH:
    {
      CStdString strLength = "";
      strLength.Format("%i", g_playlistPlayer.GetPlaylist(iPlaylist).size());
      return strLength;
    }
  case PLAYLIST_POSITION:
    {
      CStdString strPosition = "";
      strPosition.Format("%i", g_playlistPlayer.GetCurrentSong() + 1);
      return strPosition;
    }
  case PLAYLIST_RANDOM:
    {
      if (g_playlistPlayer.IsShuffled(iPlaylist))
        return g_localizeStrings.Get(590); // 590: Random
      else
        return g_localizeStrings.Get(591); // 591: Off
    }
  case PLAYLIST_REPEAT:
    {
      PLAYLIST::REPEAT_STATE state = g_playlistPlayer.GetRepeat(iPlaylist);
      if (state == PLAYLIST::REPEAT_ONE)
        return g_localizeStrings.Get(592); // 592: One
      else if (state == PLAYLIST::REPEAT_ALL)
        return g_localizeStrings.Get(593); // 593: All
      else
        return g_localizeStrings.Get(594); // 594: Off
    }
  }
  return "";
}

CStdString CGUIInfoManager::GetMusicLabel(int item)
{
  if (!g_application.IsPlayingAudio() || !m_currentFile->HasMusicInfoTag()) return "";
  switch (item)
  {
  case MUSICPLAYER_PLAYLISTLEN:
    {
      if (g_playlistPlayer.GetCurrentPlaylist() == PLAYLIST_MUSIC)
        return GetPlaylistLabel(PLAYLIST_LENGTH);
    }
    break;
  case MUSICPLAYER_PLAYLISTPOS:
    {
      if (g_playlistPlayer.GetCurrentPlaylist() == PLAYLIST_MUSIC)
        return GetPlaylistLabel(PLAYLIST_POSITION);
    }
    break;
  case MUSICPLAYER_BITRATE:
    {
      float fTimeSpan = (float)(CTimeUtils::GetFrameTime() - m_lastMusicBitrateTime);
      if (fTimeSpan >= 500.0f)
      {
        m_MusicBitrate = g_application.m_pPlayer->GetAudioBitrate();
        m_lastMusicBitrateTime = CTimeUtils::GetFrameTime();
      }
      CStdString strBitrate = "";
      if (m_MusicBitrate > 0)
        strBitrate.Format("%i", MathUtils::round_int((double)m_MusicBitrate / 1000.0));
      return strBitrate;
    }
    break;
  case MUSICPLAYER_CHANNELS:
    {
      CStdString strChannels = "";
      if (g_application.m_pPlayer->GetChannels() > 0)
      {
        strChannels.Format("%i", g_application.m_pPlayer->GetChannels());
      }
      return strChannels;
    }
    break;
  case MUSICPLAYER_BITSPERSAMPLE:
    {
      CStdString strBitsPerSample = "";
      if (g_application.m_pPlayer->GetBitsPerSample() > 0)
      {
        strBitsPerSample.Format("%i", g_application.m_pPlayer->GetBitsPerSample());
      }
      return strBitsPerSample;
    }
    break;
  case MUSICPLAYER_SAMPLERATE:
    {
      CStdString strSampleRate = "";
      if (g_application.m_pPlayer->GetSampleRate() > 0)
      {
        strSampleRate.Format("%.5g", ((double)g_application.m_pPlayer->GetSampleRate() / 1000.0));
      }
      return strSampleRate;
    }
    break;
  case MUSICPLAYER_CODEC:
    {
      CStdString strCodec;
      strCodec.Format("%s", g_application.m_pPlayer->GetAudioCodecName().c_str());
      return strCodec;
    }
    break;
  case MUSICPLAYER_LYRICS:
    return GetItemLabel(m_currentFile.get(), AddListItemProp("lyrics"));
  }
  return GetMusicTagLabel(item, m_currentFile.get());
}

CStdString CGUIInfoManager::GetMusicTagLabel(int info, const CFileItem *item)
{
  if (!item->HasMusicInfoTag()) return "";
  const CMusicInfoTag &tag = *item->GetMusicInfoTag();
  switch (info)
  {
  case MUSICPLAYER_TITLE:
    if (tag.GetTitle().size()) { return tag.GetTitle(); }
    break;
  case MUSICPLAYER_ALBUM:
    /* PLEX */
    if (item->HasProperty("album"))
      return item->GetProperty("album").asString();
    /* END PLEX */

    if (tag.GetAlbum().size()) { return tag.GetAlbum(); }
    break;
  case MUSICPLAYER_ARTIST:
<<<<<<< HEAD
    /* PLEX */
    if (item->HasProperty("artist"))
      return item->GetProperty("artist").asString();
    /* END PLEX */

    if (tag.GetArtist().size()) { return tag.GetArtist(); }
=======
    if (tag.GetArtist().size()) { return StringUtils::Join(tag.GetArtist(), g_advancedSettings.m_musicItemSeparator); }
>>>>>>> 0be99e96
    break;
  case MUSICPLAYER_ALBUM_ARTIST:
    if (tag.GetAlbumArtist().size()) { return StringUtils::Join(tag.GetAlbumArtist(), g_advancedSettings.m_musicItemSeparator); }
    break;
  case MUSICPLAYER_YEAR:
    if (tag.GetYear()) { return tag.GetYearString(); }
    break;
  case MUSICPLAYER_GENRE:
    if (tag.GetGenre().size()) { return StringUtils::Join(tag.GetGenre(), g_advancedSettings.m_musicItemSeparator); }
    break;
  case MUSICPLAYER_LYRICS:
    if (tag.GetLyrics().size()) { return tag.GetLyrics(); }
  break;
  case MUSICPLAYER_TRACK_NUMBER:
    {
      CStdString strTrack;
      if (tag.Loaded() && tag.GetTrackNumber() > 0)
      {
        strTrack.Format("%02i", tag.GetTrackNumber());
        return strTrack;
      }
    }
    break;
  case MUSICPLAYER_DISC_NUMBER:
    return GetItemLabel(item, LISTITEM_DISC_NUMBER);
  case MUSICPLAYER_RATING:
    return GetItemLabel(item, LISTITEM_RATING);
  case MUSICPLAYER_COMMENT:
    return GetItemLabel(item, LISTITEM_COMMENT);
  case MUSICPLAYER_DURATION:
    return GetItemLabel(item, LISTITEM_DURATION);
  case MUSICPLAYER_CHANNEL_NAME:
    {
      CPVRChannel* channeltag = m_currentFile->GetPVRChannelInfoTag();
      if (channeltag)
        return channeltag->ChannelName();
    }
    break;
  case MUSICPLAYER_CHANNEL_NUMBER:
    {
      CPVRChannel* channeltag = m_currentFile->GetPVRChannelInfoTag();
      if (channeltag)
      {
        CStdString strNumber;
        strNumber.Format("%i", channeltag->ChannelNumber());
        return strNumber;
      }
    }
    break;
  case MUSICPLAYER_CHANNEL_GROUP:
    {
      CPVRChannel* channeltag = m_currentFile->GetPVRChannelInfoTag();
      if (channeltag && channeltag->IsRadio())
        return g_PVRManager.GetPlayingGroup(true)->GroupName();
    }
    break;
  case MUSICPLAYER_PLAYCOUNT:
    return GetItemLabel(item, LISTITEM_PLAYCOUNT);
  case MUSICPLAYER_LASTPLAYED:
    return GetItemLabel(item, LISTITEM_LASTPLAYED);
  /* PLEX */
  case MUSICPLAYER_FANART:
    if (item->HasProperty("fanart_fallback") == false)
      return item->GetProperty("fanart_image").asString();
    break;
  /* END PLEX */
  }
  return "";
}

CStdString CGUIInfoManager::GetVideoLabel(int item)
{
  if (!g_application.IsPlayingVideo())
    return "";

  if (item == VIDEOPLAYER_TITLE)
  {
    if (m_currentFile->HasPVRChannelInfoTag())
    {
      CEpgInfoTag tag;
      return m_currentFile->GetPVRChannelInfoTag()->GetEPGNow(tag) ?
          tag.Title() :
          g_guiSettings.GetBool("epg.hidenoinfoavailable") ?
              StringUtils::EmptyString :
              g_localizeStrings.Get(19055); // no information available
    }
    if (m_currentFile->HasPVRRecordingInfoTag() && !m_currentFile->GetPVRRecordingInfoTag()->m_strTitle.IsEmpty())
      return m_currentFile->GetPVRRecordingInfoTag()->m_strTitle;
    if (m_currentFile->HasVideoInfoTag() && !m_currentFile->GetVideoInfoTag()->m_strTitle.IsEmpty())
      return m_currentFile->GetVideoInfoTag()->m_strTitle;
    // don't have the title, so use dvdplayer, label, or drop down to title from path
    if (!g_application.m_pPlayer->GetPlayingTitle().IsEmpty())
      return g_application.m_pPlayer->GetPlayingTitle();
    if (!m_currentFile->GetLabel().IsEmpty())
      return m_currentFile->GetLabel();
    return CUtil::GetTitleFromPath(m_currentFile->GetPath());
  }
  else if (item == VIDEOPLAYER_PLAYLISTLEN)
  {
    if (g_playlistPlayer.GetCurrentPlaylist() == PLAYLIST_VIDEO)
      return GetPlaylistLabel(PLAYLIST_LENGTH);
  }
  else if (item == VIDEOPLAYER_PLAYLISTPOS)
  {
    if (g_playlistPlayer.GetCurrentPlaylist() == PLAYLIST_VIDEO)
      return GetPlaylistLabel(PLAYLIST_POSITION);
  }
  else if (m_currentFile->HasPVRChannelInfoTag())
  {
    CPVRChannel* tag = m_currentFile->GetPVRChannelInfoTag();
    CEpgInfoTag epgTag;

    switch (item)
    {
    /* Now playing infos */
    case VIDEOPLAYER_ORIGINALTITLE:
      return tag->GetEPGNow(epgTag) ?
          epgTag.Title() :
          g_guiSettings.GetBool("epg.hidenoinfoavailable") ?
              StringUtils::EmptyString :
              g_localizeStrings.Get(19055); // no information available
    case VIDEOPLAYER_GENRE:
      return tag->GetEPGNow(epgTag) ? StringUtils::Join(epgTag.Genre(), g_advancedSettings.m_videoItemSeparator) : StringUtils::EmptyString;
    case VIDEOPLAYER_PLOT:
      return tag->GetEPGNow(epgTag) ? epgTag.Plot() : StringUtils::EmptyString;
    case VIDEOPLAYER_PLOT_OUTLINE:
      return tag->GetEPGNow(epgTag) ? epgTag.PlotOutline() : StringUtils::EmptyString;
    case VIDEOPLAYER_STARTTIME:
      return tag->GetEPGNow(epgTag) ? epgTag.StartAsLocalTime().GetAsLocalizedTime("", false) : CDateTime::GetCurrentDateTime().GetAsLocalizedTime("", false);
    case VIDEOPLAYER_ENDTIME:
      return tag->GetEPGNow(epgTag) ? epgTag.EndAsLocalTime().GetAsLocalizedTime("", false) : CDateTime::GetCurrentDateTime().GetAsLocalizedTime("", false);

    /* Next playing infos */
    case VIDEOPLAYER_NEXT_TITLE:
      return tag->GetEPGNext(epgTag) ?
          epgTag.Title() :
          g_guiSettings.GetBool("epg.hidenoinfoavailable") ?
              StringUtils::EmptyString :
              g_localizeStrings.Get(19055); // no information available
    case VIDEOPLAYER_NEXT_GENRE:
      return tag->GetEPGNext(epgTag) ? StringUtils::Join(epgTag.Genre(), g_advancedSettings.m_videoItemSeparator) : StringUtils::EmptyString;
    case VIDEOPLAYER_NEXT_PLOT:
      return tag->GetEPGNext(epgTag) ? epgTag.Plot() : StringUtils::EmptyString;
    case VIDEOPLAYER_NEXT_PLOT_OUTLINE:
      return tag->GetEPGNext(epgTag) ? epgTag.PlotOutline() : StringUtils::EmptyString;
    case VIDEOPLAYER_NEXT_STARTTIME:
      return tag->GetEPGNext(epgTag) ? epgTag.StartAsLocalTime().GetAsLocalizedTime("", false) : CDateTime::GetCurrentDateTime().GetAsLocalizedTime("", false);
    case VIDEOPLAYER_NEXT_ENDTIME:
      return tag->GetEPGNext(epgTag) ? epgTag.EndAsLocalTime().GetAsLocalizedTime("", false) : CDateTime::GetCurrentDateTime().GetAsLocalizedTime("", false);
    case VIDEOPLAYER_NEXT_DURATION:
      {
        CStdString duration;
        if (tag->GetEPGNext(epgTag) && epgTag.GetDuration() > 0)
          duration = StringUtils::SecondsToTimeString(epgTag.GetDuration());
        return duration;
      }

    case VIDEOPLAYER_PARENTAL_RATING:
      {
        CStdString rating;
        if (tag->GetEPGNow(epgTag) && epgTag.ParentalRating() > 0)
          rating.Format("%i", epgTag.ParentalRating());
        return rating;
      }
      break;

    /* General channel infos */
    case VIDEOPLAYER_CHANNEL_NAME:
      return tag->ChannelName();
    case VIDEOPLAYER_CHANNEL_NUMBER:
      {
        CStdString strNumber;
        strNumber.Format("%i", tag->ChannelNumber());
        return strNumber;
      }
    case VIDEOPLAYER_CHANNEL_GROUP:
      {
        if (tag && !tag->IsRadio())
          return g_PVRManager.GetPlayingGroup(false)->GroupName();
      }
    }
  }
  else if (m_currentFile->HasVideoInfoTag())
  {
    switch (item)
    {
    case VIDEOPLAYER_ORIGINALTITLE:
      return m_currentFile->GetVideoInfoTag()->m_strOriginalTitle;
      break;
    case VIDEOPLAYER_GENRE:
      return StringUtils::Join(m_currentFile->GetVideoInfoTag()->m_genre, g_advancedSettings.m_videoItemSeparator);
      break;
    case VIDEOPLAYER_DIRECTOR:
      return StringUtils::Join(m_currentFile->GetVideoInfoTag()->m_director, g_advancedSettings.m_videoItemSeparator);
      break;
    case VIDEOPLAYER_RATING:
      {
        CStdString strRating;
        if (m_currentFile->GetVideoInfoTag()->m_fRating > 0.f)
          strRating.Format("%.1f", m_currentFile->GetVideoInfoTag()->m_fRating);
        return strRating;
      }
      break;
    case VIDEOPLAYER_RATING_AND_VOTES:
      {
        CStdString strRatingAndVotes;
        if (m_currentFile->GetVideoInfoTag()->m_fRating > 0.f)
        {
          if (m_currentFile->GetVideoInfoTag()->m_strVotes.IsEmpty())
            strRatingAndVotes.Format("%.1f", m_currentFile->GetVideoInfoTag()->m_fRating);
          else
            strRatingAndVotes.Format("%.1f (%s %s)", m_currentFile->GetVideoInfoTag()->m_fRating, m_currentFile->GetVideoInfoTag()->m_strVotes, g_localizeStrings.Get(20350));
        }
        return strRatingAndVotes;
      }
      break;
    case VIDEOPLAYER_YEAR:
      {
        CStdString strYear;
        if (m_currentFile->GetVideoInfoTag()->m_iYear > 0)
          strYear.Format("%i", m_currentFile->GetVideoInfoTag()->m_iYear);
        return strYear;
      }
      break;
    case VIDEOPLAYER_PREMIERED:
      {
        CDateTime dateTime;
        if (m_currentFile->GetVideoInfoTag()->m_firstAired.IsValid())
          dateTime = m_currentFile->GetVideoInfoTag()->m_firstAired;
        else if (m_currentFile->GetVideoInfoTag()->m_premiered.IsValid())
          dateTime = m_currentFile->GetVideoInfoTag()->m_premiered;

        if (dateTime.IsValid())
          return dateTime.GetAsLocalizedDate();
        break;
      }
      break;
    case VIDEOPLAYER_PLOT:
      return m_currentFile->GetVideoInfoTag()->m_strPlot;
    case VIDEOPLAYER_TRAILER:
      return m_currentFile->GetVideoInfoTag()->m_strTrailer;
    case VIDEOPLAYER_PLOT_OUTLINE:
      return m_currentFile->GetVideoInfoTag()->m_strPlotOutline;
    case VIDEOPLAYER_EPISODE:
      {
        CStdString strEpisode;
        if (m_currentFile->GetVideoInfoTag()->m_iSpecialSortEpisode > 0)
          strEpisode.Format("S%i", m_currentFile->GetVideoInfoTag()->m_iSpecialSortEpisode);
        else if(m_currentFile->GetVideoInfoTag()->m_iEpisode > 0)
          strEpisode.Format("%i", m_currentFile->GetVideoInfoTag()->m_iEpisode);
        return strEpisode;
      }
      break;
    case VIDEOPLAYER_SEASON:
      {
        CStdString strSeason;
        if (m_currentFile->GetVideoInfoTag()->m_iSpecialSortSeason > 0)
          strSeason.Format("%i", m_currentFile->GetVideoInfoTag()->m_iSpecialSortSeason);
        else if(m_currentFile->GetVideoInfoTag()->m_iSeason > 0)
          strSeason.Format("%i", m_currentFile->GetVideoInfoTag()->m_iSeason);
        return strSeason;
      }
      break;
    case VIDEOPLAYER_TVSHOW:
      return m_currentFile->GetVideoInfoTag()->m_strShowTitle;

    case VIDEOPLAYER_STUDIO:
      return StringUtils::Join(m_currentFile->GetVideoInfoTag()->m_studio, g_advancedSettings.m_videoItemSeparator);
    case VIDEOPLAYER_COUNTRY:
      return StringUtils::Join(m_currentFile->GetVideoInfoTag()->m_country, g_advancedSettings.m_videoItemSeparator);
    case VIDEOPLAYER_MPAA:
#ifndef __PLEX__
      return m_currentFile->GetVideoInfoTag()->m_strMPAARating;
#else
      return m_currentFile->GetProperty("contentRating").asString();
#endif
    case VIDEOPLAYER_TOP250:
      {
        CStdString strTop250;
        if (m_currentFile->GetVideoInfoTag()->m_iTop250 > 0)
          strTop250.Format("%i", m_currentFile->GetVideoInfoTag()->m_iTop250);
        return strTop250;
      }
      break;
    case VIDEOPLAYER_CAST:
      return m_currentFile->GetVideoInfoTag()->GetCast();
    case VIDEOPLAYER_CAST_AND_ROLE:
      return m_currentFile->GetVideoInfoTag()->GetCast(true);
    case VIDEOPLAYER_ARTIST:
      return StringUtils::Join(m_currentFile->GetVideoInfoTag()->m_artist, g_advancedSettings.m_videoItemSeparator);
    case VIDEOPLAYER_ALBUM:
      return m_currentFile->GetVideoInfoTag()->m_strAlbum;
    case VIDEOPLAYER_WRITER:
<<<<<<< HEAD
#ifndef __PLEX__
      return m_currentFile->GetVideoInfoTag()->m_strWritingCredits;
#else
      return m_currentFile->GetProperty("writer").asString();
#endif
=======
      return StringUtils::Join(m_currentFile->GetVideoInfoTag()->m_writingCredits, g_advancedSettings.m_videoItemSeparator);
>>>>>>> 0be99e96
    case VIDEOPLAYER_TAGLINE:
      return m_currentFile->GetVideoInfoTag()->m_strTagLine;
    case VIDEOPLAYER_LASTPLAYED:
      {
        if (m_currentFile->GetVideoInfoTag()->m_lastPlayed.IsValid())
          return m_currentFile->GetVideoInfoTag()->m_lastPlayed.GetAsLocalizedDateTime();
        break;
      }
    case VIDEOPLAYER_PLAYCOUNT:
      {
        CStdString strPlayCount;
        if (m_currentFile->GetVideoInfoTag()->m_playCount > 0)
          strPlayCount.Format("%i", m_currentFile->GetVideoInfoTag()->m_playCount);
        return strPlayCount;
      }
    }
  }
  return "";
}

int64_t CGUIInfoManager::GetPlayTime() const
{
  if (g_application.IsPlaying())
  {
    int64_t lPTS = (int64_t)(g_application.GetTime() * 1000);
    if (lPTS < 0) lPTS = 0;
    return lPTS;
  }
  return 0;
}

CStdString CGUIInfoManager::GetCurrentPlayTime(TIME_FORMAT format) const
{
  if (format == TIME_FORMAT_GUESS && GetTotalPlayTime() >= 3600)
    format = TIME_FORMAT_HH_MM_SS;
  if (g_application.IsPlayingAudio() || g_application.IsPlayingVideo())
    return StringUtils::SecondsToTimeString((int)(GetPlayTime()/1000), format);
  return "";
}

CStdString CGUIInfoManager::GetCurrentSeekTime(TIME_FORMAT format) const
{
  if (format == TIME_FORMAT_GUESS && GetTotalPlayTime() >= 3600)
    format = TIME_FORMAT_HH_MM_SS;
  float time = GetTotalPlayTime() * g_application.GetSeekHandler()->GetPercent() * 0.01f;
  return StringUtils::SecondsToTimeString((int)time, format);
}

int CGUIInfoManager::GetTotalPlayTime() const
{
  int iTotalTime = (int)g_application.GetTotalTime();
  return iTotalTime > 0 ? iTotalTime : 0;
}

int CGUIInfoManager::GetPlayTimeRemaining() const
{
  int iReverse = GetTotalPlayTime() - (int)g_application.GetTime();
  return iReverse > 0 ? iReverse : 0;
}

CStdString CGUIInfoManager::GetCurrentPlayTimeRemaining(TIME_FORMAT format) const
{
  if (format == TIME_FORMAT_GUESS && GetTotalPlayTime() >= 3600)
    format = TIME_FORMAT_HH_MM_SS;
  int timeRemaining = GetPlayTimeRemaining();
  if (timeRemaining && (g_application.IsPlayingAudio() || g_application.IsPlayingVideo()))
    return StringUtils::SecondsToTimeString(timeRemaining, format);
  return "";
}

void CGUIInfoManager::ResetCurrentItem()
{
  m_currentFile->Reset();
  m_currentMovieThumb = "";
  m_currentMovieDuration = "";
}

void CGUIInfoManager::SetCurrentItem(CFileItem &item)
{
  ResetCurrentItem();

  if (item.IsAudio())
    SetCurrentSong(item);
  else
    SetCurrentMovie(item);

  SetChanged();
  NotifyObservers(ObservableMessageCurrentItem);
}

void CGUIInfoManager::SetCurrentAlbumThumb(const CStdString thumbFileName)
{
  if (CFile::Exists(thumbFileName))
    m_currentFile->SetArt("thumb", thumbFileName);
  else
  {
    m_currentFile->SetArt("thumb", "");
    m_currentFile->FillInDefaultIcon();
  }
}

void CGUIInfoManager::SetCurrentSong(CFileItem &item)
{
  CLog::Log(LOGDEBUG,"CGUIInfoManager::SetCurrentSong(%s)",item.GetPath().c_str());
  *m_currentFile = item;

  m_currentFile->LoadMusicTag();
  if (m_currentFile->GetMusicInfoTag()->GetTitle().IsEmpty())
  {
    // No title in tag, show filename only
    m_currentFile->GetMusicInfoTag()->SetTitle(CUtil::GetTitleFromPath(m_currentFile->GetPath()));
  }
  m_currentFile->GetMusicInfoTag()->SetLoaded(true);

  // find a thumb for this file.
  if (m_currentFile->IsInternetStream())
  {
    if (!g_application.m_strPlayListFile.IsEmpty())
    {
      CLog::Log(LOGDEBUG,"Streaming media detected... using %s to find a thumb", g_application.m_strPlayListFile.c_str());
      CFileItem streamingItem(g_application.m_strPlayListFile,false);
      CMusicThumbLoader::FillThumb(streamingItem);
      if (streamingItem.HasArt("thumb"))
        m_currentFile->SetArt("thumb", streamingItem.GetArt("thumb"));
    }
    /* PLEX */
    else
    {
      CFileItemList list;
      list.Add(m_currentFile);

      if (m_musicThumbLoader->IsLoading())
        m_musicThumbLoader->StopThread();

      m_musicThumbLoader->Load(list);
    }
    /* END PLEX */
  }
  else
  {
    CMusicThumbLoader loader;
    loader.LoadItem(m_currentFile);
  }
  m_currentFile->FillInDefaultIcon();

  CMusicInfoLoader::LoadAdditionalTagInfo(m_currentFile.get());
}

void CGUIInfoManager::SetCurrentMovie(CFileItem &item)
{
  CLog::Log(LOGDEBUG,"CGUIInfoManager::SetCurrentMovie(%s)",item.GetPath().c_str());
  *m_currentFile = item;

  /* also call GetMovieInfo() when a VideoInfoTag is already present or additional info won't be present in the tag */
  if (!m_currentFile->HasPVRChannelInfoTag())
  {
    CVideoDatabase dbs;
    if (dbs.Open())
    {
      dbs.LoadVideoInfo(item.GetPath(), *m_currentFile->GetVideoInfoTag());
      dbs.Close();
    }
  }

  // Find a thumb for this file.
  if (!item.HasArt("thumb"))
  {
    CVideoThumbLoader loader;
    loader.LoadItem(m_currentFile);
  }

  // find a thumb for this stream
  if (item.IsInternetStream())
  {
    // case where .strm is used to start an audio stream
    if (g_application.IsPlayingAudio())
    {
      SetCurrentSong(item);
      return;
    }

    // else its a video
    if (!g_application.m_strPlayListFile.IsEmpty())
    {
      CLog::Log(LOGDEBUG,"Streaming media detected... using %s to find a thumb", g_application.m_strPlayListFile.c_str());
      CFileItem thumbItem(g_application.m_strPlayListFile,false);
      if (CVideoThumbLoader::FillThumb(thumbItem))
        item.SetArt("thumb", thumbItem.GetArt("thumb"));
    }
  }

  item.FillInDefaultIcon();
  m_currentMovieThumb = item.GetArt("thumb");
}

string CGUIInfoManager::GetSystemHeatInfo(int info)
{
  if (CTimeUtils::GetFrameTime() - m_lastSysHeatInfoTime >= SYSHEATUPDATEINTERVAL)
  { // update our variables
    m_lastSysHeatInfoTime = CTimeUtils::GetFrameTime();
#if defined(_LINUX)
    g_cpuInfo.getTemperature(m_cpuTemp);
    m_gpuTemp = GetGPUTemperature();
#endif
  }

  CStdString text;
  switch(info)
  {
    case LCD_CPU_TEMPERATURE:
    case SYSTEM_CPU_TEMPERATURE:
      return m_cpuTemp.IsValid() ? m_cpuTemp.ToString() : "?";
      break;
    case LCD_GPU_TEMPERATURE:
    case SYSTEM_GPU_TEMPERATURE:
      return m_gpuTemp.IsValid() ? m_gpuTemp.ToString() : "?";
      break;
    case LCD_FAN_SPEED:
    case SYSTEM_FAN_SPEED:
      text.Format("%i%%", m_fanSpeed * 2);
      break;
    case SYSTEM_CPU_USAGE:
#if defined(TARGET_DARWIN) || defined(_WIN32)
      text.Format("%d%%", g_cpuInfo.getUsedPercentage());
#else
      text.Format("%s", g_cpuInfo.GetCoresUsageString());
#endif
      break;
  }
  return text;
}

CTemperature CGUIInfoManager::GetGPUTemperature()
{
  CStdString  cmd   = g_advancedSettings.m_gpuTempCmd;
  int         value = 0,
              ret   = 0;
  char        scale = 0;
  FILE        *p    = NULL;

  if (cmd.IsEmpty() || !(p = popen(cmd.c_str(), "r")))
    return CTemperature();

  ret = fscanf(p, "%d %c", &value, &scale);
  pclose(p);

  if (ret != 2)
    return CTemperature();

  if (scale == 'C' || scale == 'c')
    return CTemperature::CreateFromCelsius(value);
  if (scale == 'F' || scale == 'f')
    return CTemperature::CreateFromFahrenheit(value);
  return CTemperature();
}

// Version string MUST NOT contain spaces.  It is used
// in the HTTP request user agent.
CStdString CGUIInfoManager::GetVersion()
{
  CStdString tmp;
#ifdef GIT_REV
  tmp.Format("%d.%d%s Git:%s", VERSION_MAJOR, VERSION_MINOR, VERSION_TAG, GIT_REV);
#else
  tmp.Format("%d.%d%s", VERSION_MAJOR, VERSION_MINOR, VERSION_TAG);
#endif
  return tmp;
}

CStdString CGUIInfoManager::GetBuild()
{
  CStdString tmp;
  tmp.Format("%s", __DATE__);
  return tmp;
}

void CGUIInfoManager::SetDisplayAfterSeek(unsigned int timeOut, int seekOffset)
{
  g_infoManager.m_performingSeek = false;
  if (timeOut>0)
  {
    m_AfterSeekTimeout = CTimeUtils::GetFrameTime() +  timeOut;
    if (seekOffset)
      m_seekOffset = seekOffset;
  }
  else
    m_AfterSeekTimeout = 0;
}

bool CGUIInfoManager::GetDisplayAfterSeek()
{
  if (CTimeUtils::GetFrameTime() < m_AfterSeekTimeout)
    return true;
  m_seekOffset = 0;
  return false;
}

CStdString CGUIInfoManager::GetAudioScrobblerLabel(int item)
{
  switch (item)
  {
  case AUDIOSCROBBLER_CONN_STATE:
    return CLastfmScrobbler::GetInstance()->GetConnectionState();
    break;
  case AUDIOSCROBBLER_SUBMIT_INT:
    return CLastfmScrobbler::GetInstance()->GetSubmitInterval();
    break;
  case AUDIOSCROBBLER_FILES_CACHED:
    return CLastfmScrobbler::GetInstance()->GetFilesCached();
    break;
  case AUDIOSCROBBLER_SUBMIT_STATE:
    return CLastfmScrobbler::GetInstance()->GetSubmitState();
    break;
  }

  return "";
}

void CGUIInfoManager::Clear()
{
  CSingleLock lock(m_critInfo);
  for (unsigned int i = 0; i < m_bools.size(); ++i)
    delete m_bools[i];
  m_bools.clear();

  m_skinVariableStrings.clear();
}

void CGUIInfoManager::UpdateFPS()
{
  m_frameCounter++;
  unsigned int curTime = CTimeUtils::GetFrameTime();

  float fTimeSpan = (float)(curTime - m_lastFPSTime);
  if (fTimeSpan >= 1000.0f)
  {
    fTimeSpan /= 1000.0f;
    m_fps = m_frameCounter / fTimeSpan;
    m_lastFPSTime = curTime;
    m_frameCounter = 0;
  }
}

int CGUIInfoManager::AddListItemProp(const CStdString &str, int offset)
{
  for (int i=0; i < (int)m_listitemProperties.size(); i++)
    if (m_listitemProperties[i] == str)
      return (LISTITEM_PROPERTY_START+offset + i);

  if (m_listitemProperties.size() < LISTITEM_PROPERTY_END - LISTITEM_PROPERTY_START)
  {
    m_listitemProperties.push_back(str);
    return LISTITEM_PROPERTY_START + offset + m_listitemProperties.size() - 1;
  }

  CLog::Log(LOGERROR,"%s - not enough listitem property space!", __FUNCTION__);
  return 0;
}

int CGUIInfoManager::AddMultiInfo(const GUIInfo &info)
{
  // check to see if we have this info already
  for (unsigned int i = 0; i < m_multiInfo.size(); i++)
    if (m_multiInfo[i] == info)
      return (int)i + MULTI_INFO_START;
  // return the new offset
  m_multiInfo.push_back(info);
  int id = (int)m_multiInfo.size() + MULTI_INFO_START - 1;
  if (id > MULTI_INFO_END)
    CLog::Log(LOGERROR, "%s - too many multiinfo bool/labels in this skin", __FUNCTION__);
  return id;
}

int CGUIInfoManager::ConditionalStringParameter(const CStdString &parameter, bool caseSensitive /*= false*/)
{
  // check to see if we have this parameter already
  for (unsigned int i = 0; i < m_stringParameters.size(); i++)
    if (parameter.Equals(m_stringParameters[i], caseSensitive))
      return (int)i;
  // return the new offset
  m_stringParameters.push_back(parameter);
  return (int)m_stringParameters.size() - 1;
}

bool CGUIInfoManager::GetItemInt(int &value, const CGUIListItem *item, int info) const
{
  if (!item)
  {
    value = 0;
    return false;
  }

  if (info >= LISTITEM_PROPERTY_START && info - LISTITEM_PROPERTY_START < (int)m_listitemProperties.size())
  { // grab the property
    CStdString property = m_listitemProperties[info - LISTITEM_PROPERTY_START];
    /* PLEX */
    // If we don't have fanart (yet?) and we have fallback fanart, use it.
    if (property == "fanart_image" &&
        item->GetProperty(property).size() == 0 &&
        item->GetProperty("fanart_image_fallback").size() > 0)
      return item->GetProperty("fanart_image_fallback").asBoolean();
    /* END PLEX */
    CStdString val = item->GetProperty(property).asString();
    value = atoi(val);
    return true;
  }

  switch (info)
  {
    case LISTITEM_PROGRESS:
    {
      value = 0;
      if (item->IsFileItem())
      {
        const CFileItem *pItem = (const CFileItem *)item;
        if (pItem && pItem->HasPVRChannelInfoTag())
        {
          CEpgInfoTag epgNow;
          if (pItem->GetPVRChannelInfoTag()->GetEPGNow(epgNow))
            value = (int) epgNow.ProgressPercentage();
        }
        else if (pItem && pItem->HasEPGInfoTag())
        {
          value = (int) pItem->GetEPGInfoTag()->ProgressPercentage();
        }
      }

      return true;
    }
    break;
  case LISTITEM_PERCENT_PLAYED:
    if (item->IsFileItem() && ((const CFileItem *)item)->HasVideoInfoTag() && ((const CFileItem *)item)->GetVideoInfoTag()->m_resumePoint.IsPartWay())
      value = (int)(100 * ((const CFileItem *)item)->GetVideoInfoTag()->m_resumePoint.timeInSeconds / ((const CFileItem *)item)->GetVideoInfoTag()->m_resumePoint.totalTimeInSeconds);
    else if (item->IsFileItem() && ((const CFileItem *)item)->HasPVRRecordingInfoTag() && ((const CFileItem *)item)->GetPVRRecordingInfoTag()->m_resumePoint.IsPartWay())
      value = (int)(100 * ((const CFileItem *)item)->GetPVRRecordingInfoTag()->m_resumePoint.timeInSeconds / ((const CFileItem *)item)->GetPVRRecordingInfoTag()->m_resumePoint.totalTimeInSeconds);
    else
      value = 0;
    return true;
  }

  value = 0;
  return false;
}

CStdString CGUIInfoManager::GetItemLabel(const CFileItem *item, int info, CStdString *fallback)
{
  if (!item) return "";

  if (info >= CONDITIONAL_LABEL_START && info <= CONDITIONAL_LABEL_END)
    return GetSkinVariableString(info, false, item);

  if (info >= LISTITEM_PROPERTY_START + LISTITEM_ART_OFFSET && info - (LISTITEM_PROPERTY_START + LISTITEM_ART_OFFSET) < (int)m_listitemProperties.size())
  { // grab the art
    std::string art = m_listitemProperties[info - (LISTITEM_PROPERTY_START + LISTITEM_ART_OFFSET)];
    return item->GetArt(art);
  }

  if (info >= LISTITEM_PROPERTY_START && info - LISTITEM_PROPERTY_START < (int)m_listitemProperties.size())
  { // grab the property
    CStdString property = m_listitemProperties[info - LISTITEM_PROPERTY_START];
    return item->GetProperty(property).asString();
  }

  if (info >= LISTITEM_PICTURE_START && info <= LISTITEM_PICTURE_END && item->HasPictureInfoTag())
    return item->GetPictureInfoTag()->GetInfo(picture_slide_map[info - LISTITEM_PICTURE_START]);

  switch (info)
  {
  case LISTITEM_LABEL:
    return item->GetLabel();
  case LISTITEM_LABEL2:
    return item->GetLabel2();
  case LISTITEM_TITLE:
    if (item->HasPVRChannelInfoTag())
    {
      CEpgInfoTag epgTag;
      return item->GetPVRChannelInfoTag()->GetEPGNow(epgTag) ?
          epgTag.Title() :
          g_guiSettings.GetBool("epg.hidenoinfoavailable") ?
              StringUtils::EmptyString :
              g_localizeStrings.Get(19055); // no information available
    }
    if (item->HasPVRRecordingInfoTag())
      return item->GetPVRRecordingInfoTag()->m_strTitle;
    if (item->HasEPGInfoTag())
      return item->GetEPGInfoTag()->Title();
    if (item->HasPVRTimerInfoTag())
      return item->GetPVRTimerInfoTag()->Title();
    if (item->HasVideoInfoTag())
      return item->GetVideoInfoTag()->m_strTitle;
    if (item->HasMusicInfoTag())
      return item->GetMusicInfoTag()->GetTitle();
    /* PLEX */
    return item->GetLabel();
    /* END PLEX */
    break;
  case LISTITEM_ORIGINALTITLE:
    if (item->HasVideoInfoTag())
      return item->GetVideoInfoTag()->m_strOriginalTitle;
    break;
  case LISTITEM_PLAYCOUNT:
    {
      CStdString strPlayCount;
      if (item->HasVideoInfoTag() && item->GetVideoInfoTag()->m_playCount > 0)
        strPlayCount.Format("%i", item->GetVideoInfoTag()->m_playCount);
      if (item->HasMusicInfoTag() && item->GetMusicInfoTag()->GetPlayCount() > 0)
        strPlayCount.Format("%i", item->GetMusicInfoTag()->GetPlayCount());
      return strPlayCount;
    }
  case LISTITEM_LASTPLAYED:
    {
      CDateTime dateTime;
      if (item->HasVideoInfoTag())
        dateTime = item->GetVideoInfoTag()->m_lastPlayed;
      else if (item->HasMusicInfoTag())
        dateTime = item->GetMusicInfoTag()->GetLastPlayed();

      if (dateTime.IsValid())
        return dateTime.GetAsLocalizedDate();
      break;
    }
  case LISTITEM_TRACKNUMBER:
    {
      /* PLEX */
      if (item->HasProperty("index"))
        return item->GetProperty("index").asString();
      /* END PLEX */

      CStdString track;
      if (item->HasMusicInfoTag())
        track.Format("%i", item->GetMusicInfoTag()->GetTrackNumber());

      return track;
    }
  case LISTITEM_DISC_NUMBER:
    {
      CStdString disc;
      if (item->HasMusicInfoTag() && item->GetMusicInfoTag()->GetDiscNumber() > 0)
        disc.Format("%i", item->GetMusicInfoTag()->GetDiscNumber());
      return disc;
    }
  case LISTITEM_ARTIST:
    /* PLEX */
    if (item->HasProperty("artist"))
      return item->GetProperty("artist").asString();
    /* END PLEX */

    if (item->HasVideoInfoTag())
      return StringUtils::Join(item->GetVideoInfoTag()->m_artist, g_advancedSettings.m_videoItemSeparator);
    if (item->HasMusicInfoTag())
      return StringUtils::Join(item->GetMusicInfoTag()->GetArtist(), g_advancedSettings.m_musicItemSeparator);
    break;
  case LISTITEM_ALBUM_ARTIST:
    if (item->HasMusicInfoTag())
      return StringUtils::Join(item->GetMusicInfoTag()->GetAlbumArtist(), g_advancedSettings.m_musicItemSeparator);
    break;
  case LISTITEM_DIRECTOR:
#ifndef __PLEX__
    if (item->HasVideoInfoTag())
<<<<<<< HEAD
      return item->GetVideoInfoTag()->m_strDirector;
#else
    return item->GetProperty("director").asString();
#endif
=======
      return StringUtils::Join(item->GetVideoInfoTag()->m_director, g_advancedSettings.m_videoItemSeparator);
    break;
>>>>>>> 0be99e96
  case LISTITEM_ALBUM:
    /* PLEX */
    if (item->HasProperty("album"))
      return item->GetProperty("album").asString();
    /* END PLEX */
    if (item->HasVideoInfoTag())
      return item->GetVideoInfoTag()->m_strAlbum;
    if (item->HasMusicInfoTag())
      return item->GetMusicInfoTag()->GetAlbum();
    break;
  case LISTITEM_YEAR:
    /* PLEX */
    if (item->GetProperty("subtitle").size() > 0)
      return item->GetProperty("subtitle").asString();

    if (item->HasMusicInfoTag() && item->GetMusicInfoTag()->GetYearString().size() > 0)
    {
      return item->GetMusicInfoTag()->GetYearString();
    }
    /* END PLEX */

    if (item->HasVideoInfoTag())
    {
      CStdString strResult;
      if (item->GetVideoInfoTag()->m_iYear > 0)
        strResult.Format("%i",item->GetVideoInfoTag()->m_iYear);
      return strResult;
    }
    if (item->HasMusicInfoTag())
      return item->GetMusicInfoTag()->GetYearString();
    break;
  case LISTITEM_PREMIERED:
    if (item->HasVideoInfoTag())
    {
      CDateTime dateTime;
      if (item->GetVideoInfoTag()->m_firstAired.IsValid())
        dateTime = item->GetVideoInfoTag()->m_firstAired;
      else if (item->GetVideoInfoTag()->m_premiered.IsValid())
        dateTime = item->GetVideoInfoTag()->m_premiered;

      if (dateTime.IsValid())
        return dateTime.GetAsLocalizedDate();
      break;
    }
    break;
  case LISTITEM_GENRE:
#ifndef __PLEX__
    if (item->HasVideoInfoTag())
      return StringUtils::Join(item->GetVideoInfoTag()->m_genre, g_advancedSettings.m_videoItemSeparator);
    if (item->HasMusicInfoTag())
      return StringUtils::Join(item->GetMusicInfoTag()->GetGenre(), g_advancedSettings.m_musicItemSeparator);
    if (item->HasPVRChannelInfoTag())
    {
      CEpgInfoTag epgTag;
      return item->GetPVRChannelInfoTag()->GetEPGNow(epgTag) ? StringUtils::Join(epgTag.Genre(), g_advancedSettings.m_videoItemSeparator) : StringUtils::EmptyString;
    }
    if (item->HasPVRRecordingInfoTag())
      return StringUtils::Join(item->GetPVRRecordingInfoTag()->m_genre, g_advancedSettings.m_videoItemSeparator);
    if (item->HasEPGInfoTag())
      return StringUtils::Join(item->GetEPGInfoTag()->Genre(), g_advancedSettings.m_videoItemSeparator);
    break;
#else
    return item->GetProperty("genre").asString();
  case LISTITEM_FIRST_GENRE:
      return item->GetProperty("firstGenre").asString();
#endif
  case LISTITEM_FILENAME:
  case LISTITEM_FILE_EXTENSION:
    {
      CStdString strFile;
      if (item->IsMusicDb() && item->HasMusicInfoTag())
        strFile = URIUtils::GetFileName(item->GetMusicInfoTag()->GetURL());
      else if (item->IsVideoDb() && item->HasVideoInfoTag())
        strFile = URIUtils::GetFileName(item->GetVideoInfoTag()->m_strFileNameAndPath);
      else
        strFile = URIUtils::GetFileName(item->GetPath());

      if (info==LISTITEM_FILE_EXTENSION)
      {
        CStdString strExtension = URIUtils::GetExtension(strFile);
        return strExtension.TrimLeft(".");
      }
      return strFile;
    }
    break;
  case LISTITEM_DATE:
    if (item->HasEPGInfoTag())
      return item->GetEPGInfoTag()->StartAsLocalTime().GetAsLocalizedDateTime(false, false);
    if (item->HasPVRChannelInfoTag())
    {
      CEpgInfoTag epgTag;
      return item->GetPVRChannelInfoTag()->GetEPGNow(epgTag) ? epgTag.StartAsLocalTime().GetAsLocalizedDateTime(false, false) : CDateTime::GetCurrentDateTime().GetAsLocalizedDateTime(false, false);
    }
    if (item->HasPVRRecordingInfoTag())
      return item->GetPVRRecordingInfoTag()->RecordingTimeAsLocalTime().GetAsLocalizedDateTime(false, false);
    if (item->HasPVRTimerInfoTag())
      return item->GetPVRTimerInfoTag()->Summary();
    if (item->m_dateTime.IsValid())
      return item->m_dateTime.GetAsLocalizedDate();

    /* PLEX */
    else if (item->HasProperty("originallyAvailableAt"))
      return item->GetProperty("originallyAvailableAt").asString();
    /* END PLEX */

    break;
  case LISTITEM_SIZE:
    if (!item->m_bIsFolder || item->m_dwSize)
      return StringUtils::SizeToString(item->m_dwSize);
    break;
  case LISTITEM_RATING:
    {
      CStdString rating;
      /* PLEX */
      if (item->HasProperty("rating"))
      {
        rating.Format("%2.2f", item->GetProperty("rating").asDouble());
      }
      /* END PLEX */
      else if (item->HasVideoInfoTag() && item->GetVideoInfoTag()->m_fRating > 0.f) // movie rating
        rating.Format("%.1f", item->GetVideoInfoTag()->m_fRating);
      else if (item->HasMusicInfoTag() && item->GetMusicInfoTag()->GetRating() > '0')
      { // song rating.  Images will probably be better than numbers for this in the long run
        rating = item->GetMusicInfoTag()->GetRating();
      }
      return rating;
    }
  case LISTITEM_RATING_AND_VOTES:
    {
      if (item->HasVideoInfoTag() && item->GetVideoInfoTag()->m_fRating > 0.f) // movie rating
      {
        CStdString strRatingAndVotes;
        if (item->GetVideoInfoTag()->m_strVotes.IsEmpty())
          strRatingAndVotes.Format("%.1f", item->GetVideoInfoTag()->m_fRating);
        else
          strRatingAndVotes.Format("%.1f (%s %s)", item->GetVideoInfoTag()->m_fRating, item->GetVideoInfoTag()->m_strVotes, g_localizeStrings.Get(20350));
        return strRatingAndVotes;
      }
    }
    break;
  case LISTITEM_PROGRAM_COUNT:
    {
      CStdString count;
      count.Format("%i", item->m_iprogramCount);
      return count;
    }
  case LISTITEM_DURATION:
    {
      CStdString duration;
      if (item->HasPVRChannelInfoTag())
      {
        const CPVRChannel *channel = item->HasPVRChannelInfoTag() ? item->GetPVRChannelInfoTag() : NULL;
        CEpgInfoTag tag;
        if (channel && channel->GetEPGNow(tag))
          return StringUtils::SecondsToTimeString(tag.GetDuration());
        return StringUtils::EmptyString;
      }
      else if (item->HasPVRRecordingInfoTag())
      {
        if (item->GetPVRRecordingInfoTag()->GetDuration() > 0)
          duration = StringUtils::SecondsToTimeString(item->GetPVRRecordingInfoTag()->GetDuration());
      }
      else if (item->HasEPGInfoTag())
      {
        if (item->GetEPGInfoTag()->GetDuration() > 0)
          duration = StringUtils::SecondsToTimeString(item->GetEPGInfoTag()->GetDuration());
      }
      else if (item->HasVideoInfoTag())
      {
        if (!item->GetVideoInfoTag()->m_strRuntime.IsEmpty())
          duration = item->GetVideoInfoTag()->m_strRuntime;
      }
      else if (item->HasMusicInfoTag())
      {
        if (item->GetMusicInfoTag()->GetDuration() > 0)
          duration = StringUtils::SecondsToTimeString(item->GetMusicInfoTag()->GetDuration());
      }
      return duration;
    }
  case LISTITEM_PLOT:
    if (item->HasPVRChannelInfoTag())
    {
      const CPVRChannel *channel = item->HasPVRChannelInfoTag() ? item->GetPVRChannelInfoTag() : NULL;
      CEpgInfoTag tag;
      if (channel && channel->GetEPGNow(tag))
        return tag.Plot();
      return StringUtils::EmptyString;
    }
    if (item->HasEPGInfoTag())
      return item->GetEPGInfoTag()->Plot();
    if (item->HasPVRRecordingInfoTag())
      return item->GetPVRRecordingInfoTag()->m_strPlot;
    if (item->HasVideoInfoTag())
    {
      if (!(!item->GetVideoInfoTag()->m_strShowTitle.IsEmpty() && item->GetVideoInfoTag()->m_iSeason == -1)) // dont apply to tvshows
        if (item->GetVideoInfoTag()->m_playCount == 0 && !g_guiSettings.GetBool("videolibrary.showunwatchedplots"))
          return g_localizeStrings.Get(20370);

      return item->GetVideoInfoTag()->m_strPlot;
    }
    /* PLEX */
    else
    {
      return item->GetProperty("description").asString();
    }
    /* END PLEX */
    break;
  case LISTITEM_PLOT_OUTLINE:
    if (item->HasPVRChannelInfoTag())
    {
      const CPVRChannel *channel = item->HasPVRChannelInfoTag() ? item->GetPVRChannelInfoTag() : NULL;
      CEpgInfoTag tag;
      if (channel && channel->GetEPGNow(tag))
        return tag.PlotOutline();
      return StringUtils::EmptyString;
    }
    if (item->HasEPGInfoTag())
      return item->GetEPGInfoTag()->PlotOutline();
    if (item->HasPVRRecordingInfoTag())
      return item->GetPVRRecordingInfoTag()->m_strPlotOutline;
    if (item->HasVideoInfoTag())
      return item->GetVideoInfoTag()->m_strPlotOutline;
    /* PLEX */
    else
      return item->GetProperty("description").asString();
    /* END PLEX */
    break;
  case LISTITEM_EPISODE:
    if (item->HasVideoInfoTag())
    {
      CStdString strResult;
      if (item->GetVideoInfoTag()->m_iSpecialSortEpisode > 0)
        strResult.Format("S%d",item->GetVideoInfoTag()->m_iEpisode);
      else if (item->GetVideoInfoTag()->m_iEpisode > 0) // if m_iEpisode = -1 there's no episode detail
        strResult.Format("%d",item->GetVideoInfoTag()->m_iEpisode);
      return strResult;
    }
    break;
  case LISTITEM_SEASON:
    if (item->HasVideoInfoTag())
    {
      CStdString strResult;
      if (item->GetVideoInfoTag()->m_iSpecialSortSeason > 0)
        strResult.Format("%d",item->GetVideoInfoTag()->m_iSpecialSortSeason);
      else if (item->GetVideoInfoTag()->m_iSeason > 0) // if m_iSeason = -1 there's no season detail
        strResult.Format("%d",item->GetVideoInfoTag()->m_iSeason);
      return strResult;
    }
    break;
  case LISTITEM_TVSHOW:
    if (item->HasVideoInfoTag())
      return item->GetVideoInfoTag()->m_strShowTitle;
    break;
  case LISTITEM_COMMENT:
    if (item->HasPVRTimerInfoTag())
      return item->GetPVRTimerInfoTag()->GetStatus();
    if (item->HasMusicInfoTag())
      return item->GetMusicInfoTag()->GetComment();
    break;
  case LISTITEM_ACTUAL_ICON:
    return item->GetIconImage();

  /* PLEX */
  case LISTITEM_BANNER:
      return item->GetProperty("banner_image").asString();
  case LISTITEM_THUMB0:
  case LISTITEM_THUMB1:
  case LISTITEM_THUMB2:
  case LISTITEM_THUMB3:
  case LISTITEM_THUMB4:
      return item->GetThumbnailImage(info-LISTITEM_THUMB0);
  case LISTITEM_GRANDPARENT_THUMB:
    return item->GetGrandparentThumbnailImage();
  /* END PLEX */

  case LISTITEM_ICON:
    {
      CStdString strThumb = item->GetArt("thumb");
      if (strThumb.IsEmpty())
        strThumb = item->GetIconImage();
      if (fallback)
        *fallback = item->GetIconImage();
      return strThumb;
    }
  case LISTITEM_OVERLAY:
    return item->GetOverlayImage();
  case LISTITEM_THUMB:
    return item->GetArt("thumb");
  case LISTITEM_FOLDERPATH:
    return CURL(item->GetPath()).GetWithoutUserDetails();
  case LISTITEM_FOLDERNAME:
  case LISTITEM_PATH:
    {
      CStdString path;
#ifndef __PLEX__
      if (item->IsMusicDb() && item->HasMusicInfoTag())
        URIUtils::GetDirectory(item->GetMusicInfoTag()->GetURL(), path);
      else if (item->IsVideoDb() && item->HasVideoInfoTag())
      {
        if( item->m_bIsFolder )
          path = item->GetVideoInfoTag()->m_strPath;
        else
          URIUtils::GetParentPath(item->GetVideoInfoTag()->m_strFileNameAndPath, path);
      }
      else
        URIUtils::GetParentPath(item->GetPath(), path);
      path = CURL(path).GetWithoutUserDetails();
      if (info==LISTITEM_FOLDERNAME)
      {
        URIUtils::RemoveSlashAtEnd(path);
        path=URIUtils::GetFileName(path);
      }
      CURL::Decode(path);
      return path;
#else /* PLEX version */
      if (item->HasProperty("localPath"))
      {
        URIUtils::GetDirectory(item->GetProperty("localPath").asString(), path);
      }
      else
      {
        URIUtils::GetDirectory(item->GetPath(), path);
        path = CURL(path).GetWithoutUserDetails();
        CURL::Decode(path);
      }
#endif
    }
  case LISTITEM_FILENAME_AND_PATH:
    {
      CStdString path;
      if (item->IsMusicDb() && item->HasMusicInfoTag())
        path = item->GetMusicInfoTag()->GetURL();
      else if (item->IsVideoDb() && item->HasVideoInfoTag())
        path = item->GetVideoInfoTag()->m_strFileNameAndPath;
      else
        path = item->GetPath();
      path = CURL(path).GetWithoutUserDetails();
      CURL::Decode(path);
      return path;
    }
  case LISTITEM_PICTURE_PATH:
    if (item->IsPicture() && (!item->IsZIP() || item->IsRAR() || item->IsCBZ() || item->IsCBR()))
      return item->GetPath();
    break;
  case LISTITEM_STUDIO:
    if (item->HasVideoInfoTag())
      return StringUtils::Join(item->GetVideoInfoTag()->m_studio, g_advancedSettings.m_videoItemSeparator);
    break;
  case LISTITEM_COUNTRY:
    if (item->HasVideoInfoTag())
      return StringUtils::Join(item->GetVideoInfoTag()->m_country, g_advancedSettings.m_videoItemSeparator);
    break;
  case LISTITEM_MPAA:
#ifndef __PLEX__
    if (item->HasVideoInfoTag())
      return item->GetVideoInfoTag()->m_strMPAARating;
#endif
    return item->GetProperty("contentRating").asString();

    break;
  case LISTITEM_CAST:
#ifndef __PLEX__
    if (item->HasVideoInfoTag())
      return item->GetVideoInfoTag()->GetCast();
#else
    return item->GetProperty("role").asString();
#endif
    break;
  case LISTITEM_CAST_AND_ROLE:
    if (item->HasVideoInfoTag())
      return item->GetVideoInfoTag()->GetCast(true);
    break;
  case LISTITEM_WRITER:
#ifndef __PLEX__
    if (item->HasVideoInfoTag())
<<<<<<< HEAD
      return item->GetVideoInfoTag()->m_strWritingCredits;
#else
    return item->GetProperty("writer").asString();
#endif
=======
      return StringUtils::Join(item->GetVideoInfoTag()->m_writingCredits, g_advancedSettings.m_videoItemSeparator);
>>>>>>> 0be99e96
    break;
  case LISTITEM_TAGLINE:
    if (item->HasVideoInfoTag())
      return item->GetVideoInfoTag()->m_strTagLine;
    break;
  case LISTITEM_TRAILER:
    if (item->HasVideoInfoTag())
      return item->GetVideoInfoTag()->m_strTrailer;
    break;
  case LISTITEM_TOP250:
    if (item->HasVideoInfoTag())
    {
      CStdString strResult;
      if (item->GetVideoInfoTag()->m_iTop250 > 0)
        strResult.Format("%i",item->GetVideoInfoTag()->m_iTop250);
      return strResult;
    }
    break;
  case LISTITEM_SORT_LETTER:
    {
      CStdString letter;
      g_charsetConverter.wToUTF8(item->GetSortLabel().Left(1).ToUpper(), letter);
      return letter;
    }
    break;
  case LISTITEM_VIDEO_CODEC:
    if (item->HasVideoInfoTag())
      return item->GetVideoInfoTag()->m_streamDetails.GetVideoCodec();
    break;
  case LISTITEM_VIDEO_RESOLUTION:
    if (item->HasVideoInfoTag())
      return CStreamDetails::VideoDimsToResolutionDescription(item->GetVideoInfoTag()->m_streamDetails.GetVideoWidth(), item->GetVideoInfoTag()->m_streamDetails.GetVideoHeight());
    break;
  case LISTITEM_VIDEO_ASPECT:
    if (item->HasVideoInfoTag())
      return CStreamDetails::VideoAspectToAspectDescription(item->GetVideoInfoTag()->m_streamDetails.GetVideoAspect());
    break;
  case LISTITEM_AUDIO_CODEC:
    if (item->HasVideoInfoTag())
    {
      return item->GetVideoInfoTag()->m_streamDetails.GetAudioCodec();
    }
    break;
  case LISTITEM_AUDIO_CHANNELS:
    if (item->HasVideoInfoTag())
    {
      CStdString strResult;
      int iChannels = item->GetVideoInfoTag()->m_streamDetails.GetAudioChannels();
      if (iChannels > -1)
        strResult.Format("%i", iChannels);
      return strResult;
    }
    break;
  case LISTITEM_AUDIO_LANGUAGE:
    if (item->HasVideoInfoTag())
      return item->GetVideoInfoTag()->m_streamDetails.GetAudioLanguage();
    break;
  case LISTITEM_SUBTITLE_LANGUAGE:
    if (item->HasVideoInfoTag())
      return item->GetVideoInfoTag()->m_streamDetails.GetSubtitleLanguage();
    break;
  case LISTITEM_STARTTIME:
    if (item->HasPVRChannelInfoTag())
    {
      const CPVRChannel *channel = item->HasPVRChannelInfoTag() ? item->GetPVRChannelInfoTag() : NULL;
      CEpgInfoTag tag;
      if (channel && channel->GetEPGNow(tag))
        return tag.StartAsLocalTime().GetAsLocalizedTime("", false);
      return CDateTime::GetCurrentDateTime().GetAsLocalizedTime("", false);
    }
    if (item->HasEPGInfoTag())
      return item->GetEPGInfoTag()->StartAsLocalTime().GetAsLocalizedTime("", false);
    if (item->HasPVRTimerInfoTag())
      return item->GetPVRTimerInfoTag()->StartAsLocalTime().GetAsLocalizedTime("", false);
    if (item->HasPVRRecordingInfoTag())
      return item->GetPVRRecordingInfoTag()->RecordingTimeAsLocalTime().GetAsLocalizedTime("", false);
    if (item->m_dateTime.IsValid())
      return item->m_dateTime.GetAsLocalizedTime("", false);
    break;
  case LISTITEM_ENDTIME:
    if (item->HasPVRChannelInfoTag())
    {
      const CPVRChannel *channel = item->HasPVRChannelInfoTag() ? item->GetPVRChannelInfoTag() : NULL;
      CEpgInfoTag tag;
      if (channel && channel->GetEPGNow(tag))
        return tag.EndAsLocalTime().GetAsLocalizedTime("", false);
      return CDateTime::GetCurrentDateTime().GetAsLocalizedTime("", false);
    }
    if (item->HasEPGInfoTag())
      return item->GetEPGInfoTag()->EndAsLocalTime().GetAsLocalizedTime("", false);
    if (item->HasPVRTimerInfoTag())
      return item->GetPVRTimerInfoTag()->EndAsLocalTime().GetAsLocalizedTime("", false);
    break;
  case LISTITEM_STARTDATE:
    if (item->HasPVRChannelInfoTag())
    {
      const CPVRChannel *channel = item->HasPVRChannelInfoTag() ? item->GetPVRChannelInfoTag() : NULL;
      CEpgInfoTag tag;
      if (channel && channel->GetEPGNow(tag))
        return tag.StartAsLocalTime().GetAsLocalizedDate(true);
      return CDateTime::GetCurrentDateTime().GetAsLocalizedDate(true);
    }
    if (item->HasEPGInfoTag())
      return item->GetEPGInfoTag()->StartAsLocalTime().GetAsLocalizedDate(true);
    if (item->HasPVRTimerInfoTag())
      return item->GetPVRTimerInfoTag()->StartAsLocalTime().GetAsLocalizedDate(true);
    if (item->HasPVRRecordingInfoTag())
      return item->GetPVRRecordingInfoTag()->RecordingTimeAsLocalTime().GetAsLocalizedDate(true);
    if (item->m_dateTime.IsValid())
      return item->m_dateTime.GetAsLocalizedDate(true);
    break;
  case LISTITEM_ENDDATE:
    if (item->HasPVRChannelInfoTag())
    {
      const CPVRChannel *channel = item->HasPVRChannelInfoTag() ? item->GetPVRChannelInfoTag() : NULL;
      CEpgInfoTag tag;
      if (channel && channel->GetEPGNow(tag))
        return tag.EndAsLocalTime().GetAsLocalizedDate(true);
      return CDateTime::GetCurrentDateTime().GetAsLocalizedDate(true);
    }
    if (item->HasEPGInfoTag())
      return item->GetEPGInfoTag()->EndAsLocalTime().GetAsLocalizedDate(true);
    if (item->HasPVRTimerInfoTag())
      return item->GetPVRTimerInfoTag()->EndAsLocalTime().GetAsLocalizedDate(true);
    break;
  case LISTITEM_CHANNEL_NUMBER:
    {
      CStdString number;
      if (item->HasPVRChannelInfoTag())
        number.Format("%i", item->GetPVRChannelInfoTag()->ChannelNumber());
      if (item->HasEPGInfoTag() && item->GetEPGInfoTag()->HasPVRChannel())
        number.Format("%i", item->GetEPGInfoTag()->PVRChannelNumber());
      if (item->HasPVRTimerInfoTag())
        number.Format("%i", item->GetPVRTimerInfoTag()->ChannelNumber());

      return number;
    }
    break;
  case LISTITEM_CHANNEL_NAME:
    if (item->HasPVRChannelInfoTag())
      return item->GetPVRChannelInfoTag()->ChannelName();
    if (item->HasEPGInfoTag() && item->GetEPGInfoTag()->HasPVRChannel())
      return item->GetEPGInfoTag()->PVRChannelName();
    if (item->HasPVRRecordingInfoTag())
      return item->GetPVRRecordingInfoTag()->m_strChannelName;
    if (item->HasPVRTimerInfoTag())
      return item->GetPVRTimerInfoTag()->ChannelName();
    break;
  case LISTITEM_NEXT_STARTTIME:
    {
      const CPVRChannel *channel = item->HasPVRChannelInfoTag() ? item->GetPVRChannelInfoTag() : NULL;
      CEpgInfoTag tag;
      if (channel && channel->GetEPGNext(tag))
        return tag.StartAsLocalTime().GetAsLocalizedTime("", false);
    }
    return CDateTime::GetCurrentDateTime().GetAsLocalizedTime("", false);
  case LISTITEM_NEXT_ENDTIME:
    {
      const CPVRChannel *channel = item->HasPVRChannelInfoTag() ? item->GetPVRChannelInfoTag() : NULL;
      CEpgInfoTag tag;
      if (channel && channel->GetEPGNext(tag))
        return tag.EndAsLocalTime().GetAsLocalizedTime("", false);
    }
    return CDateTime::GetCurrentDateTime().GetAsLocalizedTime("", false);
  case LISTITEM_NEXT_STARTDATE:
    {
      const CPVRChannel *channel = item->HasPVRChannelInfoTag() ? item->GetPVRChannelInfoTag() : NULL;
      CEpgInfoTag tag;
      if (channel && channel->GetEPGNext(tag))
        return tag.StartAsLocalTime().GetAsLocalizedDate(true);
    }
    return CDateTime::GetCurrentDateTime().GetAsLocalizedDate(true);
  case LISTITEM_NEXT_ENDDATE:
    {
      const CPVRChannel *channel = item->HasPVRChannelInfoTag() ? item->GetPVRChannelInfoTag() : NULL;
      CEpgInfoTag tag;
      if (channel && channel->GetEPGNext(tag))
        return tag.EndAsLocalTime().GetAsLocalizedDate(true);
    }
    return CDateTime::GetCurrentDateTime().GetAsLocalizedDate(true);
  case LISTITEM_NEXT_PLOT:
    {
      const CPVRChannel *channel = item->HasPVRChannelInfoTag() ? item->GetPVRChannelInfoTag() : NULL;
      CEpgInfoTag tag;
      if (channel && channel->GetEPGNext(tag))
        return tag.Plot();
    }
    return StringUtils::EmptyString;
  case LISTITEM_NEXT_PLOT_OUTLINE:
    {
      const CPVRChannel *channel = item->HasPVRChannelInfoTag() ? item->GetPVRChannelInfoTag() : NULL;
      CEpgInfoTag tag;
      if (channel && channel->GetEPGNext(tag))
        return tag.PlotOutline();
    }
    return StringUtils::EmptyString;
  case LISTITEM_NEXT_DURATION:
    {
      const CPVRChannel *channel = item->HasPVRChannelInfoTag() ? item->GetPVRChannelInfoTag() : NULL;
      CEpgInfoTag tag;
      if (channel && channel->GetEPGNext(tag))
        return StringUtils::SecondsToTimeString(tag.GetDuration());
    }
    return StringUtils::EmptyString;
  case LISTITEM_NEXT_GENRE:
    {
      const CPVRChannel *channel = item->HasPVRChannelInfoTag() ? item->GetPVRChannelInfoTag() : NULL;
      CEpgInfoTag tag;
      if (channel && channel->GetEPGNext(tag))
        return StringUtils::Join(tag.Genre(), g_advancedSettings.m_videoItemSeparator);
    }
    return StringUtils::EmptyString;
  case LISTITEM_NEXT_TITLE:
    {
      const CPVRChannel *channel = item->HasPVRChannelInfoTag() ? item->GetPVRChannelInfoTag() : NULL;
      CEpgInfoTag tag;
      if (channel && channel->GetEPGNext(tag))
        return tag.Title();
    }
    return StringUtils::EmptyString;
  case LISTITEM_PARENTALRATING:
    {
      CStdString rating;
      if (item->HasEPGInfoTag() && item->GetEPGInfoTag()->ParentalRating() > 0)
        rating.Format("%i", item->GetEPGInfoTag()->ParentalRating());
      return rating;
    }
    break;
  case LISTITEM_PERCENT_PLAYED:
    {
      int val;
      if (GetItemInt(val, item, info))
      {
        CStdString str;
        str.Format("%d", val);
        return str;
      }
      break;
    }
<<<<<<< HEAD
    break;
  /* PLEX */
  case LISTITEM_STAR_DIFFUSE:
    {
      CStdString communityRatingColor = item->GetProperty("communityRatingColor").asString();
      if (item->HasProperty("userRating"))
        return "FFFFCC00";
      else if (communityRatingColor.size() > 0)
        return communityRatingColor;
      else
        return "FFFFFFFF";
     }
     break;
  /* END PLEX */
=======
  case LISTITEM_DATE_ADDED:
    if (item->HasVideoInfoTag() && item->GetVideoInfoTag()->m_dateAdded.IsValid())
      return item->GetVideoInfoTag()->m_dateAdded.GetAsLocalizedDate();
    break;
  case LISTITEM_DBTYPE:
    if (item->HasVideoInfoTag())
      return item->GetVideoInfoTag()->m_type;
    break;
  case LISTITEM_DBID:
    if (item->HasVideoInfoTag())
      {
        CStdString dbid;
        dbid.Format("%i", item->GetVideoInfoTag()->m_iDbId);
        return dbid;
      }
    if (item->HasMusicInfoTag())
      {
        CStdString dbid;
        dbid.Format("%i", item->GetMusicInfoTag()->GetDatabaseId());
        return dbid;
      }
    break;
>>>>>>> 0be99e96
  }
  return "";
}

CStdString CGUIInfoManager::GetItemImage(const CFileItem *item, int info, CStdString *fallback)
{
  if (info >= CONDITIONAL_LABEL_START && info <= CONDITIONAL_LABEL_END)
    return GetSkinVariableString(info, true, item);

  switch (info)
  {
  case LISTITEM_RATING:  // old song rating format
    {
      CStdString rating;
      if (item->HasMusicInfoTag())
      {
        rating.Format("songrating%c.png", item->GetMusicInfoTag()->GetRating());
        return rating;
      }
    }
    break;
  case LISTITEM_STAR_RATING:
    {
      CStdString rating;
      /* PLEX */
      if (item->HasProperty("userRating"))
      {
        rating.Format("rating%d.png", (long)(item->GetProperty("userRating").asDouble() + 0.5f));
      }
      else if (item->HasProperty("rating"))
      {
        rating.Format("rating%d.png", (long)(item->GetProperty("rating").asDouble() + 0.5f));
      }
      else
      /* END PLEX */
      if (item->HasVideoInfoTag())
      { // rating for videos is assumed 0..10, so convert to 0..5
        rating.Format("rating%d.png", (long)((item->GetVideoInfoTag()->m_fRating * 0.5f) + 0.5f));
      }
      else if (item->HasMusicInfoTag())
      { // song rating.
        rating.Format("rating%c.png", item->GetMusicInfoTag()->GetRating());
      }
      return rating;
    }
    break;
  }  /* switch (info) */

  return GetItemLabel(item, info, fallback);
}

#ifndef __PLEX__
bool CGUIInfoManager::GetItemBool(const CGUIListItem *item, int condition) const
{
  if (!item) return false;
  if (condition >= LISTITEM_PROPERTY_START && condition - LISTITEM_PROPERTY_START < (int)m_listitemProperties.size())
  { // grab the property
    CStdString property = m_listitemProperties[condition - LISTITEM_PROPERTY_START];
    return item->GetProperty(property).asBoolean();
  }
  else if (condition == LISTITEM_ISPLAYING)
  {
    if (item->HasProperty("playlistposition"))
      return (int)item->GetProperty("playlisttype").asInteger() == g_playlistPlayer.GetCurrentPlaylist() && (int)item->GetProperty("playlistposition").asInteger() == g_playlistPlayer.GetCurrentSong();
    else if (item->IsFileItem() && !m_currentFile->GetPath().IsEmpty())
    {
      if (!g_application.m_strPlayListFile.IsEmpty())
      {
        //playlist file that is currently playing or the playlistitem that is currently playing.
        return g_application.m_strPlayListFile.Equals(((const CFileItem *)item)->GetPath()) || m_currentFile->IsSamePath((const CFileItem *)item);
      }
      return m_currentFile->IsSamePath((const CFileItem *)item);
    }
  }
  else if (condition == LISTITEM_ISSELECTED)
    return item->IsSelected();
  else if (condition == LISTITEM_IS_FOLDER)
    return item->m_bIsFolder;
  else if (condition == LISTITEM_IS_RESUMABLE)
  {
    if (item->IsFileItem())
    {
      if (((const CFileItem *)item)->HasVideoInfoTag())
        return ((const CFileItem *)item)->GetVideoInfoTag()->m_resumePoint.timeInSeconds > 0;
      else if (((const CFileItem *)item)->HasPVRRecordingInfoTag())
        return ((const CFileItem *)item)->GetPVRRecordingInfoTag()->m_resumePoint.timeInSeconds > 0;
    }
  }
  else if (item->IsFileItem())
  {
    const CFileItem *pItem = (const CFileItem *)item;
    if (condition == LISTITEM_ISRECORDING)
    {
      if (!g_PVRManager.IsStarted())
        return false;

      if (pItem->HasPVRChannelInfoTag())
      {
        return pItem->GetPVRChannelInfoTag()->IsRecording();
      }
      else if (pItem->HasPVRTimerInfoTag())
      {
        const CPVRTimerInfoTag *timer = pItem->GetPVRTimerInfoTag();
        if (timer)
          return timer->IsRecording();
      }
      else if (pItem->HasEPGInfoTag())
      {
        CFileItemPtr timer = g_PVRTimers->GetTimerForEpgTag(pItem);
        if (timer && timer->HasPVRTimerInfoTag())
          return timer->GetPVRTimerInfoTag()->IsRecording();
      }
    }
    else if (condition == LISTITEM_HASTIMER)
    {
      if (pItem->HasEPGInfoTag())
      {
        CFileItemPtr timer = g_PVRTimers->GetTimerForEpgTag(pItem);
        if (timer && timer->HasPVRTimerInfoTag())
          return timer->GetPVRTimerInfoTag()->IsActive();
      }
    }
    else if (condition == LISTITEM_HAS_EPG)
    {
      if (pItem->HasPVRChannelInfoTag())
      {
        CEpgInfoTag epgTag;
        return pItem->GetPVRChannelInfoTag()->GetEPGNow(epgTag);
      }
      else
      {
        return pItem->HasEPGInfoTag();
      }
    }
    else if (condition == LISTITEM_ISENCRYPTED)
    {
      if (pItem->HasPVRChannelInfoTag())
      {
        return pItem->GetPVRChannelInfoTag()->IsEncrypted();
      }
      else if (pItem->HasEPGInfoTag() && pItem->GetEPGInfoTag()->HasPVRChannel())
      {
        return pItem->GetEPGInfoTag()->ChannelTag()->IsEncrypted();
      }
    }
  }

  return false;
}
#endif

void CGUIInfoManager::ResetCache()
{
  // reset any animation triggers as well
  m_containerMoves.clear();
  m_updateTime++;
}

// Called from tuxbox service thread to update current status
void CGUIInfoManager::UpdateFromTuxBox()
{
  if(g_tuxbox.vVideoSubChannel.mode)
    m_currentFile->GetVideoInfoTag()->m_strTitle = g_tuxbox.vVideoSubChannel.current_name;

  // Set m_currentMovieDuration
  if(!g_tuxbox.sCurSrvData.current_event_duration.IsEmpty() &&
    !g_tuxbox.sCurSrvData.next_event_description.IsEmpty() &&
    !g_tuxbox.sCurSrvData.current_event_duration.Equals("-") &&
    !g_tuxbox.sCurSrvData.next_event_description.Equals("-"))
  {
    g_tuxbox.sCurSrvData.current_event_duration.Replace("(","");
    g_tuxbox.sCurSrvData.current_event_duration.Replace(")","");

    m_currentMovieDuration.Format("%s: %s %s (%s - %s)",
      g_localizeStrings.Get(180),
      g_tuxbox.sCurSrvData.current_event_duration,
      g_localizeStrings.Get(12391),
      g_tuxbox.sCurSrvData.current_event_time,
      g_tuxbox.sCurSrvData.next_event_time);
  }

  //Set strVideoGenre
  if (!g_tuxbox.sCurSrvData.current_event_description.IsEmpty() &&
    !g_tuxbox.sCurSrvData.next_event_description.IsEmpty() &&
    !g_tuxbox.sCurSrvData.current_event_description.Equals("-") &&
    !g_tuxbox.sCurSrvData.next_event_description.Equals("-"))
  {
    CStdString genre;
    genre.Format("%s %s  -  (%s: %s)",
      g_localizeStrings.Get(143),
      g_tuxbox.sCurSrvData.current_event_description,
      g_localizeStrings.Get(209),
      g_tuxbox.sCurSrvData.next_event_description);
    m_currentFile->GetVideoInfoTag()->m_genre = StringUtils::Split(genre, g_advancedSettings.m_videoItemSeparator);
  }

  //Set m_currentMovie.m_director
  if (!g_tuxbox.sCurSrvData.current_event_details.Equals("-") &&
    !g_tuxbox.sCurSrvData.current_event_details.IsEmpty())
  {
    m_currentFile->GetVideoInfoTag()->m_director = StringUtils::Split(g_tuxbox.sCurSrvData.current_event_details, g_advancedSettings.m_videoItemSeparator);
  }
}

CStdString CGUIInfoManager::GetPictureLabel(int info)
{
  if (info == SLIDE_FILE_NAME)
    return GetItemLabel(m_currentSlide, LISTITEM_FILENAME);
  else if (info == SLIDE_FILE_PATH)
  {
    CStdString path;
    URIUtils::GetDirectory(m_currentSlide->GetPath(), path);
    return CURL(path).GetWithoutUserDetails();
  }
  else if (info == SLIDE_FILE_SIZE)
    return GetItemLabel(m_currentSlide, LISTITEM_SIZE);
  else if (info == SLIDE_FILE_DATE)
    return GetItemLabel(m_currentSlide, LISTITEM_DATE);
  else if (info == SLIDE_INDEX)
  {
    CGUIWindowSlideShow *slideshow = (CGUIWindowSlideShow *)g_windowManager.GetWindow(WINDOW_SLIDESHOW);
    if (slideshow && slideshow->NumSlides())
    {
      CStdString index;
      index.Format("%d/%d", slideshow->CurrentSlide(), slideshow->NumSlides());
      return index;
    }
  }
  if (m_currentSlide->HasPictureInfoTag())
    return m_currentSlide->GetPictureInfoTag()->GetInfo(info);
  return "";
}

void CGUIInfoManager::SetCurrentSlide(CFileItem &item)
{
  if (m_currentSlide->GetPath() != item.GetPath())
  {
    if (!item.HasPictureInfoTag() && !item.GetPictureInfoTag()->Loaded())
      item.GetPictureInfoTag()->Load(item.GetPath());
    *m_currentSlide = item;
  }
}

void CGUIInfoManager::ResetCurrentSlide()
{
  m_currentSlide->Reset();
}

bool CGUIInfoManager::CheckWindowCondition(CGUIWindow *window, int condition) const
{
  // check if it satisfies our condition
  if (!window) return false;
  if ((condition & WINDOW_CONDITION_HAS_LIST_ITEMS) && !window->HasListItems())
    return false;
  if ((condition & WINDOW_CONDITION_IS_MEDIA_WINDOW) && !window->IsMediaWindow())
    return false;
  return true;
}

CGUIWindow *CGUIInfoManager::GetWindowWithCondition(int contextWindow, int condition) const
{
  // Home doesn't have a parent, so sometimes it comes through as 0.
  if (contextWindow == 0)
    contextWindow = WINDOW_HOME;

  CGUIWindow *window = g_windowManager.GetWindow(contextWindow);
  if (CheckWindowCondition(window, condition))
    return window;

  // try topmost dialog
  window = g_windowManager.GetWindow(g_windowManager.GetTopMostModalDialogID());
  if (CheckWindowCondition(window, condition))
    return window;

  // try active window
  window = g_windowManager.GetWindow(g_windowManager.GetActiveWindow());
  if (CheckWindowCondition(window, condition))
    return window;

  return NULL;
}

void CGUIInfoManager::SetCurrentVideoTag(const CVideoInfoTag &tag)
{
  *m_currentFile->GetVideoInfoTag() = tag;
  m_currentFile->m_lStartOffset = 0;
}

void CGUIInfoManager::SetCurrentSongTag(const MUSIC_INFO::CMusicInfoTag &tag)
{
  //CLog::Log(LOGDEBUG, "Asked to SetCurrentTag");
  *m_currentFile->GetMusicInfoTag() = tag;
  m_currentFile->m_lStartOffset = 0;
}

const CFileItem& CGUIInfoManager::GetCurrentSlide() const
{
  return *m_currentSlide;
}

const MUSIC_INFO::CMusicInfoTag* CGUIInfoManager::GetCurrentSongTag() const
{
  if (m_currentFile->HasMusicInfoTag())
    return m_currentFile->GetMusicInfoTag();

  return NULL;
}

const CVideoInfoTag* CGUIInfoManager::GetCurrentMovieTag() const
{
  if (m_currentFile->HasVideoInfoTag())
    return m_currentFile->GetVideoInfoTag();

  return NULL;
}

void GUIInfo::SetInfoFlag(uint32_t flag)
{
  assert(flag >= (1 << 24));
  m_data1 |= flag;
}

uint32_t GUIInfo::GetInfoFlag() const
{
  // we strip out the bottom 24 bits, where we keep data
  // and return the flag only
  return m_data1 & 0xff000000;
}

uint32_t GUIInfo::GetData1() const
{
  // we strip out the top 8 bits, where we keep flags
  // and return the unflagged data
  return m_data1 & ((1 << 24) -1);
}

int GUIInfo::GetData2() const
{
  return m_data2;
}

void CGUIInfoManager::SetLibraryBool(int condition, bool value)
{
  switch (condition)
  {
    case LIBRARY_HAS_MUSIC:
      m_libraryHasMusic = value ? 1 : 0;
      break;
    case LIBRARY_HAS_MOVIES:
      m_libraryHasMovies = value ? 1 : 0;
      break;
    case LIBRARY_HAS_MOVIE_SETS:
      m_libraryHasMovieSets = value ? 1 : 0;
      break;
    case LIBRARY_HAS_TVSHOWS:
      m_libraryHasTVShows = value ? 1 : 0;
      break;
    case LIBRARY_HAS_MUSICVIDEOS:
      m_libraryHasMusicVideos = value ? 1 : 0;
      break;
    default:
      break;
  }
}

void CGUIInfoManager::ResetLibraryBools()
{
  m_libraryHasMusic = -1;
  m_libraryHasMovies = -1;
  m_libraryHasTVShows = -1;
  m_libraryHasMusicVideos = -1;
  m_libraryHasMovieSets = -1;
}

bool CGUIInfoManager::GetLibraryBool(int condition)
{
  if (condition == LIBRARY_HAS_MUSIC)
  {
    if (m_libraryHasMusic < 0)
    { // query
      CMusicDatabase db;
      if (db.Open())
      {
        m_libraryHasMusic = (db.GetSongsCount() > 0) ? 1 : 0;
        db.Close();
      }
    }
    return m_libraryHasMusic > 0;
  }
  else if (condition == LIBRARY_HAS_MOVIES)
  {
    if (m_libraryHasMovies < 0)
    {
      CVideoDatabase db;
      if (db.Open())
      {
        m_libraryHasMovies = db.HasContent(VIDEODB_CONTENT_MOVIES) ? 1 : 0;
        db.Close();
      }
    }
    return m_libraryHasMovies > 0;
  }
  else if (condition == LIBRARY_HAS_MOVIE_SETS)
  {
    if (m_libraryHasMovieSets < 0)
    {
      CVideoDatabase db;
      if (db.Open())
      {
        m_libraryHasMovieSets = db.HasSets() ? 1 : 0;
        db.Close();
      }
    }
    return m_libraryHasMovieSets > 0;
  }
  else if (condition == LIBRARY_HAS_TVSHOWS)
  {
    if (m_libraryHasTVShows < 0)
    {
      CVideoDatabase db;
      if (db.Open())
      {
        m_libraryHasTVShows = db.HasContent(VIDEODB_CONTENT_TVSHOWS) ? 1 : 0;
        db.Close();
      }
    }
    return m_libraryHasTVShows > 0;
  }
  else if (condition == LIBRARY_HAS_MUSICVIDEOS)
  {
    if (m_libraryHasMusicVideos < 0)
    {
      CVideoDatabase db;
      if (db.Open())
      {
        m_libraryHasMusicVideos = db.HasContent(VIDEODB_CONTENT_MUSICVIDEOS) ? 1 : 0;
        db.Close();
      }
    }
    return m_libraryHasMusicVideos > 0;
  }
  else if (condition == LIBRARY_HAS_VIDEO)
  {
    return (GetLibraryBool(LIBRARY_HAS_MOVIES) ||
            GetLibraryBool(LIBRARY_HAS_TVSHOWS) ||
            GetLibraryBool(LIBRARY_HAS_MUSICVIDEOS));
  }
  return false;
}

int CGUIInfoManager::RegisterSkinVariableString(const CSkinVariableString* info)
{
  if (!info)
    return 0;

  CSingleLock lock(m_critInfo);
  m_skinVariableStrings.push_back(*info);
  delete info;
  return CONDITIONAL_LABEL_START + m_skinVariableStrings.size() - 1;
}

int CGUIInfoManager::TranslateSkinVariableString(const CStdString& name, int context)
{
  for (vector<CSkinVariableString>::const_iterator it = m_skinVariableStrings.begin();
       it != m_skinVariableStrings.end(); ++it)
  {
    if (it->GetName().Equals(name) && it->GetContext() == context)
      return it - m_skinVariableStrings.begin() + CONDITIONAL_LABEL_START;
  }
  return 0;
}

CStdString CGUIInfoManager::GetSkinVariableString(int info,
                                                  bool preferImage /*= false*/,
                                                  const CGUIListItem *item /*= NULL*/)
{
  info -= CONDITIONAL_LABEL_START;
  if (info >= 0 && info < (int)m_skinVariableStrings.size())
    return m_skinVariableStrings[info].GetValue(preferImage, item);

  return "";
}

<<<<<<< HEAD
/* PLEX */
bool CGUIInfoManager::GetItemBool(const CGUIListItem *item, int condition, int secondCondition) const
{
  if (!item) return false;
  if (condition >= LISTITEM_PROPERTY_START && condition - LISTITEM_PROPERTY_START < (int)m_listitemProperties.size())
  { // grab the property
    CStdString property = m_listitemProperties[condition - LISTITEM_PROPERTY_START];
    return item->GetProperty(property).asBoolean();
  }
  else if (condition == LISTITEM_ISPLAYING)
  {
    if (item->HasProperty("playlistposition"))
      return (int)item->GetProperty("playlisttype").asInteger() == g_playlistPlayer.GetCurrentPlaylist() && (int)item->GetProperty("playlistposition").asInteger() == g_playlistPlayer.GetCurrentSong();
    else if (item->IsFileItem() && !m_currentFile->GetPath().IsEmpty())
    {
      if (!g_application.m_strPlayListFile.IsEmpty())
      {
        //playlist file that is currently playing or the playlistitem that is currently playing.
        return g_application.m_strPlayListFile.Equals(((const CFileItem *)item)->GetPath()) || m_currentFile->IsSamePath((const CFileItem *)item);
      }
      return m_currentFile->IsSamePath((const CFileItem *)item);
    }
  }
  else if (condition == LISTITEM_TYPE)
  {
    uint32_t param = secondCondition > 0 ? secondCondition : condition;
    if (param > m_stringParameters.size())
      return false;
    return CStdString(item->GetProperty("type").asString()).Equals(m_stringParameters[param]);
  }
  else if (condition == LISTITEM_STATUS)
  {
    CStdString lhs;
    switch (item->GetOverlayImageID())
    {
    case CGUIListItem::ICON_OVERLAY_IN_PROGRESS: lhs = "inprogress"; break;
    case CGUIListItem::ICON_OVERLAY_UNWATCHED: lhs = "unwatched"; break;
    case CGUIListItem::ICON_OVERLAY_WATCHED: lhs = "watched"; break;
    default: break;
    }

    uint32_t param = secondCondition > 0 ? secondCondition : condition;
    if (param > m_stringParameters.size())
      return false;
    return lhs.Equals(m_stringParameters[param]);
  }
  else if (condition == LISTITEM_ISSELECTED)
    return item->IsSelected();
  else if (condition == LISTITEM_IS_FOLDER)
    return item->m_bIsFolder;
  else if (condition == LISTITEM_IS_RESUMABLE)
    return (item->IsFileItem() && ((const CFileItem *)item)->HasVideoInfoTag() && ((const CFileItem *)item)->GetVideoInfoTag()->m_resumePoint.totalTimeInSeconds > 0);
  return false;
}
/* END PLEX */
=======
bool CGUIInfoManager::ConditionsChangedValues(const std::map<int, bool>& map)
{
  for (std::map<int, bool>::const_iterator it = map.begin() ; it != map.end() ; it++)
  {
    if (GetBoolValue(it->first) != it->second)
      return true;
  }
  return false;
}
>>>>>>> 0be99e96
<|MERGE_RESOLUTION|>--- conflicted
+++ resolved
@@ -120,20 +120,17 @@
   m_frameCounter = 0;
   m_lastFPSTime = 0;
   m_updateTime = 1;
-<<<<<<< HEAD
-
-  /* PLEX */
-  m_slideshowShowDescription = false;
-  m_musicThumbLoader = new CMusicThumbLoader();//(1, 200);
-  /* END PLEX */
-
-=======
   m_MusicBitrate = 0;
   m_playerShowTime = false;
   m_playerShowCodec = false;
   m_playerShowInfo = false;
   m_fps = 0.0f;
->>>>>>> 0be99e96
+
+  /* PLEX */
+  m_slideshowShowDescription = false;
+  m_musicThumbLoader = new CMusicThumbLoader();//(1, 200);
+  /* END PLEX */
+
   ResetLibraryBools();
 }
 
@@ -184,6 +181,9 @@
 } infomap;
 
 const infomap player_labels[] =  {{ "hasmedia",         PLAYER_HAS_MEDIA },           // bools from here
+                                  /* PLEX */
+                                  { "hasmusicplaylist",       PLAYER_HAS_MUSIC_PLAYLIST },
+                                  /* END PLEX */
                                   { "hasaudio",         PLAYER_HAS_AUDIO },
                                   { "hasvideo",         PLAYER_HAS_VIDEO },
                                   { "playing",          PLAYER_PLAYING },
@@ -224,18 +224,11 @@
                                   { "chaptername",      PLAYER_CHAPTERNAME },
                                   { "starrating",       PLAYER_STAR_RATING },
                                   { "folderpath",       PLAYER_PATH },
-<<<<<<< HEAD
-                                  /* PLEX */
-                                  { "hasmusicplaylist",       PLAYER_HAS_MUSIC_PLAYLIST },
-                                  /* END PLEX */
-                                  { "filenameandpath",  PLAYER_FILEPATH }};
-=======
                                   { "filenameandpath",  PLAYER_FILEPATH },
                                   { "pauseenabled",     PLAYER_CAN_PAUSE },
                                   { "seekenabled",      PLAYER_CAN_SEEK }};
 
 const infomap player_param[] =   {{ "art",              PLAYER_ITEM_ART }};
->>>>>>> 0be99e96
 
 const infomap player_times[] =   {{ "seektime",         PLAYER_SEEKTIME },
                                   { "seekoffset",       PLAYER_SEEKOFFSET },
@@ -253,6 +246,10 @@
                                   { "plugin",           WEATHER_PLUGIN }};
 
 const infomap system_labels[] =  {{ "hasnetwork",       SYSTEM_ETHERNET_LINK_ACTIVE },
+                                  /* PLEX */
+                                  { "searchinprogress", SYSTEM_SEARCH_IN_PROGRESS },
+                                  { "selectedplexmediaserver", SYSTEM_SELECTED_PLEX_MEDIA_SERVER },
+                                  /* END PLEX */
                                   { "hasmediadvd",      SYSTEM_MEDIA_DVD },
                                   { "dvdready",         SYSTEM_DVDREADY },
                                   { "trayopen",         SYSTEM_TRAYOPEN },
@@ -304,15 +301,8 @@
                                   { "batterylevel",     SYSTEM_BATTERY_LEVEL },
                                   { "friendlyname",     SYSTEM_FRIENDLY_NAME },
                                   { "alarmpos",         SYSTEM_ALARM_POS },
-<<<<<<< HEAD
-                                  /* PLEX */
-                                  { "searchinprogress", SYSTEM_SEARCH_IN_PROGRESS },
-                                  { "selectedplexmediaserver", SYSTEM_SELECTED_PLEX_MEDIA_SERVER },
-                                  /* END PLEX */
-=======
                                   { "isinhibit",        SYSTEM_ISINHIBIT },
                                   { "hasshutdown",      SYSTEM_HAS_SHUTDOWN },
->>>>>>> 0be99e96
                                   { "haspvr",           SYSTEM_HAS_PVR }};
 
 const infomap system_param[] =   {{ "hasalarm",         SYSTEM_HAS_ALARM },
@@ -367,6 +357,12 @@
                                   { "canban",            LASTFM_CANBAN}};
 
 const infomap musicplayer[] =    {{ "title",            MUSICPLAYER_TITLE },
+                                  /* PLEX */
+                                  { "hasnewcovernext",  MUSICPLAYER_HAS_NEW_COVER_NEXT },
+                                  { "nextnewcover",     MUSICPLAYER_NEXT_NEW_COVER },
+                                  { "nowplayingflipped",MUSICPLAYER_NOW_PLAYING_FLIPPED },
+                                  { "musicplayerfanart",MUSICPLAYER_FANART },
+                                  /* END PLEX */
                                   { "album",            MUSICPLAYER_ALBUM },
                                   { "artist",           MUSICPLAYER_ARTIST },
                                   { "albumartist",      MUSICPLAYER_ALBUM_ARTIST },
@@ -391,21 +387,11 @@
                                   { "hasprevious",      MUSICPLAYER_HASPREVIOUS },
                                   { "hasnext",          MUSICPLAYER_HASNEXT },
                                   { "playcount",        MUSICPLAYER_PLAYCOUNT },
-<<<<<<< HEAD
-                                  /* PLEX */
-                                  { "hasnewcovernext",  MUSICPLAYER_HAS_NEW_COVER_NEXT },
-                                  { "nextnewcover",     MUSICPLAYER_NEXT_NEW_COVER },
-                                  { "nowplayingflipped",MUSICPLAYER_NOW_PLAYING_FLIPPED },
-                                  { "musicplayerfanart",MUSICPLAYER_FANART },
-                                  /* END PLEX */
-                                  { "lastplayed",       MUSICPLAYER_LASTPLAYED }};
-=======
                                   { "lastplayed",       MUSICPLAYER_LASTPLAYED },
                                   { "channelname",      MUSICPLAYER_CHANNEL_NAME },
                                   { "channelnumber",    MUSICPLAYER_CHANNEL_NUMBER },
                                   { "channelgroup",     MUSICPLAYER_CHANNEL_GROUP }
 };
->>>>>>> 0be99e96
 
 const infomap videoplayer[] =    {{ "title",            VIDEOPLAYER_TITLE },
                                   { "genre",            VIDEOPLAYER_GENRE },
@@ -505,6 +491,19 @@
                                   { "content",          CONTAINER_CONTENT }};
 
 const infomap listitem_labels[]= {{ "thumb",            LISTITEM_THUMB },
+                                  /* PLEX */
+                                  { "type",             LISTITEM_TYPE },
+                                  { "status",           LISTITEM_STATUS },
+                                  { "thumb0",           LISTITEM_THUMB0 },
+                                  { "thumb1",           LISTITEM_THUMB1 },
+                                  { "thumb2",           LISTITEM_THUMB2 },
+                                  { "thumb3",           LISTITEM_THUMB3 },
+                                  { "thumb4",           LISTITEM_THUMB4 },
+                                  { "banner",           LISTITEM_BANNER },
+                                  { "firstgenre",       LISTITEM_FIRST_GENRE },
+                                  { "stardiffuse",      LISTITEM_STAR_DIFFUSE },
+                                  { "grandparentthumb", LISTITEM_GRANDPARENT_THUMB },
+                                  /* END PLEX */
                                   { "icon",             LISTITEM_ICON },
                                   { "actualicon",       LISTITEM_ACTUAL_ICON },
                                   { "overlay",          LISTITEM_OVERLAY },
@@ -581,22 +580,6 @@
                                   { "originaltitle",    LISTITEM_ORIGINALTITLE },
                                   { "lastplayed",       LISTITEM_LASTPLAYED },
                                   { "playcount",        LISTITEM_PLAYCOUNT },
-<<<<<<< HEAD
-                                  /* PLEX */
-                                  { "type",             LISTITEM_TYPE },
-                                  { "status",           LISTITEM_STATUS },
-                                  { "thumb0",           LISTITEM_THUMB0 },
-                                  { "thumb1",           LISTITEM_THUMB1 },
-                                  { "thumb2",           LISTITEM_THUMB2 },
-                                  { "thumb3",           LISTITEM_THUMB3 },
-                                  { "thumb4",           LISTITEM_THUMB4 },
-                                  { "banner",           LISTITEM_BANNER },
-                                  { "firstgenre",       LISTITEM_FIRST_GENRE },
-                                  { "stardiffuse",      LISTITEM_STAR_DIFFUSE },
-                                  { "grandparentthumb", LISTITEM_GRANDPARENT_THUMB },
-                                  /* END PLEX */
-                                  { "discnumber",       LISTITEM_DISC_NUMBER }};
-=======
                                   { "discnumber",       LISTITEM_DISC_NUMBER },
                                   { "starttime",        LISTITEM_STARTTIME },
                                   { "endtime",          LISTITEM_ENDTIME },
@@ -621,7 +604,6 @@
                                   { "dateadded",        LISTITEM_DATE_ADDED },
                                   { "dbtype",           LISTITEM_DBTYPE },
                                   { "dbid",             LISTITEM_DBID }};
->>>>>>> 0be99e96
 
 const infomap visualisation[] =  {{ "locked",           VISUALISATION_LOCKED },
                                   { "preset",           VISUALISATION_PRESET },
@@ -2559,7 +2541,13 @@
     case VISUALISATION_ENABLED:
       bReturn = !g_guiSettings.GetString("musicplayer.visualisation").IsEmpty();
     break;
-<<<<<<< HEAD
+    case VIDEOPLAYER_HAS_EPG:
+      if (m_currentFile->HasPVRChannelInfoTag())
+      {
+        CEpgInfoTag epgTag;
+        bReturn = m_currentFile->GetPVRChannelInfoTag()->GetEPGNow(epgTag);
+      }
+    break;
 
     /* PLEX */
     case SLIDESHOW_SHOW_DESCRIPTION:
@@ -2592,15 +2580,6 @@
 
     /* END PLEX */
 
-=======
-    case VIDEOPLAYER_HAS_EPG:
-      if (m_currentFile->HasPVRChannelInfoTag())
-      {
-        CEpgInfoTag epgTag;
-        bReturn = m_currentFile->GetPVRChannelInfoTag()->GetEPGNow(epgTag);
-      }
-    break;
->>>>>>> 0be99e96
     default: // default, use integer value different from 0 as true
       {
         int val;
@@ -3352,7 +3331,6 @@
         return GetItemImage(item.get(), info, fallback);
     }
   }
-<<<<<<< HEAD
   /* PLEX */
   else if (info == MUSICPLAYER_NEXT_NEW_COVER)
   {
@@ -3372,10 +3350,7 @@
   }
   /* END PLEX */
 
-  return GetLabel(info, contextWindow);
-=======
   return GetLabel(info, contextWindow, fallback);
->>>>>>> 0be99e96
 }
 
 CStdString CGUIInfoManager::GetDate(bool bNumbersOnly)
@@ -3730,16 +3705,12 @@
     if (tag.GetAlbum().size()) { return tag.GetAlbum(); }
     break;
   case MUSICPLAYER_ARTIST:
-<<<<<<< HEAD
     /* PLEX */
     if (item->HasProperty("artist"))
       return item->GetProperty("artist").asString();
     /* END PLEX */
 
-    if (tag.GetArtist().size()) { return tag.GetArtist(); }
-=======
     if (tag.GetArtist().size()) { return StringUtils::Join(tag.GetArtist(), g_advancedSettings.m_musicItemSeparator); }
->>>>>>> 0be99e96
     break;
   case MUSICPLAYER_ALBUM_ARTIST:
     if (tag.GetAlbumArtist().size()) { return StringUtils::Join(tag.GetAlbumArtist(), g_advancedSettings.m_musicItemSeparator); }
@@ -4033,15 +4004,11 @@
     case VIDEOPLAYER_ALBUM:
       return m_currentFile->GetVideoInfoTag()->m_strAlbum;
     case VIDEOPLAYER_WRITER:
-<<<<<<< HEAD
 #ifndef __PLEX__
-      return m_currentFile->GetVideoInfoTag()->m_strWritingCredits;
+      return StringUtils::Join(m_currentFile->GetVideoInfoTag()->m_writingCredits, g_advancedSettings.m_videoItemSeparator);
 #else
       return m_currentFile->GetProperty("writer").asString();
 #endif
-=======
-      return StringUtils::Join(m_currentFile->GetVideoInfoTag()->m_writingCredits, g_advancedSettings.m_videoItemSeparator);
->>>>>>> 0be99e96
     case VIDEOPLAYER_TAGLINE:
       return m_currentFile->GetVideoInfoTag()->m_strTagLine;
     case VIDEOPLAYER_LASTPLAYED:
@@ -4601,15 +4568,11 @@
   case LISTITEM_DIRECTOR:
 #ifndef __PLEX__
     if (item->HasVideoInfoTag())
-<<<<<<< HEAD
-      return item->GetVideoInfoTag()->m_strDirector;
+      return StringUtils::Join(item->GetVideoInfoTag()->m_director, g_advancedSettings.m_videoItemSeparator);
 #else
     return item->GetProperty("director").asString();
 #endif
-=======
-      return StringUtils::Join(item->GetVideoInfoTag()->m_director, g_advancedSettings.m_videoItemSeparator);
-    break;
->>>>>>> 0be99e96
+    break;
   case LISTITEM_ALBUM:
     /* PLEX */
     if (item->HasProperty("album"))
@@ -4985,14 +4948,10 @@
   case LISTITEM_WRITER:
 #ifndef __PLEX__
     if (item->HasVideoInfoTag())
-<<<<<<< HEAD
-      return item->GetVideoInfoTag()->m_strWritingCredits;
+      return StringUtils::Join(item->GetVideoInfoTag()->m_writingCredits, g_advancedSettings.m_videoItemSeparator);
 #else
     return item->GetProperty("writer").asString();
 #endif
-=======
-      return StringUtils::Join(item->GetVideoInfoTag()->m_writingCredits, g_advancedSettings.m_videoItemSeparator);
->>>>>>> 0be99e96
     break;
   case LISTITEM_TAGLINE:
     if (item->HasVideoInfoTag())
@@ -5232,22 +5191,6 @@
       }
       break;
     }
-<<<<<<< HEAD
-    break;
-  /* PLEX */
-  case LISTITEM_STAR_DIFFUSE:
-    {
-      CStdString communityRatingColor = item->GetProperty("communityRatingColor").asString();
-      if (item->HasProperty("userRating"))
-        return "FFFFCC00";
-      else if (communityRatingColor.size() > 0)
-        return communityRatingColor;
-      else
-        return "FFFFFFFF";
-     }
-     break;
-  /* END PLEX */
-=======
   case LISTITEM_DATE_ADDED:
     if (item->HasVideoInfoTag() && item->GetVideoInfoTag()->m_dateAdded.IsValid())
       return item->GetVideoInfoTag()->m_dateAdded.GetAsLocalizedDate();
@@ -5270,7 +5213,19 @@
         return dbid;
       }
     break;
->>>>>>> 0be99e96
+    /* PLEX */
+    case LISTITEM_STAR_DIFFUSE:
+      {
+        CStdString communityRatingColor = item->GetProperty("communityRatingColor").asString();
+        if (item->HasProperty("userRating"))
+          return "FFFFCC00";
+        else if (communityRatingColor.size() > 0)
+          return communityRatingColor;
+        else
+          return "FFFFFFFF";
+       }
+       break;
+    /* END PLEX */
   }
   return "";
 }
@@ -5754,7 +5709,16 @@
   return "";
 }
 
-<<<<<<< HEAD
+bool CGUIInfoManager::ConditionsChangedValues(const std::map<int, bool>& map)
+{
+  for (std::map<int, bool>::const_iterator it = map.begin() ; it != map.end() ; it++)
+  {
+    if (GetBoolValue(it->first) != it->second)
+      return true;
+  }
+  return false;
+}
+
 /* PLEX */
 bool CGUIInfoManager::GetItemBool(const CGUIListItem *item, int condition, int secondCondition) const
 {
@@ -5809,15 +5773,4 @@
     return (item->IsFileItem() && ((const CFileItem *)item)->HasVideoInfoTag() && ((const CFileItem *)item)->GetVideoInfoTag()->m_resumePoint.totalTimeInSeconds > 0);
   return false;
 }
-/* END PLEX */
-=======
-bool CGUIInfoManager::ConditionsChangedValues(const std::map<int, bool>& map)
-{
-  for (std::map<int, bool>::const_iterator it = map.begin() ; it != map.end() ; it++)
-  {
-    if (GetBoolValue(it->first) != it->second)
-      return true;
-  }
-  return false;
-}
->>>>>>> 0be99e96
+/* END PLEX */