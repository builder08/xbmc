/*
 *      Copyright (C) 2005-2008 Team XBMC
 *      http://xbmc.org
 *
 *  This Program is free software; you can redistribute it and/or modify
 *  it under the terms of the GNU General Public License as published by
 *  the Free Software Foundation; either version 2, or (at your option)
 *  any later version.
 *
 *  This Program is distributed in the hope that it will be useful,
 *  but WITHOUT ANY WARRANTY; without even the implied warranty of
 *  MERCHANTABILITY or FITNESS FOR A PARTICULAR PURPOSE. See the
 *  GNU General Public License for more details.
 *
 *  You should have received a copy of the GNU General Public License
 *  along with XBMC; see the file COPYING.  If not, write to
 *  the Free Software Foundation, 675 Mass Ave, Cambridge, MA 02139, USA.
 *  http://www.gnu.org/copyleft/gpl.html
 *
 */

#include "threads/SystemClock.h"
#include "system.h"
#include "Application.h"
#include "interfaces/Builtins.h"
#include "utils/Variant.h"
#include "utils/Splash.h"
#include "input/KeyboardLayoutConfiguration.h"
#include "LangInfo.h"
#include "Util.h"
#include "pictures/Picture.h"
#include "guilib/TextureManager.h"
#include "cores/dvdplayer/DVDFileInfo.h"
#include "PlayListPlayer.h"
#include "Autorun.h"
#ifdef HAS_LCD
#include "utils/LCDFactory.h"
#endif
#include "guilib/GUIControlProfiler.h"
#include "utils/LangCodeExpander.h"
#include "GUIInfoManager.h"
#include "playlists/PlayListFactory.h"
#include "guilib/GUIFontManager.h"
#include "guilib/GUIColorManager.h"
#include "guilib/GUITextLayout.h"
#include "addons/Skin.h"
#ifdef HAS_PYTHON
#include "interfaces/python/XBPython.h"
#endif
#include "input/ButtonTranslator.h"
#include "guilib/GUIAudioManager.h"
#include "network/libscrobbler/lastfmscrobbler.h"
#include "network/libscrobbler/librefmscrobbler.h"
#include "GUIPassword.h"
#include "input/InertialScrollingHandler.h"
#include "ApplicationMessenger.h"
#include "SectionLoader.h"
#include "cores/DllLoader/DllLoaderContainer.h"
#include "GUIUserMessages.h"
#include "filesystem/DirectoryCache.h"
#include "filesystem/StackDirectory.h"
#include "filesystem/SpecialProtocol.h"
#include "filesystem/DllLibCurl.h"
#include "filesystem/MythSession.h"
#include "filesystem/PluginDirectory.h"
#ifdef HAS_FILESYSTEM_SAP
#include "filesystem/SAPDirectory.h"
#endif
#ifdef HAS_FILESYSTEM_HTSP
#include "filesystem/HTSPDirectory.h"
#endif
#include "utils/TuxBoxUtil.h"
#include "utils/SystemInfo.h"
#include "utils/TimeUtils.h"
#include "GUILargeTextureManager.h"
#include "TextureCache.h"
#include "music/LastFmManager.h"
#include "playlists/SmartPlayList.h"
#ifdef HAS_FILESYSTEM_RAR
#include "filesystem/RarManager.h"
#endif
#include "playlists/PlayList.h"
#include "windowing/WindowingFactory.h"
#include "powermanagement/PowerManager.h"
#include "powermanagement/DPMSSupport.h"
#include "settings/Settings.h"
#include "settings/AdvancedSettings.h"
#include "guilib/LocalizeStrings.h"
#include "utils/CPUInfo.h"

#include "input/KeyboardStat.h"
#include "input/XBMC_vkeys.h"
#include "input/MouseStat.h"

#if defined(FILESYSTEM) && !defined(_LINUX)
#include "filesystem/FileDAAP.h"
#endif
#ifdef HAS_UPNP
#include "network/UPnP.h"
#include "filesystem/UPnPDirectory.h"
#endif
#if defined(_LINUX) && defined(HAS_FILESYSTEM_SMB)
#include "filesystem/SMBDirectory.h"
#endif
#ifdef HAS_FILESYSTEM_NFS
#include "filesystem/FileNFS.h"
#endif
#ifdef HAS_FILESYSTEM_SFTP
#include "filesystem/FileSFTP.h"
#endif
#include "PartyModeManager.h"
#ifdef HAS_VIDEO_PLAYBACK
#include "cores/VideoRenderers/RenderManager.h"
#endif
#ifdef HAS_KARAOKE
#include "music/karaoke/karaokelyricsmanager.h"
#include "music/karaoke/GUIDialogKaraokeSongSelector.h"
#include "music/karaoke/GUIWindowKaraokeLyrics.h"
#endif
#include "guilib/AudioContext.h"
#include "guilib/GUIFontTTF.h"
#include "network/Network.h"
#include "storage/IoSupport.h"
#include "network/Zeroconf.h"
#include "network/ZeroconfBrowser.h"
#ifndef _LINUX
#include "utils/Win32Exception.h"
#endif
#ifdef HAS_EVENT_SERVER
#include "network/EventServer.h"
#endif
#ifdef HAS_DBUS_SERVER
#include "interfaces/DbusServer.h"
#endif
#ifdef HAS_HTTPAPI
#include "interfaces/http-api/XBMChttp.h"
#endif
#ifdef HAS_JSONRPC
#include "interfaces/json-rpc/JSONRPC.h"
#include "network/TCPServer.h"
#endif
#ifdef HAS_AIRPLAY
#include "network/AirPlayServer.h"
#endif
#ifdef HAS_AIRTUNES
#include "network/AirTunesServer.h"
#endif
#if defined(HAVE_LIBCRYSTALHD)
#include "cores/dvdplayer/DVDCodecs/Video/CrystalHD.h"
#endif
#include "interfaces/AnnouncementManager.h"
#include "peripherals/Peripherals.h"
#ifdef HAVE_LIBCEC
#include "peripherals/devices/PeripheralCecAdapter.h"
#endif
#include "peripherals/dialogs/GUIDialogPeripheralManager.h"
#include "peripherals/dialogs/GUIDialogPeripheralSettings.h"

// Windows includes
#include "guilib/GUIWindowManager.h"
#include "windows/GUIWindowHome.h"
#include "guilib/GUIStandardWindow.h"
#include "settings/GUIWindowSettings.h"
#include "windows/GUIWindowFileManager.h"
#include "settings/GUIWindowSettingsCategory.h"
#include "music/windows/GUIWindowMusicPlaylist.h"
#include "music/windows/GUIWindowMusicSongs.h"
#include "music/windows/GUIWindowMusicNav.h"
#include "music/windows/GUIWindowMusicPlaylistEditor.h"
#include "video/windows/GUIWindowVideoPlaylist.h"
#include "music/dialogs/GUIDialogMusicInfo.h"
#include "video/dialogs/GUIDialogVideoInfo.h"
#include "video/windows/GUIWindowVideoNav.h"
#include "settings/GUIWindowSettingsProfile.h"
#ifdef HAS_GL
#include "rendering/gl/GUIWindowTestPatternGL.h"
#endif
#ifdef HAS_DX
#include "rendering/dx/GUIWindowTestPatternDX.h"
#endif
#include "settings/GUIWindowSettingsScreenCalibration.h"
#include "programs/GUIWindowPrograms.h"
#include "pictures/GUIWindowPictures.h"
#include "windows/GUIWindowWeather.h"
#include "windows/GUIWindowLoginScreen.h"
#include "addons/GUIWindowAddonBrowser.h"
#include "music/windows/GUIWindowVisualisation.h"
#include "windows/GUIWindowDebugInfo.h"
#include "windows/GUIWindowPointer.h"
#include "windows/GUIWindowSystemInfo.h"
#include "windows/GUIWindowScreensaver.h"
#include "windows/GUIWindowScreensaverDim.h"
#include "pictures/GUIWindowSlideShow.h"
#include "windows/GUIWindowStartup.h"
#include "video/windows/GUIWindowFullScreen.h"
#include "video/dialogs/GUIDialogVideoOSD.h"
#include "music/dialogs/GUIDialogMusicOverlay.h"
#include "video/dialogs/GUIDialogVideoOverlay.h"

// Dialog includes
#include "music/dialogs/GUIDialogMusicOSD.h"
#include "music/dialogs/GUIDialogVisualisationPresetList.h"
#include "dialogs/GUIDialogTextViewer.h"
#include "network/GUIDialogNetworkSetup.h"
#include "dialogs/GUIDialogMediaSource.h"
#include "video/dialogs/GUIDialogVideoSettings.h"
#include "video/dialogs/GUIDialogAudioSubtitleSettings.h"
#include "video/dialogs/GUIDialogVideoBookmarks.h"
#include "settings/GUIDialogProfileSettings.h"
#include "settings/GUIDialogLockSettings.h"
#include "settings/GUIDialogContentSettings.h"
#include "video/dialogs/GUIDialogVideoScan.h"
#include "dialogs/GUIDialogBusy.h"
#include "dialogs/GUIDialogKeyboard.h"
#include "dialogs/GUIDialogYesNo.h"
#include "dialogs/GUIDialogOK.h"
#include "dialogs/GUIDialogProgress.h"
#include "dialogs/GUIDialogExtendedProgressBar.h"
#include "dialogs/GUIDialogSelect.h"
#include "dialogs/GUIDialogSeekBar.h"
#include "dialogs/GUIDialogKaiToast.h"
#include "dialogs/GUIDialogVolumeBar.h"
#include "dialogs/GUIDialogMuteBug.h"
#include "video/dialogs/GUIDialogFileStacking.h"
#include "dialogs/GUIDialogNumeric.h"
#include "dialogs/GUIDialogGamepad.h"
#include "dialogs/GUIDialogSubMenu.h"
#include "dialogs/GUIDialogFavourites.h"
#include "dialogs/GUIDialogButtonMenu.h"
#include "dialogs/GUIDialogContextMenu.h"
#include "music/dialogs/GUIDialogMusicScan.h"
#include "dialogs/GUIDialogPlayerControls.h"
#include "music/dialogs/GUIDialogSongInfo.h"
#include "dialogs/GUIDialogSmartPlaylistEditor.h"
#include "dialogs/GUIDialogSmartPlaylistRule.h"
#include "pictures/GUIDialogPictureInfo.h"
#include "addons/GUIDialogAddonSettings.h"
#include "addons/GUIDialogAddonInfo.h"
#ifdef HAS_LINUX_NETWORK
#include "network/GUIDialogAccessPoints.h"
#endif

/* PVR related include Files */
#include "pvr/PVRManager.h"
#include "pvr/windows/GUIWindowPVR.h"
#include "pvr/dialogs/GUIDialogPVRChannelManager.h"
#include "pvr/dialogs/GUIDialogPVRChannelsOSD.h"
#include "pvr/dialogs/GUIDialogPVRCutterOSD.h"
#include "pvr/dialogs/GUIDialogPVRDirectorOSD.h"
#include "pvr/dialogs/GUIDialogPVRGroupManager.h"
#include "pvr/dialogs/GUIDialogPVRGuideInfo.h"
#include "pvr/dialogs/GUIDialogPVRGuideOSD.h"
#include "pvr/dialogs/GUIDialogPVRGuideSearch.h"
#include "pvr/dialogs/GUIDialogPVRRecordingInfo.h"
#include "pvr/dialogs/GUIDialogPVRTimerSettings.h"

#include "epg/EpgContainer.h"

#include "video/dialogs/GUIDialogFullScreenInfo.h"
#include "video/dialogs/GUIDialogTeletext.h"
#include "dialogs/GUIDialogSlider.h"
#include "guilib/GUIControlFactory.h"
#include "dialogs/GUIDialogCache.h"
#include "dialogs/GUIDialogPlayEject.h"
#include "utils/XMLUtils.h"
#include "addons/AddonInstaller.h"

#ifdef HAS_PERFORMANCE_SAMPLE
#include "utils/PerformanceSample.h"
#else
#define MEASURE_FUNCTION
#endif

#ifdef HAS_SDL_AUDIO
#include <SDL/SDL_mixer.h>
#endif
#ifdef _WIN32
#include <shlobj.h>
#include "win32util.h"
#endif
#ifdef HAS_XRANDR
#include "windowing/X11/XRandR.h"
#endif

#ifdef TARGET_DARWIN_OSX
#include "CocoaInterface.h"
#include "XBMCHelper.h"
#endif
#ifdef TARGET_DARWIN
#include "DarwinUtils.h"
#endif

#ifdef HAS_DVD_DRIVE
#include <cdio/logging.h>
#endif

#ifdef HAS_HAL
#include "linux/HALManager.h"
#endif

#include "storage/MediaManager.h"
#include "utils/JobManager.h"
#include "utils/SaveFileStateJob.h"
#include "utils/AlarmClock.h"

#ifdef _LINUX
#include "XHandle.h"
#endif

#ifdef HAS_LIRC
#include "input/linux/LIRC.h"
#endif
#ifdef HAS_IRSERVERSUITE
  #include "input/windows/IRServerSuite.h"
#endif

using namespace std;
using namespace ADDON;
using namespace XFILE;
#ifdef HAS_DVD_DRIVE
using namespace MEDIA_DETECT;
#endif
using namespace PLAYLIST;
using namespace VIDEO;
using namespace MUSIC_INFO;
#ifdef HAS_EVENT_SERVER
using namespace EVENTSERVER;
#endif
#ifdef HAS_DBUS_SERVER
using namespace DBUSSERVER;
#endif
#ifdef HAS_JSONRPC
using namespace JSONRPC;
#endif
using namespace ANNOUNCEMENT;
<<<<<<< HEAD
using namespace PVR;
using namespace EPG;
=======
using namespace PERIPHERALS;
>>>>>>> 83a16c2a

using namespace XbmcThreads;

// uncomment this if you want to use release libs in the debug build.
// Atm this saves you 7 mb of memory
#define USE_RELEASE_LIBS

#define MAX_FFWD_SPEED 5

//extern IDirectSoundRenderer* m_pAudioDecoder;
CApplication::CApplication(void) : m_itemCurrentFile(new CFileItem), m_progressTrackingItem(new CFileItem)
{
  m_iPlaySpeed = 1;
  m_pPlayer = NULL;
  m_bScreenSave = false;
  m_dpms = NULL;
  m_dpmsIsActive = false;
  m_dpmsIsManual = false;
  m_iScreenSaveLock = 0;
  m_bInitializing = true;
  m_eForcedNextPlayer = EPC_NONE;
  m_strPlayListFile = "";
  m_nextPlaylistItem = -1;
  m_bPlaybackStarting = false;
  m_skinReloading = false;

#ifdef HAS_GLX
  XInitThreads();
#endif

  //true while we in IsPaused mode! Workaround for OnPaused, which must be add. after v2.0
  m_bIsPaused = false;

  /* for now always keep this around */
#ifdef HAS_KARAOKE
  m_pKaraokeMgr = new CKaraokeLyricsManager();
#endif
  m_currentStack = new CFileItemList;

  m_frameCount = 0;

  m_bPresentFrame = false;
  m_bPlatformDirectories = true;

  m_bStandalone = false;
  m_bEnableLegacyRes = false;
  m_bSystemScreenSaverEnable = false;
  m_pInertialScrollingHandler = new CInertialScrollingHandler();
}

CApplication::~CApplication(void)
{
  delete m_currentStack;

#ifdef HAS_KARAOKE
  delete m_pKaraokeMgr;
#endif

  delete m_dpms;
  delete m_pInertialScrollingHandler;
}

bool CApplication::OnEvent(XBMC_Event& newEvent)
{
  switch(newEvent.type)
  {
    case XBMC_QUIT:
      if (!g_application.m_bStop)
        g_application.getApplicationMessenger().Quit();
      break;
    case XBMC_KEYDOWN:
      g_application.OnKey(g_Keyboard.ProcessKeyDown(newEvent.key.keysym));
      break;
    case XBMC_KEYUP:
      g_Keyboard.ProcessKeyUp();
      break;
    case XBMC_MOUSEBUTTONDOWN:
    case XBMC_MOUSEBUTTONUP:
    case XBMC_MOUSEMOTION:
      g_Mouse.HandleEvent(newEvent);
      g_application.ProcessMouse();
      break;
    case XBMC_VIDEORESIZE:
      if (!g_application.m_bInitializing &&
          !g_advancedSettings.m_fullScreen)
      {
        g_Windowing.SetWindowResolution(newEvent.resize.w, newEvent.resize.h);
        g_graphicsContext.SetVideoResolution(RES_WINDOW, true);
        g_guiSettings.SetInt("window.width", newEvent.resize.w);
        g_guiSettings.SetInt("window.height", newEvent.resize.h);
        g_settings.Save();
      }
      break;
    case XBMC_USEREVENT:
      g_application.getApplicationMessenger().UserEvent(newEvent.user.code);
      break;
    case XBMC_APPCOMMAND:
      return g_application.OnAppCommand(newEvent.appcommand.action);
  }
  return true;
}

// This function does not return!
void CApplication::FatalErrorHandler(bool WindowSystemInitialized, bool MapDrives, bool InitNetwork)
{
  fprintf(stderr, "Fatal error encountered, aborting\n");
  fprintf(stderr, "Error log at %sxbmc.log\n", g_settings.m_logFolder.c_str());
  abort();
}

extern "C" void __stdcall init_emu_environ();
extern "C" void __stdcall update_emu_environ();

//
// Utility function used to copy files from the application bundle
// over to the user data directory in Application Support/XBMC.
//
static void CopyUserDataIfNeeded(const CStdString &strPath, const CStdString &file)
{
  CStdString destPath = URIUtils::AddFileToFolder(strPath, file);
  if (!CFile::Exists(destPath))
  {
    // need to copy it across
    CStdString srcPath = URIUtils::AddFileToFolder("special://xbmc/userdata/", file);
    CFile::Cache(srcPath, destPath);
  }
}

void CApplication::Preflight()
{
#ifdef HAS_DBUS
  // call 'dbus_threads_init_default' before any other dbus calls in order to
  // avoid race conditions with other threads using dbus connections
  dbus_threads_init_default();
#endif

  // run any platform preflight scripts.
#if defined(__APPLE__) && !defined(__arm__)
  CStdString install_path;

  CUtil::GetHomePath(install_path);
  setenv("XBMC_HOME", install_path.c_str(), 0);
  install_path += "/tools/darwin/runtime/preflight";
  system(install_path.c_str());
#endif
}

bool CApplication::Create()
{
  g_settings.Initialize(); //Initialize default AdvancedSettings

  m_bSystemScreenSaverEnable = g_Windowing.IsSystemScreenSaverEnabled();
  g_Windowing.EnableSystemScreenSaver(false);

#ifdef _LINUX
  tzset();   // Initialize timezone information variables
#endif

  // Grab a handle to our thread to be used later in identifying the render thread.
  m_threadID = CThread::GetCurrentThreadId();

#ifndef _LINUX
  //floating point precision to 24 bits (faster performance)
  _controlfp(_PC_24, _MCW_PC);

  /* install win32 exception translator, win32 exceptions
   * can now be caught using c++ try catch */
  win32_exception::install_handler();

#endif

  // only the InitDirectories* for the current platform should return true
  // putting this before the first log entries saves another ifdef for g_settings.m_logFolder
  bool inited = InitDirectoriesLinux();
  if (!inited)
    inited = InitDirectoriesOSX();
  if (!inited)
    inited = InitDirectoriesWin32();

  // copy required files
  CopyUserDataIfNeeded("special://masterprofile/", "RssFeeds.xml");
  CopyUserDataIfNeeded("special://masterprofile/", "favourites.xml");
  CopyUserDataIfNeeded("special://masterprofile/", "Lircmap.xml");
  CopyUserDataIfNeeded("special://masterprofile/", "LCD.xml");

  if (!CLog::Init(_P(g_settings.m_logFolder).c_str()))
  {
    fprintf(stderr,"Could not init logging classes. Permission errors on ~/.xbmc?\n");
    return false;
  }

  g_settings.LoadProfiles(PROFILES_FILE);

  CLog::Log(LOGNOTICE, "-----------------------------------------------------------------------");
#if defined(__APPLE__)
  CLog::Log(LOGNOTICE, "Starting XBMC, Platform: Mac OS X (%s). Built on %s (Git:%s)", g_sysinfo.GetUnameVersion().c_str(), __DATE__, GIT_REV);
#elif defined(__FreeBSD__)
  CLog::Log(LOGNOTICE, "Starting XBMC, Platform: FreeBSD (%s). Built on %s (Git:%s)", g_sysinfo.GetUnameVersion().c_str(), __DATE__, GIT_REV);
#elif defined(_LINUX)
  CLog::Log(LOGNOTICE, "Starting XBMC, Platform: Linux (%s, %s). Built on %s (Git:%s)", g_sysinfo.GetLinuxDistro().c_str(), g_sysinfo.GetUnameVersion().c_str(), __DATE__, GIT_REV);
#elif defined(_WIN32)
  CLog::Log(LOGNOTICE, "Starting XBMC, Platform: %s. Built on %s (Git:%s, compiler %i)",g_sysinfo.GetKernelVersion().c_str(), __DATE__, GIT_REV, _MSC_VER);
  CLog::Log(LOGNOTICE, g_cpuInfo.getCPUModel().c_str());
  CLog::Log(LOGNOTICE, CWIN32Util::GetResInfoString());
  CLog::Log(LOGNOTICE, "Running with %s rights", (CWIN32Util::IsCurrentUserLocalAdministrator() == TRUE) ? "administrator" : "restricted");
  CLog::Log(LOGNOTICE, "Aero is %s", (g_sysinfo.IsAeroDisabled() == true) ? "disabled" : "enabled");
#endif
  CSpecialProtocol::LogPaths();

  CStdString executable = CUtil::ResolveExecutablePath();
  CLog::Log(LOGNOTICE, "The executable running is: %s", executable.c_str());
  CLog::Log(LOGNOTICE, "Log File is located: %sxbmc.log", g_settings.m_logFolder.c_str());
  CLog::Log(LOGNOTICE, "-----------------------------------------------------------------------");

  CStdString strExecutablePath;
  CUtil::GetHomePath(strExecutablePath);

  // if we are running from DVD our UserData location will be TDATA
  if (URIUtils::IsDVD(strExecutablePath))
  {
    // TODO: Should we copy over any UserData folder from the DVD?
    if (!CFile::Exists("special://masterprofile/guisettings.xml")) // first run - cache userdata folder
    {
      CFileItemList items;
      CUtil::GetRecursiveListing("special://xbmc/userdata",items,"");
      for (int i=0;i<items.Size();++i)
          CFile::Cache(items[i]->GetPath(),"special://masterprofile/"+URIUtils::GetFileName(items[i]->GetPath()));
    }
    g_settings.m_logFolder = "special://masterprofile/";
  }

#ifdef HAS_XRANDR
  g_xrandr.LoadCustomModeLinesToAllOutputs();
#endif

  // Init our DllLoaders emu env
  init_emu_environ();


#ifdef HAS_SDL
  CLog::Log(LOGNOTICE, "Setup SDL");

  /* Clean up on exit, exit on window close and interrupt */
  atexit(SDL_Quit);

  uint32_t sdlFlags = 0;

#if defined(HAS_SDL_OPENGL) || (HAS_GLES == 2)
  sdlFlags |= SDL_INIT_VIDEO;
#endif

#ifdef HAS_SDL_AUDIO
  sdlFlags |= SDL_INIT_AUDIO;
#endif

#ifdef HAS_SDL_JOYSTICK
  sdlFlags |= SDL_INIT_JOYSTICK;
#endif

  //depending on how it's compiled, SDL periodically calls XResetScreenSaver when it's fullscreen
  //this might bring the monitor out of standby, so we have to disable it explicitly
  //by passing 0 for overwrite to setsenv, the user can still override this by setting the environment variable
#if defined(_LINUX) && !defined(__APPLE__)
  setenv("SDL_VIDEO_ALLOW_SCREENSAVER", "1", 0);
#endif

#endif // HAS_SDL

#ifdef _LINUX
  // for nvidia cards - vsync currently ALWAYS enabled.
  // the reason is that after screen has been setup changing this env var will make no difference.
  setenv("__GL_SYNC_TO_VBLANK", "1", 0);
  setenv("__GL_YIELD", "USLEEP", 0);
#endif

#ifdef HAS_SDL
  if (SDL_Init(sdlFlags) != 0)
  {
    CLog::Log(LOGFATAL, "XBAppEx: Unable to initialize SDL: %s", SDL_GetError());
    return false;
  }
#endif

  // for python scripts that check the OS
#ifdef __APPLE__
  setenv("OS","OS X",true);
#elif defined(_LINUX)
  setenv("OS","Linux",true);
#elif defined(_WIN32)
  SetEnvironmentVariable("OS","win32");
#endif

  // Initialize core peripheral port support. Note: If these parameters
  // are 0 and NULL, respectively, then the default number and types of
  // controllers will be initialized.
  if (!g_Windowing.InitWindowSystem())
  {
    CLog::Log(LOGFATAL, "CApplication::Create: Unable to init windowing system");
    return false;
  }

  g_powerManager.Initialize();

  CLog::Log(LOGNOTICE, "load settings...");

  g_guiSettings.Initialize();  // Initialize default Settings - don't move
  g_powerManager.SetDefaults();
  if (!g_settings.Load())
    FatalErrorHandler(true, true, true);

  CLog::Log(LOGINFO, "creating subdirectories");
  CLog::Log(LOGINFO, "userdata folder: %s", g_settings.GetProfileUserDataFolder().c_str());
  CLog::Log(LOGINFO, "recording folder:%s", g_guiSettings.GetString("audiocds.recordingpath",false).c_str());
  CLog::Log(LOGINFO, "screenshots folder:%s", g_guiSettings.GetString("debug.screenshotpath",false).c_str());
  CDirectory::Create(g_settings.GetUserDataFolder());
  CDirectory::Create(g_settings.GetProfileUserDataFolder());
  g_settings.CreateProfileFolders();

  update_emu_environ();//apply the GUI settings

  // initialize our charset converter
  g_charsetConverter.reset();

  // Load the langinfo to have user charset <-> utf-8 conversion
  CStdString strLanguage = g_guiSettings.GetString("locale.language");
  strLanguage[0] = toupper(strLanguage[0]);

  CStdString strLangInfoPath;
  strLangInfoPath.Format("special://xbmc/language/%s/langinfo.xml", strLanguage.c_str());

  CLog::Log(LOGINFO, "load language info file: %s", strLangInfoPath.c_str());
  g_langInfo.Load(strLangInfoPath);

  CStdString strLanguagePath;
  strLanguagePath.Format("special://xbmc/language/%s/strings.xml", strLanguage.c_str());

  CLog::Log(LOGINFO, "load language file:%s", strLanguagePath.c_str());
  if (!g_localizeStrings.Load(strLanguagePath))
    FatalErrorHandler(false, false, true);

  // start-up Addons Framework
  // currently bails out if either cpluff Dll is unavailable or system dir can not be scanned
  if (!CAddonMgr::Get().Init())
  {
    CLog::Log(LOGFATAL, "CApplication::Create: Unable to start CAddonMgr");
    FatalErrorHandler(true, true, true);
  }

  g_peripherals.Initialise();

  // Create the Mouse, Keyboard, Remote, and Joystick devices
  // Initialize after loading settings to get joystick deadzone setting
  g_Mouse.Initialize();
  g_Mouse.SetEnabled(g_guiSettings.GetBool("input.enablemouse"));

  g_Keyboard.Initialize();
#if defined(HAS_LIRC) || defined(HAS_IRSERVERSUITE)
  g_RemoteControl.Initialize();
#endif
#ifdef HAS_SDL_JOYSTICK
  g_Joystick.Initialize();
#endif

#if defined(__APPLE__) && !defined(__arm__)
  // Configure and possible manually start the helper.
  XBMCHelper::GetInstance().Configure();
#endif

  // update the window resolution
  g_Windowing.SetWindowResolution(g_guiSettings.GetInt("window.width"), g_guiSettings.GetInt("window.height"));

  if (g_advancedSettings.m_startFullScreen && g_guiSettings.m_LookAndFeelResolution == RES_WINDOW)
    g_guiSettings.m_LookAndFeelResolution = RES_DESKTOP;

  if (!g_graphicsContext.IsValidResolution(g_guiSettings.m_LookAndFeelResolution))
  {
    // Oh uh - doesn't look good for starting in their wanted screenmode
    CLog::Log(LOGERROR, "The screen resolution requested is not valid, resetting to a valid mode");
    g_guiSettings.m_LookAndFeelResolution = RES_DESKTOP;
  }

#ifdef __APPLE__
  // force initial window creation to be windowed, if fullscreen, it will switch to it below
  // fixes the white screen of death if starting fullscreen and switching to windowed.
  bool bFullScreen = false;
  if (!g_Windowing.CreateNewWindow("XBMC", bFullScreen, g_settings.m_ResInfo[RES_WINDOW], OnEvent))
  {
    CLog::Log(LOGFATAL, "CApplication::Create: Unable to create window");
    return false;
  }
#else
  bool bFullScreen = g_guiSettings.m_LookAndFeelResolution != RES_WINDOW;
  if (!g_Windowing.CreateNewWindow("XBMC", bFullScreen, g_settings.m_ResInfo[g_guiSettings.m_LookAndFeelResolution], OnEvent))
  {
    CLog::Log(LOGFATAL, "CApplication::Create: Unable to create window");
    return false;
  }
#endif

  if (!g_Windowing.InitRenderSystem())
  {
    CLog::Log(LOGFATAL, "CApplication::Create: Unable to init rendering system");
    return false;
  }

  // set GUI res and force the clear of the screen
  g_graphicsContext.SetVideoResolution(g_guiSettings.m_LookAndFeelResolution);

  if (g_advancedSettings.m_splashImage)
  {
    CStdString strUserSplash = "special://home/media/Splash.png";
    if (CFile::Exists(strUserSplash))
    {
      CLog::Log(LOGINFO, "load user splash image: %s", CSpecialProtocol::TranslatePath(strUserSplash).c_str());
      m_splash = new CSplash(strUserSplash);
    }
    else
    {
      CLog::Log(LOGINFO, "load default splash image: %s", CSpecialProtocol::TranslatePath("special://xbmc/media/Splash.png").c_str());
      m_splash = new CSplash("special://xbmc/media/Splash.png");
    }
    m_splash->Show();
  }

  CLog::Log(LOGINFO, "load keymapping");
  if (!CButtonTranslator::GetInstance().Load())
    FatalErrorHandler(false, false, true);

  int iResolution = g_graphicsContext.GetVideoResolution();
  CLog::Log(LOGINFO, "GUI format %ix%i %s",
            g_settings.m_ResInfo[iResolution].iWidth,
            g_settings.m_ResInfo[iResolution].iHeight,
            g_settings.m_ResInfo[iResolution].strMode.c_str());
  g_windowManager.Initialize();

  CUtil::InitRandomSeed();

  g_mediaManager.Initialize();

  m_lastFrameTime = XbmcThreads::SystemClockMillis();
  m_lastRenderTime = m_lastFrameTime;

  return Initialize();
}

bool CApplication::InitDirectoriesLinux()
{
/*
   The following is the directory mapping for Platform Specific Mode:

   special://xbmc/          => [read-only] system directory (/usr/share/xbmc)
   special://home/          => [read-write] user's directory that will override special://xbmc/ system-wide
                               installations like skins, screensavers, etc.
                               ($HOME/.xbmc)
                               NOTE: XBMC will look in both special://xbmc/addons and special://home/addons for addons.
   special://masterprofile/ => [read-write] userdata of master profile. It will by default be
                               mapped to special://home/userdata ($HOME/.xbmc/userdata)
   special://profile/       => [read-write] current profile's userdata directory.
                               Generally special://masterprofile for the master profile or
                               special://masterprofile/profiles/<profile_name> for other profiles.

   NOTE: All these root directories are lowercase. Some of the sub-directories
         might be mixed case.
*/

#if defined(_LINUX) && !defined(__APPLE__)
  CStdString userName;
  if (getenv("USER"))
    userName = getenv("USER");
  else
    userName = "root";

  CStdString userHome;
  if (getenv("HOME"))
    userHome = getenv("HOME");
  else
    userHome = "/root";

  CStdString xbmcBinPath, xbmcPath;
  CUtil::GetHomePath(xbmcBinPath, "XBMC_BIN_HOME");
  xbmcPath = getenv("XBMC_HOME");

  if (xbmcPath.IsEmpty())
  {
    xbmcPath = xbmcBinPath;
    /* Check if xbmc binaries and arch independent data files are being kept in
     * separate locations. */
    if (!CFile::Exists(URIUtils::AddFileToFolder(xbmcPath, "language")))
    {
      /* Attempt to locate arch independent data files. */
      CUtil::GetHomePath(xbmcPath);
      if (!CFile::Exists(URIUtils::AddFileToFolder(xbmcPath, "language")))
      {
        fprintf(stderr, "Unable to find path to XBMC data files!\n");
        exit(1);
      }
    }
  }

  /* Set some environment variables */
  setenv("XBMC_BIN_HOME", xbmcBinPath.c_str(), 0);
  setenv("XBMC_HOME", xbmcPath.c_str(), 0);

  if (m_bPlatformDirectories)
  {
    // map our special drives
    CSpecialProtocol::SetXBMCBinPath(xbmcBinPath);
    CSpecialProtocol::SetXBMCPath(xbmcPath);
    CSpecialProtocol::SetHomePath(userHome + "/.xbmc");
    CSpecialProtocol::SetMasterProfilePath(userHome + "/.xbmc/userdata");

    CStdString strTempPath = URIUtils::AddFileToFolder(userHome, ".xbmc/temp");
    CSpecialProtocol::SetTempPath(strTempPath);

    URIUtils::AddSlashAtEnd(strTempPath);
    g_settings.m_logFolder = strTempPath;

    CreateUserDirs();

  }
  else
  {
    URIUtils::AddSlashAtEnd(xbmcPath);
    g_settings.m_logFolder = xbmcPath;

    CSpecialProtocol::SetXBMCBinPath(xbmcBinPath);
    CSpecialProtocol::SetXBMCPath(xbmcPath);
    CSpecialProtocol::SetHomePath(URIUtils::AddFileToFolder(xbmcPath, "portable_data"));
    CSpecialProtocol::SetMasterProfilePath(URIUtils::AddFileToFolder(xbmcPath, "portable_data/userdata"));

    CStdString strTempPath = URIUtils::AddFileToFolder(xbmcPath, "portable_data/temp");
    CSpecialProtocol::SetTempPath(strTempPath);
    CreateUserDirs();

    URIUtils::AddSlashAtEnd(strTempPath);
    g_settings.m_logFolder = strTempPath;
  }

  return true;
#else
  return false;
#endif
}

bool CApplication::InitDirectoriesOSX()
{
#ifdef __APPLE__
  CStdString userName;
  if (getenv("USER"))
    userName = getenv("USER");
  else
    userName = "root";

  CStdString userHome;
  if (getenv("HOME"))
    userHome = getenv("HOME");
  else
    userHome = "/root";

  CStdString xbmcPath;
  CUtil::GetHomePath(xbmcPath);
  setenv("XBMC_HOME", xbmcPath.c_str(), 0);

#if defined(__arm__)
  CStdString fontconfigPath;
  fontconfigPath = xbmcPath + "/system/players/dvdplayer/etc/fonts/fonts.conf";
  setenv("FONTCONFIG_FILE", fontconfigPath.c_str(), 0);
#endif
  
  // setup path to our internal dylibs so loader can find them
  CStdString frameworksPath = CUtil::GetFrameworksPath();
  CSpecialProtocol::SetXBMCFrameworksPath(frameworksPath);

  // OSX always runs with m_bPlatformDirectories == true
  if (m_bPlatformDirectories)
  {
    // map our special drives
    CSpecialProtocol::SetXBMCBinPath(xbmcPath);
    CSpecialProtocol::SetXBMCPath(xbmcPath);
    #if defined(__arm__)
      CSpecialProtocol::SetHomePath(userHome + "/Library/Preferences/XBMC");
      CSpecialProtocol::SetMasterProfilePath(userHome + "/Library/Preferences/XBMC/userdata");
    #else
      CSpecialProtocol::SetHomePath(userHome + "/Library/Application Support/XBMC");
      CSpecialProtocol::SetMasterProfilePath(userHome + "/Library/Application Support/XBMC/userdata");
    #endif

    // location for temp files
    #if defined(__arm__)
      CStdString strTempPath = URIUtils::AddFileToFolder(userHome,  "Library/Preferences/XBMC/temp");
    #else
      CStdString strTempPath = URIUtils::AddFileToFolder(userHome, ".xbmc/");
      CDirectory::Create(strTempPath);
      strTempPath = URIUtils::AddFileToFolder(userHome, ".xbmc/temp");
    #endif
    CSpecialProtocol::SetTempPath(strTempPath);

    // xbmc.log file location
    #if defined(__arm__)
      strTempPath = userHome + "/Library/Preferences";
    #else
      strTempPath = userHome + "/Library/Logs";
    #endif
    URIUtils::AddSlashAtEnd(strTempPath);
    g_settings.m_logFolder = strTempPath;

    CreateUserDirs();
  }
  else
  {
    URIUtils::AddSlashAtEnd(xbmcPath);
    g_settings.m_logFolder = xbmcPath;

    CSpecialProtocol::SetXBMCBinPath(xbmcPath);
    CSpecialProtocol::SetXBMCPath(xbmcPath);
    CSpecialProtocol::SetHomePath(URIUtils::AddFileToFolder(xbmcPath, "portable_data"));
    CSpecialProtocol::SetMasterProfilePath(URIUtils::AddFileToFolder(xbmcPath, "portable_data/userdata"));

    CStdString strTempPath = URIUtils::AddFileToFolder(xbmcPath, "portable_data/temp");
    CSpecialProtocol::SetTempPath(strTempPath);

    URIUtils::AddSlashAtEnd(strTempPath);
    g_settings.m_logFolder = strTempPath;
  }

  return true;
#else
  return false;
#endif
}

bool CApplication::InitDirectoriesWin32()
{
#ifdef _WIN32
  CStdString xbmcPath;

  CUtil::GetHomePath(xbmcPath);
  SetEnvironmentVariable("XBMC_HOME", xbmcPath.c_str());
  CSpecialProtocol::SetXBMCBinPath(xbmcPath);
  CSpecialProtocol::SetXBMCPath(xbmcPath);

  if (m_bPlatformDirectories)
  {

    CStdString strWin32UserFolder = CWIN32Util::GetProfilePath();

    // create user/app data/XBMC
    CStdString homePath = URIUtils::AddFileToFolder(strWin32UserFolder, "XBMC");

    // move log to platform dirs
    g_settings.m_logFolder = homePath;
    URIUtils::AddSlashAtEnd(g_settings.m_logFolder);

    // map our special drives
    CSpecialProtocol::SetXBMCBinPath(xbmcPath);
    CSpecialProtocol::SetXBMCPath(xbmcPath);
    CSpecialProtocol::SetHomePath(homePath);
    CSpecialProtocol::SetMasterProfilePath(URIUtils::AddFileToFolder(homePath, "userdata"));
    SetEnvironmentVariable("XBMC_PROFILE_USERDATA",_P("special://masterprofile").c_str());

    CSpecialProtocol::SetTempPath(URIUtils::AddFileToFolder(homePath,"cache"));

    CreateUserDirs();

  }
  else
  {
    URIUtils::AddSlashAtEnd(xbmcPath);
    g_settings.m_logFolder = xbmcPath;

    CSpecialProtocol::SetHomePath(URIUtils::AddFileToFolder(xbmcPath, "portable_data"));
    CSpecialProtocol::SetMasterProfilePath(URIUtils::AddFileToFolder(xbmcPath, "portable_data/userdata"));

    CStdString strTempPath = URIUtils::AddFileToFolder(xbmcPath, "portable_data/temp");
    CSpecialProtocol::SetTempPath(strTempPath);

    CreateUserDirs();

    SetEnvironmentVariable("XBMC_PROFILE_USERDATA",_P("special://masterprofile/").c_str());
  }

  // Expand the DLL search path with our directories
  CWIN32Util::ExtendDllPath();

  // check for a DVD drive
  VECSOURCES vShare;
  CWIN32Util::GetDrivesByType(vShare, DVD_DRIVES);
  if(!vShare.empty())
    g_mediaManager.SetHasOpticalDrive(true);

  // Can be removed once the StorageHandler supports optical media
  VECSOURCES::const_iterator it;
  for(it=vShare.begin();it!=vShare.end();++it)
    if(g_mediaManager.GetDriveStatus(it->strPath) == DRIVE_CLOSED_MEDIA_PRESENT)
      g_application.getApplicationMessenger().OpticalMount(it->strPath);
  // remove end

  return true;
#else
  return false;
#endif
}

void CApplication::CreateUserDirs()
{
  CDirectory::Create("special://home/");
  CDirectory::Create("special://home/addons");
  CDirectory::Create("special://home/addons/packages");
  CDirectory::Create("special://home/media");
  CDirectory::Create("special://home/sounds");
  CDirectory::Create("special://home/system");
  CDirectory::Create("special://masterprofile/");
  CDirectory::Create("special://temp/");
  CDirectory::Create("special://temp/temp"); // temp directory for python and dllGetTempPathA
}

bool CApplication::Initialize()
{
#if defined(HAS_DVD_DRIVE) && !defined(_WIN32) // somehow this throws an "unresolved external symbol" on win32
  // turn off cdio logging
  cdio_loglevel_default = CDIO_LOG_ERROR;
#endif

#ifdef _LINUX // TODO: Win32 has no special://home/ mapping by default, so we
              //       must create these here. Ideally this should be using special://home/ and
              //       be platform agnostic (i.e. unify the InitDirectories*() functions)
  if (!m_bPlatformDirectories)
#endif
  {
    CDirectory::Create("special://xbmc/language");
    CDirectory::Create("special://xbmc/addons");
    CDirectory::Create("special://xbmc/sounds");
  }

  StartServices();

  // Init DPMS, before creating the corresponding setting control.
  m_dpms = new DPMSSupport();
  g_guiSettings.GetSetting("powermanagement.displaysoff")->SetVisible(m_dpms->IsSupported());

  g_windowManager.Add(new CGUIWindowHome);                     // window id = 0
  g_windowManager.Add(new CGUIWindowPrograms);                 // window id = 1
  g_windowManager.Add(new CGUIWindowPictures);                 // window id = 2
  g_windowManager.Add(new CGUIWindowFileManager);      // window id = 3
  g_windowManager.Add(new CGUIWindowSettings);                 // window id = 4
  g_windowManager.Add(new CGUIWindowSystemInfo);               // window id = 7
#ifdef HAS_GL
  g_windowManager.Add(new CGUIWindowTestPatternGL);      // window id = 8
#endif
#ifdef HAS_DX
  g_windowManager.Add(new CGUIWindowTestPatternDX);      // window id = 8
#endif
  g_windowManager.Add(new CGUIWindowSettingsScreenCalibration); // window id = 11
  g_windowManager.Add(new CGUIWindowSettingsCategory);         // window id = 12 slideshow:window id 2007
  g_windowManager.Add(new CGUIWindowVideoNav);                 // window id = 36
  g_windowManager.Add(new CGUIWindowVideoPlaylist);            // window id = 28
  g_windowManager.Add(new CGUIWindowLoginScreen);            // window id = 29
  g_windowManager.Add(new CGUIWindowSettingsProfile);          // window id = 34
  g_windowManager.Add(new CGUIWindowAddonBrowser);          // window id = 40
  g_windowManager.Add(new CGUIWindowScreensaverDim);            // window id = 97  
  g_windowManager.Add(new CGUIWindowDebugInfo);            // window id = 98
  g_windowManager.Add(new CGUIWindowPointer);            // window id = 99
  g_windowManager.Add(new CGUIDialogYesNo);              // window id = 100
  g_windowManager.Add(new CGUIDialogProgress);           // window id = 101
  g_windowManager.Add(new CGUIDialogExtendedProgressBar);     // window id = 148
  g_windowManager.Add(new CGUIDialogKeyboard);           // window id = 103
  g_windowManager.Add(new CGUIDialogVolumeBar);          // window id = 104
  g_windowManager.Add(new CGUIDialogSeekBar);            // window id = 115
  g_windowManager.Add(new CGUIDialogSubMenu);            // window id = 105
  g_windowManager.Add(new CGUIDialogContextMenu);        // window id = 106
  g_windowManager.Add(new CGUIDialogKaiToast);           // window id = 107
  g_windowManager.Add(new CGUIDialogNumeric);            // window id = 109
  g_windowManager.Add(new CGUIDialogGamepad);            // window id = 110
  g_windowManager.Add(new CGUIDialogButtonMenu);         // window id = 111
  g_windowManager.Add(new CGUIDialogMusicScan);          // window id = 112
  g_windowManager.Add(new CGUIDialogMuteBug);            // window id = 113
  g_windowManager.Add(new CGUIDialogPlayerControls);     // window id = 114
#ifdef HAS_KARAOKE
  g_windowManager.Add(new CGUIDialogKaraokeSongSelectorSmall); // window id 143
  g_windowManager.Add(new CGUIDialogKaraokeSongSelectorLarge); // window id 144
#endif
  g_windowManager.Add(new CGUIDialogSlider);             // window id = 145
  g_windowManager.Add(new CGUIDialogMusicOSD);           // window id = 120
  g_windowManager.Add(new CGUIDialogVisualisationPresetList);   // window id = 122
  g_windowManager.Add(new CGUIDialogVideoSettings);             // window id = 123
  g_windowManager.Add(new CGUIDialogAudioSubtitleSettings);     // window id = 124
  g_windowManager.Add(new CGUIDialogVideoBookmarks);      // window id = 125
  // Don't add the filebrowser dialog - it's created and added when it's needed
  g_windowManager.Add(new CGUIDialogNetworkSetup);  // window id = 128
  g_windowManager.Add(new CGUIDialogMediaSource);   // window id = 129
  g_windowManager.Add(new CGUIDialogProfileSettings); // window id = 130
  g_windowManager.Add(new CGUIDialogVideoScan);      // window id = 133
  g_windowManager.Add(new CGUIDialogFavourites);     // window id = 134
  g_windowManager.Add(new CGUIDialogSongInfo);       // window id = 135
  g_windowManager.Add(new CGUIDialogSmartPlaylistEditor);       // window id = 136
  g_windowManager.Add(new CGUIDialogSmartPlaylistRule);       // window id = 137
  g_windowManager.Add(new CGUIDialogBusy);      // window id = 138
  g_windowManager.Add(new CGUIDialogPictureInfo);      // window id = 139
  g_windowManager.Add(new CGUIDialogAddonInfo);
  g_windowManager.Add(new CGUIDialogAddonSettings);      // window id = 140
#ifdef HAS_LINUX_NETWORK
  g_windowManager.Add(new CGUIDialogAccessPoints);      // window id = 141
#endif
  g_windowManager.Add(new CGUIDialogLockSettings); // window id = 131

  g_windowManager.Add(new CGUIDialogContentSettings);        // window id = 132

  g_windowManager.Add(new CGUIDialogPlayEject);

  g_windowManager.Add(new CGUIDialogPeripheralManager);
  g_windowManager.Add(new CGUIDialogPeripheralSettings);

  g_windowManager.Add(new CGUIWindowMusicPlayList);          // window id = 500
  g_windowManager.Add(new CGUIWindowMusicSongs);             // window id = 501
  g_windowManager.Add(new CGUIWindowMusicNav);               // window id = 502
  g_windowManager.Add(new CGUIWindowMusicPlaylistEditor);    // window id = 503

  /* Load PVR related Windows and Dialogs */
  g_windowManager.Add(new CGUIWindowPVR);                    // window id = 600
  g_windowManager.Add(new CGUIDialogPVRGuideInfo);           // window id = 601
  g_windowManager.Add(new CGUIDialogPVRRecordingInfo);       // window id = 602
  g_windowManager.Add(new CGUIDialogPVRTimerSettings);       // window id = 603
  g_windowManager.Add(new CGUIDialogPVRGroupManager);        // window id = 604
  g_windowManager.Add(new CGUIDialogPVRChannelManager);      // window id = 605
  g_windowManager.Add(new CGUIDialogPVRGuideSearch);         // window id = 606
  g_windowManager.Add(new CGUIDialogPVRChannelsOSD);         // window id = 609
  g_windowManager.Add(new CGUIDialogPVRGuideOSD);            // window id = 610
  g_windowManager.Add(new CGUIDialogPVRDirectorOSD);         // window id = 611
  g_windowManager.Add(new CGUIDialogPVRCutterOSD);           // window id = 612
  g_windowManager.Add(new CGUIDialogTeletext);               // window id = 613

  g_windowManager.Add(new CGUIDialogSelect);             // window id = 2000
  g_windowManager.Add(new CGUIDialogMusicInfo);          // window id = 2001
  g_windowManager.Add(new CGUIDialogOK);                 // window id = 2002
  g_windowManager.Add(new CGUIDialogVideoInfo);          // window id = 2003
  g_windowManager.Add(new CGUIDialogTextViewer);
  g_windowManager.Add(new CGUIWindowFullScreen);         // window id = 2005
  g_windowManager.Add(new CGUIWindowVisualisation);      // window id = 2006
  g_windowManager.Add(new CGUIWindowSlideShow);          // window id = 2007
  g_windowManager.Add(new CGUIDialogFileStacking);       // window id = 2008
#ifdef HAS_KARAOKE
  g_windowManager.Add(new CGUIWindowKaraokeLyrics);      // window id = 2009
#endif

  g_windowManager.Add(new CGUIDialogVideoOSD);           // window id = 2901
  g_windowManager.Add(new CGUIDialogMusicOverlay);       // window id = 2903
  g_windowManager.Add(new CGUIDialogVideoOverlay);       // window id = 2904
  g_windowManager.Add(new CGUIWindowScreensaver);        // window id = 2900 Screensaver
  g_windowManager.Add(new CGUIWindowWeather);            // window id = 2600 WEATHER
  g_windowManager.Add(new CGUIWindowStartup);            // startup window (id 2999)

  /* window id's 3000 - 3100 are reserved for python */

  // Make sure we have at least the default skin
  if (!LoadSkin(g_guiSettings.GetString("lookandfeel.skin")) && !LoadSkin(DEFAULT_SKIN))
  {
      CLog::Log(LOGERROR, "Default skin '%s' not found! Terminating..", DEFAULT_SKIN);
      FatalErrorHandler(true, true, true);
  }

  StartEPGManager();
  StartPVRManager();

  if (g_advancedSettings.m_splashImage)
    SAFE_DELETE(m_splash);

  if (g_guiSettings.GetBool("masterlock.startuplock") &&
      g_settings.GetMasterProfile().getLockMode() != LOCK_MODE_EVERYONE &&
     !g_settings.GetMasterProfile().getLockCode().IsEmpty())
  {
     g_passwordManager.CheckStartUpLock();
  }

  // check if we should use the login screen
  if (g_settings.UsingLoginScreen())
    g_windowManager.ActivateWindow(WINDOW_LOGIN_SCREEN);
  else
    g_windowManager.ActivateWindow(g_SkinInfo->GetFirstWindow());

  g_sysinfo.Refresh();

  CLog::Log(LOGINFO, "removing tempfiles");
  CUtil::RemoveTempFiles();

  //  Show mute symbol
  if (g_settings.m_bMute)
    Mute();

  // if the user shutoff the xbox during music scan
  // restore the settings
  if (g_settings.m_bMyMusicIsScanning)
  {
    CLog::Log(LOGWARNING,"System rebooted during music scan! ... restoring UseTags and FindRemoteThumbs");
    RestoreMusicScanSettings();
  }

  if (!g_settings.UsingLoginScreen())
  {
    UpdateLibraries();
#ifdef HAS_PYTHON
  g_pythonParser.m_bLogin = true;
#endif
  }

  m_slowTimer.StartZero();

#if defined(__APPLE__) && !defined(__arm__)
  XBMCHelper::GetInstance().CaptureAllInput();
#endif
#if defined(HAVE_LIBCRYSTALHD)
  CCrystalHD::GetInstance();
#endif

  CAddonMgr::Get().StartServices(false);

  CLog::Log(LOGNOTICE, "initialize done");

  m_bInitializing = false;

  // reset our screensaver (starts timers etc.)
  ResetScreenSaver();
  return true;
}

bool CApplication::StartWebServer()
{
#ifdef HAS_WEB_SERVER
  if (g_guiSettings.GetBool("services.webserver") && m_network.IsAvailable())
  {
    int webPort = atoi(g_guiSettings.GetString("services.webserverport"));
    CLog::Log(LOGNOTICE, "Webserver: Starting...");
#ifdef _LINUX
    if (webPort < 1024 && geteuid() != 0)
    {
        CLog::Log(LOGERROR, "Cannot start Web Server as port is smaller than 1024 and user is not root");
        return false;
    }
#endif

    bool started = false;
    if (m_WebServer.Start(webPort, g_guiSettings.GetString("services.webserverusername"), g_guiSettings.GetString("services.webserverpassword")))
    {
      std::map<std::string, std::string> txt; 
      started = true;
      // publish web frontend and API services
#ifdef HAS_WEB_INTERFACE
      CZeroconf::GetInstance()->PublishService("servers.webserver", "_http._tcp", "XBMC Web Server", webPort, txt);
#endif
#ifdef HAS_HTTPAPI
      CZeroconf::GetInstance()->PublishService("servers.webapi", "_xbmc-web._tcp", "XBMC HTTP API", webPort, txt);
#endif
#ifdef HAS_JSONRPC
      CZeroconf::GetInstance()->PublishService("servers.webjsonrpc", "_xbmc-jsonrpc._tcp", "XBMC JSONRPC", webPort, txt);
#endif
    }
#ifdef HAS_HTTPAPI
    if (g_settings.m_HttpApiBroadcastLevel >= 1)
      getApplicationMessenger().HttpApi("broadcastlevel; StartUp;1");
#endif

    return started;
  }
#endif

  return true;
}

void CApplication::StopWebServer()
{
#ifdef HAS_WEB_SERVER
  if (m_WebServer.IsStarted())
  {
    CLog::Log(LOGNOTICE, "Webserver: Stopping...");
    m_WebServer.Stop();
    if(! m_WebServer.IsStarted() )
    {
      CLog::Log(LOGNOTICE, "Webserver: Stopped...");
      CZeroconf::GetInstance()->RemoveService("servers.webserver");
      CZeroconf::GetInstance()->RemoveService("servers.webjsonrpc");
      CZeroconf::GetInstance()->RemoveService("servers.webapi");
    } else
      CLog::Log(LOGWARNING, "Webserver: Failed to stop.");
  }
#endif
}

void CApplication::StartAirplayServer()
{
#ifdef HAS_AIRPLAY
  if (g_guiSettings.GetBool("services.airplay") && m_network.IsAvailable())
  {
    int listenPort = g_advancedSettings.m_airPlayPort;
    CStdString password = g_guiSettings.GetString("services.airplaypassword");
    bool usePassword = g_guiSettings.GetBool("services.useairplaypassword");
    
    if (CAirPlayServer::StartServer(listenPort, true))
    {
      CAirPlayServer::SetCredentials(usePassword, password);
      std::map<std::string, std::string> txt;
      txt["deviceid"] = m_network.GetFirstConnectedInterface()->GetMacAddress();
      txt["features"] = "0x77";
      txt["model"] = "AppleTV2,1";
      txt["srcvers"] = "101.28";
      CZeroconf::GetInstance()->PublishService("servers.airplay", "_airplay._tcp", "XBMC", listenPort, txt);
    }
  }
#endif
#ifdef HAS_AIRTUNES
  if (g_guiSettings.GetBool("services.airplay") && m_network.IsAvailable())
  {   
    int listenPort = g_advancedSettings.m_airTunesPort;  
    CStdString password = g_guiSettings.GetString("services.airplaypassword");
    bool usePassword = g_guiSettings.GetBool("services.useairplaypassword");
      
    if (!CAirTunesServer::StartServer(listenPort, true, usePassword, password))
    {
      CLog::Log(LOGERROR, "Failed to start AirTunes Server");
    }
  }
#endif
}

void CApplication::StopAirplayServer(bool bWait)
{
#ifdef HAS_AIRPLAY
  CAirPlayServer::StopServer(bWait);
  CZeroconf::GetInstance()->RemoveService("servers.airplay");
#endif
#ifdef HAS_AIRTUNES
  CAirTunesServer::StopServer(bWait);
#endif
}

bool CApplication::StartJSONRPCServer()
{
#ifdef HAS_JSONRPC
  if (g_guiSettings.GetBool("services.esenabled"))
  {
    CJSONRPC::Initialize();

    if (CTCPServer::StartServer(g_advancedSettings.m_jsonTcpPort, g_guiSettings.GetBool("services.esallinterfaces")))
    {
      std::map<std::string, std::string> txt;  
      CZeroconf::GetInstance()->PublishService("servers.jsonrpc", "_xbmc-jsonrpc._tcp", "XBMC JSONRPC", g_advancedSettings.m_jsonTcpPort, txt);
      return true;
    }
    else
      return false;
  }
#endif

  return true;
}

void CApplication::StopJSONRPCServer(bool bWait)
{
#ifdef HAS_JSONRPC
  CTCPServer::StopServer(bWait);
  CZeroconf::GetInstance()->RemoveService("servers.jsonrpc");
#endif
}

void CApplication::StartUPnP()
{
#ifdef HAS_UPNP
  StartUPnPServer();
  StartUPnPRenderer();
#endif
}

void CApplication::StopUPnP(bool bWait)
{
#ifdef HAS_UPNP
  if (CUPnP::IsInstantiated())
  {
    CLog::Log(LOGNOTICE, "stopping upnp");
    CUPnP::ReleaseInstance(bWait);
  }
#endif
}

bool CApplication::StartEventServer()
{
#ifdef HAS_EVENT_SERVER
  CEventServer* server = CEventServer::GetInstance();
  if (!server)
  {
    CLog::Log(LOGERROR, "ES: Out of memory");
    return false;
  }
  if (g_guiSettings.GetBool("services.esenabled"))
  {
    CLog::Log(LOGNOTICE, "ES: Starting event server");
    server->StartServer();
    return true;
  }
#endif
  return true;
}

bool CApplication::StopEventServer(bool bWait, bool promptuser)
{
#ifdef HAS_EVENT_SERVER
  CEventServer* server = CEventServer::GetInstance();
  if (!server)
  {
    CLog::Log(LOGERROR, "ES: Out of memory");
    return false;
  }
  if (promptuser)
  {
    if (server->GetNumberOfClients() > 0)
    {
      bool cancelled = false;
      if (!CGUIDialogYesNo::ShowAndGetInput(13140, 13141, 13142, 20022,
                                            -1, -1, cancelled, 10000)
          || cancelled)
      {
        CLog::Log(LOGNOTICE, "ES: Not stopping event server");
        return false;
      }
    }
    CLog::Log(LOGNOTICE, "ES: Stopping event server with confirmation");

    CEventServer::GetInstance()->StopServer(true);
  }
  else
  {
    if (!bWait)
      CLog::Log(LOGNOTICE, "ES: Stopping event server");

    CEventServer::GetInstance()->StopServer(bWait);
  }

  return true;
#endif
}

void CApplication::RefreshEventServer()
{
#ifdef HAS_EVENT_SERVER
  if (g_guiSettings.GetBool("services.esenabled"))
  {
    CEventServer::GetInstance()->RefreshSettings();
  }
#endif
}

void CApplication::StartDbusServer()
{
#ifdef HAS_DBUS_SERVER
  CDbusServer* serverDbus = CDbusServer::GetInstance();
  if (!serverDbus)
  {
    CLog::Log(LOGERROR, "DS: Out of memory");
    return;
  }
  CLog::Log(LOGNOTICE, "DS: Starting dbus server");
  serverDbus->StartServer( this );
#endif
}

bool CApplication::StopDbusServer(bool bWait)
{
#ifdef HAS_DBUS_SERVER
  CDbusServer* serverDbus = CDbusServer::GetInstance();
  if (!serverDbus)
  {
    CLog::Log(LOGERROR, "DS: Out of memory");
    return false;
  }
  CDbusServer::GetInstance()->StopServer(bWait);
#endif
  return true;
}

void CApplication::StartUPnPRenderer()
{
#ifdef HAS_UPNP
  if (g_guiSettings.GetBool("services.upnprenderer"))
  {
    CLog::Log(LOGNOTICE, "starting upnp renderer");
    CUPnP::GetInstance()->StartRenderer();
  }
#endif
}

void CApplication::StopUPnPRenderer()
{
#ifdef HAS_UPNP
  if (CUPnP::IsInstantiated())
  {
    CLog::Log(LOGNOTICE, "stopping upnp renderer");
    CUPnP::GetInstance()->StopRenderer();
  }
#endif
}

void CApplication::StartUPnPServer()
{
#ifdef HAS_UPNP
  if (g_guiSettings.GetBool("services.upnpserver"))
  {
    CLog::Log(LOGNOTICE, "starting upnp server");
    CUPnP::GetInstance()->StartServer();
  }
#endif
}

void CApplication::StopUPnPServer()
{
#ifdef HAS_UPNP
  if (CUPnP::IsInstantiated())
  {
    CLog::Log(LOGNOTICE, "stopping upnp server");
    CUPnP::GetInstance()->StopServer();
  }
#endif
}

void CApplication::StartZeroconf()
{
#ifdef HAS_ZEROCONF
  //entry in guisetting only present if HAS_ZEROCONF is set
  if(g_guiSettings.GetBool("services.zeroconf"))
  {
    CLog::Log(LOGNOTICE, "starting zeroconf publishing");
    CZeroconf::GetInstance()->Start();
  }
#endif
}

void CApplication::StopZeroconf()
{
#ifdef HAS_ZEROCONF
  if(CZeroconf::IsInstantiated())
  {
    CLog::Log(LOGNOTICE, "stopping zeroconf publishing");
    CZeroconf::GetInstance()->Stop();
  }
#endif
}

void CApplication::StartPVRManager()
{
  if (g_guiSettings.GetBool("pvrmanager.enabled"))
    g_PVRManager.Start();
}

void CApplication::StartEPGManager(void)
{
  g_EpgContainer.Start();
}

void CApplication::StopPVRManager()
{
  CLog::Log(LOGINFO, "stopping PVRManager");
  StopPlaying();
  g_PVRManager.Stop();
}

void CApplication::StopEPGManager(void)
{
  g_EpgContainer.Stop();
}

void CApplication::DimLCDOnPlayback(bool dim)
{
#ifdef HAS_LCD
  if (g_lcd)
  {
    if (dim)
      g_lcd->DisableOnPlayback(IsPlayingVideo(), IsPlayingAudio());
    else
      g_lcd->SetBackLight(1);
  }
#endif
}

void CApplication::StartServices()
{
#if !defined(_WIN32) && defined(HAS_DVD_DRIVE)
  // Start Thread for DVD Mediatype detection
  CLog::Log(LOGNOTICE, "start dvd mediatype detection");
  m_DetectDVDType.Create(false, THREAD_MINSTACKSIZE);
#endif

  CLog::Log(LOGNOTICE, "initializing playlistplayer");
  g_playlistPlayer.SetRepeat(PLAYLIST_MUSIC, g_settings.m_bMyMusicPlaylistRepeat ? PLAYLIST::REPEAT_ALL : PLAYLIST::REPEAT_NONE);
  g_playlistPlayer.SetShuffle(PLAYLIST_MUSIC, g_settings.m_bMyMusicPlaylistShuffle);
  g_playlistPlayer.SetRepeat(PLAYLIST_VIDEO, g_settings.m_bMyVideoPlaylistRepeat ? PLAYLIST::REPEAT_ALL : PLAYLIST::REPEAT_NONE);
  g_playlistPlayer.SetShuffle(PLAYLIST_VIDEO, g_settings.m_bMyVideoPlaylistShuffle);
  CLog::Log(LOGNOTICE, "DONE initializing playlistplayer");

#ifdef HAS_LCD
  CLCDFactory factory;
  g_lcd = factory.Create();
  if (g_lcd)
  {
    g_lcd->Initialize();
  }
#endif
}

void CApplication::StopServices()
{
  m_network.NetworkMessage(CNetwork::SERVICES_DOWN, 0);

#if !defined(_WIN32) && defined(HAS_DVD_DRIVE)
  CLog::Log(LOGNOTICE, "stop dvd detect media");
  m_DetectDVDType.StopThread();
#endif

  g_peripherals.Clear();
}

void CApplication::ReloadSkin()
{
  m_skinReloading = false;
  CGUIMessage msg(GUI_MSG_LOAD_SKIN, -1, g_windowManager.GetActiveWindow());
  g_windowManager.SendMessage(msg);
  // Reload the skin, restoring the previously focused control.  We need this as
  // the window unload will reset all control states.
  CGUIWindow* pWindow = g_windowManager.GetWindow(g_windowManager.GetActiveWindow());
  int iCtrlID = pWindow->GetFocusedControlID();
  g_application.LoadSkin(g_guiSettings.GetString("lookandfeel.skin"));
  pWindow = g_windowManager.GetWindow(g_windowManager.GetActiveWindow());
  if (pWindow && pWindow->HasSaveLastControl())
  {
    CGUIMessage msg3(GUI_MSG_SETFOCUS, g_windowManager.GetActiveWindow(), iCtrlID, 0);
    pWindow->OnMessage(msg3);
  }
}

bool CApplication::LoadSkin(const CStdString& skinID)
{
  if (m_skinReloading)
    return false;

  AddonPtr addon;
  if (CAddonMgr::Get().GetAddon(skinID, addon, ADDON_SKIN))
  {
    LoadSkin(boost::dynamic_pointer_cast<ADDON::CSkinInfo>(addon));
    return true;
  }
  return false;
}

void CApplication::LoadSkin(const SkinPtr& skin)
{
  if (!skin)
  {
    CLog::Log(LOGERROR, "failed to load requested skin, fallback to \"%s\" skin", DEFAULT_SKIN);
    g_guiSettings.SetString("lookandfeel.skin", DEFAULT_SKIN);
    LoadSkin(DEFAULT_SKIN);
    return ;
  }

  bool bPreviousPlayingState=false;
  bool bPreviousRenderingState=false;
  if (g_application.m_pPlayer && g_application.IsPlayingVideo())
  {
    bPreviousPlayingState = !g_application.m_pPlayer->IsPaused();
    if (bPreviousPlayingState)
      g_application.m_pPlayer->Pause();
#ifdef HAS_VIDEO_PLAYBACK
    if (!g_renderManager.Paused())
    {
      if (g_windowManager.GetActiveWindow() == WINDOW_FULLSCREEN_VIDEO)
     {
        g_windowManager.ActivateWindow(WINDOW_HOME);
        bPreviousRenderingState = true;
      }
    }
#endif
  }
  // close the music and video overlays (they're re-opened automatically later)
  CSingleLock lock(g_graphicsContext);

  // save the current window details
  int currentWindow = g_windowManager.GetActiveWindow();
  vector<int> currentModelessWindows;
  g_windowManager.GetActiveModelessWindows(currentModelessWindows);

  UnloadSkin();

  CLog::Log(LOGINFO, "  load skin from:%s", skin->Path().c_str());
  g_SkinInfo = skin;
  g_SkinInfo->Start();

  CLog::Log(LOGINFO, "  load fonts for skin...");
  g_graphicsContext.SetMediaDir(skin->Path());
  g_directoryCache.ClearSubPaths(skin->Path());
  if (g_langInfo.ForceUnicodeFont() && !g_fontManager.IsFontSetUnicode(g_guiSettings.GetString("lookandfeel.font")))
  {
    CLog::Log(LOGINFO, "    language needs a ttf font, loading first ttf font available");
    CStdString strFontSet;
    if (g_fontManager.GetFirstFontSetUnicode(strFontSet))
    {
      CLog::Log(LOGINFO, "    new font is '%s'", strFontSet.c_str());
      g_guiSettings.SetString("lookandfeel.font", strFontSet);
      g_settings.Save();
    }
    else
      CLog::Log(LOGERROR, "    no ttf font found, but needed for the language %s.", g_guiSettings.GetString("locale.language").c_str());
  }
  g_colorManager.Load(g_guiSettings.GetString("lookandfeel.skincolors"));

  g_fontManager.LoadFonts(g_guiSettings.GetString("lookandfeel.font"));

  // load in the skin strings
  CStdString langPath, skinEnglishPath;
  URIUtils::AddFileToFolder(skin->Path(), "language", langPath);
  URIUtils::AddFileToFolder(langPath, g_guiSettings.GetString("locale.language"), langPath);
  URIUtils::AddFileToFolder(langPath, "strings.xml", langPath);

  URIUtils::AddFileToFolder(skin->Path(), "language", skinEnglishPath);
  URIUtils::AddFileToFolder(skinEnglishPath, "English", skinEnglishPath);
  URIUtils::AddFileToFolder(skinEnglishPath, "strings.xml", skinEnglishPath);

  g_localizeStrings.LoadSkinStrings(langPath, skinEnglishPath);

  g_SkinInfo->LoadIncludes();

  int64_t start;
  start = CurrentHostCounter();

  CLog::Log(LOGINFO, "  load new skin...");
  CGUIWindowHome *pHome = (CGUIWindowHome *)g_windowManager.GetWindow(WINDOW_HOME);
  if (!pHome || !pHome->Load("Home.xml"))
  {
    // failed to load home.xml
    // fallback to default skin
    if ( strcmpi(skin->ID().c_str(), DEFAULT_SKIN) != 0)
    {
      CLog::Log(LOGERROR, "failed to load home.xml for skin:%s, fallback to \"%s\" skin", skin->ID().c_str(), DEFAULT_SKIN);
      g_guiSettings.SetString("lookandfeel.skin", DEFAULT_SKIN);
      LoadSkin(DEFAULT_SKIN);
      return ;
    }
  }

  // Load the user windows
  LoadUserWindows();

  int64_t end, freq;
  end = CurrentHostCounter();
  freq = CurrentHostFrequency();
  CLog::Log(LOGDEBUG,"Load Skin XML: %.2fms", 1000.f * (end - start) / freq);

  CLog::Log(LOGINFO, "  initialize new skin...");
  g_windowManager.AddMsgTarget(this);
  g_windowManager.AddMsgTarget(&g_playlistPlayer);
  g_windowManager.AddMsgTarget(&g_infoManager);
  g_windowManager.AddMsgTarget(&g_fontManager);
  g_windowManager.SetCallback(*this);
  g_windowManager.Initialize();
  CTextureCache::Get().Initialize();
  g_audioManager.Enable(true);
  g_audioManager.Load();

  if (g_SkinInfo->HasSkinFile("DialogFullScreenInfo.xml"))
    g_windowManager.Add(new CGUIDialogFullScreenInfo);

  { // we can't register visible condition in dialog's ctor because infomanager is cleared when unloading skin
    CGUIDialog *overlay = (CGUIDialog *)g_windowManager.GetWindow(WINDOW_DIALOG_VIDEO_OVERLAY);
    if (overlay) overlay->SetVisibleCondition("skin.hasvideooverlay");
    overlay = (CGUIDialog *)g_windowManager.GetWindow(WINDOW_DIALOG_MUSIC_OVERLAY);
    if (overlay) overlay->SetVisibleCondition("skin.hasmusicoverlay");
  }

  CLog::Log(LOGINFO, "  skin loaded...");

  // leave the graphics lock
  lock.Leave();

  // restore windows
  if (currentWindow != WINDOW_INVALID)
  {
    g_windowManager.ActivateWindow(currentWindow);
    for (unsigned int i = 0; i < currentModelessWindows.size(); i++)
    {
      CGUIDialog *dialog = (CGUIDialog *)g_windowManager.GetWindow(currentModelessWindows[i]);
      if (dialog) dialog->Show();
    }
  }

  if (g_application.m_pPlayer && g_application.IsPlayingVideo())
  {
    if (bPreviousPlayingState)
      g_application.m_pPlayer->Pause();
    if (bPreviousRenderingState)
      g_windowManager.ActivateWindow(WINDOW_FULLSCREEN_VIDEO);
  }
}

void CApplication::UnloadSkin(bool forReload /* = false */)
{
  m_skinReloading = forReload;

  CLog::Log(LOGINFO, "Unloading old skin %s...", forReload ? "for reload " : "");

  g_audioManager.Enable(false);

  g_windowManager.DeInitialize();
  CTextureCache::Get().Deinitialize();

  // remove the skin-dependent window
  g_windowManager.Delete(WINDOW_DIALOG_FULLSCREEN_INFO);

  g_TextureManager.Cleanup();
  g_largeTextureManager.CleanupUnusedImages(true);

  g_fontManager.Clear();

  g_colorManager.Clear();

  g_charsetConverter.reset();

  g_infoManager.Clear();
}

bool CApplication::LoadUserWindows()
{
  // Start from wherever home.xml is
  std::vector<CStdString> vecSkinPath;
  g_SkinInfo->GetSkinPaths(vecSkinPath);
  for (unsigned int i = 0;i < vecSkinPath.size();++i)
  {
    CLog::Log(LOGINFO, "Loading user windows, path %s", vecSkinPath[i].c_str());
    CFileItemList items;
    if (CDirectory::GetDirectory(vecSkinPath[i], items, ".xml", false))
    {
      for (int i = 0; i < items.Size(); ++i)
      {
        if (items[i]->m_bIsFolder)
          continue;
        CStdString skinFile = URIUtils::GetFileName(items[i]->GetPath());
        if (skinFile.Left(6).CompareNoCase("custom") == 0)
        {
          TiXmlDocument xmlDoc;
          if (!xmlDoc.LoadFile(items[i]->GetPath()))
          {
            CLog::Log(LOGERROR, "unable to load:%s, Line %d\n%s", items[i]->GetPath().c_str(), xmlDoc.ErrorRow(), xmlDoc.ErrorDesc());
            continue;
          }

          // Root element should be <window>
          TiXmlElement* pRootElement = xmlDoc.RootElement();
          CStdString strValue = pRootElement->Value();
          if (!strValue.Equals("window"))
          {
            CLog::Log(LOGERROR, "file :%s doesnt contain <window>", skinFile.c_str());
            continue;
          }

          // Read the <type> element to get the window type to create
          // If no type is specified, create a CGUIWindow as default
          CGUIWindow* pWindow = NULL;
          CStdString strType;
          if (pRootElement->Attribute("type"))
            strType = pRootElement->Attribute("type");
          else
          {
            const TiXmlNode *pType = pRootElement->FirstChild("type");
            if (pType && pType->FirstChild())
              strType = pType->FirstChild()->Value();
          }
          int id = WINDOW_INVALID;
          if (!pRootElement->Attribute("id", &id))
          {
            const TiXmlNode *pType = pRootElement->FirstChild("id");
            if (pType && pType->FirstChild())
              id = atol(pType->FirstChild()->Value());
          }
          CStdString visibleCondition;
          CGUIControlFactory::GetConditionalVisibility(pRootElement, visibleCondition);

          if (strType.Equals("dialog"))
            pWindow = new CGUIDialog(id + WINDOW_HOME, skinFile);
          else if (strType.Equals("submenu"))
            pWindow = new CGUIDialogSubMenu(id + WINDOW_HOME, skinFile);
          else if (strType.Equals("buttonmenu"))
            pWindow = new CGUIDialogButtonMenu(id + WINDOW_HOME, skinFile);
          else
            pWindow = new CGUIStandardWindow(id + WINDOW_HOME, skinFile);

          // Check to make sure the pointer isn't still null
          if (pWindow == NULL)
          {
            CLog::Log(LOGERROR, "Out of memory / Failed to create new object in LoadUserWindows");
            return false;
          }
          if (id == WINDOW_INVALID || g_windowManager.GetWindow(WINDOW_HOME + id))
          {
            delete pWindow;
            continue;
          }
          pWindow->SetVisibleCondition(visibleCondition);
          g_windowManager.AddCustomWindow(pWindow);
        }
      }
    }
  }
  return true;
}

bool CApplication::RenderNoPresent()
{
  MEASURE_FUNCTION;

// DXMERGE: This may have been important?
//  g_graphicsContext.AcquireCurrentContext();

  g_graphicsContext.Lock();

  // dont show GUI when playing full screen video
  if (g_graphicsContext.IsFullScreenVideo())
  {
    if (m_bPresentFrame && IsPlaying() && !IsPaused())
    {
      ResetScreenSaver();
      g_renderManager.Present();
    }
    else
      g_renderManager.RenderUpdate(true);

    // close window overlays
    CGUIDialog *overlay = (CGUIDialog *)g_windowManager.GetWindow(WINDOW_DIALOG_VIDEO_OVERLAY);
    if (overlay) overlay->Close(true);
    overlay = (CGUIDialog *)g_windowManager.GetWindow(WINDOW_DIALOG_MUSIC_OVERLAY);
    if (overlay) overlay->Close(true);

  }

  bool hasRendered = g_windowManager.Render();

  // if we're recording an audio stream then show blinking REC
  if (!g_graphicsContext.IsFullScreenVideo())
  {
    if (m_pPlayer && m_pPlayer->IsRecording() )
    {
      static int iBlinkRecord = 0;
      iBlinkRecord++;
      if (iBlinkRecord > 25)
      {
        CGUIFont* pFont = g_fontManager.GetFont("font13");
        CGUITextLayout::DrawText(pFont, 60, 50, 0xffff0000, 0, "REC", 0);
      }

      if (iBlinkRecord > 50)
        iBlinkRecord = 0;
    }
  }

  g_graphicsContext.Unlock();

  return hasRendered;
}

float CApplication::GetDimScreenSaverLevel() const
{
  if (!m_bScreenSave || !m_screenSaver ||
      (m_screenSaver->ID() != "screensaver.xbmc.builtin.dim" &&
       m_screenSaver->ID() != "screensaver.xbmc.builtin.black" &&
       m_screenSaver->ID() != "screensaver.xbmc.builtin.slideshow"))
    return 0;

  if (!m_screenSaver->GetSetting("level").IsEmpty())
    return 100.0f - (float)atof(m_screenSaver->GetSetting("level"));
  return 100.0f;
}

bool CApplication::WaitFrame(unsigned int timeout)
{
  bool done = false;

  // Wait for all other frames to be presented
  CSingleLock lock(m_frameMutex);
  //wait until event is set, but modify remaining time

  TightConditionVariable<InversePredicate<int&> > cv(m_frameCond, InversePredicate<int&>(m_frameCount));
  cv.wait(lock,timeout);
  done = m_frameCount == 0;

  return done;
}

void CApplication::NewFrame()
{
  // We just posted another frame. Keep track and notify.
  {
    CSingleLock lock(m_frameMutex);
    m_frameCount++;
  }

  m_frameCond.notifyAll();
}

void CApplication::Render()
{
  // do not render if we are stopped
  if (m_bStop)
    return;

  if (!m_AppActive && !m_bStop && (!IsPlayingVideo() || IsPaused()))
  {
    Sleep(1);
    ResetScreenSaver();
    return;
  }

  MEASURE_FUNCTION;

  int vsync_mode = g_guiSettings.GetInt("videoscreen.vsync");

  bool decrement = false;
  bool hasRendered = false;
  bool limitFrames = false;
  unsigned int singleFrameTime = 10; // default limit 100 fps

  {
    // Less fps in DPMS
    bool lowfps = m_dpmsIsActive;
    // Whether externalplayer is playing and we're unfocused
    bool extPlayerActive = m_eCurrentPlayer >= EPC_EXTPLAYER && IsPlaying() && !m_AppFocused;

    m_bPresentFrame = false;
    if (!extPlayerActive && g_graphicsContext.IsFullScreenVideo() && !IsPaused())
    {
      CSingleLock lock(m_frameMutex);

      TightConditionVariable<int&> cv(m_frameCond,m_frameCount);
      cv.wait(lock,100);

      m_bPresentFrame = m_frameCount > 0;
      decrement = m_bPresentFrame;
      hasRendered = true;
    }
    else
    {
      // engage the frame limiter as needed
      limitFrames = lowfps || extPlayerActive;
      // DXMERGE - we checked for g_videoConfig.GetVSyncMode() before this
      //           perhaps allowing it to be set differently than the UI option??
      if (vsync_mode == VSYNC_DISABLED || vsync_mode == VSYNC_VIDEO)
        limitFrames = true; // not using vsync.
      else if ((g_infoManager.GetFPS() > g_graphicsContext.GetFPS() + 10) && g_infoManager.GetFPS() > 1000 / singleFrameTime)
        limitFrames = true; // using vsync, but it isn't working.

      if (limitFrames)
      {
        if (extPlayerActive)
        {
          ResetScreenSaver();  // Prevent screensaver dimming the screen
          singleFrameTime = 1000;  // 1 fps, high wakeup latency but v.low CPU usage
        }
        else if (lowfps)
          singleFrameTime = 200;  // 5 fps, <=200 ms latency to wake up
      }

      decrement = true;
    }
  }

  CSingleLock lock(g_graphicsContext);
  g_infoManager.UpdateFPS();

  if (g_graphicsContext.IsFullScreenVideo() && IsPlaying() && vsync_mode == VSYNC_VIDEO)
    g_Windowing.SetVSync(true);
  else if (vsync_mode == VSYNC_ALWAYS)
    g_Windowing.SetVSync(true);
  else if (vsync_mode != VSYNC_DRIVER)
    g_Windowing.SetVSync(false);

  if(!g_Windowing.BeginRender())
    return;

  if (RenderNoPresent())
    hasRendered = true;

  g_Windowing.EndRender();

  g_TextureManager.FreeUnusedTextures();

  // reset our info cache - we do this at the end of Render so that it is
  // fresh for the next process(), or after a windowclose animation (where process()
  // isn't called)
  g_infoManager.ResetCache();

  lock.Leave();

  unsigned int now = XbmcThreads::SystemClockMillis();
  if (hasRendered)
    m_lastRenderTime = now;

  //when nothing has been rendered for m_guiDirtyRegionNoFlipTimeout milliseconds,
  //we don't call g_graphicsContext.Flip() anymore, this saves gpu and cpu usage
  bool flip;
  if (g_advancedSettings.m_guiDirtyRegionNoFlipTimeout >= 0)
    flip = hasRendered || (now - m_lastRenderTime) < (unsigned int)g_advancedSettings.m_guiDirtyRegionNoFlipTimeout;
  else
    flip = true;

  //fps limiter, make sure each frame lasts at least singleFrameTime milliseconds
  if (limitFrames || !flip)
  {
    if (!limitFrames)
      singleFrameTime = 40; //if not flipping, loop at 25 fps

    unsigned int frameTime = now - m_lastFrameTime;
    if (frameTime < singleFrameTime)
      Sleep(singleFrameTime - frameTime);
  }
  m_lastFrameTime = XbmcThreads::SystemClockMillis();

  if (flip)
    g_graphicsContext.Flip(g_windowManager.GetDirty());
  CTimeUtils::UpdateFrameTime(flip);

  g_renderManager.UpdateResolution();
  g_renderManager.ManageCaptures();

  {
    CSingleLock lock(m_frameMutex);
    if(m_frameCount > 0 && decrement)
      m_frameCount--;
  }
  m_frameCond.notifyAll();
}

void CApplication::SetStandAlone(bool value)
{
  g_advancedSettings.m_handleMounting = m_bStandalone = value;
}

// OnKey() translates the key into a CAction which is sent on to our Window Manager.
// The window manager will return true if the event is processed, false otherwise.
// If not already processed, this routine handles global keypresses.  It returns
// true if the key has been processed, false otherwise.

bool CApplication::OnKey(const CKey& key)
{

  // Turn the mouse off, as we've just got a keypress from controller or remote
  g_Mouse.SetActive(false);

  // get the current active window
  int iWin = g_windowManager.GetActiveWindow() & WINDOW_ID_MASK;

  // this will be checked for certain keycodes that need
  // special handling if the screensaver is active
  CAction action = CButtonTranslator::GetInstance().GetAction(iWin, key);

  // a key has been pressed.
  // reset Idle Timer
  m_idleTimer.StartZero();
  bool processKey = AlwaysProcess(action);

  ResetScreenSaver();

  // allow some keys to be processed while the screensaver is active
  if (WakeUpScreenSaverAndDPMS() && !processKey)
  {
    CLog::Log(LOGDEBUG, "%s: %s pressed, screen saver/dpms woken up", __FUNCTION__, g_Keyboard.GetKeyName((int) key.GetButtonCode()).c_str());
    return true;
  }

  // change this if we have a dialog up
  if (g_windowManager.HasModalDialog())
  {
    iWin = g_windowManager.GetTopMostModalDialogID() & WINDOW_ID_MASK;
  }
  if (iWin == WINDOW_DIALOG_FULLSCREEN_INFO)
  { // fullscreen info dialog - special case
    action = CButtonTranslator::GetInstance().GetAction(iWin, key);

    if (!key.IsAnalogButton())
      CLog::Log(LOGDEBUG, "%s: %s pressed, trying fullscreen info action %s", __FUNCTION__, g_Keyboard.GetKeyName((int) key.GetButtonCode()).c_str(), action.GetName().c_str());

    if (OnAction(action))
      return true;

    // fallthrough to the main window
    iWin = WINDOW_FULLSCREEN_VIDEO;
  }
  if (iWin == WINDOW_FULLSCREEN_VIDEO)
  {
    // current active window is full screen video.
    if (g_application.m_pPlayer && g_application.m_pPlayer->IsInMenu())
    {
      // if player is in some sort of menu, (ie DVDMENU) map buttons differently
      action = CButtonTranslator::GetInstance().GetAction(WINDOW_VIDEO_MENU, key);
    }
    else
    {
      // no then use the fullscreen window section of keymap.xml to map key->action
      action = CButtonTranslator::GetInstance().GetAction(iWin, key);
    }
  }
  else
  {
    // current active window isnt the fullscreen window
    // just use corresponding section from keymap.xml
    // to map key->action

    // first determine if we should use keyboard input directly
    bool useKeyboard = key.FromKeyboard() && (iWin == WINDOW_DIALOG_KEYBOARD || iWin == WINDOW_DIALOG_NUMERIC);
    CGUIWindow *window = g_windowManager.GetWindow(iWin);
    if (window)
    {
      CGUIControl *control = window->GetFocusedControl();
      if (control)
      {
        // If this is an edit control set usekeyboard to true. This causes the
        // keypress to be processed directly not through the key mappings.
        if (control->GetControlType() == CGUIControl::GUICONTROL_EDIT)
          useKeyboard = true;

        // If the key pressed is shift-A to shift-Z set usekeyboard to true.
        // This causes the keypress to be used for list navigation.
        if (control->IsContainer() && key.GetModifiers() == CKey::MODIFIER_SHIFT && key.GetVKey() >= XBMCVK_A && key.GetVKey() <= XBMCVK_Z)
          useKeyboard = true;
      }
    }
    if (useKeyboard)
    {
      action = CAction(0); // reset our action
      if (g_guiSettings.GetBool("input.remoteaskeyboard"))
      {
        // users remote is executing keyboard commands, so use the virtualkeyboard section of keymap.xml
        // and send those rather than actual keyboard presses.  Only for navigation-type commands though
        action = CButtonTranslator::GetInstance().GetAction(WINDOW_DIALOG_KEYBOARD, key);
        if (!(action.GetID() == ACTION_MOVE_LEFT ||
              action.GetID() == ACTION_MOVE_RIGHT ||
              action.GetID() == ACTION_MOVE_UP ||
              action.GetID() == ACTION_MOVE_DOWN ||
              action.GetID() == ACTION_SELECT_ITEM ||
              action.GetID() == ACTION_ENTER ||
              action.GetID() == ACTION_PREVIOUS_MENU ||
              action.GetID() == ACTION_NAV_BACK))
        {
          // the action isn't plain navigation - check for a keyboard-specific keymap
          action = CButtonTranslator::GetInstance().GetAction(WINDOW_DIALOG_KEYBOARD, key, false);
          if (!(action.GetID() >= REMOTE_0 && action.GetID() <= REMOTE_9) ||
                action.GetID() == ACTION_BACKSPACE ||
                action.GetID() == ACTION_SHIFT ||
                action.GetID() == ACTION_SYMBOLS ||
                action.GetID() == ACTION_CURSOR_LEFT ||
                action.GetID() == ACTION_CURSOR_RIGHT)
            action = CAction(0); // don't bother with this action
        }
      }
      if (!action.GetID())
      {
        // keyboard entry - pass the keys through directly
        if (key.GetFromHttpApi())
          action = CAction(key.GetButtonCode() != KEY_INVALID ? key.GetButtonCode() : 0, key.GetUnicode());
        else
        { // see if we've got an ascii key
          if (key.GetUnicode())
            action = CAction(key.GetAscii() | KEY_ASCII, key.GetUnicode());
          else
            action = CAction(key.GetVKey() | KEY_VKEY);
        }
      }

      CLog::Log(LOGDEBUG, "%s: %s pressed, trying keyboard action %i", __FUNCTION__, g_Keyboard.GetKeyName((int) key.GetButtonCode()).c_str(), action.GetID());

      if (OnAction(action))
        return true;
      // failed to handle the keyboard action, drop down through to standard action
    }
    if (key.GetFromHttpApi())
    {
      if (key.GetButtonCode() != KEY_INVALID)
        action = CButtonTranslator::GetInstance().GetAction(iWin, key);
    }
    else
      action = CButtonTranslator::GetInstance().GetAction(iWin, key);
  }
  if (!key.IsAnalogButton())
    CLog::Log(LOGDEBUG, "%s: %s pressed, action is %s", __FUNCTION__, g_Keyboard.GetKeyName((int) key.GetButtonCode()).c_str(), action.GetName().c_str());

  //  Play a sound based on the action
  g_audioManager.PlayActionSound(action);

  return OnAction(action);
}

// OnAppCommand is called in response to a XBMC_APPCOMMAND event.
// This needs to return true if it processed the appcommand or false if it didn't
bool CApplication::OnAppCommand(const CAction &action)
{
  // Reset the screen saver
  ResetScreenSaver();

  // If we were currently in the screen saver wake up and don't process the appcommand
  if (WakeUpScreenSaverAndDPMS())
    return true;

  // The action ID is the APPCOMMAND code. We need to retrieve the action
  // associated with this appcommand from the mapping table.
  uint32_t appcmd = action.GetID();
  CKey key(appcmd | KEY_APPCOMMAND, (unsigned int) 0);
  int iWin = g_windowManager.GetActiveWindow() & WINDOW_ID_MASK;
  CAction appcmdaction = CButtonTranslator::GetInstance().GetAction(iWin, key);

  // If we couldn't find an action return false to indicate we have not
  // handled this appcommand
  if (!appcmdaction.GetID())
  {
    CLog::Log(LOGDEBUG, "%s: unknown appcommand %d", __FUNCTION__, appcmd);
    return false;
  }

  // Process the appcommand
  CLog::Log(LOGDEBUG, "%s: appcommand %d, trying action %s", __FUNCTION__, appcmd, appcmdaction.GetName().c_str());
  OnAction(appcmdaction);

  // Always return true regardless of whether the action succeeded or not.
  // This stops Windows handling the appcommand itself.
  return true;
}

bool CApplication::OnAction(const CAction &action)
{
#ifdef HAS_HTTPAPI
  // Let's tell the outside world about this action, ignoring mouse moves
  if (g_settings.m_HttpApiBroadcastLevel>=2 && action.GetID() != ACTION_MOUSE_MOVE)
  {
    CStdString tmp;
    tmp.Format("%i",action.GetID());
    getApplicationMessenger().HttpApi("broadcastlevel; OnAction:"+tmp+";2");
  }
#endif

  // special case for switching between GUI & fullscreen mode.
  if (action.GetID() == ACTION_SHOW_GUI)
  { // Switch to fullscreen mode if we can
    if (SwitchToFullScreen())
    {
      m_navigationTimer.StartZero();
      return true;
    }
  }

  if (action.GetID() == ACTION_TOGGLE_FULLSCREEN)
  {
    g_graphicsContext.ToggleFullScreenRoot();
    return true;
  }

  if (action.IsMouse())
    g_Mouse.SetActive(true);

  // The action PLAYPAUSE behaves as ACTION_PAUSE if we are currently
  // playing or ACTION_PLAYER_PLAY if we are not playing.
  if (action.GetID() == ACTION_PLAYER_PLAYPAUSE)
  {
    if (IsPlaying())
      return OnAction(CAction(ACTION_PAUSE));
    else
      return OnAction(CAction(ACTION_PLAYER_PLAY));
  }

  //if the action would start or stop inertial scrolling
  //by gesture - bypass the normal OnAction handler of current window
  if( !m_pInertialScrollingHandler->CheckForInertialScrolling(&action) )
  {
    // in normal case
    // just pass the action to the current window and let it handle it
    if (g_windowManager.OnAction(action))
    {
      m_navigationTimer.StartZero();
      return true;
    }
  } 

  // handle extra global presses

  // screenshot : take a screenshot :)
  if (action.GetID() == ACTION_TAKE_SCREENSHOT)
  {
    CUtil::TakeScreenshot();
    return true;
  }
  // built in functions : execute the built-in
  if (action.GetID() == ACTION_BUILT_IN_FUNCTION)
  {
    CBuiltins::Execute(action.GetName());
    m_navigationTimer.StartZero();
    return true;
  }

  // reload keymaps
  if (action.GetID() == ACTION_RELOAD_KEYMAPS)
  {
    CButtonTranslator::GetInstance().Clear();
    CButtonTranslator::GetInstance().Load();
  }

  // show info : Shows the current video or song information
  if (action.GetID() == ACTION_SHOW_INFO)
  {
    g_infoManager.ToggleShowInfo();
    return true;
  }

  // codec info : Shows the current song, video or picture codec information
  if (action.GetID() == ACTION_SHOW_CODEC)
  {
    g_infoManager.ToggleShowCodec();
    return true;
  }

  if ((action.GetID() == ACTION_INCREASE_RATING || action.GetID() == ACTION_DECREASE_RATING) && IsPlayingAudio())
  {
    const CMusicInfoTag *tag = g_infoManager.GetCurrentSongTag();
    if (tag)
    {
      *m_itemCurrentFile->GetMusicInfoTag() = *tag;
      char rating = tag->GetRating();
      bool needsUpdate(false);
      if (rating > '0' && action.GetID() == ACTION_DECREASE_RATING)
      {
        m_itemCurrentFile->GetMusicInfoTag()->SetRating(rating - 1);
        needsUpdate = true;
      }
      else if (rating < '5' && action.GetID() == ACTION_INCREASE_RATING)
      {
        m_itemCurrentFile->GetMusicInfoTag()->SetRating(rating + 1);
        needsUpdate = true;
      }
      if (needsUpdate)
      {
        CMusicDatabase db;
        if (db.Open())      // OpenForWrite() ?
        {
          db.SetSongRating(m_itemCurrentFile->GetPath(), m_itemCurrentFile->GetMusicInfoTag()->GetRating());
          db.Close();
        }
        // send a message to all windows to tell them to update the fileitem (eg playlistplayer, media windows)
        CGUIMessage msg(GUI_MSG_NOTIFY_ALL, 0, 0, GUI_MSG_UPDATE_ITEM, 0, m_itemCurrentFile);
        g_windowManager.SendMessage(msg);
      }
    }
    return true;
  }

  // stop : stops playing current audio song
  if (action.GetID() == ACTION_STOP)
  {
    StopPlaying();
    return true;
  }

  // previous : play previous song from playlist
  if (action.GetID() == ACTION_PREV_ITEM)
  {
    // first check whether we're within 3 seconds of the start of the track
    // if not, we just revert to the start of the track
    if (m_pPlayer && m_pPlayer->CanSeek() && GetTime() > 3)
    {
      SeekTime(0);
      SetPlaySpeed(1);
    }
    else
    {
      g_playlistPlayer.PlayPrevious();
    }
    return true;
  }

  // next : play next song from playlist
  if (action.GetID() == ACTION_NEXT_ITEM)
  {
    if (IsPlaying() && m_pPlayer->SkipNext())
      return true;

    g_playlistPlayer.PlayNext();

    return true;
  }

  if (IsPlaying() && !CurrentFileItem().IsLiveTV())
  {
    // pause : pauses current audio song
    if (action.GetID() == ACTION_PAUSE && m_iPlaySpeed == 1)
    {
      m_pPlayer->Pause();
#ifdef HAS_KARAOKE
      m_pKaraokeMgr->SetPaused( m_pPlayer->IsPaused() );
#endif
      if (!m_pPlayer->IsPaused())
      { // unpaused - set the playspeed back to normal
        SetPlaySpeed(1);
      }
      g_audioManager.Enable(m_pPlayer->IsPaused() && !g_audioContext.IsPassthroughActive());
      return true;
    }
    if (!m_pPlayer->IsPaused())
    {
      // if we do a FF/RW in my music then map PLAY action togo back to normal speed
      // if we are playing at normal speed, then allow play to pause
      if (action.GetID() == ACTION_PLAYER_PLAY || action.GetID() == ACTION_PAUSE)
      {
        if (m_iPlaySpeed != 1)
        {
          SetPlaySpeed(1);
        }
        else
        {
          m_pPlayer->Pause();
        }
        return true;
      }
      if (action.GetID() == ACTION_PLAYER_FORWARD || action.GetID() == ACTION_PLAYER_REWIND)
      {
        int iPlaySpeed = m_iPlaySpeed;
        if (action.GetID() == ACTION_PLAYER_REWIND && iPlaySpeed == 1) // Enables Rewinding
          iPlaySpeed *= -2;
        else if (action.GetID() == ACTION_PLAYER_REWIND && iPlaySpeed > 1) //goes down a notch if you're FFing
          iPlaySpeed /= 2;
        else if (action.GetID() == ACTION_PLAYER_FORWARD && iPlaySpeed < 1) //goes up a notch if you're RWing
          iPlaySpeed /= 2;
        else
          iPlaySpeed *= 2;

        if (action.GetID() == ACTION_PLAYER_FORWARD && iPlaySpeed == -1) //sets iSpeed back to 1 if -1 (didn't plan for a -1)
          iPlaySpeed = 1;
        if (iPlaySpeed > 32 || iPlaySpeed < -32)
          iPlaySpeed = 1;

        SetPlaySpeed(iPlaySpeed);
        return true;
      }
      else if ((action.GetAmount() || GetPlaySpeed() != 1) && (action.GetID() == ACTION_ANALOG_REWIND || action.GetID() == ACTION_ANALOG_FORWARD))
      {
        // calculate the speed based on the amount the button is held down
        int iPower = (int)(action.GetAmount() * MAX_FFWD_SPEED + 0.5f);
        // returns 0 -> MAX_FFWD_SPEED
        int iSpeed = 1 << iPower;
        if (iSpeed != 1 && action.GetID() == ACTION_ANALOG_REWIND)
          iSpeed = -iSpeed;
        g_application.SetPlaySpeed(iSpeed);
        if (iSpeed == 1)
          CLog::Log(LOGDEBUG,"Resetting playspeed");
        return true;
      }
    }
    // allow play to unpause
    else
    {
      if (action.GetID() == ACTION_PLAYER_PLAY)
      {
        // unpause, and set the playspeed back to normal
        m_pPlayer->Pause();
        g_audioManager.Enable(m_pPlayer->IsPaused() && !g_audioContext.IsPassthroughActive());

        g_application.SetPlaySpeed(1);
        return true;
      }
    }
  }

  if (action.GetID() == ACTION_MUTE)
  {
    ToggleMute();
    return true;
  }

  if (action.GetID() == ACTION_TOGGLE_DIGITAL_ANALOG)
  {
    switch(g_guiSettings.GetInt("audiooutput.mode"))
    {
      case AUDIO_ANALOG: g_guiSettings.SetInt("audiooutput.mode", AUDIO_IEC958); break;
      case AUDIO_IEC958: g_guiSettings.SetInt("audiooutput.mode", AUDIO_HDMI  ); break;
      case AUDIO_HDMI  : g_guiSettings.SetInt("audiooutput.mode", AUDIO_ANALOG); break;
    }

    g_application.Restart();
    if (g_windowManager.GetActiveWindow() == WINDOW_SETTINGS_SYSTEM)
    {
      CGUIMessage msg(GUI_MSG_WINDOW_INIT, 0,0,WINDOW_INVALID,g_windowManager.GetActiveWindow());
      g_windowManager.SendMessage(msg);
    }
    return true;
  }

  // Check for global volume control
  if (action.GetAmount() && (action.GetID() == ACTION_VOLUME_UP || action.GetID() == ACTION_VOLUME_DOWN))
  {
    if (!m_pPlayer || !m_pPlayer->IsPassthrough())
    {
      // increase or decrease the volume
      int volume;
      if (g_settings.m_bMute)
      {
        volume = (int)((float)g_settings.m_iPreMuteVolumeLevel * 0.01f * (VOLUME_MAXIMUM - VOLUME_MINIMUM) + VOLUME_MINIMUM);
        UnMute();
      }
      else
        volume = g_settings.m_nVolumeLevel + g_settings.m_dynamicRangeCompressionLevel;

      // calculate speed so that a full press will equal 1 second from min to max
      float speed = float(VOLUME_MAXIMUM - VOLUME_MINIMUM);
      if (action.GetRepeat())
        speed *= action.GetRepeat();
      else
        speed /= 50; //50 fps

      if (action.GetID() == ACTION_VOLUME_UP)
        volume += (int)((float)fabs(action.GetAmount()) * action.GetAmount() * speed);
      else
        volume -= (int)((float)fabs(action.GetAmount()) * action.GetAmount() * speed);

      SetVolume(volume, false);
    }
    // show visual feedback of volume change...
    ShowVolumeBar(&action);
    return true;
  }
  // Check for global seek control
  if (IsPlaying() && action.GetAmount() && (action.GetID() == ACTION_ANALOG_SEEK_FORWARD || action.GetID() == ACTION_ANALOG_SEEK_BACK))
  {
    if (!m_pPlayer->CanSeek()) return false;
    CGUIWindow *seekBar = g_windowManager.GetWindow(WINDOW_DIALOG_SEEK_BAR);
    if (seekBar)
      seekBar->OnAction(action);
    return true;
  }
  if (action.GetID() == ACTION_GUIPROFILE_BEGIN)
  {
    CGUIControlProfiler::Instance().SetOutputFile(_P("special://home/guiprofiler.xml"));
    CGUIControlProfiler::Instance().Start();
    return true;
  }
  if (action.GetID() == ACTION_SHOW_PLAYLIST)
  {
    int iPlaylist = g_playlistPlayer.GetCurrentPlaylist();
    if (iPlaylist == PLAYLIST_VIDEO)
      g_windowManager.ActivateWindow(WINDOW_VIDEO_PLAYLIST);
    else if (iPlaylist == PLAYLIST_MUSIC)
      g_windowManager.ActivateWindow(WINDOW_MUSIC_PLAYLIST);
    return true;
  }
  return false;
}

void CApplication::UpdateLCD()
{
#ifdef HAS_LCD
  static unsigned int lTickCount = 0;

  if (!g_lcd || !g_guiSettings.GetBool("videoscreen.haslcd"))
    return ;
  unsigned int lTimeOut = 1000;
  if ( m_iPlaySpeed != 1)
    lTimeOut = 0;
  if ( (XbmcThreads::SystemClockMillis() - lTickCount) >= lTimeOut)
  {
    if (g_application.NavigationIdleTime() < 5)
      g_lcd->Render(ILCD::LCD_MODE_NAVIGATION);
    else if (IsPlayingVideo())
      g_lcd->Render(ILCD::LCD_MODE_VIDEO);
    else if (IsPlayingAudio())
      g_lcd->Render(ILCD::LCD_MODE_MUSIC);
    else if (IsInScreenSaver())
      g_lcd->Render(ILCD::LCD_MODE_SCREENSAVER);
    else
      g_lcd->Render(ILCD::LCD_MODE_GENERAL);

    // reset tick count
    lTickCount = XbmcThreads::SystemClockMillis();
  }
#endif
}

void CApplication::FrameMove(bool processEvents)
{
  MEASURE_FUNCTION;

  if (processEvents)
  {
    // currently we calculate the repeat time (ie time from last similar keypress) just global as fps
    float frameTime = m_frameTime.GetElapsedSeconds();
    m_frameTime.StartZero();
    // never set a frametime less than 2 fps to avoid problems when debuggin and on breaks
    if( frameTime > 0.5 ) frameTime = 0.5;

    g_graphicsContext.Lock();
    // check if there are notifications to display
    CGUIDialogKaiToast *toast = (CGUIDialogKaiToast *)g_windowManager.GetWindow(WINDOW_DIALOG_KAI_TOAST);
    if (toast && toast->DoWork())
    {
      if (!toast->IsDialogRunning())
      {
        toast->Show();
      }
    }
    g_graphicsContext.Unlock();

    UpdateLCD();

#if defined(HAS_LIRC) || defined(HAS_IRSERVERSUITE)
    // Read the input from a remote
    g_RemoteControl.Update();
#endif

    // process input actions
    CWinEvents::MessagePump();
    ProcessHTTPApiButtons();
    ProcessRemote(frameTime);
    ProcessGamepad(frameTime);
    ProcessEventServer(frameTime);
    ProcessPeripherals(frameTime);
    m_pInertialScrollingHandler->ProcessInertialScroll(frameTime);
  }
  if (!m_bStop)
    g_windowManager.Process(CTimeUtils::GetFrameTime());
  g_windowManager.FrameMove();
}

bool CApplication::ProcessGamepad(float frameTime)
{
#ifdef HAS_SDL_JOYSTICK
  if (!m_AppFocused)
    return false;
  int iWin = g_windowManager.GetActiveWindow() & WINDOW_ID_MASK;
  if (g_windowManager.HasModalDialog())
  {
    iWin = g_windowManager.GetTopMostModalDialogID() & WINDOW_ID_MASK;
  }
  int bid;
  g_Joystick.Update();
  if (g_Joystick.GetButton(bid))
  {
    // reset Idle Timer
    m_idleTimer.StartZero();

    ResetScreenSaver();
    if (WakeUpScreenSaverAndDPMS())
    {
      g_Joystick.Reset(true);
      return true;
    }

    int actionID;
    CStdString actionName;
    bool fullrange;
    if (CButtonTranslator::GetInstance().TranslateJoystickString(iWin, g_Joystick.GetJoystick().c_str(), bid, JACTIVE_BUTTON, actionID, actionName, fullrange))
    {
      CAction action(actionID, 1.0f, 0.0f, actionName);
      g_audioManager.PlayActionSound(action);
      g_Joystick.Reset();
      g_Mouse.SetActive(false);
      return OnAction(action);
    }
    else
    {
      g_Joystick.Reset();
    }
  }
  if (g_Joystick.GetAxis(bid))
  {
    if (g_Joystick.GetAmount() < 0)
    {
      bid = -bid;
    }

    int actionID;
    CStdString actionName;
    bool fullrange;
    if (CButtonTranslator::GetInstance().TranslateJoystickString(iWin, g_Joystick.GetJoystick().c_str(), bid, JACTIVE_AXIS, actionID, actionName, fullrange))
    {
      ResetScreenSaver();
      if (WakeUpScreenSaverAndDPMS())
      {
        return true;
      }

      CAction action(actionID, fullrange ? (g_Joystick.GetAmount() + 1.0f)/2.0f : fabs(g_Joystick.GetAmount()), 0.0f, actionName);
      g_audioManager.PlayActionSound(action);
      g_Joystick.Reset();
      g_Mouse.SetActive(false);
      return OnAction(action);
    }
    else
    {
      g_Joystick.ResetAxis(abs(bid));
    }
  }
  int position;
  if (g_Joystick.GetHat(bid, position))
  {
    // reset Idle Timer
    m_idleTimer.StartZero();

    ResetScreenSaver();
    if (WakeUpScreenSaverAndDPMS())
    {
      g_Joystick.Reset();
      return true;
    }

    int actionID;
    CStdString actionName;
    bool fullrange;

    bid = position<<16|bid;

    if (CButtonTranslator::GetInstance().TranslateJoystickString(iWin, g_Joystick.GetJoystick().c_str(), bid, JACTIVE_HAT, actionID, actionName, fullrange))
    {
      CAction action(actionID, 1.0f, 0.0f, actionName);
      g_audioManager.PlayActionSound(action);
      g_Joystick.Reset();
      g_Mouse.SetActive(false);
      return OnAction(action);
    }
  }
#endif
  return false;
}

bool CApplication::ProcessRemote(float frameTime)
{
#if defined(HAS_LIRC) || defined(HAS_IRSERVERSUITE)
  if (g_RemoteControl.GetButton())
  {
    CKey key(g_RemoteControl.GetButton(), g_RemoteControl.GetHoldTime());
    g_RemoteControl.Reset();
    return OnKey(key);
  }
#endif
  return false;
}

bool CApplication::ProcessPeripherals(float frameTime)
{
#ifdef HAVE_LIBCEC
  vector<CPeripheral *> peripherals;
  if (g_peripherals.GetPeripheralsWithFeature(peripherals, FEATURE_CEC))
  {
    for (unsigned int iPeripheralPtr = 0; iPeripheralPtr < peripherals.size(); iPeripheralPtr++)
    {
      CPeripheralCecAdapter *cecDevice = (CPeripheralCecAdapter *) peripherals.at(iPeripheralPtr);
      if (cecDevice && cecDevice->GetButton())
      {
        CKey key(cecDevice->GetButton(), cecDevice->GetHoldTime());
        cecDevice->ResetButton();
        return OnKey(key);
      }
    }
  }
#endif

  return false;
}

bool CApplication::ProcessMouse()
{
  MEASURE_FUNCTION;

  if (!g_Mouse.IsActive() || !m_AppFocused)
    return false;

  // Get the mouse command ID
  uint32_t mousecommand = g_Mouse.GetAction();
  if (mousecommand == ACTION_NOOP)
    return true;

  // Reset the screensaver and idle timers
  m_idleTimer.StartZero();
  ResetScreenSaver();
  if (WakeUpScreenSaverAndDPMS())
    return true;

  // Retrieve the corresponding action
  int iWin;
  CKey key(mousecommand | KEY_MOUSE, (unsigned int) 0);
  if (g_windowManager.HasModalDialog())
    iWin = g_windowManager.GetTopMostModalDialogID() & WINDOW_ID_MASK;
  else
    iWin = g_windowManager.GetActiveWindow() & WINDOW_ID_MASK;
  CAction mouseaction = CButtonTranslator::GetInstance().GetAction(iWin, key);

  // If we couldn't find an action return false to indicate we have not
  // handled this mouse action
  if (!mouseaction.GetID())
  {
    CLog::Log(LOGDEBUG, "%s: unknown mouse command %d", __FUNCTION__, mousecommand);
    return false;
  }

  // Log mouse actions except for move and noop
  if (mouseaction.GetID() != ACTION_MOUSE_MOVE && mouseaction.GetID() != ACTION_NOOP)
    CLog::Log(LOGDEBUG, "%s: trying mouse action %s", __FUNCTION__, mouseaction.GetName().c_str());

  // The action might not be a mouse action. For example wheel moves might
  // be mapped to volume up/down in mouse.xml. In this case we do not want
  // the mouse position saved in the action.
  if (!mouseaction.IsMouse())
    return OnAction(mouseaction);

  // This is a mouse action so we need to record the mouse position
  return OnAction(CAction(mouseaction.GetID(), 
                          g_Mouse.GetHold(MOUSE_LEFT_BUTTON), 
                          (float)g_Mouse.GetX(), 
                          (float)g_Mouse.GetY(), 
                          (float)g_Mouse.GetDX(), 
                          (float)g_Mouse.GetDY(),
                          mouseaction.GetName()));
}

void  CApplication::CheckForTitleChange()
{
#ifdef HAS_HTTPAPI
  if (g_settings.m_HttpApiBroadcastLevel>=1)
  {
    if (IsPlayingVideo())
    {
      const CVideoInfoTag* tagVal = g_infoManager.GetCurrentMovieTag();
      if (m_pXbmcHttp && tagVal && !(tagVal->m_strTitle.IsEmpty()))
      {
        CStdString msg=m_pXbmcHttp->GetOpenTag()+"MovieTitle:"+tagVal->m_strTitle+m_pXbmcHttp->GetCloseTag();
        if (m_prevMedia!=msg && g_settings.m_HttpApiBroadcastLevel>=1)
        {
          getApplicationMessenger().HttpApi("broadcastlevel; MediaChanged:"+msg+";1");
          m_prevMedia=msg;
        }
      }
    }
    else if (IsPlayingAudio())
    {
      const CMusicInfoTag* tagVal=g_infoManager.GetCurrentSongTag();
      if (m_pXbmcHttp && tagVal)
      {
        CStdString msg="";
        if (!tagVal->GetTitle().IsEmpty())
          msg=m_pXbmcHttp->GetOpenTag()+"AudioTitle:"+tagVal->GetTitle()+m_pXbmcHttp->GetCloseTag();
        if (!tagVal->GetArtist().IsEmpty())
          msg+=m_pXbmcHttp->GetOpenTag()+"AudioArtist:"+tagVal->GetArtist()+m_pXbmcHttp->GetCloseTag();
        if (m_prevMedia!=msg)
        {
          getApplicationMessenger().HttpApi("broadcastlevel; MediaChanged:"+msg+";1");
          m_prevMedia=msg;
        }
      }
    }
  }
#endif
}

bool CApplication::ProcessHTTPApiButtons()
{
#ifdef HAS_HTTPAPI
  if (m_pXbmcHttp)
  {
    // copy key from webserver, and reset it in case we're called again before
    // whatever happens in OnKey()
    CKey keyHttp(m_pXbmcHttp->GetKey());
    m_pXbmcHttp->ResetKey();
    if (keyHttp.GetButtonCode() != KEY_INVALID)
    {
      if (keyHttp.GetButtonCode() == KEY_VMOUSE) //virtual mouse
      {
        int actionID = ACTION_MOUSE_MOVE;
        if (keyHttp.GetLeftTrigger() == 1)
          actionID = ACTION_MOUSE_LEFT_CLICK;
        else if (keyHttp.GetLeftTrigger() == 2)
          actionID = ACTION_MOUSE_RIGHT_CLICK;
        else if (keyHttp.GetLeftTrigger() == 3)
          actionID = ACTION_MOUSE_MIDDLE_CLICK;
        else if (keyHttp.GetRightTrigger() == 1)
          actionID = ACTION_MOUSE_DOUBLE_CLICK;
        CAction action(actionID, keyHttp.GetLeftThumbX(), keyHttp.GetLeftThumbY());
        OnAction(action);
      }
      else
        OnKey(keyHttp);
      return true;
    }
  }
  return false;
#endif
}

bool CApplication::ProcessEventServer(float frameTime)
{
#ifdef HAS_EVENT_SERVER
  CEventServer* es = CEventServer::GetInstance();
  if (!es || !es->Running() || es->GetNumberOfClients()==0)
    return false;

  // process any queued up actions
  if (es->ExecuteNextAction())
  {
    // reset idle timers
    m_idleTimer.StartZero();
    ResetScreenSaver();
    WakeUpScreenSaverAndDPMS();
  }

  // now handle any buttons or axis
  std::string joystickName;
  bool isAxis = false;
  float fAmount = 0.0;

  WORD wKeyID = es->GetButtonCode(joystickName, isAxis, fAmount);

  if (wKeyID)
  {
    if (joystickName.length() > 0)
    {
      if (isAxis == true)
      {
        if (fabs(fAmount) >= 0.08)
          m_lastAxisMap[joystickName][wKeyID] = fAmount;
        else
          m_lastAxisMap[joystickName].erase(wKeyID);
      }

      return ProcessJoystickEvent(joystickName, wKeyID, isAxis, fAmount);
    }
    else
    {
      CKey key;
      if(wKeyID == KEY_BUTTON_LEFT_ANALOG_TRIGGER)
        key = CKey(wKeyID, (BYTE)(255*fAmount), 0, 0.0, 0.0, 0.0, 0.0, frameTime);
      else if(wKeyID == KEY_BUTTON_RIGHT_ANALOG_TRIGGER)
        key = CKey(wKeyID, 0, (BYTE)(255*fAmount), 0.0, 0.0, 0.0, 0.0, frameTime);
      else if(wKeyID == KEY_BUTTON_LEFT_THUMB_STICK_LEFT)
        key = CKey(wKeyID, 0, 0, -fAmount, 0.0, 0.0, 0.0, frameTime);
      else if(wKeyID == KEY_BUTTON_LEFT_THUMB_STICK_RIGHT)
        key = CKey(wKeyID, 0, 0,  fAmount, 0.0, 0.0, 0.0, frameTime);
      else if(wKeyID == KEY_BUTTON_LEFT_THUMB_STICK_UP)
        key = CKey(wKeyID, 0, 0, 0.0,  fAmount, 0.0, 0.0, frameTime);
      else if(wKeyID == KEY_BUTTON_LEFT_THUMB_STICK_DOWN)
        key = CKey(wKeyID, 0, 0, 0.0, -fAmount, 0.0, 0.0, frameTime);
      else if(wKeyID == KEY_BUTTON_RIGHT_THUMB_STICK_LEFT)
        key = CKey(wKeyID, 0, 0, 0.0, 0.0, -fAmount, 0.0, frameTime);
      else if(wKeyID == KEY_BUTTON_RIGHT_THUMB_STICK_RIGHT)
        key = CKey(wKeyID, 0, 0, 0.0, 0.0,  fAmount, 0.0, frameTime);
      else if(wKeyID == KEY_BUTTON_RIGHT_THUMB_STICK_UP)
        key = CKey(wKeyID, 0, 0, 0.0, 0.0, 0.0,  fAmount, frameTime);
      else if(wKeyID == KEY_BUTTON_RIGHT_THUMB_STICK_DOWN)
        key = CKey(wKeyID, 0, 0, 0.0, 0.0, 0.0, -fAmount, frameTime);
      else
        key = CKey(wKeyID);
      return OnKey(key);
    }
  }

  if (m_lastAxisMap.size() > 0)
  {
    // Process all the stored axis.
    for (map<std::string, map<int, float> >::iterator iter = m_lastAxisMap.begin(); iter != m_lastAxisMap.end(); ++iter)
    {
      for (map<int, float>::iterator iterAxis = (*iter).second.begin(); iterAxis != (*iter).second.end(); ++iterAxis)
        ProcessJoystickEvent((*iter).first, (*iterAxis).first, true, (*iterAxis).second);
    }
  }

  {
    CPoint pos;
    if (es->GetMousePos(pos.x, pos.y) && g_Mouse.IsEnabled())
      return OnAction(CAction(ACTION_MOUSE_MOVE, pos.x, pos.y));
  }
#endif
  return false;
}

bool CApplication::ProcessJoystickEvent(const std::string& joystickName, int wKeyID, bool isAxis, float fAmount)
{
#if defined(HAS_EVENT_SERVER)
  m_idleTimer.StartZero();

   // Make sure to reset screen saver, mouse.
   ResetScreenSaver();
   if (WakeUpScreenSaverAndDPMS())
     return true;

#ifdef HAS_SDL_JOYSTICK
   g_Joystick.Reset();
#endif
   g_Mouse.SetActive(false);

   // Figure out what window we're taking the event for.
   int iWin = g_windowManager.GetActiveWindow() & WINDOW_ID_MASK;
   if (g_windowManager.HasModalDialog())
       iWin = g_windowManager.GetTopMostModalDialogID() & WINDOW_ID_MASK;

   // This code is copied from the OnKey handler, it should be factored out.
   if (iWin == WINDOW_FULLSCREEN_VIDEO &&
       g_application.m_pPlayer &&
       g_application.m_pPlayer->IsInMenu())
   {
     // If player is in some sort of menu, (ie DVDMENU) map buttons differently.
     iWin = WINDOW_VIDEO_MENU;
   }

   int actionID;
   CStdString actionName;
   bool fullRange = false;

   // Translate using regular joystick translator.
   if (CButtonTranslator::GetInstance().TranslateJoystickString(iWin, joystickName.c_str(), wKeyID, isAxis ? JACTIVE_AXIS : JACTIVE_BUTTON, actionID, actionName, fullRange))
   {
     CAction action(actionID, fAmount, 0.0f, actionName);
     g_audioManager.PlayActionSound(action);
     return OnAction(action);
   }
   else
   {
     CLog::Log(LOGDEBUG, "ERROR mapping joystick action. Joystick: %s %i",joystickName.c_str(), wKeyID);
   }
#endif

   return false;
}

bool CApplication::Cleanup()
{
  try
  {
    g_windowManager.Delete(WINDOW_MUSIC_PLAYLIST);
    g_windowManager.Delete(WINDOW_MUSIC_PLAYLIST_EDITOR);
    g_windowManager.Delete(WINDOW_MUSIC_FILES);
    g_windowManager.Delete(WINDOW_MUSIC_NAV);
    g_windowManager.Delete(WINDOW_DIALOG_MUSIC_INFO);
    g_windowManager.Delete(WINDOW_DIALOG_VIDEO_INFO);
    g_windowManager.Delete(WINDOW_VIDEO_FILES);
    g_windowManager.Delete(WINDOW_VIDEO_PLAYLIST);
    g_windowManager.Delete(WINDOW_VIDEO_NAV);
    g_windowManager.Delete(WINDOW_FILES);
    g_windowManager.Delete(WINDOW_DIALOG_YES_NO);
    g_windowManager.Delete(WINDOW_DIALOG_PROGRESS);
    g_windowManager.Delete(WINDOW_DIALOG_NUMERIC);
    g_windowManager.Delete(WINDOW_DIALOG_GAMEPAD);
    g_windowManager.Delete(WINDOW_DIALOG_SUB_MENU);
    g_windowManager.Delete(WINDOW_DIALOG_BUTTON_MENU);
    g_windowManager.Delete(WINDOW_DIALOG_CONTEXT_MENU);
    g_windowManager.Delete(WINDOW_DIALOG_MUSIC_SCAN);
    g_windowManager.Delete(WINDOW_DIALOG_PLAYER_CONTROLS);
    g_windowManager.Delete(WINDOW_DIALOG_KARAOKE_SONGSELECT);
    g_windowManager.Delete(WINDOW_DIALOG_KARAOKE_SELECTOR);
    g_windowManager.Delete(WINDOW_DIALOG_MUSIC_OSD);
    g_windowManager.Delete(WINDOW_DIALOG_VIS_PRESET_LIST);
    g_windowManager.Delete(WINDOW_DIALOG_SELECT);
    g_windowManager.Delete(WINDOW_DIALOG_OK);
    g_windowManager.Delete(WINDOW_DIALOG_FILESTACKING);
    g_windowManager.Delete(WINDOW_DIALOG_KEYBOARD);
    g_windowManager.Delete(WINDOW_FULLSCREEN_VIDEO);
    g_windowManager.Delete(WINDOW_DIALOG_PROFILE_SETTINGS);
    g_windowManager.Delete(WINDOW_DIALOG_LOCK_SETTINGS);
    g_windowManager.Delete(WINDOW_DIALOG_NETWORK_SETUP);
    g_windowManager.Delete(WINDOW_DIALOG_MEDIA_SOURCE);
    g_windowManager.Delete(WINDOW_DIALOG_VIDEO_OSD_SETTINGS);
    g_windowManager.Delete(WINDOW_DIALOG_AUDIO_OSD_SETTINGS);
    g_windowManager.Delete(WINDOW_DIALOG_VIDEO_BOOKMARKS);
    g_windowManager.Delete(WINDOW_DIALOG_VIDEO_SCAN);
    g_windowManager.Delete(WINDOW_DIALOG_CONTENT_SETTINGS);
    g_windowManager.Delete(WINDOW_DIALOG_FAVOURITES);
    g_windowManager.Delete(WINDOW_DIALOG_SONG_INFO);
    g_windowManager.Delete(WINDOW_DIALOG_SMART_PLAYLIST_EDITOR);
    g_windowManager.Delete(WINDOW_DIALOG_SMART_PLAYLIST_RULE);
    g_windowManager.Delete(WINDOW_DIALOG_BUSY);
    g_windowManager.Delete(WINDOW_DIALOG_PICTURE_INFO);
    g_windowManager.Delete(WINDOW_DIALOG_ADDON_INFO);
    g_windowManager.Delete(WINDOW_DIALOG_ADDON_SETTINGS);
    g_windowManager.Delete(WINDOW_DIALOG_ACCESS_POINTS);
    g_windowManager.Delete(WINDOW_DIALOG_SLIDER);

    /* Delete PVR related windows and dialogs */
    g_windowManager.Delete(WINDOW_PVR);
    g_windowManager.Delete(WINDOW_DIALOG_PVR_GUIDE_INFO);
    g_windowManager.Delete(WINDOW_DIALOG_PVR_RECORDING_INFO);
    g_windowManager.Delete(WINDOW_DIALOG_PVR_TIMER_SETTING);
    g_windowManager.Delete(WINDOW_DIALOG_PVR_GROUP_MANAGER);
    g_windowManager.Delete(WINDOW_DIALOG_PVR_CHANNEL_MANAGER);
    g_windowManager.Delete(WINDOW_DIALOG_PVR_GUIDE_SEARCH);
    g_windowManager.Delete(WINDOW_DIALOG_PVR_CHANNEL_SCAN);
    g_windowManager.Delete(WINDOW_DIALOG_PVR_UPDATE_PROGRESS);
    g_windowManager.Delete(WINDOW_DIALOG_PVR_OSD_CHANNELS);
    g_windowManager.Delete(WINDOW_DIALOG_PVR_OSD_GUIDE);
    g_windowManager.Delete(WINDOW_DIALOG_PVR_OSD_DIRECTOR);
    g_windowManager.Delete(WINDOW_DIALOG_PVR_OSD_CUTTER);
    g_windowManager.Delete(WINDOW_DIALOG_OSD_TELETEXT);

    g_windowManager.Delete(WINDOW_DIALOG_TEXT_VIEWER);
    g_windowManager.Delete(WINDOW_DIALOG_PLAY_EJECT);
    g_windowManager.Delete(WINDOW_STARTUP_ANIM);
    g_windowManager.Delete(WINDOW_LOGIN_SCREEN);
    g_windowManager.Delete(WINDOW_VISUALISATION);
    g_windowManager.Delete(WINDOW_KARAOKELYRICS);
    g_windowManager.Delete(WINDOW_SETTINGS_MENU);
    g_windowManager.Delete(WINDOW_SETTINGS_PROFILES);
    g_windowManager.Delete(WINDOW_SETTINGS_MYPICTURES);  // all the settings categories
    g_windowManager.Delete(WINDOW_TEST_PATTERN);
    g_windowManager.Delete(WINDOW_SCREEN_CALIBRATION);
    g_windowManager.Delete(WINDOW_SYSTEM_INFORMATION);
    g_windowManager.Delete(WINDOW_SCREENSAVER);
    g_windowManager.Delete(WINDOW_DIALOG_VIDEO_OSD);
    g_windowManager.Delete(WINDOW_DIALOG_MUSIC_OVERLAY);
    g_windowManager.Delete(WINDOW_DIALOG_VIDEO_OVERLAY);
    g_windowManager.Delete(WINDOW_SLIDESHOW);
    g_windowManager.Delete(WINDOW_ADDON_BROWSER);

    g_windowManager.Delete(WINDOW_HOME);
    g_windowManager.Delete(WINDOW_PROGRAMS);
    g_windowManager.Delete(WINDOW_PICTURES);
    g_windowManager.Delete(WINDOW_WEATHER);

    g_windowManager.Delete(WINDOW_SETTINGS_MYPICTURES);
    g_windowManager.Remove(WINDOW_SETTINGS_MYPROGRAMS);
    g_windowManager.Remove(WINDOW_SETTINGS_MYWEATHER);
    g_windowManager.Remove(WINDOW_SETTINGS_MYMUSIC);
    g_windowManager.Remove(WINDOW_SETTINGS_SYSTEM);
    g_windowManager.Remove(WINDOW_SETTINGS_MYVIDEOS);
    g_windowManager.Remove(WINDOW_SETTINGS_NETWORK);
    g_windowManager.Remove(WINDOW_SETTINGS_APPEARANCE);
    g_windowManager.Remove(WINDOW_SETTINGS_MYPVR);
    g_windowManager.Remove(WINDOW_DIALOG_KAI_TOAST);

    g_windowManager.Remove(WINDOW_DIALOG_SEEK_BAR);
    g_windowManager.Remove(WINDOW_DIALOG_VOLUME_BAR);

    CAddonMgr::Get().DeInit();

#if defined(HAS_LIRC) || defined(HAS_IRSERVERSUITE)
    CLog::Log(LOGNOTICE, "closing down remote control service");
    g_RemoteControl.Disconnect();
#endif

    CLog::Log(LOGNOTICE, "unload sections");

#ifdef HAS_PERFORMANCE_SAMPLE
    CLog::Log(LOGNOTICE, "performance statistics");
    m_perfStats.DumpStats();
#endif

    //  Shutdown as much as possible of the
    //  application, to reduce the leaks dumped
    //  to the vc output window before calling
    //  _CrtDumpMemoryLeaks(). Most of the leaks
    //  shown are no real leaks, as parts of the app
    //  are still allocated.

    g_localizeStrings.Clear();
    g_LangCodeExpander.Clear();
    g_charsetConverter.clear();
    g_directoryCache.Clear();
    CButtonTranslator::GetInstance().Clear();
    CLastfmScrobbler::RemoveInstance();
    CLibrefmScrobbler::RemoveInstance();
    CLastFmManager::RemoveInstance();
#ifdef HAS_EVENT_SERVER
    CEventServer::RemoveInstance();
#endif
#ifdef HAS_DBUS_SERVER
    CDbusServer::RemoveInstance();
#endif
    DllLoaderContainer::Clear();
    g_playlistPlayer.Clear();
    g_settings.Clear();
    g_guiSettings.Clear();
    g_advancedSettings.Clear();

#ifdef _LINUX
    CXHandle::DumpObjectTracker();
#endif

#ifdef _CRTDBG_MAP_ALLOC
    _CrtDumpMemoryLeaks();
    while(1); // execution ends
#endif
#ifdef _WIN32
    WSACleanup();

    //Uninitialize COM
    CoUninitialize();
#endif
    return true;
  }
  catch (...)
  {
    CLog::Log(LOGERROR, "Exception in CApplication::Cleanup()");
    return false;
  }
}

void CApplication::Stop(int exitCode)
{
  try
  {
    CAnnouncementManager::Announce(System, "xbmc", "OnQuit");

    // cancel any jobs from the jobmanager
    CJobManager::GetInstance().CancelJobs();

    g_alarmClock.StopThread();

#ifdef HAS_HTTPAPI
    if (m_pXbmcHttp)
    {
      if (g_settings.m_HttpApiBroadcastLevel >= 1)
        getApplicationMessenger().HttpApi("broadcastlevel; ShutDown;1");

      m_pXbmcHttp->shuttingDown = true;
    }
#endif

    if( m_bSystemScreenSaverEnable )
      g_Windowing.EnableSystemScreenSaver(true);

    CLog::Log(LOGNOTICE, "Storing total System Uptime");
    g_settings.m_iSystemTimeTotalUp = g_settings.m_iSystemTimeTotalUp + (int)(CTimeUtils::GetFrameTime() / 60000);

    // Update the settings information (volume, uptime etc. need saving)
    if (CFile::Exists(g_settings.GetSettingsFile()))
    {
      CLog::Log(LOGNOTICE, "Saving settings");
      g_settings.Save();
    }
    else
      CLog::Log(LOGNOTICE, "Not saving settings (settings.xml is not present)");

    m_bStop = true;
    m_AppActive = false;
    m_AppFocused = false;
    m_ExitCode = exitCode;
    CLog::Log(LOGNOTICE, "stop all");

    // stop scanning before we kill the network and so on
    CGUIDialogMusicScan *musicScan = (CGUIDialogMusicScan *)g_windowManager.GetWindow(WINDOW_DIALOG_MUSIC_SCAN);
    if (musicScan)
      musicScan->StopScanning();

    CGUIDialogVideoScan *videoScan = (CGUIDialogVideoScan *)g_windowManager.GetWindow(WINDOW_DIALOG_VIDEO_SCAN);
    if (videoScan)
      videoScan->StopScanning();

    m_applicationMessenger.Cleanup();

    StopPVRManager();
    StopEPGManager();
    StopServices();
    //Sleep(5000);

#if defined(__APPLE__) && !defined(__arm__)
    XBMCHelper::GetInstance().ReleaseAllInput();
#endif

    if (m_pPlayer)
    {
      CLog::Log(LOGNOTICE, "stop player");
      delete m_pPlayer;
      m_pPlayer = NULL;
    }

#if HAS_FILESYTEM_DAAP
    CLog::Log(LOGNOTICE, "stop daap clients");
    g_DaapClient.Release();
#endif
#ifdef HAS_FILESYSTEM_SAP
    CLog::Log(LOGNOTICE, "stop sap announcement listener");
    g_sapsessions.StopThread();
#endif
#ifdef HAS_ZEROCONF
    if(CZeroconfBrowser::IsInstantiated())
    {
      CLog::Log(LOGNOTICE, "stop zeroconf browser");
      CZeroconfBrowser::GetInstance()->Stop();
      CZeroconfBrowser::ReleaseInstance();
    }
#endif

    CLog::Log(LOGNOTICE, "clean cached files!");
#ifdef HAS_FILESYSTEM_RAR
    g_RarManager.ClearCache(true);
#endif

#ifdef HAS_FILESYSTEM_SFTP
    CSFTPSessionManager::DisconnectAllSessions();
#endif

    CLog::Log(LOGNOTICE, "unload skin");
    UnloadSkin();

#if defined(__APPLE__) && !defined(__arm__)
    if (XBMCHelper::GetInstance().IsAlwaysOn() == false)
      XBMCHelper::GetInstance().Stop();
#endif

#if defined(HAVE_LIBCRYSTALHD)
    CCrystalHD::RemoveInstance();
#endif

  g_mediaManager.Stop();

  // Stop services before unloading Python
  CAddonMgr::Get().StopServices(false);

/* Python resource freeing must be done after skin has been unloaded, not before
   some windows still need it when deinitializing during skin unloading. */
#ifdef HAS_PYTHON
  CLog::Log(LOGNOTICE, "stop python");
  g_pythonParser.FreeResources();
#endif
#ifdef HAS_LCD
    if (g_lcd)
    {
      g_lcd->Stop();
      delete g_lcd;
      g_lcd=NULL;
    }
#endif

    g_Windowing.DestroyRenderSystem();
    g_Windowing.DestroyWindow();
    g_Windowing.DestroyWindowSystem();

    CLog::Log(LOGNOTICE, "stopped");
  }
  catch (...)
  {
    CLog::Log(LOGERROR, "Exception in CApplication::Stop()");
  }

  // we may not get to finish the run cycle but exit immediately after a call to g_application.Stop()
  // so we may never get to Destroy() in CXBApplicationEx::Run(), we call it here.
  Destroy();

  // 
  Sleep(200);
}

bool CApplication::PlayMedia(const CFileItem& item, int iPlaylist)
{
  //If item is a plugin, expand out now and run ourselves again
  if (item.IsPlugin())
  {
    CFileItem item_new(item);
    if (XFILE::CPluginDirectory::GetPluginResult(item.GetPath(), item_new))
      return PlayMedia(item_new, iPlaylist);
    return false;
  }
  if (item.IsLastFM())
  {
    g_partyModeManager.Disable();
    return CLastFmManager::GetInstance()->ChangeStation(item.GetAsUrl());
  }
  if (item.IsSmartPlayList())
  {
    CFileItemList items;
    CUtil::GetRecursiveListing(item.GetPath(), items, "");
    if (items.Size())
    {
      CSmartPlaylist smartpl;
      //get name and type of smartplaylist, this will always succeed as GetDirectory also did this.
      smartpl.OpenAndReadName(item.GetPath());
      CPlayList playlist;
      playlist.Add(items);
      return ProcessAndStartPlaylist(smartpl.GetName(), playlist, (smartpl.GetType() == "songs" || smartpl.GetType() == "albums") ? PLAYLIST_MUSIC:PLAYLIST_VIDEO);
    }
  }
  else if (item.IsPlayList() || item.IsInternetStream())
  {
    CGUIDialogCache* dlgCache = new CGUIDialogCache(5000, g_localizeStrings.Get(10214), item.GetLabel());

    //is or could be a playlist
    auto_ptr<CPlayList> pPlayList (CPlayListFactory::Create(item));
    bool gotPlayList = (pPlayList.get() && pPlayList->Load(item.GetPath()));

    if (dlgCache)
    {
       dlgCache->Close();
       if (dlgCache->IsCanceled())
          return true;
    }

    if (gotPlayList)
    {

      if (iPlaylist != PLAYLIST_NONE)
        return ProcessAndStartPlaylist(item.GetPath(), *pPlayList, iPlaylist);
      else
      {
        CLog::Log(LOGWARNING, "CApplication::PlayMedia called to play a playlist %s but no idea which playlist to use, playing first item", item.GetPath().c_str());
        if(pPlayList->size())
          return PlayFile(*(*pPlayList)[0], false);
      }
    }
  }

  //nothing special just play
  return PlayFile(item, false);
}

// PlayStack()
// For playing a multi-file video.  Particularly inefficient
// on startup, as we are required to calculate the length
// of each video, so we open + close each one in turn.
// A faster calculation of video time would improve this
// substantially.
bool CApplication::PlayStack(const CFileItem& item, bool bRestart)
{
  if (!item.IsStack())
    return false;

  // see if we have the info in the database
  // TODO: If user changes the time speed (FPS via framerate conversion stuff)
  //       then these times will be wrong.
  //       Also, this is really just a hack for the slow load up times we have
  //       A much better solution is a fast reader of FPS and fileLength
  //       that we can use on a file to get it's time.
  vector<int> times;
  bool haveTimes(false);
  CVideoDatabase dbs;
  if (dbs.Open())
  {
    dbs.GetVideoSettings(item.GetPath(), g_settings.m_currentVideoSettings);
    haveTimes = dbs.GetStackTimes(item.GetPath(), times);
    dbs.Close();
  }


  // calculate the total time of the stack
  CStackDirectory dir;
  dir.GetDirectory(item.GetPath(), *m_currentStack);
  long totalTime = 0;
  for (int i = 0; i < m_currentStack->Size(); i++)
  {
    if (haveTimes)
      (*m_currentStack)[i]->m_lEndOffset = times[i];
    else
    {
      int duration;
      if (!CDVDFileInfo::GetFileDuration((*m_currentStack)[i]->GetPath(), duration))
      {
        m_currentStack->Clear();
        return false;
      }
      totalTime += duration / 1000;
      (*m_currentStack)[i]->m_lEndOffset = totalTime;
      times.push_back(totalTime);
    }
  }

  double seconds = item.m_lStartOffset / 75.0;

  if (!haveTimes || item.m_lStartOffset == STARTOFFSET_RESUME )
  {  // have our times now, so update the dB
    if (dbs.Open())
    {
      if( !haveTimes )
        dbs.SetStackTimes(item.GetPath(), times);

      if( item.m_lStartOffset == STARTOFFSET_RESUME )
      {
        // can only resume seek here, not dvdstate
        CBookmark bookmark;
        if( dbs.GetResumeBookMark(item.GetPath(), bookmark) )
          seconds = bookmark.timeInSeconds;
        else
          seconds = 0.0f;
      }
      dbs.Close();
    }
  }

  *m_itemCurrentFile = item;
  m_currentStackPosition = 0;
  m_eCurrentPlayer = EPC_NONE; // must be reset on initial play otherwise last player will be used

  if (seconds > 0)
  {
    // work out where to seek to
    for (int i = 0; i < m_currentStack->Size(); i++)
    {
      if (seconds < (*m_currentStack)[i]->m_lEndOffset)
      {
        CFileItem item(*(*m_currentStack)[i]);
        long start = (i > 0) ? (*m_currentStack)[i-1]->m_lEndOffset : 0;
        item.m_lStartOffset = (long)(seconds - start) * 75;
        m_currentStackPosition = i;
        return PlayFile(item, true);
      }
    }
  }

  return PlayFile(*(*m_currentStack)[0], true);
}

bool CApplication::PlayFile(const CFileItem& item, bool bRestart)
{
  if (!bRestart)
  {
    SaveCurrentFileSettings();

    OutputDebugString("new file set audiostream:0\n");
    // Switch to default options
    g_settings.m_currentVideoSettings = g_settings.m_defaultVideoSettings;
    // see if we have saved options in the database

    m_iPlaySpeed = 1;
    *m_itemCurrentFile = item;
    m_nextPlaylistItem = -1;
    m_currentStackPosition = 0;
    m_currentStack->Clear();

    if (item.IsVideo())
      CUtil::ClearSubtitles();
  }

  if (item.IsDiscStub())
  {
#ifdef HAS_DVD_DRIVE
    // Display the Play Eject dialog
    if (CGUIDialogPlayEject::ShowAndGetInput(item))
      return MEDIA_DETECT::CAutorun::PlayDisc(!MEDIA_DETECT::CAutorun::CanResumePlayDVD() || CGUIDialogYesNo::ShowAndGetInput(341, -1, -1, -1, 13404, 12021));
#endif
    return true;
  }

  if (item.IsPlayList())
    return false;

  if (item.IsPlugin())
  { // we modify the item so that it becomes a real URL
    CFileItem item_new(item);
    if (XFILE::CPluginDirectory::GetPluginResult(item.GetPath(), item_new))
      return PlayFile(item_new, false);
    return false;
  }

  if (URIUtils::IsUPnP(item.GetPath()))
  {
    CFileItem item_new(item);
    if (XFILE::CUPnPDirectory::GetResource(item.GetPath(), item_new))
      return PlayFile(item_new, false);
    return false;
  }

  // if we have a stacked set of files, we need to setup our stack routines for
  // "seamless" seeking and total time of the movie etc.
  // will recall with restart set to true
  if (item.IsStack())
    return PlayStack(item, bRestart);

  //Is TuxBox, this should probably be moved to CFileTuxBox
  if(item.IsTuxBox())
  {
    CLog::Log(LOGDEBUG, "%s - TuxBox URL Detected %s",__FUNCTION__, item.GetPath().c_str());

    if(g_tuxboxService.IsRunning())
      g_tuxboxService.Stop();

    CFileItem item_new;
    if(g_tuxbox.CreateNewItem(item, item_new))
    {

      // Make sure it doesn't have a player
      // so we actually select one normally
      m_eCurrentPlayer = EPC_NONE;

      // keep the tuxbox:// url as playing url
      // and give the new url to the player
      if(PlayFile(item_new, true))
      {
        if(!g_tuxboxService.IsRunning())
          g_tuxboxService.Start();
        return true;
      }
    }
    return false;
  }

  CPlayerOptions options;
  
  if( item.HasProperty("StartPercent") )
  {
    options.startpercent = item.GetProperty("StartPercent").asDouble();
  }
  
  PLAYERCOREID eNewCore = EPC_NONE;
  if( bRestart )
  {
    // have to be set here due to playstack using this for starting the file
    options.starttime = item.m_lStartOffset / 75.0;
    if (m_itemCurrentFile->IsStack() && m_currentStack->Size() > 0 && m_itemCurrentFile->m_lStartOffset != 0)
      m_itemCurrentFile->m_lStartOffset = STARTOFFSET_RESUME; // to force fullscreen switching

    if( m_eForcedNextPlayer != EPC_NONE )
      eNewCore = m_eForcedNextPlayer;
    else if( m_eCurrentPlayer == EPC_NONE )
      eNewCore = CPlayerCoreFactory::GetDefaultPlayer(item);
    else
      eNewCore = m_eCurrentPlayer;
  }
  else
  {
    options.starttime = item.m_lStartOffset / 75.0;

    if (item.IsVideo())
    {
      // open the d/b and retrieve the bookmarks for the current movie
      CVideoDatabase dbs;
      dbs.Open();
      dbs.GetVideoSettings(item.GetPath(), g_settings.m_currentVideoSettings);

      if( item.m_lStartOffset == STARTOFFSET_RESUME )
      {
        options.starttime = 0.0f;
        CBookmark bookmark;
        CStdString path = item.GetPath();
        if (item.IsDVD()) 
          path = item.GetVideoInfoTag()->m_strFileNameAndPath;
        if(dbs.GetResumeBookMark(path, bookmark))
        {
          options.starttime = bookmark.timeInSeconds;
          options.state = bookmark.playerState;
        }
      }
      else if (item.HasVideoInfoTag())
      {
        const CVideoInfoTag *tag = item.GetVideoInfoTag();

        if (tag->m_iBookmarkId != -1 && tag->m_iBookmarkId != 0)
        {
          CBookmark bookmark;
          dbs.GetBookMarkForEpisode(*tag, bookmark);
          options.starttime = bookmark.timeInSeconds;
          options.state = bookmark.playerState;
        }
      }

      dbs.Close();
    }

    if (m_eForcedNextPlayer != EPC_NONE)
      eNewCore = m_eForcedNextPlayer;
    else
      eNewCore = CPlayerCoreFactory::GetDefaultPlayer(item);
  }

  // this really aught to be inside !bRestart, but since PlayStack
  // uses that to init playback, we have to keep it outside
  int playlist = g_playlistPlayer.GetCurrentPlaylist();
  if (playlist == PLAYLIST_VIDEO && g_playlistPlayer.GetPlaylist(playlist).size() > 1)
  { // playing from a playlist by the looks
    // don't switch to fullscreen if we are not playing the first item...
    options.fullscreen = !g_playlistPlayer.HasPlayedFirstFile() && g_advancedSettings.m_fullScreenOnMovieStart && !g_settings.m_bStartVideoWindowed;
  }
  else if(m_itemCurrentFile->IsStack() && m_currentStack->Size() > 0)
  {
    // TODO - this will fail if user seeks back to first file in stack
    if(m_currentStackPosition == 0 || m_itemCurrentFile->m_lStartOffset == STARTOFFSET_RESUME)
      options.fullscreen = g_advancedSettings.m_fullScreenOnMovieStart && !g_settings.m_bStartVideoWindowed;
    else
      options.fullscreen = false;
    // reset this so we don't think we are resuming on seek
    m_itemCurrentFile->m_lStartOffset = 0;
  }
  else
    options.fullscreen = g_advancedSettings.m_fullScreenOnMovieStart && !g_settings.m_bStartVideoWindowed;

  // reset m_bStartVideoWindowed as it's a temp setting
  g_settings.m_bStartVideoWindowed = false;
  // reset any forced player
  m_eForcedNextPlayer = EPC_NONE;

#ifdef HAS_KARAOKE
  //We have to stop parsing a cdg before mplayer is deallocated
  // WHY do we have to do this????
  if (m_pKaraokeMgr)
    m_pKaraokeMgr->Stop();
#endif

  // tell system we are starting a file
  m_bPlaybackStarting = true;

  // We should restart the player, unless the previous and next tracks are using
  // one of the players that allows gapless playback (paplayer, dvdplayer)
  if (m_pPlayer)
  {
    if ( !(m_eCurrentPlayer == eNewCore && (m_eCurrentPlayer == EPC_DVDPLAYER || m_eCurrentPlayer  == EPC_PAPLAYER)) )
    {
      delete m_pPlayer;
      m_pPlayer = NULL;
    }
  }

  if (!m_pPlayer)
  {
    m_eCurrentPlayer = eNewCore;
    m_pPlayer = CPlayerCoreFactory::CreatePlayer(eNewCore, *this);
  }

  // Workaround for bug/quirk in SDL_Mixer on OSX.
  // TODO: Remove after GUI Sounds redux
#if defined(__APPLE__)
  g_audioManager.Enable(false);
#endif

  bool bResult;
  if (m_pPlayer)
  {
    // don't hold graphicscontext here since player
    // may wait on another thread, that requires gfx
    CSingleExit ex(g_graphicsContext);
    bResult = m_pPlayer->OpenFile(item, options);
  }
  else
  {
    CLog::Log(LOGERROR, "Error creating player for item %s (File doesn't exist?)", item.GetPath().c_str());
    bResult = false;
  }

  if(bResult)
  {
    if (m_iPlaySpeed != 1)
    {
      int iSpeed = m_iPlaySpeed;
      m_iPlaySpeed = 1;
      SetPlaySpeed(iSpeed);
    }

    if( IsPlayingAudio() )
    {
      if (g_windowManager.GetActiveWindow() == WINDOW_FULLSCREEN_VIDEO)
        g_windowManager.ActivateWindow(WINDOW_VISUALISATION);
    }

#ifdef HAS_VIDEO_PLAYBACK
    if( IsPlayingVideo() )
    {
      if (g_windowManager.GetActiveWindow() == WINDOW_VISUALISATION)
        g_windowManager.ActivateWindow(WINDOW_FULLSCREEN_VIDEO);

      // if player didn't manange to switch to fullscreen by itself do it here
      if( options.fullscreen && g_renderManager.IsStarted()
       && g_windowManager.GetActiveWindow() != WINDOW_FULLSCREEN_VIDEO )
       SwitchToFullScreen();

      if (!item.IsDVDImage() && !item.IsDVDFile())
      {
        CVideoInfoTag *details = m_itemCurrentFile->GetVideoInfoTag();
        // Save information about the stream if we currently have no data
        if (!details->HasStreamDetails() ||
             details->m_streamDetails.GetVideoDuration() <= 0)
        {
          if (m_pPlayer->GetStreamDetails(details->m_streamDetails) && details->HasStreamDetails())
          {
            CVideoDatabase dbs;
            dbs.Open();
            dbs.SetStreamDetailsForFileId(details->m_streamDetails, details->m_iFileId);
            dbs.Close();
            CUtil::DeleteVideoDatabaseDirectoryCache();
          }
        }
      }
    }
#endif

#if !defined(__APPLE__)
    g_audioManager.Enable(false);
#endif
  }
  m_bPlaybackStarting = false;
  if(bResult)
  {
    // we must have started, otherwise player might send this later
    if(IsPlaying())
      OnPlayBackStarted();
    else
      OnPlayBackEnded();
  }
  else
  {
    // we send this if it isn't playlistplayer that is doing this
    int next = g_playlistPlayer.GetNextSong();
    int size = g_playlistPlayer.GetPlaylist(g_playlistPlayer.GetCurrentPlaylist()).size();
    if(next < 0
    || next >= size)
      OnPlayBackStopped();
  }

  return bResult;
}

void CApplication::OnPlayBackEnded()
{
  if(m_bPlaybackStarting)
    return;

  // informs python script currently running playback has ended
  // (does nothing if python is not loaded)
#ifdef HAS_PYTHON
  g_pythonParser.OnPlayBackEnded();
#endif

#ifdef HAS_HTTPAPI
  // Let's tell the outside world as well
  if (g_settings.m_HttpApiBroadcastLevel>=1)
    getApplicationMessenger().HttpApi("broadcastlevel; OnPlayBackEnded;1");
#endif

  CAnnouncementManager::Announce(Player, "xbmc", "OnStop");

  if (IsPlayingAudio())
  {
    CLastfmScrobbler::GetInstance()->SubmitQueue();
    CLibrefmScrobbler::GetInstance()->SubmitQueue();
  }

  CGUIMessage msg(GUI_MSG_PLAYBACK_ENDED, 0, 0);
  g_windowManager.SendThreadMessage(msg);
}

void CApplication::OnPlayBackStarted()
{
  if(m_bPlaybackStarting)
    return;

#ifdef HAS_PYTHON
  // informs python script currently running playback has started
  // (does nothing if python is not loaded)
  g_pythonParser.OnPlayBackStarted();
#endif

#ifdef HAS_HTTPAPI
  // Let's tell the outside world as well
  if (g_settings.m_HttpApiBroadcastLevel>=1)
    getApplicationMessenger().HttpApi("broadcastlevel; OnPlayBackStarted;1");
#endif

  CGUIMessage msg(GUI_MSG_PLAYBACK_STARTED, 0, 0);
  g_windowManager.SendThreadMessage(msg);
}

void CApplication::OnQueueNextItem()
{
  // informs python script currently running that we are requesting the next track
  // (does nothing if python is not loaded)
#ifdef HAS_PYTHON
  g_pythonParser.OnQueueNextItem(); // currently unimplemented
#endif

#ifdef HAS_HTTPAPI
  // Let's tell the outside world as well
  if (g_settings.m_HttpApiBroadcastLevel>=1)
    getApplicationMessenger().HttpApi("broadcastlevel; OnQueueNextItem;1");
#endif

  if(IsPlayingAudio())
  {
    CLastfmScrobbler::GetInstance()->SubmitQueue();
    CLibrefmScrobbler::GetInstance()->SubmitQueue();
  }

  CGUIMessage msg(GUI_MSG_QUEUE_NEXT_ITEM, 0, 0);
  g_windowManager.SendThreadMessage(msg);
}

void CApplication::OnPlayBackStopped()
{
  if(m_bPlaybackStarting)
    return;

  // informs python script currently running playback has ended
  // (does nothing if python is not loaded)
#ifdef HAS_PYTHON
  g_pythonParser.OnPlayBackStopped();
#endif

#ifdef HAS_HTTPAPI
  // Let's tell the outside world as well
  if (g_settings.m_HttpApiBroadcastLevel>=1)
    getApplicationMessenger().HttpApi("broadcastlevel; OnPlayBackStopped;1");
#endif

  CAnnouncementManager::Announce(Player, "xbmc", "OnStop", m_itemCurrentFile);

  CLastfmScrobbler::GetInstance()->SubmitQueue();
  CLibrefmScrobbler::GetInstance()->SubmitQueue();

  CGUIMessage msg( GUI_MSG_PLAYBACK_STOPPED, 0, 0 );
  g_windowManager.SendThreadMessage(msg);
}

void CApplication::OnPlayBackPaused()
{
#ifdef HAS_PYTHON
  g_pythonParser.OnPlayBackPaused();
#endif

#ifdef HAS_HTTPAPI
  // Let's tell the outside world as well
  if (g_settings.m_HttpApiBroadcastLevel>=1)
    getApplicationMessenger().HttpApi("broadcastlevel; OnPlayBackPaused;1");
#endif

  CVariant param;
  param["player"]["speed"] = 0;
  param["player"]["playerid"] = g_playlistPlayer.GetCurrentPlaylist();
  CAnnouncementManager::Announce(Player, "xbmc", "OnPause", m_itemCurrentFile, param);
}

void CApplication::OnPlayBackResumed()
{
#ifdef HAS_PYTHON
  g_pythonParser.OnPlayBackResumed();
#endif

#ifdef HAS_HTTPAPI
  // Let's tell the outside world as well
  if (g_settings.m_HttpApiBroadcastLevel>=1)
    getApplicationMessenger().HttpApi("broadcastlevel; OnPlayBackResumed;1");
#endif

  CVariant param;
  param["player"]["speed"] = 1;
  param["player"]["playerid"] = g_playlistPlayer.GetCurrentPlaylist();
  CAnnouncementManager::Announce(Player, "xbmc", "OnPlay", m_itemCurrentFile, param);
}

void CApplication::OnPlayBackSpeedChanged(int iSpeed)
{
#ifdef HAS_PYTHON
  g_pythonParser.OnPlayBackSpeedChanged(iSpeed);
#endif

#ifdef HAS_HTTPAPI
  // Let's tell the outside world as well
  if (g_settings.m_HttpApiBroadcastLevel>=1)
  {
    CStdString tmp;
    tmp.Format("broadcastlevel; OnPlayBackSpeedChanged:%i;1",iSpeed);
    getApplicationMessenger().HttpApi(tmp);
  }
#endif

  CVariant param;
  param["player"]["speed"] = iSpeed;
  param["player"]["playerid"] = g_playlistPlayer.GetCurrentPlaylist();
  CAnnouncementManager::Announce(Player, "xbmc", "OnSpeedChanged", m_itemCurrentFile, param);
}

void CApplication::OnPlayBackSeek(int iTime, int seekOffset)
{
#ifdef HAS_PYTHON
  g_pythonParser.OnPlayBackSeek(iTime, seekOffset);
#endif

#ifdef HAS_HTTPAPI
  // Let's tell the outside world as well
  if (g_settings.m_HttpApiBroadcastLevel>=1)
  {
    CStdString tmp;
    tmp.Format("broadcastlevel; OnPlayBackSeek:%i;1",iTime);
    getApplicationMessenger().HttpApi(tmp);
  }
#endif

  CVariant param;
  CJSONUtils::MillisecondsToTimeObject(iTime, param["player"]["time"]);
  CJSONUtils::MillisecondsToTimeObject(seekOffset, param["player"]["seekoffset"]);;
  param["player"]["playerid"] = g_playlistPlayer.GetCurrentPlaylist();
  param["player"]["speed"] = GetPlaySpeed();
  CAnnouncementManager::Announce(Player, "xbmc", "OnSeek", m_itemCurrentFile, param);
  g_infoManager.SetDisplayAfterSeek(2500, seekOffset/1000);
}

void CApplication::OnPlayBackSeekChapter(int iChapter)
{
#ifdef HAS_PYTHON
  g_pythonParser.OnPlayBackSeekChapter(iChapter);
#endif

#ifdef HAS_HTTPAPI
  // Let's tell the outside world as well
  if (g_settings.m_HttpApiBroadcastLevel>=1)
  {
    CStdString tmp;
    tmp.Format("broadcastlevel; OnPlayBackSkeekChapter:%i;1",iChapter);
    getApplicationMessenger().HttpApi(tmp);
  }
#endif
}

bool CApplication::IsPlaying() const
{
  if (!m_pPlayer)
    return false;
  if (!m_pPlayer->IsPlaying())
    return false;
  return true;
}

bool CApplication::IsPaused() const
{
  if (!m_pPlayer)
    return false;
  if (!m_pPlayer->IsPlaying())
    return false;
  return m_pPlayer->IsPaused();
}

bool CApplication::IsPlayingAudio() const
{
  if (!m_pPlayer)
    return false;
  if (!m_pPlayer->IsPlaying())
    return false;
  if (m_pPlayer->HasVideo())
    return false;
  if (m_pPlayer->HasAudio())
    return true;
  return false;
}

bool CApplication::IsPlayingVideo() const
{
  if (!m_pPlayer)
    return false;
  if (!m_pPlayer->IsPlaying())
    return false;
  if (m_pPlayer->HasVideo())
    return true;

  return false;
}

bool CApplication::IsPlayingFullScreenVideo() const
{
  return IsPlayingVideo() && g_graphicsContext.IsFullScreenVideo();
}

void CApplication::SaveFileState()
{
  if (m_progressTrackingItem->IsPVRChannel() || !g_settings.GetCurrentProfile().canWriteDatabases())
    return;
  CJob* job = new CSaveFileStateJob(*m_progressTrackingItem,
      m_progressTrackingVideoResumeBookmark,
      m_progressTrackingPlayCountUpdate);
  CJobManager::GetInstance().AddJob(job, NULL);
}

void CApplication::UpdateFileState()
{
  // Did the file change?
  if (m_progressTrackingItem->GetPath() != "" && m_progressTrackingItem->GetPath() != CurrentFile())
  {
    SaveFileState();

    // Reset tracking item
    m_progressTrackingItem->Reset();
  }
  else
  {
    if (IsPlayingVideo() || IsPlayingAudio())
    {
      if (m_progressTrackingItem->GetPath() == "")
      {
        // Init some stuff
        *m_progressTrackingItem = CurrentFileItem();
        m_progressTrackingPlayCountUpdate = false;
      }

      if ((m_progressTrackingItem->IsAudio() && g_advancedSettings.m_audioPlayCountMinimumPercent > 0 &&
          GetPercentage() >= g_advancedSettings.m_audioPlayCountMinimumPercent) ||
          (m_progressTrackingItem->IsVideo() && g_advancedSettings.m_videoPlayCountMinimumPercent > 0 &&
          GetPercentage() >= g_advancedSettings.m_videoPlayCountMinimumPercent))
      {
        m_progressTrackingPlayCountUpdate = true;
      }

      if (m_progressTrackingItem->IsVideo())
      {
        if ((m_progressTrackingItem->IsDVDImage() || m_progressTrackingItem->IsDVDFile()) && m_pPlayer->GetTotalTime() > 15*60)
        {
          m_progressTrackingItem->GetVideoInfoTag()->m_streamDetails.Reset();
          m_pPlayer->GetStreamDetails(m_progressTrackingItem->GetVideoInfoTag()->m_streamDetails);
        }
        // Update bookmark for save
        m_progressTrackingVideoResumeBookmark.player = CPlayerCoreFactory::GetPlayerName(m_eCurrentPlayer);
        m_progressTrackingVideoResumeBookmark.playerState = m_pPlayer->GetPlayerState();
        m_progressTrackingVideoResumeBookmark.thumbNailImage.Empty();

        if (g_advancedSettings.m_videoIgnorePercentAtEnd > 0 &&
            GetTotalTime() - GetTime() < 0.01f * g_advancedSettings.m_videoIgnorePercentAtEnd * GetTotalTime())
        {
          // Delete the bookmark
          m_progressTrackingVideoResumeBookmark.timeInSeconds = -1.0f;
        }
        else
        if (GetTime() > g_advancedSettings.m_videoIgnoreSecondsAtStart)
        {
          // Update the bookmark
          m_progressTrackingVideoResumeBookmark.timeInSeconds = GetTime();
          m_progressTrackingVideoResumeBookmark.totalTimeInSeconds = GetTotalTime();
        }
        else
        {
          // Do nothing
          m_progressTrackingVideoResumeBookmark.timeInSeconds = 0.0f;
        }
      }
    }
  }
}

void CApplication::StopPlaying()
{
  int iWin = g_windowManager.GetActiveWindow();
  if ( IsPlaying() )
  {
#ifdef HAS_KARAOKE
    if( m_pKaraokeMgr )
      m_pKaraokeMgr->Stop();
#endif

    if (g_PVRManager.IsPlayingTV() || g_PVRManager.IsPlayingRadio())
      g_PVRManager.SaveCurrentChannelSettings();

    if (m_pPlayer)
      m_pPlayer->CloseFile();

    // turn off visualisation window when stopping
    if (iWin == WINDOW_VISUALISATION
    ||  iWin == WINDOW_FULLSCREEN_VIDEO)
      g_windowManager.PreviousWindow();

    g_partyModeManager.Disable();
  }
}

void CApplication::ResetScreenSaver()
{
  // reset our timers
  m_shutdownTimer.StartZero();

  // screen saver timer is reset only if we're not already in screensaver or
  // DPMS mode
  if ((!m_bScreenSave && m_iScreenSaveLock == 0) && !m_dpmsIsActive)
    ResetScreenSaverTimer();
}

void CApplication::ResetScreenSaverTimer()
{
#if defined(__APPLE__) && !defined(__arm__)
  Cocoa_UpdateSystemActivity();
#endif
  m_screenSaverTimer.StartZero();
}

void CApplication::StopScreenSaverTimer()
{
  m_screenSaverTimer.Stop();
}

bool CApplication::ToggleDPMS(bool manual)
{
  if (manual || (m_dpmsIsManual == manual))
  {
    if (m_dpmsIsActive)
    {
      m_dpmsIsActive = false;
      m_dpmsIsManual = false;
      return m_dpms->DisablePowerSaving();
    }
    else
    {
      if (m_dpms->EnablePowerSaving(m_dpms->GetSupportedModes()[0]))
      {
        m_dpmsIsActive = true;
        m_dpmsIsManual = manual;
        return true;
      }
    }
  }
  return false;
}

bool CApplication::WakeUpScreenSaverAndDPMS()
{

#ifdef HAS_LCD
    // turn on lcd backlight
    if (g_lcd && g_advancedSettings.m_lcdDimOnScreenSave)
      g_lcd->SetBackLight(1);
#endif

  // First reset DPMS, if active
  if (m_dpmsIsActive)
  {
    if (m_dpmsIsManual)
      return false;
    // TODO: if screensaver lock is specified but screensaver is not active
    // (DPMS came first), activate screensaver now.
    ToggleDPMS(false);
    ResetScreenSaverTimer();
    return !m_bScreenSave || WakeUpScreenSaver();
  }
  else
    return WakeUpScreenSaver();
}

bool CApplication::WakeUpScreenSaver()
{
  if (m_iScreenSaveLock == 2)
    return false;

  // if Screen saver is active
  if (m_bScreenSave && m_screenSaver)
  {
    if (m_iScreenSaveLock == 0)
      if (g_settings.GetMasterProfile().getLockMode() != LOCK_MODE_EVERYONE &&
          (g_settings.UsingLoginScreen() || g_guiSettings.GetBool("masterlock.startuplock")) &&
          g_settings.GetCurrentProfile().getLockMode() != LOCK_MODE_EVERYONE &&
          m_screenSaver->ID() != "screensaver.xbmc.builtin.dim" && m_screenSaver->ID() != "screensaver.xbmc.builtin.black" && m_screenSaver->ID() != "visualization")
      {
        m_iScreenSaveLock = 2;
        CGUIMessage msg(GUI_MSG_CHECK_LOCK,0,0);
        g_windowManager.GetWindow(WINDOW_SCREENSAVER)->OnMessage(msg);
      }
    if (m_iScreenSaveLock == -1)
    {
      m_iScreenSaveLock = 0;
      return true;
    }

    // disable screensaver
    m_bScreenSave = false;
    m_iScreenSaveLock = 0;
    ResetScreenSaverTimer();

    CAnnouncementManager::Announce(GUI, "xbmc", "OnScreensaverDeactivated");

    if (m_screenSaver->ID() == "visualization" || m_screenSaver->ID() == "screensaver.xbmc.builtin.slideshow")
    {
      // we can just continue as usual from vis mode
      return false;
    }
    else if (m_screenSaver->ID() == "screensaver.xbmc.builtin.dim" || m_screenSaver->ID() == "screensaver.xbmc.builtin.black")
      return true;
    else if (!m_screenSaver->ID().IsEmpty())
    { // we're in screensaver window
      if (g_windowManager.GetActiveWindow() == WINDOW_SCREENSAVER)
        g_windowManager.PreviousWindow();  // show the previous window
    }
    return true;
  }
  else
    return false;
}

void CApplication::CheckScreenSaverAndDPMS()
{
  if (!m_dpmsIsActive)
    g_Windowing.ResetOSScreensaver();

  bool maybeScreensaver =
      !m_dpmsIsActive && !m_bScreenSave
      && !g_guiSettings.GetString("screensaver.mode").IsEmpty();
  bool maybeDPMS =
      !m_dpmsIsActive && m_dpms->IsSupported()
      && g_guiSettings.GetInt("powermanagement.displaysoff") > 0;

  // Has the screen saver window become active?
  if (maybeScreensaver && g_windowManager.IsWindowActive(WINDOW_SCREENSAVER))
  {
    m_bScreenSave = true;
    maybeScreensaver = false;
  }

  if (!maybeScreensaver && !maybeDPMS) return;  // Nothing to do.

  // See if we need to reset timer.
  // * Are we playing a video and it is not paused?
  if ((IsPlayingVideo() && !m_pPlayer->IsPaused())
      // * Are we playing some music in fullscreen vis?
      || (IsPlayingAudio() && g_windowManager.GetActiveWindow() == WINDOW_VISUALISATION 
          && !g_guiSettings.GetString("musicplayer.visualisation").IsEmpty()))
  {
    ResetScreenSaverTimer();
    return;
  }

  float elapsed = m_screenSaverTimer.GetElapsedSeconds();

  // DPMS has priority (it makes the screensaver not needed)
  if (maybeDPMS
      && elapsed > g_guiSettings.GetInt("powermanagement.displaysoff") * 60)
  {
    ToggleDPMS(false);
    WakeUpScreenSaver();
  }
  else if (maybeScreensaver
           && elapsed > g_guiSettings.GetInt("screensaver.time") * 60)
  {
    ActivateScreenSaver();
  }
}

// activate the screensaver.
// if forceType is true, we ignore the various conditions that can alter
// the type of screensaver displayed
void CApplication::ActivateScreenSaver(bool forceType /*= false */)
{
  m_bScreenSave = true;

  // Get Screensaver Mode
  m_screenSaver.reset();
  if (!CAddonMgr::Get().GetAddon(g_guiSettings.GetString("screensaver.mode"), m_screenSaver))
    m_screenSaver.reset(new CScreenSaver(""));

#ifdef HAS_LCD
  // turn off lcd backlight if requested
  if (g_lcd && g_advancedSettings.m_lcdDimOnScreenSave)
    g_lcd->SetBackLight(0);
#endif

  CAnnouncementManager::Announce(GUI, "xbmc", "OnScreensaverActivated");

  // disable screensaver lock from the login screen
  m_iScreenSaveLock = g_windowManager.GetActiveWindow() == WINDOW_LOGIN_SCREEN ? 1 : 0;
  if (!forceType)
  {
    // set to Dim in the case of a dialog on screen or playing video
    if (g_windowManager.HasModalDialog() || (IsPlayingVideo() && g_guiSettings.GetBool("screensaver.usedimonpause")) || g_PVRManager.IsRunningChannelScan())
    {
      if (!CAddonMgr::Get().GetAddon("screensaver.xbmc.builtin.dim", m_screenSaver))
        m_screenSaver.reset(new CScreenSaver(""));
    }
    // Check if we are Playing Audio and Vis instead Screensaver!
    else if (IsPlayingAudio() && g_guiSettings.GetBool("screensaver.usemusicvisinstead") && !g_guiSettings.GetString("musicplayer.visualisation").IsEmpty())
    { // activate the visualisation
      m_screenSaver.reset(new CScreenSaver("visualization"));
      g_windowManager.ActivateWindow(WINDOW_VISUALISATION);
      return;
    }
  }
  // Picture slideshow
  if (m_screenSaver->ID() == "screensaver.xbmc.builtin.slideshow")
  {
    // reset our codec info - don't want that on screen
    g_infoManager.SetShowCodec(false);
    CStdString type = m_screenSaver->GetSetting("type");
    CStdString path = m_screenSaver->GetSetting("path");
    if (type == "2" && path.IsEmpty())
      type = "0";
    if (type == "0")
      path = "special://profile/Thumbnails/Video/Fanart";
    if (type == "1")
      path = "special://profile/Thumbnails/Music/Fanart";
    m_applicationMessenger.PictureSlideShow(path, true, type != "2");
  }
  else if (m_screenSaver->ID() == "screensaver.xbmc.builtin.dim")
    return;
  else if (m_screenSaver->ID() == "screensaver.xbmc.builtin.black")
    return;
  else if (!m_screenSaver->ID().IsEmpty())
    g_windowManager.ActivateWindow(WINDOW_SCREENSAVER);
}

void CApplication::CheckShutdown()
{
  CGUIDialogMusicScan *pMusicScan = (CGUIDialogMusicScan *)g_windowManager.GetWindow(WINDOW_DIALOG_MUSIC_SCAN);
  CGUIDialogVideoScan *pVideoScan = (CGUIDialogVideoScan *)g_windowManager.GetWindow(WINDOW_DIALOG_VIDEO_SCAN);

  // first check if we should reset the timer
  bool resetTimer = false;
  if (IsPlaying() || IsPaused()) // is something playing?
    resetTimer = true;

  if (pMusicScan && pMusicScan->IsScanning()) // music scanning?
    resetTimer = true;

  if (pVideoScan && pVideoScan->IsScanning()) // video scanning?
    resetTimer = true;

  if (g_windowManager.IsWindowActive(WINDOW_DIALOG_PROGRESS)) // progress dialog is onscreen
    resetTimer = true;

  if (resetTimer)
  {
    m_shutdownTimer.StartZero();
    return;
  }

  if ( m_shutdownTimer.GetElapsedSeconds() > g_guiSettings.GetInt("powermanagement.shutdowntime") * 60 )
  {
    // Since it is a sleep instead of a shutdown, let's set everything to reset when we wake up.
    m_shutdownTimer.Stop();

    // Sleep the box
    getApplicationMessenger().Shutdown();
  }
}

bool CApplication::OnMessage(CGUIMessage& message)
{
  switch ( message.GetMessage() )
  {
  case GUI_MSG_NOTIFY_ALL:
    {
      if (message.GetParam1()==GUI_MSG_REMOVED_MEDIA)
      {
        // Update general playlist: Remove DVD playlist items
        int nRemoved = g_playlistPlayer.RemoveDVDItems();
        if ( nRemoved > 0 )
        {
          CGUIMessage msg( GUI_MSG_PLAYLIST_CHANGED, 0, 0 );
          g_windowManager.SendMessage( msg );
        }
        // stop the file if it's on dvd (will set the resume point etc)
        if (m_itemCurrentFile->IsOnDVD())
          StopPlaying();
      }
    }
    break;

  case GUI_MSG_PLAYBACK_STARTED:
    {
#ifdef TARGET_DARWIN
      DarwinSetScheduling(message.GetMessage());
#endif
      // Update our infoManager with the new details etc.
      if (m_nextPlaylistItem >= 0)
      { // we've started a previously queued item
        CFileItemPtr item = g_playlistPlayer.GetPlaylist(g_playlistPlayer.GetCurrentPlaylist())[m_nextPlaylistItem];
        // update the playlist manager
        int currentSong = g_playlistPlayer.GetCurrentSong();
        int param = ((currentSong & 0xffff) << 16) | (m_nextPlaylistItem & 0xffff);
        CGUIMessage msg(GUI_MSG_PLAYLISTPLAYER_CHANGED, 0, 0, g_playlistPlayer.GetCurrentPlaylist(), param, item);
        g_windowManager.SendThreadMessage(msg);
        g_playlistPlayer.SetCurrentSong(m_nextPlaylistItem);
        *m_itemCurrentFile = *item;
      }
      g_infoManager.SetCurrentItem(*m_itemCurrentFile);
      CLastFmManager::GetInstance()->OnSongChange(*m_itemCurrentFile);
      g_partyModeManager.OnSongChange(true);

      CVariant param;
      param["player"]["speed"] = 1;
      param["player"]["playerid"] = g_playlistPlayer.GetCurrentPlaylist();
      CAnnouncementManager::Announce(Player, "xbmc", "OnPlay", m_itemCurrentFile, param);

      DimLCDOnPlayback(true);

      if (IsPlayingAudio())
      {
        // Start our cdg parser as appropriate
#ifdef HAS_KARAOKE
        if (m_pKaraokeMgr && g_guiSettings.GetBool("karaoke.enabled") && !m_itemCurrentFile->IsInternetStream())
        {
          m_pKaraokeMgr->Stop();
          if (m_itemCurrentFile->IsMusicDb())
          {
            if (!m_itemCurrentFile->HasMusicInfoTag() || !m_itemCurrentFile->GetMusicInfoTag()->Loaded())
            {
              IMusicInfoTagLoader* tagloader = CMusicInfoTagLoaderFactory::CreateLoader(m_itemCurrentFile->GetPath());
              tagloader->Load(m_itemCurrentFile->GetPath(),*m_itemCurrentFile->GetMusicInfoTag());
              delete tagloader;
            }
            m_pKaraokeMgr->Start(m_itemCurrentFile->GetMusicInfoTag()->GetURL());
          }
          else
            m_pKaraokeMgr->Start(m_itemCurrentFile->GetPath());
        }
#endif
        // Let scrobbler know about the track
        const CMusicInfoTag* tag=g_infoManager.GetCurrentSongTag();
        if (tag)
        {
          CLastfmScrobbler::GetInstance()->AddSong(*tag, CLastFmManager::GetInstance()->IsRadioEnabled());
          CLibrefmScrobbler::GetInstance()->AddSong(*tag, CLastFmManager::GetInstance()->IsRadioEnabled());
        }
      }

      return true;
    }
    break;

  case GUI_MSG_QUEUE_NEXT_ITEM:
    {
      // Check to see if our playlist player has a new item for us,
      // and if so, we check whether our current player wants the file
      int iNext = g_playlistPlayer.GetNextSong();
      CPlayList& playlist = g_playlistPlayer.GetPlaylist(g_playlistPlayer.GetCurrentPlaylist());
      if (iNext < 0 || iNext >= playlist.size())
      {
        if (m_pPlayer) m_pPlayer->OnNothingToQueueNotify();
        return true; // nothing to do
      }
      // ok, grab the next song
      CFileItemPtr item = playlist[iNext];
      // ok - send the file to the player if it wants it
      if (m_pPlayer && m_pPlayer->QueueNextFile(*item))
      { // player wants the next file
        m_nextPlaylistItem = iNext;
      }
      return true;
    }
    break;

  case GUI_MSG_PLAYBACK_STOPPED:
  case GUI_MSG_PLAYBACK_ENDED:
  case GUI_MSG_PLAYLISTPLAYER_STOPPED:
    {
#ifdef HAS_KARAOKE
      if (m_pKaraokeMgr )
        m_pKaraokeMgr->Stop();
#endif
#ifdef TARGET_DARWIN
      DarwinSetScheduling(message.GetMessage());
#endif
      // first check if we still have items in the stack to play
      if (message.GetMessage() == GUI_MSG_PLAYBACK_ENDED)
      {
        if (m_itemCurrentFile->IsStack() && m_currentStack->Size() > 0 && m_currentStackPosition < m_currentStack->Size() - 1)
        { // just play the next item in the stack
          PlayFile(*(*m_currentStack)[++m_currentStackPosition], true);
          return true;
        }
      }
      
      // In case playback ended due to user eg. skipping over the end, clear
      // our resume bookmark here
      if (message.GetMessage() == GUI_MSG_PLAYBACK_ENDED && m_progressTrackingPlayCountUpdate && g_advancedSettings.m_videoIgnorePercentAtEnd > 0)
      {
        // Delete the bookmark
        m_progressTrackingVideoResumeBookmark.timeInSeconds = -1.0f;
      }

      // reset the current playing file
      m_itemCurrentFile->Reset();
      g_infoManager.ResetCurrentItem();
      m_currentStack->Clear();

      if (message.GetMessage() == GUI_MSG_PLAYBACK_ENDED)
      {
        g_playlistPlayer.PlayNext(1, true);
      }
      else
      {
        // stop lastfm
        if (CLastFmManager::GetInstance()->IsRadioEnabled())
          CLastFmManager::GetInstance()->StopRadio();

        delete m_pPlayer;
        m_pPlayer = 0;

        // Reset playspeed
        m_iPlaySpeed = 1;
      }

      if (!IsPlaying())
      {
        g_audioManager.Enable(true);
        DimLCDOnPlayback(false);
      }

      if (!IsPlayingVideo() && g_windowManager.GetActiveWindow() == WINDOW_FULLSCREEN_VIDEO)
      {
        g_windowManager.PreviousWindow();
      }

      if (!IsPlayingAudio() && g_playlistPlayer.GetCurrentPlaylist() == PLAYLIST_NONE && g_windowManager.GetActiveWindow() == WINDOW_VISUALISATION)
      {
        g_settings.Save();  // save vis settings
        WakeUpScreenSaverAndDPMS();
        g_windowManager.PreviousWindow();
      }

      // DVD ejected while playing in vis ?
      if (!IsPlayingAudio() && (m_itemCurrentFile->IsCDDA() || m_itemCurrentFile->IsOnDVD()) && !g_mediaManager.IsDiscInDrive() && g_windowManager.GetActiveWindow() == WINDOW_VISUALISATION)
      {
        // yes, disable vis
        g_settings.Save();    // save vis settings
        WakeUpScreenSaverAndDPMS();
        g_windowManager.PreviousWindow();
      }

      if (IsEnableTestMode()) g_application.getApplicationMessenger().Quit();
      return true;
    }
    break;

  case GUI_MSG_PLAYLISTPLAYER_STARTED:
  case GUI_MSG_PLAYLISTPLAYER_CHANGED:
    {
      return true;
    }
    break;
  case GUI_MSG_FULLSCREEN:
    { // Switch to fullscreen, if we can
      SwitchToFullScreen();
      return true;
    }
    break;
  case GUI_MSG_EXECUTE:
    if (message.GetNumStringParams())
      return ExecuteXBMCAction(message.GetStringParam());
    break;
  }
  return false;
}

bool CApplication::ExecuteXBMCAction(std::string actionStr)
    {
      // see if it is a user set string
      CLog::Log(LOGDEBUG,"%s : Translating %s", __FUNCTION__, actionStr.c_str());
      CGUIInfoLabel info(actionStr, "");
      actionStr = info.GetLabel(0);
      CLog::Log(LOGDEBUG,"%s : To %s", __FUNCTION__, actionStr.c_str());

      // user has asked for something to be executed
      if (CBuiltins::HasCommand(actionStr))
        CBuiltins::Execute(actionStr);
      else
      {
        // try translating the action from our ButtonTranslator
        int actionID;
        if (CButtonTranslator::TranslateActionString(actionStr.c_str(), actionID))
        {
          OnAction(CAction(actionID));
          return true;
        }
        CFileItem item(actionStr, false);
#ifdef HAS_PYTHON
        if (item.IsPythonScript())
        { // a python script
          g_pythonParser.evalFile(item.GetPath().c_str(),ADDON::AddonPtr());
        }
        else
#endif
        if (item.IsAudio() || item.IsVideo())
        { // an audio or video file
          PlayFile(item);
        }
        else
          return false;
      }
      return true;
    }

void CApplication::Process()
{
  MEASURE_FUNCTION;

  // dispatch the messages generated by python or other threads to the current window
  g_windowManager.DispatchThreadMessages();

  // process messages which have to be send to the gui
  // (this can only be done after g_windowManager.Render())
  m_applicationMessenger.ProcessWindowMessages();

#ifdef HAS_PYTHON
  // process any Python scripts
  g_pythonParser.Process();
#endif

  // process messages, even if a movie is playing
  m_applicationMessenger.ProcessMessages();
  if (g_application.m_bStop) return; //we're done, everything has been unloaded

  // check if we can free unused memory
#ifndef _LINUX
  g_audioManager.FreeUnused();
#endif

  // check how far we are through playing the current item
  // and do anything that needs doing (lastfm submission, playcount updates etc)
  CheckPlayingProgress();

  // update sound
  if (m_pPlayer)
    m_pPlayer->DoAudioWork();

  // do any processing that isn't needed on each run
  if( m_slowTimer.GetElapsedMilliseconds() > 500 )
  {
    m_slowTimer.Reset();
    ProcessSlow();
  }

  g_cpuInfo.getUsedPercentage(); // must call it to recalculate pct values
}

// We get called every 500ms
void CApplication::ProcessSlow()
{
  g_powerManager.ProcessEvents();

#if defined(__APPLE__) &&  !defined(__arm__)
  // There is an issue on OS X that several system services ask the cursor to become visible
  // during their startup routines.  Given that we can't control this, we hack it in by
  // forcing the
  if (g_Windowing.IsFullScreen())
  { // SDL thinks it's hidden
    Cocoa_HideMouse();
  }
#endif

  // Store our file state for use on close()
  UpdateFileState();

  if (IsPlayingAudio())
  {
    CLastfmScrobbler::GetInstance()->UpdateStatus();
    CLibrefmScrobbler::GetInstance()->UpdateStatus();
  }

  // Check if we need to activate the screensaver / DPMS.
  CheckScreenSaverAndDPMS();

  // Check if we need to shutdown (if enabled).
#ifdef __APPLE__
  if (g_guiSettings.GetInt("powermanagement.shutdowntime") && g_advancedSettings.m_fullScreen)
#else
  if (g_guiSettings.GetInt("powermanagement.shutdowntime"))
#endif
  {
    CheckShutdown();
  }

  // check if we should restart the player
  CheckDelayedPlayerRestart();

  //  check if we can unload any unreferenced dlls or sections
  if (!IsPlayingVideo())
    CSectionLoader::UnloadDelayed();

  // check for any idle curl connections
  g_curlInterface.CheckIdle();

  // check for any idle myth sessions
  CMythSession::CheckIdle();

#ifdef HAS_FILESYSTEM_HTSP
  // check for any idle htsp sessions
  HTSP::CHTSPDirectorySession::CheckIdle();
#endif

#ifdef HAS_KARAOKE
  if ( m_pKaraokeMgr )
    m_pKaraokeMgr->ProcessSlow();
#endif

  // LED - LCD SwitchOn On Paused! m_bIsPaused=TRUE -> LED/LCD is ON!
  if(IsPaused() != m_bIsPaused)
  {
#ifdef HAS_LCD
    DimLCDOnPlayback(m_bIsPaused);
#endif
    m_bIsPaused = IsPaused();
  }

  if (!IsPlayingVideo())
    g_largeTextureManager.CleanupUnusedImages();

#ifdef HAS_DVD_DRIVE
  // checks whats in the DVD drive and tries to autostart the content (xbox games, dvd, cdda, avi files...)
  if (!IsPlayingVideo())
    m_Autorun.HandleAutorun();
#endif

  // update upnp server/renderer states
  if(CUPnP::IsInstantiated())
    CUPnP::GetInstance()->UpdateState();

  //Check to see if current playing Title has changed and whether we should broadcast the fact
  CheckForTitleChange();

#if defined(_LINUX) && defined(HAS_FILESYSTEM_SMB)
  smb.CheckIfIdle();
#endif
  
#ifdef HAS_FILESYSTEM_NFS
  gNfsConnection.CheckIfIdle();
#endif

#ifdef HAS_FILESYSTEM_SFTP
  CSFTPSessionManager::ClearOutIdleSessions();
#endif

  g_mediaManager.ProcessEvents();

#ifdef HAS_LIRC
  if (g_RemoteControl.IsInUse() && !g_RemoteControl.IsInitialized())
    g_RemoteControl.Initialize();
#endif

#ifdef HAS_LCD
  // attempt to reinitialize the LCD (e.g. after resuming from sleep)
  if (!IsPlayingVideo())
  {
    if (g_lcd && !g_lcd->IsConnected())
    {
      g_lcd->Stop();
      g_lcd->Initialize();
    }
  }
#endif
  
  if (!IsPlayingVideo())
    CAddonInstaller::Get().UpdateRepos();
}

// Global Idle Time in Seconds
// idle time will be resetet if on any OnKey()
// int return: system Idle time in seconds! 0 is no idle!
int CApplication::GlobalIdleTime()
{
  if(!m_idleTimer.IsRunning())
  {
    m_idleTimer.Stop();
    m_idleTimer.StartZero();
  }
  return (int)m_idleTimer.GetElapsedSeconds();
}

float CApplication::NavigationIdleTime()
{
  if (!m_navigationTimer.IsRunning())
  {
    m_navigationTimer.Stop();
    m_navigationTimer.StartZero();
  }
  return m_navigationTimer.GetElapsedSeconds();
}

void CApplication::DelayedPlayerRestart()
{
  m_restartPlayerTimer.StartZero();
}

void CApplication::CheckDelayedPlayerRestart()
{
  if (m_restartPlayerTimer.GetElapsedSeconds() > 3)
  {
    m_restartPlayerTimer.Stop();
    m_restartPlayerTimer.Reset();
    Restart(true);
  }
}

void CApplication::Restart(bool bSamePosition)
{
  // this function gets called when the user changes a setting (like noninterleaved)
  // and which means we gotta close & reopen the current playing file

  // first check if we're playing a file
  if ( !IsPlayingVideo() && !IsPlayingAudio())
    return ;

  if( !m_pPlayer )
    return ;

  SaveFileState();

  // do we want to return to the current position in the file
  if (false == bSamePosition)
  {
    // no, then just reopen the file and start at the beginning
    PlayFile(*m_itemCurrentFile, true);
    return ;
  }

  // else get current position
  double time = GetTime();

  // get player state, needed for dvd's
  CStdString state = m_pPlayer->GetPlayerState();

  // set the requested starttime
  m_itemCurrentFile->m_lStartOffset = (long)(time * 75.0);

  // reopen the file
  if ( PlayFile(*m_itemCurrentFile, true) && m_pPlayer )
    m_pPlayer->SetPlayerState(state);
}

const CStdString& CApplication::CurrentFile()
{
  return m_itemCurrentFile->GetPath();
}

CFileItem& CApplication::CurrentFileItem()
{
  return *m_itemCurrentFile;
}

void CApplication::ShowVolumeBar(const CAction *action)
{
  CGUIDialog *volumeBar = (CGUIDialog *)g_windowManager.GetWindow(WINDOW_DIALOG_VOLUME_BAR);
  if (volumeBar)
  {
    volumeBar->Show();
    if (action)
      volumeBar->OnAction(*action);
  }
}

bool CApplication::IsMuted() const
{
  return g_settings.m_bMute;
}

void CApplication::ToggleMute(void)
{
  if (g_settings.m_bMute)
    UnMute();
  else
    Mute();
}

void CApplication::Mute()
{
  g_settings.m_iPreMuteVolumeLevel = GetVolume();
  SetVolume(0);
  g_settings.m_bMute = true;
}

void CApplication::UnMute()
{
  SetVolume(g_settings.m_iPreMuteVolumeLevel);
  g_settings.m_iPreMuteVolumeLevel = 0;
  g_settings.m_bMute = false;
}

void CApplication::SetVolume(long iValue, bool isPercentage /* = true */)
{
  // convert the percentage to a mB (milliBell) value (*100 for dB)
  if (isPercentage)
    iValue = (long)((float)iValue * 0.01f * (VOLUME_MAXIMUM - VOLUME_MINIMUM) + VOLUME_MINIMUM);

  SetHardwareVolume(iValue);
#ifndef HAS_SDL_AUDIO
  g_audioManager.SetVolume(g_settings.m_nVolumeLevel);
#else
  g_audioManager.SetVolume((int)(128.f * (g_settings.m_nVolumeLevel - VOLUME_MINIMUM) / (float)(VOLUME_MAXIMUM - VOLUME_MINIMUM)));
#endif
}

void CApplication::SetHardwareVolume(long hardwareVolume)
{
  // TODO DRC
  if (hardwareVolume >= VOLUME_MAXIMUM) // + VOLUME_DRC_MAXIMUM
    hardwareVolume = VOLUME_MAXIMUM;// + VOLUME_DRC_MAXIMUM;
  if (hardwareVolume <= VOLUME_MINIMUM)
    hardwareVolume = VOLUME_MINIMUM;

  // update our settings
  if (hardwareVolume > VOLUME_MAXIMUM)
  {
    g_settings.m_dynamicRangeCompressionLevel = hardwareVolume - VOLUME_MAXIMUM;
    g_settings.m_nVolumeLevel = VOLUME_MAXIMUM;
  }
  else
  {
    g_settings.m_dynamicRangeCompressionLevel = 0;
    g_settings.m_nVolumeLevel = hardwareVolume;
  }

  // and tell our player to update the volume
  if (m_pPlayer)
  {
    m_pPlayer->SetVolume(g_settings.m_nVolumeLevel);
    // TODO DRC
//    m_pPlayer->SetDynamicRangeCompression(g_settings.m_dynamicRangeCompressionLevel);
  }
}

int CApplication::GetVolume() const
{
  // converts the hardware volume (in mB) to a percentage
  return int(((float)(g_settings.m_nVolumeLevel + g_settings.m_dynamicRangeCompressionLevel - VOLUME_MINIMUM)) / (VOLUME_MAXIMUM - VOLUME_MINIMUM)*100.0f + 0.5f);
}

int CApplication::GetSubtitleDelay() const
{
  // converts subtitle delay to a percentage
  return int(((float)(g_settings.m_currentVideoSettings.m_SubtitleDelay + g_advancedSettings.m_videoSubsDelayRange)) / (2 * g_advancedSettings.m_videoSubsDelayRange)*100.0f + 0.5f);
}

int CApplication::GetAudioDelay() const
{
  // converts subtitle delay to a percentage
  return int(((float)(g_settings.m_currentVideoSettings.m_AudioDelay + g_advancedSettings.m_videoAudioDelayRange)) / (2 * g_advancedSettings.m_videoAudioDelayRange)*100.0f + 0.5f);
}

void CApplication::SetPlaySpeed(int iSpeed)
{
  if (!IsPlayingAudio() && !IsPlayingVideo())
    return ;
  if (m_iPlaySpeed == iSpeed)
    return ;
  if (!m_pPlayer->CanSeek())
    return;
  if (m_pPlayer->IsPaused())
  {
    if (
      ((m_iPlaySpeed > 1) && (iSpeed > m_iPlaySpeed)) ||
      ((m_iPlaySpeed < -1) && (iSpeed < m_iPlaySpeed))
    )
    {
      iSpeed = m_iPlaySpeed; // from pause to ff/rw, do previous ff/rw speed
    }
    m_pPlayer->Pause();
  }
  m_iPlaySpeed = iSpeed;

  m_pPlayer->ToFFRW(m_iPlaySpeed);
  if (m_iPlaySpeed == 1)
  { // restore volume
    m_pPlayer->SetVolume(g_settings.m_nVolumeLevel);
  }
  else
  { // mute volume
    m_pPlayer->SetVolume(VOLUME_MINIMUM);
  }
}

int CApplication::GetPlaySpeed() const
{
  return m_iPlaySpeed;
}

// Returns the total time in seconds of the current media.  Fractional
// portions of a second are possible - but not necessarily supported by the
// player class.  This returns a double to be consistent with GetTime() and
// SeekTime().
double CApplication::GetTotalTime() const
{
  double rc = 0.0;

  if (IsPlaying() && m_pPlayer)
  {
    if (m_itemCurrentFile->IsStack() && m_currentStack->Size() > 0)
      rc = (*m_currentStack)[m_currentStack->Size() - 1]->m_lEndOffset;
    else
      rc = m_pPlayer->GetTotalTime();
  }

  return rc;
}

void CApplication::StopShutdownTimer()
{
  if (m_shutdownTimer.IsRunning())
    m_shutdownTimer.Stop();
}

void CApplication::ResetShutdownTimers()
{
  // reset system shutdown timer
  m_shutdownTimer.StartZero();

  // delete custom shutdown timer
  if (g_alarmClock.HasAlarm("shutdowntimer"))
    g_alarmClock.Stop("shutdowntimer", true);
}

// Returns the current time in seconds of the currently playing media.
// Fractional portions of a second are possible.  This returns a double to
// be consistent with GetTotalTime() and SeekTime().
double CApplication::GetTime() const
{
  double rc = 0.0;

  if (IsPlaying() && m_pPlayer)
  {
    if (m_itemCurrentFile->IsStack() && m_currentStack->Size() > 0)
    {
      long startOfCurrentFile = (m_currentStackPosition > 0) ? (*m_currentStack)[m_currentStackPosition-1]->m_lEndOffset : 0;
      rc = (double)startOfCurrentFile + m_pPlayer->GetTime() * 0.001;
    }
    else
      rc = static_cast<double>(m_pPlayer->GetTime() * 0.001f);
  }

  return rc;
}

// Sets the current position of the currently playing media to the specified
// time in seconds.  Fractional portions of a second are valid.  The passed
// time is the time offset from the beginning of the file as opposed to a
// delta from the current position.  This method accepts a double to be
// consistent with GetTime() and GetTotalTime().
void CApplication::SeekTime( double dTime )
{
  if (IsPlaying() && m_pPlayer && (dTime >= 0.0))
  {
    if (!m_pPlayer->CanSeek()) return;
    if (m_itemCurrentFile->IsStack() && m_currentStack->Size() > 0)
    {
      // find the item in the stack we are seeking to, and load the new
      // file if necessary, and calculate the correct seek within the new
      // file.  Otherwise, just fall through to the usual routine if the
      // time is higher than our total time.
      for (int i = 0; i < m_currentStack->Size(); i++)
      {
        if ((*m_currentStack)[i]->m_lEndOffset > dTime)
        {
          long startOfNewFile = (i > 0) ? (*m_currentStack)[i-1]->m_lEndOffset : 0;
          if (m_currentStackPosition == i)
            m_pPlayer->SeekTime((__int64)((dTime - startOfNewFile) * 1000.0));
          else
          { // seeking to a new file
            m_currentStackPosition = i;
            CFileItem item(*(*m_currentStack)[i]);
            item.m_lStartOffset = (long)((dTime - startOfNewFile) * 75.0);
            // don't just call "PlayFile" here, as we are quite likely called from the
            // player thread, so we won't be able to delete ourselves.
            m_applicationMessenger.PlayFile(item, true);
          }
          return;
        }
      }
    }
    // convert to milliseconds and perform seek
    m_pPlayer->SeekTime( static_cast<__int64>( dTime * 1000.0 ) );
  }
}

float CApplication::GetPercentage() const
{
  if (IsPlaying() && m_pPlayer)
  {
    if (IsPlayingAudio() && m_itemCurrentFile->HasMusicInfoTag())
    {
      const CMusicInfoTag& tag = *m_itemCurrentFile->GetMusicInfoTag();
      if (tag.GetDuration() > 0)
        return (float)(GetTime() / tag.GetDuration() * 100);
    }

    if (m_itemCurrentFile->IsStack() && m_currentStack->Size() > 0)
      return (float)(GetTime() / GetTotalTime() * 100);
    else
      return m_pPlayer->GetPercentage();
  }
  return 0.0f;
}

float CApplication::GetCachePercentage() const
{
  if (IsPlaying() && m_pPlayer)
    return m_pPlayer->GetCachePercentage();

  return 0.0f;
}

void CApplication::SeekPercentage(float percent)
{
  if (IsPlaying() && m_pPlayer && (percent >= 0.0))
  {
    if (!m_pPlayer->CanSeek()) return;
    if (m_itemCurrentFile->IsStack() && m_currentStack->Size() > 0)
      SeekTime(percent * 0.01 * GetTotalTime());
    else
      m_pPlayer->SeekPercentage(percent);
  }
}

// SwitchToFullScreen() returns true if a switch is made, else returns false
bool CApplication::SwitchToFullScreen()
{
  // if playing from the video info window, close it first!
  if (g_windowManager.HasModalDialog() && g_windowManager.GetTopMostModalDialogID() == WINDOW_DIALOG_VIDEO_INFO)
  {
    CGUIDialogVideoInfo* pDialog = (CGUIDialogVideoInfo*)g_windowManager.GetWindow(WINDOW_DIALOG_VIDEO_INFO);
    if (pDialog) pDialog->Close(true);
  }

  // don't switch if there is a dialog on screen or the slideshow is active
  if (/*g_windowManager.HasModalDialog() ||*/ g_windowManager.GetActiveWindow() == WINDOW_SLIDESHOW)
    return false;

  // See if we're playing a video, and are in GUI mode
  if ( IsPlayingVideo() && g_windowManager.GetActiveWindow() != WINDOW_FULLSCREEN_VIDEO)
  {
    // Reset frame count so that timing is FPS will be correct.
    {
      CSingleLock lock(m_frameMutex);
      m_frameCount = 0;
    }

    // then switch to fullscreen mode
    g_windowManager.ActivateWindow(WINDOW_FULLSCREEN_VIDEO);
    return true;
  }
  // special case for switching between GUI & visualisation mode. (only if we're playing an audio song)
  if (IsPlayingAudio() && g_windowManager.GetActiveWindow() != WINDOW_VISUALISATION)
  { // then switch to visualisation
    g_windowManager.ActivateWindow(WINDOW_VISUALISATION);
    return true;
  }
  return false;
}

void CApplication::Minimize()
{
  g_Windowing.Minimize();
}

PLAYERCOREID CApplication::GetCurrentPlayer()
{
  return m_eCurrentPlayer;
}

// when a scan is initiated, save current settings
// and enable tag reading and remote thums
void CApplication::SaveMusicScanSettings()
{
  CLog::Log(LOGINFO,"Music scan has started... Enabling tag reading, and remote thumbs");
  g_settings.m_bMyMusicIsScanning = true;
  g_settings.Save();
}

void CApplication::RestoreMusicScanSettings()
{
  g_settings.m_bMyMusicIsScanning = false;
  g_settings.Save();
}

void CApplication::UpdateLibraries()
{
  if (g_guiSettings.GetBool("videolibrary.updateonstartup"))
  {
    CLog::Log(LOGNOTICE, "%s - Starting video library startup scan", __FUNCTION__);
    CGUIDialogVideoScan *scanner = (CGUIDialogVideoScan *)g_windowManager.GetWindow(WINDOW_DIALOG_VIDEO_SCAN);
    if (scanner && !scanner->IsScanning())
      scanner->StartScanning("");
  }

  if (g_guiSettings.GetBool("musiclibrary.updateonstartup"))
  {
    CLog::Log(LOGNOTICE, "%s - Starting music library startup scan", __FUNCTION__);
    CGUIDialogMusicScan *scanner = (CGUIDialogMusicScan *)g_windowManager.GetWindow(WINDOW_DIALOG_MUSIC_SCAN);
    if (scanner && !scanner->IsScanning())
      scanner->StartScanning("");
  }
}

void CApplication::CheckPlayingProgress()
{
  // check if we haven't rewound past the start of the file
  if (IsPlaying())
  {
    int iSpeed = g_application.GetPlaySpeed();
    if (iSpeed < 1)
    {
      iSpeed *= -1;
      int iPower = 0;
      while (iSpeed != 1)
      {
        iSpeed >>= 1;
        iPower++;
      }
      if (g_infoManager.GetPlayTime() / 1000 < iPower)
      {
        g_application.SetPlaySpeed(1);
        g_application.SeekTime(0);
      }
    }
  }
}

bool CApplication::ProcessAndStartPlaylist(const CStdString& strPlayList, CPlayList& playlist, int iPlaylist)
{
  CLog::Log(LOGDEBUG,"CApplication::ProcessAndStartPlaylist(%s, %i)",strPlayList.c_str(), iPlaylist);

  // initial exit conditions
  // no songs in playlist just return
  if (playlist.size() == 0)
    return false;

  // illegal playlist
  if (iPlaylist < PLAYLIST_MUSIC || iPlaylist > PLAYLIST_VIDEO)
    return false;

  // setup correct playlist
  g_playlistPlayer.ClearPlaylist(iPlaylist);

  // if the playlist contains an internet stream, this file will be used
  // to generate a thumbnail for musicplayer.cover
  g_application.m_strPlayListFile = strPlayList;

  // add the items to the playlist player
  g_playlistPlayer.Add(iPlaylist, playlist);

  // if we have a playlist
  if (g_playlistPlayer.GetPlaylist(iPlaylist).size())
  {
    // start playing it
    g_playlistPlayer.SetCurrentPlaylist(iPlaylist);
    g_playlistPlayer.Reset();
    g_playlistPlayer.Play();
    return true;
  }
  return false;
}

void CApplication::SaveCurrentFileSettings()
{
  // don't store settings for PVR in video database
  if (m_itemCurrentFile->IsVideo() && !m_itemCurrentFile->IsPVRChannel())
  {
    // save video settings
    if (g_settings.m_currentVideoSettings != g_settings.m_defaultVideoSettings)
    {
      CVideoDatabase dbs;
      dbs.Open();
      dbs.SetVideoSettings(m_itemCurrentFile->GetPath(), g_settings.m_currentVideoSettings);
      dbs.Close();
    }
  }
  else if (m_itemCurrentFile->IsPVRChannel())
  {
    g_PVRManager.SaveCurrentChannelSettings();
  }
}

bool CApplication::AlwaysProcess(const CAction& action)
{
  // check if this button is mapped to a built-in function
  if (!action.GetName().IsEmpty())
  {
    CStdString builtInFunction;
    vector<CStdString> params;
    CUtil::SplitExecFunction(action.GetName(), builtInFunction, params);
    builtInFunction.ToLower();

    // should this button be handled normally or just cancel the screensaver?
    if (   builtInFunction.Equals("powerdown")
        || builtInFunction.Equals("reboot")
        || builtInFunction.Equals("restart")
        || builtInFunction.Equals("restartapp")
        || builtInFunction.Equals("suspend")
        || builtInFunction.Equals("hibernate")
        || builtInFunction.Equals("quit")
        || builtInFunction.Equals("shutdown"))
    {
      return true;
    }
  }

  return false;
}

CApplicationMessenger& CApplication::getApplicationMessenger()
{
   return m_applicationMessenger;
}

bool CApplication::IsCurrentThread() const
{
  return CThread::IsCurrentThread(m_threadID);
}

bool CApplication::IsPresentFrame()
{
  CSingleLock lock(m_frameMutex);
  bool ret = m_bPresentFrame;

  return ret;
}

#if defined(HAS_LINUX_NETWORK)
CNetworkLinux& CApplication::getNetwork()
{
  return m_network;
}
#elif defined(HAS_WIN32_NETWORK)
CNetworkWin32& CApplication::getNetwork()
{
  return m_network;
}
#else
CNetwork& CApplication::getNetwork()
{
  return m_network;
}

#endif
#ifdef HAS_PERFORMANCE_SAMPLE
CPerformanceStats &CApplication::GetPerformanceStats()
{
  return m_perfStats;
}
#endif<|MERGE_RESOLUTION|>--- conflicted
+++ resolved
@@ -333,12 +333,9 @@
 using namespace JSONRPC;
 #endif
 using namespace ANNOUNCEMENT;
-<<<<<<< HEAD
 using namespace PVR;
 using namespace EPG;
-=======
 using namespace PERIPHERALS;
->>>>>>> 83a16c2a
 
 using namespace XbmcThreads;
 
