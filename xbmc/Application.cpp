--- conflicted
+++ resolved
@@ -506,7 +506,6 @@
 bool CApplication::Create()
 {
   g_settings.Initialize(); //Initialize default AdvancedSettings
-
   if (!g_application.IsServerMode())
   {
     m_bSystemScreenSaverEnable = g_Windowing.IsSystemScreenSaverEnabled();
@@ -603,56 +602,55 @@
   // Init our DllLoaders emu env
   init_emu_environ();
 
-#ifdef HAS_SDL
   if (!g_application.IsServerMode())
-  {
-    CLog::Log(LOGNOTICE, "Setup SDL");
-
-    /* Clean up on exit, exit on window close and interrupt */
-    atexit(SDL_Quit);
-
-    uint32_t sdlFlags = 0;
-
-#if defined(HAS_SDL_OPENGL) || (HAS_GLES == 2)
-    sdlFlags |= SDL_INIT_VIDEO;
-#endif
-
-#ifdef HAS_SDL_AUDIO
-    sdlFlags |= SDL_INIT_AUDIO;
-#endif
-
-#ifdef HAS_SDL_JOYSTICK
-    sdlFlags |= SDL_INIT_JOYSTICK;
-#endif
-
-  //depending on how it's compiled, SDL periodically calls XResetScreenSaver when it's fullscreen
-  //this might bring the monitor out of standby, so we have to disable it explicitly
-  //by passing 0 for overwrite to setsenv, the user can still override this by setting the environment variable
-#if defined(_LINUX) && !defined(__APPLE__)
-    setenv("SDL_VIDEO_ALLOW_SCREENSAVER", "1", 0);
-#endif
-
-#endif // HAS_SDL
-
-#ifdef _LINUX
-  // for nvidia cards - vsync currently ALWAYS enabled.
-  // the reason is that after screen has been setup changing this env var will make no difference.
-  setenv("__GL_SYNC_TO_VBLANK", "1", 0);
-  setenv("__GL_YIELD", "USLEEP", 0);
-#endif
-
-#ifdef HAS_SDL
-  if (SDL_Init(sdlFlags) != 0)
-  {
-    CLog::Log(LOGFATAL, "XBAppEx: Unable to initialize SDL: %s", SDL_GetError());
-    return false;
-  }
-  #if defined(TARGET_DARWIN)
-  // SDL_Init will install a handler for segfaults, restore the default handler.
-  signal(SIGSEGV, SIG_DFL);
-  #endif
-#endif
-}
+  { 
+    #ifdef HAS_SDL
+      CLog::Log(LOGNOTICE, "Setup SDL");
+
+      /* Clean up on exit, exit on window close and interrupt */
+      atexit(SDL_Quit);
+ 
+      uint32_t sdlFlags = 0;
+  
+      #if defined(HAS_SDL_OPENGL) || (HAS_GLES == 2)
+        sdlFlags |= SDL_INIT_VIDEO;
+      #endif
+
+      #ifdef HAS_SDL_AUDIO
+        sdlFlags |= SDL_INIT_AUDIO;
+      #endif
+
+      #ifdef HAS_SDL_JOYSTICK
+        sdlFlags |= SDL_INIT_JOYSTICK;
+      #endif
+
+      //depending on how it's compiled, SDL periodically calls XResetScreenSaver when it's fullscreen
+      //this might bring the monitor out of standby, so we have to disable it explicitly
+      //by passing 0 for overwrite to setsenv, the user can still override this by setting the environment variable
+      #if defined(_LINUX) && !defined(__APPLE__)
+        setenv("SDL_VIDEO_ALLOW_SCREENSAVER", "1", 0);
+      #endif
+    #endif // HAS_SDL
+
+    #ifdef _LINUX
+      // for nvidia cards - vsync currently ALWAYS enabled.
+      // the reason is that after screen has been setup changing this env var will make no difference.
+      setenv("__GL_SYNC_TO_VBLANK", "1", 0);
+      setenv("__GL_YIELD", "USLEEP", 0);
+    #endif
+
+    #ifdef HAS_SDL
+      if (SDL_Init(sdlFlags) != 0)
+      {
+        CLog::Log(LOGFATAL, "XBAppEx: Unable to initialize SDL: %s", SDL_GetError());
+        return false;
+      }
+      #if defined(TARGET_DARWIN)
+        // SDL_Init will install a handler for segfaults, restore the default handler.
+        signal(SIGSEGV, SIG_DFL);
+      #endif
+    #endif
+  }
 
   // for python scripts that check the OS
 #ifdef __APPLE__
@@ -662,6 +660,7 @@
 #elif defined(_WIN32)
   SetEnvironmentVariable("OS","win32");
 #endif
+
   if (!g_application.IsServerMode())
   {
     // Initialize core peripheral port support. Note: If these parameters
@@ -672,13 +671,14 @@
       CLog::Log(LOGFATAL, "CApplication::Create: Unable to init windowing system");
       return false;
     }
-  }  
+  }
 
   g_powerManager.Initialize();
+
   CLog::Log(LOGNOTICE, "load settings...");
+
   g_guiSettings.Initialize();  // Initialize default Settings - don't move
   g_powerManager.SetDefaults();
-  
   if (!g_settings.Load())
     FatalErrorHandler(true, true, true);
 
@@ -726,28 +726,29 @@
     FatalErrorHandler(true, true, true);
   }
 
-  g_peripherals.Initialise();
-
   if (!g_application.IsServerMode())
   {
+    g_peripherals.Initialise();
+
     // Create the Mouse, Keyboard, Remote, and Joystick devices
     // Initialize after loading settings to get joystick deadzone setting
     g_Mouse.Initialize();
     g_Mouse.SetEnabled(g_guiSettings.GetBool("input.enablemouse"));
 
     g_Keyboard.Initialize();
-#if defined(HAS_LIRC) || defined(HAS_IRSERVERSUITE)
+  #if defined(HAS_LIRC) || defined(HAS_IRSERVERSUITE)
     g_RemoteControl.Initialize();
-#endif
-#ifdef HAS_SDL_JOYSTICK
+  #endif
+  #ifdef HAS_SDL_JOYSTICK
     g_Joystick.Initialize();
-#endif
+  #endif
   }
 
 #if defined(__APPLE__) && !defined(__arm__)
   // Configure and possible manually start the helper.
   XBMCHelper::GetInstance().Configure();
 #endif
+
   if (!g_application.IsServerMode())
   {
     // update the window resolution
@@ -763,7 +764,7 @@
       g_guiSettings.m_LookAndFeelResolution = RES_DESKTOP;
     }
 
-#ifdef __APPLE__
+  #ifdef __APPLE__
     // force initial window creation to be windowed, if fullscreen, it will switch to it below
     // fixes the white screen of death if starting fullscreen and switching to windowed.
     bool bFullScreen = false;
@@ -772,14 +773,14 @@
       CLog::Log(LOGFATAL, "CApplication::Create: Unable to create window");
       return false;
     }
-#else
+  #else
     bool bFullScreen = g_guiSettings.m_LookAndFeelResolution != RES_WINDOW;
     if (!g_Windowing.CreateNewWindow("XBMC", bFullScreen, g_settings.m_ResInfo[g_guiSettings.m_LookAndFeelResolution], OnEvent))
     {
       CLog::Log(LOGFATAL, "CApplication::Create: Unable to create window");
       return false;
     }
-#endif
+  #endif
 
     if (!g_Windowing.InitRenderSystem())
     {
@@ -805,32 +806,19 @@
       }
       m_splash->Show();
     }
-  }
-
-  CLog::Log(LOGINFO, "load keymapping");
-  if (!CButtonTranslator::GetInstance().Load())
-<<<<<<< HEAD
-    FatalErrorHandler(false, false, true);
-
-  if (!g_application.IsServerMode())
-  {
+
+    // The key mappings may already have been loaded by a peripheral
+    CLog::Log(LOGINFO, "load keymapping");
+    if (!CButtonTranslator::GetInstance().Load())
+        FatalErrorHandler(false, false, true);
+
     int iResolution = g_graphicsContext.GetVideoResolution();
     CLog::Log(LOGINFO, "GUI format %ix%i %s",
-              g_settings.m_ResInfo[iResolution].iWidth,
-              g_settings.m_ResInfo[iResolution].iHeight,
-              g_settings.m_ResInfo[iResolution].strMode.c_str());
-    g_windowManager.Initialize();
-  }
-=======
-      FatalErrorHandler(false, false, true);
-
-  int iResolution = g_graphicsContext.GetVideoResolution();
-  CLog::Log(LOGINFO, "GUI format %ix%i %s",
             g_settings.m_ResInfo[iResolution].iWidth,
             g_settings.m_ResInfo[iResolution].iHeight,
             g_settings.m_ResInfo[iResolution].strMode.c_str());
-  g_windowManager.Initialize();
->>>>>>> 6aa04be2
+    g_windowManager.Initialize();
+  }
 
   CUtil::InitRandomSeed();
 
@@ -1106,152 +1094,156 @@
 
   // Init DPMS, before creating the corresponding setting control.
   m_dpms = new DPMSSupport();
-
   if (!g_application.IsServerMode())
   {
-  g_guiSettings.GetSetting("powermanagement.displaysoff")->SetVisible(m_dpms->IsSupported());
-
-  g_windowManager.Add(new CGUIWindowHome);                     // window id = 0
-  g_windowManager.Add(new CGUIWindowPrograms);                 // window id = 1
-  g_windowManager.Add(new CGUIWindowPictures);                 // window id = 2
-  g_windowManager.Add(new CGUIWindowFileManager);      // window id = 3
-  g_windowManager.Add(new CGUIWindowSettings);                 // window id = 4
-  g_windowManager.Add(new CGUIWindowSystemInfo);               // window id = 7
-#ifdef HAS_GL
-  g_windowManager.Add(new CGUIWindowTestPatternGL);      // window id = 8
-#endif
-#ifdef HAS_DX
-  g_windowManager.Add(new CGUIWindowTestPatternDX);      // window id = 8
-#endif
-  g_windowManager.Add(new CGUIDialogTeletext);               // window id =
-  g_windowManager.Add(new CGUIWindowSettingsScreenCalibration); // window id = 11
-  g_windowManager.Add(new CGUIWindowSettingsCategory);         // window id = 12 slideshow:window id 2007
-  g_windowManager.Add(new CGUIWindowVideoNav);                 // window id = 36
-  g_windowManager.Add(new CGUIWindowVideoPlaylist);            // window id = 28
-  g_windowManager.Add(new CGUIWindowLoginScreen);            // window id = 29
-  g_windowManager.Add(new CGUIWindowSettingsProfile);          // window id = 34
-  g_windowManager.Add(new CGUIWindowAddonBrowser);          // window id = 40
-  g_windowManager.Add(new CGUIWindowScreensaverDim);            // window id = 97  
-  g_windowManager.Add(new CGUIWindowDebugInfo);            // window id = 98
-  g_windowManager.Add(new CGUIWindowPointer);            // window id = 99
-  g_windowManager.Add(new CGUIDialogYesNo);              // window id = 100
-  g_windowManager.Add(new CGUIDialogProgress);           // window id = 101
-  g_windowManager.Add(new CGUIDialogKeyboard);           // window id = 103
-  g_windowManager.Add(new CGUIDialogVolumeBar);          // window id = 104
-  g_windowManager.Add(new CGUIDialogSeekBar);            // window id = 115
-  g_windowManager.Add(new CGUIDialogSubMenu);            // window id = 105
-  g_windowManager.Add(new CGUIDialogContextMenu);        // window id = 106
-  g_windowManager.Add(new CGUIDialogKaiToast);           // window id = 107
-  g_windowManager.Add(new CGUIDialogNumeric);            // window id = 109
-  g_windowManager.Add(new CGUIDialogGamepad);            // window id = 110
-  g_windowManager.Add(new CGUIDialogButtonMenu);         // window id = 111
-  g_windowManager.Add(new CGUIDialogMusicScan);          // window id = 112
-  g_windowManager.Add(new CGUIDialogMuteBug);            // window id = 113
-  g_windowManager.Add(new CGUIDialogPlayerControls);     // window id = 114
-#ifdef HAS_KARAOKE
-  g_windowManager.Add(new CGUIDialogKaraokeSongSelectorSmall); // window id 143
-  g_windowManager.Add(new CGUIDialogKaraokeSongSelectorLarge); // window id 144
-#endif
-  g_windowManager.Add(new CGUIDialogSlider);             // window id = 145
-  g_windowManager.Add(new CGUIDialogMusicOSD);           // window id = 120
-  g_windowManager.Add(new CGUIDialogVisualisationPresetList);   // window id = 122
-  g_windowManager.Add(new CGUIDialogVideoSettings);             // window id = 123
-  g_windowManager.Add(new CGUIDialogAudioSubtitleSettings);     // window id = 124
-  g_windowManager.Add(new CGUIDialogVideoBookmarks);      // window id = 125
-  // Don't add the filebrowser dialog - it's created and added when it's needed
-  g_windowManager.Add(new CGUIDialogNetworkSetup);  // window id = 128
-  g_windowManager.Add(new CGUIDialogMediaSource);   // window id = 129
-  g_windowManager.Add(new CGUIDialogProfileSettings); // window id = 130
-  g_windowManager.Add(new CGUIDialogVideoScan);      // window id = 133
-  g_windowManager.Add(new CGUIDialogFavourites);     // window id = 134
-  g_windowManager.Add(new CGUIDialogSongInfo);       // window id = 135
-  g_windowManager.Add(new CGUIDialogSmartPlaylistEditor);       // window id = 136
-  g_windowManager.Add(new CGUIDialogSmartPlaylistRule);       // window id = 137
-  g_windowManager.Add(new CGUIDialogBusy);      // window id = 138
-  g_windowManager.Add(new CGUIDialogPictureInfo);      // window id = 139
-  g_windowManager.Add(new CGUIDialogAddonInfo);
-  g_windowManager.Add(new CGUIDialogAddonSettings);      // window id = 140
-#ifdef HAS_LINUX_NETWORK
-  g_windowManager.Add(new CGUIDialogAccessPoints);      // window id = 141
-#endif
-
-  g_windowManager.Add(new CGUIDialogLockSettings); // window id = 131
-
-  g_windowManager.Add(new CGUIDialogContentSettings);        // window id = 132
-
-  g_windowManager.Add(new CGUIDialogPlayEject);
-
-  g_windowManager.Add(new CGUIDialogPeripheralManager);
-  g_windowManager.Add(new CGUIDialogPeripheralSettings);
-
-  g_windowManager.Add(new CGUIWindowMusicPlayList);          // window id = 500
-  g_windowManager.Add(new CGUIWindowMusicSongs);             // window id = 501
-  g_windowManager.Add(new CGUIWindowMusicNav);               // window id = 502
-  g_windowManager.Add(new CGUIWindowMusicPlaylistEditor);    // window id = 503
-
-  g_windowManager.Add(new CGUIDialogSelect);             // window id = 2000
-  g_windowManager.Add(new CGUIDialogMusicInfo);          // window id = 2001
-  g_windowManager.Add(new CGUIDialogOK);                 // window id = 2002
-  g_windowManager.Add(new CGUIDialogVideoInfo);          // window id = 2003
-  g_windowManager.Add(new CGUIDialogTextViewer);
-  g_windowManager.Add(new CGUIWindowFullScreen);         // window id = 2005
-  g_windowManager.Add(new CGUIWindowVisualisation);      // window id = 2006
-  g_windowManager.Add(new CGUIWindowSlideShow);          // window id = 2007
-  g_windowManager.Add(new CGUIDialogFileStacking);       // window id = 2008
-#ifdef HAS_KARAOKE
-  g_windowManager.Add(new CGUIWindowKaraokeLyrics);      // window id = 2009
-#endif
-
-  g_windowManager.Add(new CGUIDialogVideoOSD);           // window id = 2901
-  g_windowManager.Add(new CGUIDialogMusicOverlay);       // window id = 2903
-  g_windowManager.Add(new CGUIDialogVideoOverlay);       // window id = 2904
-  g_windowManager.Add(new CGUIWindowScreensaver);        // window id = 2900 Screensaver
-  g_windowManager.Add(new CGUIWindowWeather);            // window id = 2600 WEATHER
-  g_windowManager.Add(new CGUIWindowStartup);            // startup window (id 2999)
-
-  /* window id's 3000 - 3100 are reserved for python */
-
-  // Make sure we have at least the default skin
-  if (!LoadSkin(g_guiSettings.GetString("lookandfeel.skin")) && !LoadSkin(DEFAULT_SKIN))
-  {
+    g_guiSettings.GetSetting("powermanagement.displaysoff")->SetVisible(m_dpms->IsSupported());
+
+    g_windowManager.Add(new CGUIWindowHome);                     // window id = 0
+    g_windowManager.Add(new CGUIWindowPrograms);                 // window id = 1
+    g_windowManager.Add(new CGUIWindowPictures);                 // window id = 2
+    g_windowManager.Add(new CGUIWindowFileManager);      // window id = 3
+    g_windowManager.Add(new CGUIWindowSettings);                 // window id = 4
+    g_windowManager.Add(new CGUIWindowSystemInfo);               // window id = 7
+  #ifdef HAS_GL
+    g_windowManager.Add(new CGUIWindowTestPatternGL);      // window id = 8
+  #endif
+  #ifdef HAS_DX
+    g_windowManager.Add(new CGUIWindowTestPatternDX);      // window id = 8
+  #endif
+    g_windowManager.Add(new CGUIDialogTeletext);               // window id =
+    g_windowManager.Add(new CGUIWindowSettingsScreenCalibration); // window id = 11
+    g_windowManager.Add(new CGUIWindowSettingsCategory);         // window id = 12 slideshow:window id 2007
+    g_windowManager.Add(new CGUIWindowVideoNav);                 // window id = 36
+    g_windowManager.Add(new CGUIWindowVideoPlaylist);            // window id = 28
+    g_windowManager.Add(new CGUIWindowLoginScreen);            // window id = 29
+    g_windowManager.Add(new CGUIWindowSettingsProfile);          // window id = 34
+    g_windowManager.Add(new CGUIWindowAddonBrowser);          // window id = 40
+    g_windowManager.Add(new CGUIWindowScreensaverDim);            // window id = 97  
+    g_windowManager.Add(new CGUIWindowDebugInfo);            // window id = 98
+    g_windowManager.Add(new CGUIWindowPointer);            // window id = 99
+    g_windowManager.Add(new CGUIDialogYesNo);              // window id = 100
+    g_windowManager.Add(new CGUIDialogProgress);           // window id = 101
+    g_windowManager.Add(new CGUIDialogKeyboard);           // window id = 103
+    g_windowManager.Add(new CGUIDialogVolumeBar);          // window id = 104
+    g_windowManager.Add(new CGUIDialogSeekBar);            // window id = 115
+    g_windowManager.Add(new CGUIDialogSubMenu);            // window id = 105
+    g_windowManager.Add(new CGUIDialogContextMenu);        // window id = 106
+    g_windowManager.Add(new CGUIDialogKaiToast);           // window id = 107
+    g_windowManager.Add(new CGUIDialogNumeric);            // window id = 109
+    g_windowManager.Add(new CGUIDialogGamepad);            // window id = 110
+    g_windowManager.Add(new CGUIDialogButtonMenu);         // window id = 111
+    g_windowManager.Add(new CGUIDialogMusicScan);          // window id = 112
+    g_windowManager.Add(new CGUIDialogMuteBug);            // window id = 113
+    g_windowManager.Add(new CGUIDialogPlayerControls);     // window id = 114
+  #ifdef HAS_KARAOKE
+    g_windowManager.Add(new CGUIDialogKaraokeSongSelectorSmall); // window id 143
+    g_windowManager.Add(new CGUIDialogKaraokeSongSelectorLarge); // window id 144
+  #endif
+    g_windowManager.Add(new CGUIDialogSlider);             // window id = 145
+    g_windowManager.Add(new CGUIDialogMusicOSD);           // window id = 120
+    g_windowManager.Add(new CGUIDialogVisualisationPresetList);   // window id = 122
+    g_windowManager.Add(new CGUIDialogVideoSettings);             // window id = 123
+    g_windowManager.Add(new CGUIDialogAudioSubtitleSettings);     // window id = 124
+    g_windowManager.Add(new CGUIDialogVideoBookmarks);      // window id = 125
+    // Don't add the filebrowser dialog - it's created and added when it's needed
+    g_windowManager.Add(new CGUIDialogNetworkSetup);  // window id = 128
+    g_windowManager.Add(new CGUIDialogMediaSource);   // window id = 129
+    g_windowManager.Add(new CGUIDialogProfileSettings); // window id = 130
+    g_windowManager.Add(new CGUIDialogVideoScan);      // window id = 133
+    g_windowManager.Add(new CGUIDialogFavourites);     // window id = 134
+    g_windowManager.Add(new CGUIDialogSongInfo);       // window id = 135
+    g_windowManager.Add(new CGUIDialogSmartPlaylistEditor);       // window id = 136
+    g_windowManager.Add(new CGUIDialogSmartPlaylistRule);       // window id = 137
+    g_windowManager.Add(new CGUIDialogBusy);      // window id = 138
+    g_windowManager.Add(new CGUIDialogPictureInfo);      // window id = 139
+    g_windowManager.Add(new CGUIDialogAddonInfo);
+    g_windowManager.Add(new CGUIDialogAddonSettings);      // window id = 140
+  #ifdef HAS_LINUX_NETWORK
+    g_windowManager.Add(new CGUIDialogAccessPoints);      // window id = 141
+  #endif
+  
+    g_windowManager.Add(new CGUIDialogLockSettings); // window id = 131
+  
+    g_windowManager.Add(new CGUIDialogContentSettings);        // window id = 132
+
+    g_windowManager.Add(new CGUIDialogPlayEject);
+
+    g_windowManager.Add(new CGUIDialogPeripheralManager);
+    g_windowManager.Add(new CGUIDialogPeripheralSettings);
+  
+    g_windowManager.Add(new CGUIWindowMusicPlayList);          // window id = 500
+    g_windowManager.Add(new CGUIWindowMusicSongs);             // window id = 501
+    g_windowManager.Add(new CGUIWindowMusicNav);               // window id = 502
+    g_windowManager.Add(new CGUIWindowMusicPlaylistEditor);    // window id = 503
+
+    g_windowManager.Add(new CGUIDialogSelect);             // window id = 2000
+    g_windowManager.Add(new CGUIDialogMusicInfo);          // window id = 2001
+    g_windowManager.Add(new CGUIDialogOK);                 // window id = 2002
+    g_windowManager.Add(new CGUIDialogVideoInfo);          // window id = 2003
+    g_windowManager.Add(new CGUIDialogTextViewer);
+    g_windowManager.Add(new CGUIWindowFullScreen);         // window id = 2005
+    g_windowManager.Add(new CGUIWindowVisualisation);      // window id = 2006
+    g_windowManager.Add(new CGUIWindowSlideShow);          // window id = 2007
+    g_windowManager.Add(new CGUIDialogFileStacking);       // window id = 2008
+  #ifdef HAS_KARAOKE
+    g_windowManager.Add(new CGUIWindowKaraokeLyrics);      // window id = 2009
+  #endif
+
+    g_windowManager.Add(new CGUIDialogVideoOSD);           // window id = 2901
+    g_windowManager.Add(new CGUIDialogMusicOverlay);       // window id = 2903
+    g_windowManager.Add(new CGUIDialogVideoOverlay);       // window id = 2904
+    g_windowManager.Add(new CGUIWindowScreensaver);        // window id = 2900 Screensaver
+    g_windowManager.Add(new CGUIWindowWeather);            // window id = 2600 WEATHER
+    g_windowManager.Add(new CGUIWindowStartup);            // startup window (id 2999)
+
+    /* window id's 3000 - 3100 are reserved for python */
+
+    // Make sure we have at least the default skin
+    if (!LoadSkin(g_guiSettings.GetString("lookandfeel.skin")) && !LoadSkin(DEFAULT_SKIN))
+    {
       CLog::Log(LOGERROR, "Default skin '%s' not found! Terminating..", DEFAULT_SKIN);
       FatalErrorHandler(true, true, true);
-  }
-
-  if (g_advancedSettings.m_splashImage)
-    SAFE_DELETE(m_splash);
-
-  if (g_guiSettings.GetBool("masterlock.startuplock") &&
-      g_settings.GetMasterProfile().getLockMode() != LOCK_MODE_EVERYONE &&
-     !g_settings.GetMasterProfile().getLockCode().IsEmpty())
-  {
-     g_passwordManager.CheckStartUpLock();
+    }
+
+    if (g_advancedSettings.m_splashImage)
+      SAFE_DELETE(m_splash);
+
+    if (g_guiSettings.GetBool("masterlock.startuplock") &&
+        g_settings.GetMasterProfile().getLockMode() != LOCK_MODE_EVERYONE &&
+       !g_settings.GetMasterProfile().getLockCode().IsEmpty())
+    {
+       g_passwordManager.CheckStartUpLock();
+    }
   }
 
   // check if we should use the login screen
   if (g_settings.UsingLoginScreen())
-    g_windowManager.ActivateWindow(WINDOW_LOGIN_SCREEN);
+  {
+    if (!g_application.IsServerMode())
+    {
+      g_windowManager.ActivateWindow(WINDOW_LOGIN_SCREEN);
+    }
+  }
   else
   {
-#ifdef HAS_JSONRPC
-    CJSONRPC::Initialize();
-#endif
-    g_windowManager.ActivateWindow(g_SkinInfo->GetFirstWindow());
-  }
-<<<<<<< HEAD
-=======
-
->>>>>>> 6aa04be2
+    #ifdef HAS_JSONRPC
+      CJSONRPC::Initialize();
+    #endif
+    if (!g_application.IsServerMode())
+    {
+      g_windowManager.ActivateWindow(g_SkinInfo->GetFirstWindow());
+    }
+  }
+
   g_sysinfo.Refresh();
 
   CLog::Log(LOGINFO, "removing tempfiles");
   CUtil::RemoveTempFiles();
-  if (!g_application.IsServerMode())
-  {
+
   //  Show mute symbol
   if (g_settings.m_bMute)
     Mute();
-  }
+
   // if the user shutoff the xbox during music scan
   // restore the settings
   if (g_settings.m_bMyMusicIsScanning)
