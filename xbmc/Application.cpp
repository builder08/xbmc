/*
 *      Copyright (C) 2005-2013 Team XBMC
 *      http://xbmc.org
 *
 *  This Program is free software; you can redistribute it and/or modify
 *  it under the terms of the GNU General Public License as published by
 *  the Free Software Foundation; either version 2, or (at your option)
 *  any later version.
 *
 *  This Program is distributed in the hope that it will be useful,
 *  but WITHOUT ANY WARRANTY; without even the implied warranty of
 *  MERCHANTABILITY or FITNESS FOR A PARTICULAR PURPOSE. See the
 *  GNU General Public License for more details.
 *
 *  You should have received a copy of the GNU General Public License
 *  along with XBMC; see the file COPYING.  If not, see
 *  <http://www.gnu.org/licenses/>.
 *
 */

#include "network/Network.h"
#include "threads/SystemClock.h"
#include "system.h"
#include "Application.h"
#include "interfaces/Builtins.h"
#include "utils/Variant.h"
#include "utils/Splash.h"
#include "LangInfo.h"
#include "utils/Screenshot.h"
#include "Util.h"
#include "URL.h"
#include "guilib/TextureManager.h"
#include "cores/IPlayer.h"
#include "cores/dvdplayer/DVDFileInfo.h"
#include "cores/AudioEngine/AEFactory.h"
#include "cores/AudioEngine/Utils/AEUtil.h"
#include "PlayListPlayer.h"
#include "Autorun.h"
#include "video/Bookmark.h"
#include "network/NetworkServices.h"
#include "guilib/GUIControlProfiler.h"
#include "utils/LangCodeExpander.h"
#include "GUIInfoManager.h"
#include "playlists/PlayListFactory.h"
#include "guilib/GUIFontManager.h"
#include "guilib/GUIColorManager.h"
#include "guilib/StereoscopicsManager.h"
#include "guilib/GUITextLayout.h"
#include "addons/Skin.h"
#include "interfaces/generic/ScriptInvocationManager.h"
#ifdef HAS_PYTHON
#include "interfaces/python/XBPython.h"
#endif
#include "input/ButtonTranslator.h"
#include "guilib/GUIAudioManager.h"
#include "GUIPassword.h"
#include "input/InertialScrollingHandler.h"
#include "ApplicationMessenger.h"
#include "SectionLoader.h"
#include "cores/DllLoader/DllLoaderContainer.h"
#include "GUIUserMessages.h"
#include "filesystem/Directory.h"
#include "filesystem/DirectoryCache.h"
#include "filesystem/StackDirectory.h"
#include "filesystem/SpecialProtocol.h"
#include "filesystem/DllLibCurl.h"
#include "filesystem/MythSession.h"
#include "filesystem/PluginDirectory.h"
#ifdef HAS_FILESYSTEM_SAP
#include "filesystem/SAPDirectory.h"
#endif
#ifdef HAS_FILESYSTEM_HTSP
#include "filesystem/HTSPDirectory.h"
#endif
#include "utils/TuxBoxUtil.h"
#include "utils/SystemInfo.h"
#include "utils/TimeUtils.h"
#include "GUILargeTextureManager.h"
#include "TextureCache.h"
#include "playlists/SmartPlayList.h"
#ifdef HAS_FILESYSTEM_RAR
#include "filesystem/RarManager.h"
#endif
#include "playlists/PlayList.h"
#include "profiles/ProfilesManager.h"
#include "windowing/WindowingFactory.h"
#include "powermanagement/PowerManager.h"
#include "powermanagement/DPMSSupport.h"
#include "settings/SettingAddon.h"
#include "settings/Settings.h"
#include "settings/AdvancedSettings.h"
#include "settings/DisplaySettings.h"
#include "settings/MediaSettings.h"
#include "settings/MediaSourceSettings.h"
#include "settings/SkinSettings.h"
#include "guilib/LocalizeStrings.h"
#include "utils/CPUInfo.h"
#include "utils/RssManager.h"
#include "utils/SeekHandler.h"
#include "view/ViewStateSettings.h"

#include "input/KeyboardStat.h"
#include "input/XBMC_vkeys.h"
#include "input/MouseStat.h"

#if SDL_VERSION == 1
#include <SDL/SDL.h>
#elif SDL_VERSION == 2
#include <SDL2/SDL.h>
#endif

#if defined(FILESYSTEM) && !defined(TARGET_POSIX)
#include "filesystem/FileDAAP.h"
#endif
#ifdef HAS_UPNP
#include "network/upnp/UPnP.h"
#include "network/upnp/UPnPSettings.h"
#include "filesystem/UPnPDirectory.h"
#endif
#if defined(TARGET_POSIX) && defined(HAS_FILESYSTEM_SMB)
#include "filesystem/SMBDirectory.h"
#endif
#ifdef HAS_FILESYSTEM_NFS
#include "filesystem/NFSFile.h"
#endif
#ifdef HAS_FILESYSTEM_AFP
#include "filesystem/AFPFile.h"
#endif
#ifdef HAS_FILESYSTEM_SFTP
#include "filesystem/SFTPFile.h"
#endif
#include "PartyModeManager.h"
#ifdef HAS_VIDEO_PLAYBACK
#include "cores/VideoRenderers/RenderManager.h"
#endif
#ifdef HAS_KARAOKE
#include "music/karaoke/karaokelyricsmanager.h"
#endif
#include "network/Zeroconf.h"
#include "network/ZeroconfBrowser.h"
#ifndef TARGET_POSIX
#include "threads/platform/win/Win32Exception.h"
#endif
#ifdef HAS_EVENT_SERVER
#include "network/EventServer.h"
#endif
#ifdef HAS_DBUS
#include <dbus/dbus.h>
#endif
#ifdef HAS_JSONRPC
#include "interfaces/json-rpc/JSONRPC.h"
#include "network/TCPServer.h"
#endif
#ifdef HAS_AIRPLAY
#include "network/AirPlayServer.h"
#endif
#ifdef HAS_AIRTUNES
#include "network/AirTunesServer.h"
#endif
#include "interfaces/AnnouncementManager.h"
#include "peripherals/Peripherals.h"
#include "peripherals/dialogs/GUIDialogPeripheralManager.h"
#include "peripherals/dialogs/GUIDialogPeripheralSettings.h"
#include "peripherals/devices/PeripheralImon.h"
#include "music/infoscanner/MusicInfoScanner.h"

// Windows includes
#include "guilib/GUIWindowManager.h"
#include "video/dialogs/GUIDialogVideoInfo.h"
#include "windows/GUIWindowScreensaver.h"
#include "video/VideoInfoScanner.h"
#include "video/PlayerController.h"

// Dialog includes
#include "video/dialogs/GUIDialogVideoBookmarks.h"
#include "dialogs/GUIDialogYesNo.h"
#include "dialogs/GUIDialogOK.h"
#include "dialogs/GUIDialogKaiToast.h"
#include "dialogs/GUIDialogSubMenu.h"
#include "dialogs/GUIDialogButtonMenu.h"
#include "dialogs/GUIDialogSimpleMenu.h"
#include "addons/GUIDialogAddonSettings.h"
<<<<<<< HEAD
#include "addons/GUIDialogAddonInfo.h"
#ifdef HAS_LINUX_NETWORK
#include "network/GUIDialogAccessPoints.h"
#endif
#ifdef HAS_DS_PLAYER
#include "cores/DSPlayer/GUIDialogShaderList.h"
#endif
=======
>>>>>>> fd81a3e2

// PVR related include Files
#include "pvr/PVRManager.h"
#include "pvr/timers/PVRTimers.h"

#include "epg/EpgContainer.h"

#include "video/dialogs/GUIDialogFullScreenInfo.h"
#include "guilib/GUIControlFactory.h"
#include "dialogs/GUIDialogCache.h"
#include "dialogs/GUIDialogPlayEject.h"
#include "utils/URIUtils.h"
#include "utils/XMLUtils.h"
#include "addons/AddonInstaller.h"
#include "addons/AddonManager.h"
#include "music/tags/MusicInfoTagLoaderFactory.h"
#include "CompileInfo.h"

#ifdef HAS_PERFORMANCE_SAMPLE
#include "utils/PerformanceSample.h"
#else
#define MEASURE_FUNCTION
#endif

#ifdef TARGET_WINDOWS
#include <shlobj.h>
#include "win32util.h"
#ifdef HAS_DS_PLAYER
#include "cores/DSPlayer/Filters/RendererSettings.h"
#endif
#endif

#ifdef TARGET_DARWIN_OSX
#include "osx/CocoaInterface.h"
#include "osx/XBMCHelper.h"
#endif
#ifdef TARGET_DARWIN
#include "osx/DarwinUtils.h"
#endif


#ifdef HAS_DVD_DRIVE
#include <cdio/logging.h>
#endif

#include "storage/MediaManager.h"
#include "utils/JobManager.h"
#include "utils/SaveFileStateJob.h"
#include "utils/AlarmClock.h"
#include "utils/RssReader.h"
#include "utils/StringUtils.h"
#include "utils/Weather.h"
#include "DatabaseManager.h"
#include "input/InputManager.h"

#ifdef TARGET_POSIX
#include "XHandle.h"
#endif

#ifdef HAS_LIRC
#include "input/linux/LIRC.h"
#endif
#ifdef HAS_IRSERVERSUITE
  #include "input/windows/IRServerSuite.h"
#endif

#if defined(TARGET_ANDROID)
#include "android/activity/XBMCApp.h"
#include "android/activity/AndroidFeatures.h"
#include "android/jni/Build.h"
#endif

#ifdef TARGET_WINDOWS
#include "utils/Environment.h"
#endif

#if defined(HAS_LIBAMCODEC)
#include "utils/AMLUtils.h"
#endif

#include "cores/FFmpeg.h"

using namespace std;
using namespace ADDON;
using namespace XFILE;
#ifdef HAS_DVD_DRIVE
using namespace MEDIA_DETECT;
#endif
using namespace PLAYLIST;
using namespace VIDEO;
using namespace MUSIC_INFO;
#ifdef HAS_EVENT_SERVER
using namespace EVENTSERVER;
#endif
#ifdef HAS_JSONRPC
using namespace JSONRPC;
#endif
using namespace ANNOUNCEMENT;
using namespace PVR;
using namespace EPG;
using namespace PERIPHERALS;

using namespace XbmcThreads;

// uncomment this if you want to use release libs in the debug build.
// Atm this saves you 7 mb of memory
#define USE_RELEASE_LIBS

#define MAX_FFWD_SPEED 5

//extern IDirectSoundRenderer* m_pAudioDecoder;
CApplication::CApplication(void)
  : m_pPlayer(new CApplicationPlayer)
  , m_itemCurrentFile(new CFileItem)
  , m_stackFileItemToUpdate(new CFileItem)
  , m_progressTrackingVideoResumeBookmark(*new CBookmark)
  , m_progressTrackingItem(new CFileItem)
  , m_videoInfoScanner(new CVideoInfoScanner)
  , m_musicInfoScanner(new CMusicInfoScanner)
  , m_seekHandler(&CSeekHandler::Get())
  , m_playerController(new CPlayerController)
{
  m_network = NULL;
  TiXmlBase::SetCondenseWhiteSpace(false);
  m_bInhibitIdleShutdown = false;
  m_bScreenSave = false;
  m_dpms = NULL;
  m_dpmsIsActive = false;
  m_dpmsIsManual = false;
  m_iScreenSaveLock = 0;
  m_bInitializing = true;
  m_eForcedNextPlayer = EPC_NONE;
  m_strPlayListFile = "";
  m_nextPlaylistItem = -1;
  m_bPlaybackStarting = false;
  m_ePlayState = PLAY_STATE_NONE;
  m_skinReverting = false;
  m_loggingIn = false;

#ifdef HAS_GLX
  XInitThreads();
#endif


  /* for now always keep this around */
#ifdef HAS_KARAOKE
  m_pKaraokeMgr = new CKaraokeLyricsManager();
#endif
  m_currentStack = new CFileItemList;

  m_bPresentFrame = false;
  m_bPlatformDirectories = true;

  m_bStandalone = false;
  m_bEnableLegacyRes = false;
  m_bSystemScreenSaverEnable = false;
  m_pInertialScrollingHandler = new CInertialScrollingHandler();
#ifdef HAS_DVD_DRIVE
  m_Autorun = new CAutorun();
#endif

  m_splash = NULL;
  m_threadID = 0;
  m_progressTrackingPlayCountUpdate = false;
  m_currentStackPosition = 0;
  m_lastFrameTime = 0;
  m_lastRenderTime = 0;
  m_bTestMode = false;

  m_muted = false;
  m_volumeLevel = VOLUME_MAXIMUM;
}

CApplication::~CApplication(void)
{
  delete m_musicInfoScanner;
  delete m_videoInfoScanner;
  delete &m_progressTrackingVideoResumeBookmark;
#ifdef HAS_DVD_DRIVE
  delete m_Autorun;
#endif
  delete m_currentStack;

#ifdef HAS_KARAOKE
  delete m_pKaraokeMgr;
#endif

  delete m_dpms;
  delete m_playerController;
  delete m_pInertialScrollingHandler;
  delete m_pPlayer;

  m_actionListeners.clear();
}

bool CApplication::OnEvent(XBMC_Event& newEvent)
{
  switch(newEvent.type)
  {
    case XBMC_QUIT:
      if (!g_application.m_bStop)
        CApplicationMessenger::Get().Quit();
      break;
    case XBMC_KEYDOWN:
      g_application.OnKey(g_Keyboard.ProcessKeyDown(newEvent.key.keysym));
      break;
    case XBMC_KEYUP:
      g_Keyboard.ProcessKeyUp();
      break;
    case XBMC_MOUSEBUTTONDOWN:
    case XBMC_MOUSEBUTTONUP:
    case XBMC_MOUSEMOTION:
      g_Mouse.HandleEvent(newEvent);
      CInputManager::GetInstance().ProcessMouse(g_windowManager.GetActiveWindowID());
      break;
    case XBMC_VIDEORESIZE:
      if (!g_application.m_bInitializing &&
          !g_advancedSettings.m_fullScreen)
      {
        g_Windowing.SetWindowResolution(newEvent.resize.w, newEvent.resize.h);
        g_graphicsContext.SetVideoResolution(RES_WINDOW, true);
        CSettings::Get().SetInt("window.width", newEvent.resize.w);
        CSettings::Get().SetInt("window.height", newEvent.resize.h);
        CSettings::Get().Save();
      }
      break;
    case XBMC_VIDEOMOVE:
#ifdef TARGET_WINDOWS
      if (g_advancedSettings.m_fullScreen)
      {
        // when fullscreen, remain fullscreen and resize to the dimensions of the new screen
        RESOLUTION newRes = (RESOLUTION) g_Windowing.DesktopResolution(g_Windowing.GetCurrentScreen());
        if (newRes != g_graphicsContext.GetVideoResolution())
          CDisplaySettings::Get().SetCurrentResolution(newRes, true);
      }
      else
#endif
      {
        g_Windowing.OnMove(newEvent.move.x, newEvent.move.y);
      }
      break;
    case XBMC_USEREVENT:
      CApplicationMessenger::Get().UserEvent(newEvent.user.code);
      break;
    case XBMC_APPCOMMAND:
      return g_application.OnAppCommand(newEvent.appcommand.action);
    case XBMC_TOUCH:
    {
      if (newEvent.touch.action == ACTION_TOUCH_TAP)
      { // Send a mouse motion event with no dx,dy for getting the current guiitem selected
        g_application.OnAction(CAction(ACTION_MOUSE_MOVE, 0, newEvent.touch.x, newEvent.touch.y, 0, 0));
      }
      int actionId = 0;
      if (newEvent.touch.action == ACTION_GESTURE_BEGIN || newEvent.touch.action == ACTION_GESTURE_END)
        actionId = newEvent.touch.action;
      else
      {
        int iWin = g_windowManager.GetActiveWindowID();
        CButtonTranslator::GetInstance().TranslateTouchAction(iWin, newEvent.touch.action, newEvent.touch.pointers, actionId);
      }

      if (actionId <= 0)
        return false;

      if ((actionId >= ACTION_TOUCH_TAP && actionId <= ACTION_GESTURE_END)
          || (actionId >= ACTION_MOUSE_START && actionId <= ACTION_MOUSE_END) )
        CApplicationMessenger::Get().SendAction(CAction(actionId, 0, newEvent.touch.x, newEvent.touch.y, newEvent.touch.x2, newEvent.touch.y2), WINDOW_INVALID, false);
      else
        CApplicationMessenger::Get().SendAction(CAction(actionId), WINDOW_INVALID, false);

      // Post an unfocus message for touch device after the action.
      if (newEvent.touch.action == ACTION_GESTURE_END || newEvent.touch.action == ACTION_TOUCH_TAP)
      {
        CGUIMessage msg(GUI_MSG_UNFOCUS_ALL, 0, 0, 0, 0);
        CApplicationMessenger::Get().SendGUIMessage(msg);
      }
      break;
    }
    case XBMC_SETFOCUS:
      // Reset the screensaver
      g_application.ResetScreenSaver();
      g_application.WakeUpScreenSaverAndDPMS();
      // Send a mouse motion event with no dx,dy for getting the current guiitem selected
      g_application.OnAction(CAction(ACTION_MOUSE_MOVE, 0, static_cast<float>(newEvent.focus.x), static_cast<float>(newEvent.focus.y), 0, 0));
      break;
  }
  return true;
}

extern "C" void __stdcall init_emu_environ();
extern "C" void __stdcall update_emu_environ();
extern "C" void __stdcall cleanup_emu_environ();

//
// Utility function used to copy files from the application bundle
// over to the user data directory in Application Support/Kodi.
//
static void CopyUserDataIfNeeded(const std::string &strPath, const std::string &file)
{
  std::string destPath = URIUtils::AddFileToFolder(strPath, file);
  if (!CFile::Exists(destPath))
  {
    // need to copy it across
    std::string srcPath = URIUtils::AddFileToFolder("special://xbmc/userdata/", file);
    CFile::Copy(srcPath, destPath);
  }
}

void CApplication::Preflight()
{
#ifdef HAS_DBUS
  // call 'dbus_threads_init_default' before any other dbus calls in order to
  // avoid race conditions with other threads using dbus connections
  dbus_threads_init_default();
#endif

  // run any platform preflight scripts.
#if defined(TARGET_DARWIN_OSX)
  std::string install_path;

  CUtil::GetHomePath(install_path);
  setenv("KODI_HOME", install_path.c_str(), 0);
  install_path += "/tools/darwin/runtime/preflight";
  system(install_path.c_str());
#endif
}

bool CApplication::SetupNetwork()
{
#if defined(HAS_LINUX_NETWORK)
  m_network = new CNetworkLinux();
#elif defined(HAS_WIN32_NETWORK)
  m_network = new CNetworkWin32();
#else
  m_network = new CNetwork();
#endif

  return m_network != NULL;
}

bool CApplication::Create()
{
  SetupNetwork();
  Preflight();

  for (int i = RES_HDTV_1080i; i <= RES_PAL60_16x9; i++)
  {
    g_graphicsContext.ResetScreenParameters((RESOLUTION)i);
    g_graphicsContext.ResetOverscan((RESOLUTION)i, CDisplaySettings::Get().GetResolutionInfo(i).Overscan);
  }

#ifdef TARGET_POSIX
  tzset();   // Initialize timezone information variables
#endif

  // Grab a handle to our thread to be used later in identifying the render thread.
  m_threadID = CThread::GetCurrentThreadId();

#ifndef TARGET_POSIX
  //floating point precision to 24 bits (faster performance)
  _controlfp(_PC_24, _MCW_PC);

  /* install win32 exception translator, win32 exceptions
   * can now be caught using c++ try catch */
  win32_exception::install_handler();

#endif

  // only the InitDirectories* for the current platform should return true
  // putting this before the first log entries saves another ifdef for g_advancedSettings.m_logFolder
  bool inited = InitDirectoriesLinux();
  if (!inited)
    inited = InitDirectoriesOSX();
  if (!inited)
    inited = InitDirectoriesWin32();

  // copy required files
  CopyUserDataIfNeeded("special://masterprofile/", "RssFeeds.xml");
  CopyUserDataIfNeeded("special://masterprofile/", "favourites.xml");
  CopyUserDataIfNeeded("special://masterprofile/", "Lircmap.xml");

  if (!CLog::Init(CSpecialProtocol::TranslatePath(g_advancedSettings.m_logFolder).c_str()))
  {
    std::string lcAppName = CCompileInfo::GetAppName();
    StringUtils::ToLower(lcAppName);
    fprintf(stderr,"Could not init logging classes. Permission errors on ~/.%s (%s)\n", lcAppName.c_str(),
      CSpecialProtocol::TranslatePath(g_advancedSettings.m_logFolder).c_str());
    return false;
  }

  // Init our DllLoaders emu env
  init_emu_environ();

  CProfilesManager::Get().Load();

  CLog::Log(LOGNOTICE, "-----------------------------------------------------------------------");
  CLog::Log(LOGNOTICE, "Starting %s (%s). Platform: %s %s %d-bit", g_infoManager.GetAppName().c_str(), g_infoManager.GetVersion().c_str(),
            g_sysinfo.GetBuildTargetPlatformName().c_str(), g_sysinfo.GetBuildTargetCpuFamily().c_str(), g_sysinfo.GetXbmcBitness());

  std::string buildType;
#if defined(_DEBUG)
  buildType = "Debug";
#elif defined(NDEBUG)
  buildType = "Release";
#else
  buildType = "Unknown";
#endif
  std::string specialVersion;
#if defined(TARGET_DARWIN_IOS_ATV2)
  specialVersion = " (version for AppleTV2)";
#elif defined(TARGET_RASPBERRY_PI)
  specialVersion = " (version for Raspberry Pi)";
//#elif defined(some_ID) // uncomment for special version/fork
//  specialVersion = " (version for XXXX)";
#endif
  CLog::Log(LOGNOTICE, "Using %s %s x%d build%s", buildType.c_str(), g_infoManager.GetAppName().c_str(), g_sysinfo.GetXbmcBitness(), specialVersion.c_str());
  CLog::Log(LOGNOTICE, "%s compiled " __DATE__ " by %s for %s %s %d-bit %s (%s)", g_infoManager.GetAppName().c_str(), g_sysinfo.GetUsedCompilerNameAndVer().c_str(), g_sysinfo.GetBuildTargetPlatformName().c_str(),
            g_sysinfo.GetBuildTargetCpuFamily().c_str(), g_sysinfo.GetXbmcBitness(), g_sysinfo.GetBuildTargetPlatformVersionDecoded().c_str(),
            g_sysinfo.GetBuildTargetPlatformVersion().c_str());

  std::string deviceModel(g_sysinfo.GetModelName());
  if (!g_sysinfo.GetManufacturerName().empty())
    deviceModel = g_sysinfo.GetManufacturerName() + " " + (deviceModel.empty() ? std::string("device") : deviceModel);
  if (!deviceModel.empty())
    CLog::Log(LOGNOTICE, "Running on %s with %s, kernel: %s %s %d-bit version %s", deviceModel.c_str(), g_sysinfo.GetOsPrettyNameWithVersion().c_str(),
              g_sysinfo.GetKernelName().c_str(), g_sysinfo.GetKernelCpuFamily().c_str(), g_sysinfo.GetKernelBitness(), g_sysinfo.GetKernelVersionFull().c_str());
  else
    CLog::Log(LOGNOTICE, "Running on %s, kernel: %s %s %d-bit version %s", g_sysinfo.GetOsPrettyNameWithVersion().c_str(),
              g_sysinfo.GetKernelName().c_str(), g_sysinfo.GetKernelCpuFamily().c_str(), g_sysinfo.GetKernelBitness(), g_sysinfo.GetKernelVersionFull().c_str());

#if defined(TARGET_LINUX)
#if USE_STATIC_FFMPEG
  CLog::Log(LOGNOTICE, "FFmpeg statically linked, version: %s", FFMPEG_VERSION);
#else  // !USE_STATIC_FFMPEG
  CLog::Log(LOGNOTICE, "FFmpeg version: %s", FFMPEG_VERSION);
#endif // !USE_STATIC_FFMPEG
  if (!strstr(FFMPEG_VERSION, FFMPEG_VER_SHA))
  {
    if (strstr(FFMPEG_VERSION, "kodi"))
      CLog::Log(LOGNOTICE, "WARNING: unknown ffmpeg-kodi version detected");
    else
      CLog::Log(LOGNOTICE, "WARNING: unsupported ffmpeg version detected");
  }
#endif
  
  std::string cpuModel(g_cpuInfo.getCPUModel());
  if (!cpuModel.empty())
    CLog::Log(LOGNOTICE, "Host CPU: %s, %d core%s available", cpuModel.c_str(), g_cpuInfo.getCPUCount(), (g_cpuInfo.getCPUCount() == 1) ? "" : "s");
  else
    CLog::Log(LOGNOTICE, "%d CPU core%s available", g_cpuInfo.getCPUCount(), (g_cpuInfo.getCPUCount() == 1) ? "" : "s");
#if defined(TARGET_WINDOWS)
  CLog::Log(LOGNOTICE, "%s", CWIN32Util::GetResInfoString().c_str());
  CLog::Log(LOGNOTICE, "Running with %s rights", (CWIN32Util::IsCurrentUserLocalAdministrator() == TRUE) ? "administrator" : "restricted");
  CLog::Log(LOGNOTICE, "Aero is %s", (g_sysinfo.IsAeroDisabled() == true) ? "disabled" : "enabled");
#endif
#if defined(TARGET_ANDROID)
  CLog::Log(LOGNOTICE,
        "Product: %s, Device: %s, Board: %s - Manufacturer: %s, Brand: %s, Model: %s, Hardware: %s",
        CJNIBuild::PRODUCT.c_str(), CJNIBuild::DEVICE.c_str(), CJNIBuild::BOARD.c_str(),
        CJNIBuild::MANUFACTURER.c_str(), CJNIBuild::BRAND.c_str(), CJNIBuild::MODEL.c_str(), CJNIBuild::HARDWARE.c_str());
#endif

#if defined(__arm__)
  if (g_cpuInfo.GetCPUFeatures() & CPU_FEATURE_NEON)
    CLog::Log(LOGNOTICE, "ARM Features: Neon enabled");
  else
    CLog::Log(LOGNOTICE, "ARM Features: Neon disabled");
#endif
  CSpecialProtocol::LogPaths();

  std::string executable = CUtil::ResolveExecutablePath();
  CLog::Log(LOGNOTICE, "The executable running is: %s", executable.c_str());
  std::string hostname("[unknown]");
  m_network->GetHostName(hostname);
  CLog::Log(LOGNOTICE, "Local hostname: %s", hostname.c_str());
  std::string lowerAppName = CCompileInfo::GetAppName();
  StringUtils::ToLower(lowerAppName);
  CLog::Log(LOGNOTICE, "Log File is located: %s%s.log", g_advancedSettings.m_logFolder.c_str(), lowerAppName.c_str());
  CRegExp::LogCheckUtf8Support();
  CLog::Log(LOGNOTICE, "-----------------------------------------------------------------------");

  std::string strExecutablePath;
  CUtil::GetHomePath(strExecutablePath);

  // for python scripts that check the OS
#if defined(TARGET_DARWIN)
  setenv("OS","OS X",true);
#elif defined(TARGET_POSIX)
  setenv("OS","Linux",true);
#elif defined(TARGET_WINDOWS)
  CEnvironment::setenv("OS", "win32");
#endif

  // register ffmpeg lockmanager callback
  av_lockmgr_register(&ffmpeg_lockmgr_cb);
  // register avcodec
  avcodec_register_all();
  // register avformat
  av_register_all();
  // register avfilter
  avfilter_register_all();
  // set avutil callback
  av_log_set_callback(ff_avutil_log);

  g_powerManager.Initialize();

  // Load the AudioEngine before settings as they need to query the engine
  if (!CAEFactory::LoadEngine())
  {
    CLog::Log(LOGFATAL, "CApplication::Create: Failed to load an AudioEngine");
    return false;
  }

  // Initialize default Settings - don't move
  CLog::Log(LOGNOTICE, "load settings...");
  if (!CSettings::Get().Initialize())
    return false;

  g_powerManager.SetDefaults();

  // load the actual values
  if (!CSettings::Get().Load())
  {
    CLog::Log(LOGFATAL, "unable to load settings");
    return false;
  }
  CSettings::Get().SetLoaded();

  CLog::Log(LOGINFO, "creating subdirectories");
  CLog::Log(LOGINFO, "userdata folder: %s", CProfilesManager::Get().GetProfileUserDataFolder().c_str());
  CLog::Log(LOGINFO, "recording folder: %s", CSettings::Get().GetString("audiocds.recordingpath").c_str());
  CLog::Log(LOGINFO, "screenshots folder: %s", CSettings::Get().GetString("debug.screenshotpath").c_str());
  CDirectory::Create(CProfilesManager::Get().GetUserDataFolder());
  CDirectory::Create(CProfilesManager::Get().GetProfileUserDataFolder());
  CProfilesManager::Get().CreateProfileFolders();

  update_emu_environ();//apply the GUI settings

#ifdef HAS_DS_PLAYER // DSPlayer
  g_dsSettings.Initialize();
  g_dsSettings.LoadConfig();
#endif

  // Load the langinfo to have user charset <-> utf-8 conversion
  std::string strLanguage = CSettings::Get().GetString("locale.language");
  strLanguage[0] = toupper(strLanguage[0]);

  std::string strLangInfoPath = StringUtils::Format("special://xbmc/language/%s/langinfo.xml", strLanguage.c_str());

  CLog::Log(LOGINFO, "load language info file: %s", strLangInfoPath.c_str());
  g_langInfo.Load(strLangInfoPath);
  g_langInfo.SetAudioLanguage(CSettings::Get().GetString("locale.audiolanguage"));
  g_langInfo.SetSubtitleLanguage(CSettings::Get().GetString("locale.subtitlelanguage"));

  std::string strLanguagePath = "special://xbmc/language/";

  CLog::Log(LOGINFO, "load %s language file, from path: %s", strLanguage.c_str(), strLanguagePath.c_str());
  if (!g_localizeStrings.Load(strLanguagePath, strLanguage))
  {
    CLog::LogF(LOGFATAL, "Failed to load %s language file, from path: %s", strLanguage.c_str(), strLanguagePath.c_str());
    return false;
  }

  // start the AudioEngine
  if (!CAEFactory::StartEngine())
  {
    CLog::Log(LOGFATAL, "CApplication::Create: Failed to start the AudioEngine");
    return false;
  }

  // restore AE's previous volume state
  SetHardwareVolume(m_volumeLevel);
  CAEFactory::SetMute     (m_muted);
  CAEFactory::SetSoundMode(CSettings::Get().GetInt("audiooutput.guisoundmode"));

  // initialize m_replayGainSettings
  m_replayGainSettings.iType = CSettings::Get().GetInt("musicplayer.replaygaintype");
  m_replayGainSettings.iPreAmp = CSettings::Get().GetInt("musicplayer.replaygainpreamp");
  m_replayGainSettings.iNoGainPreAmp = CSettings::Get().GetInt("musicplayer.replaygainnogainpreamp");
  m_replayGainSettings.bAvoidClipping = CSettings::Get().GetBool("musicplayer.replaygainavoidclipping");

  // initialize the addon database (must be before the addon manager is init'd)
  CDatabaseManager::Get().Initialize(true);

#ifdef HAS_PYTHON
  CScriptInvocationManager::Get().RegisterLanguageInvocationHandler(&g_pythonParser, ".py");
#endif // HAS_PYTHON

  // start-up Addons Framework
  // currently bails out if either cpluff Dll is unavailable or system dir can not be scanned
  if (!CAddonMgr::Get().Init())
  {
    CLog::Log(LOGFATAL, "CApplication::Create: Unable to start CAddonMgr");
    return false;
  }
#if defined(HAS_LIRC) || defined(HAS_IRSERVERSUITE)
  g_RemoteControl.Initialize();
#endif

  g_peripherals.Initialise();

  // Create the Mouse, Keyboard, Remote, and Joystick devices
  // Initialize after loading settings to get joystick deadzone setting
  g_Mouse.Initialize();
  g_Mouse.SetEnabled(CSettings::Get().GetBool("input.enablemouse"));

  g_Keyboard.Initialize();

#if defined(TARGET_DARWIN_OSX)
  // Configure and possible manually start the helper.
  XBMCHelper::GetInstance().Configure();
#endif

  CUtil::InitRandomSeed();

  g_mediaManager.Initialize();

  m_lastFrameTime = XbmcThreads::SystemClockMillis();
  m_lastRenderTime = m_lastFrameTime;
  return true;
}

bool CApplication::CreateGUI()
{
  m_renderGUI = true;
#ifdef HAS_SDL
  CLog::Log(LOGNOTICE, "Setup SDL");

  /* Clean up on exit, exit on window close and interrupt */
  atexit(SDL_Quit);

  uint32_t sdlFlags = 0;

#if (defined(HAS_SDL_OPENGL) || (HAS_GLES == 2)) && !defined(HAS_GLX)
  sdlFlags |= SDL_INIT_VIDEO;
#endif

#if defined(HAS_SDL_JOYSTICK) && !defined(TARGET_WINDOWS)
  sdlFlags |= SDL_INIT_JOYSTICK;
#endif

  //depending on how it's compiled, SDL periodically calls XResetScreenSaver when it's fullscreen
  //this might bring the monitor out of standby, so we have to disable it explicitly
  //by passing 0 for overwrite to setsenv, the user can still override this by setting the environment variable
#if defined(TARGET_POSIX) && !defined(TARGET_DARWIN)
  setenv("SDL_VIDEO_ALLOW_SCREENSAVER", "1", 0);
#endif

#endif // HAS_SDL

#ifdef TARGET_POSIX
  // for nvidia cards - vsync currently ALWAYS enabled.
  // the reason is that after screen has been setup changing this env var will make no difference.
  setenv("__GL_SYNC_TO_VBLANK", "1", 0);
  setenv("__GL_YIELD", "USLEEP", 0);
#endif

  m_bSystemScreenSaverEnable = g_Windowing.IsSystemScreenSaverEnabled();
  g_Windowing.EnableSystemScreenSaver(false);

#ifdef HAS_SDL
  if (SDL_Init(sdlFlags) != 0)
  {
    CLog::Log(LOGFATAL, "XBAppEx: Unable to initialize SDL: %s", SDL_GetError());
    return false;
  }
  #if defined(TARGET_DARWIN)
  // SDL_Init will install a handler for segfaults, restore the default handler.
  signal(SIGSEGV, SIG_DFL);
  #endif
#endif

  // Initialize core peripheral port support. Note: If these parameters
  // are 0 and NULL, respectively, then the default number and types of
  // controllers will be initialized.
  if (!g_Windowing.InitWindowSystem())
  {
    CLog::Log(LOGFATAL, "CApplication::Create: Unable to init windowing system");
    return false;
  }

  // Retrieve the matching resolution based on GUI settings
  bool sav_res = false;
  CDisplaySettings::Get().SetCurrentResolution(CDisplaySettings::Get().GetDisplayResolution());
  CLog::Log(LOGNOTICE, "Checking resolution %i", CDisplaySettings::Get().GetCurrentResolution());
  if (!g_graphicsContext.IsValidResolution(CDisplaySettings::Get().GetCurrentResolution()))
  {
    CLog::Log(LOGNOTICE, "Setting safe mode %i", RES_DESKTOP);
    // defer saving resolution after window was created
    CDisplaySettings::Get().SetCurrentResolution(RES_DESKTOP);
    sav_res = true;
  }

  // update the window resolution
  g_Windowing.SetWindowResolution(CSettings::Get().GetInt("window.width"), CSettings::Get().GetInt("window.height"));

  if (g_advancedSettings.m_startFullScreen && CDisplaySettings::Get().GetCurrentResolution() == RES_WINDOW)
  {
    // defer saving resolution after window was created
    CDisplaySettings::Get().SetCurrentResolution(RES_DESKTOP);
    sav_res = true;
  }

  if (!g_graphicsContext.IsValidResolution(CDisplaySettings::Get().GetCurrentResolution()))
  {
    // Oh uh - doesn't look good for starting in their wanted screenmode
    CLog::Log(LOGERROR, "The screen resolution requested is not valid, resetting to a valid mode");
    CDisplaySettings::Get().SetCurrentResolution(RES_DESKTOP);
    sav_res = true;
  }
  if (!InitWindow())
  {
    return false;
  }

  if (sav_res)
    CDisplaySettings::Get().SetCurrentResolution(RES_DESKTOP, true);

  if (g_advancedSettings.m_splashImage)
  {
    std::string strUserSplash = "special://home/media/Splash.png";
    if (CFile::Exists(strUserSplash))
    {
      CLog::Log(LOGINFO, "load user splash image: %s", CSpecialProtocol::TranslatePath(strUserSplash).c_str());
      m_splash = new CSplash(strUserSplash);
    }
    else
    {
      CLog::Log(LOGINFO, "load default splash image: %s", CSpecialProtocol::TranslatePath("special://xbmc/media/Splash.png").c_str());
      m_splash = new CSplash("special://xbmc/media/Splash.png");
    }
    m_splash->Show();
  }

  // The key mappings may already have been loaded by a peripheral
  CLog::Log(LOGINFO, "load keymapping");
  if (!CButtonTranslator::GetInstance().Load())
    return false;

  RESOLUTION_INFO info = g_graphicsContext.GetResInfo();
  CLog::Log(LOGINFO, "GUI format %ix%i, Display %s",
            info.iWidth,
            info.iHeight,
            info.strMode.c_str());
  g_windowManager.Initialize();

  return true;
}

bool CApplication::InitWindow()
{
#ifdef TARGET_DARWIN_OSX
  // force initial window creation to be windowed, if fullscreen, it will switch to it below
  // fixes the white screen of death if starting fullscreen and switching to windowed.
  bool bFullScreen = false;
  if (!g_Windowing.CreateNewWindow(CSysInfo::GetAppName(), bFullScreen, CDisplaySettings::Get().GetResolutionInfo(RES_WINDOW), OnEvent))
  {
    CLog::Log(LOGFATAL, "CApplication::Create: Unable to create window");
    return false;
  }
#else
  bool bFullScreen = CDisplaySettings::Get().GetCurrentResolution() != RES_WINDOW;
  if (!g_Windowing.CreateNewWindow(CSysInfo::GetAppName(), bFullScreen, CDisplaySettings::Get().GetCurrentResolutionInfo(), OnEvent))
  {
    CLog::Log(LOGFATAL, "CApplication::Create: Unable to create window");
    return false;
  }
#endif

  if (!g_Windowing.InitRenderSystem())
  {
    CLog::Log(LOGFATAL, "CApplication::Create: Unable to init rendering system");
    return false;
  }
  // set GUI res and force the clear of the screen
  g_graphicsContext.SetVideoResolution(CDisplaySettings::Get().GetCurrentResolution());
  return true;
}

bool CApplication::DestroyWindow()
{
  return g_Windowing.DestroyWindow();
}

bool CApplication::InitDirectoriesLinux()
{
/*
   The following is the directory mapping for Platform Specific Mode:

   special://xbmc/          => [read-only] system directory (/usr/share/kodi)
   special://home/          => [read-write] user's directory that will override special://kodi/ system-wide
                               installations like skins, screensavers, etc.
                               ($HOME/.kodi)
                               NOTE: XBMC will look in both special://xbmc/addons and special://home/addons for addons.
   special://masterprofile/ => [read-write] userdata of master profile. It will by default be
                               mapped to special://home/userdata ($HOME/.kodi/userdata)
   special://profile/       => [read-write] current profile's userdata directory.
                               Generally special://masterprofile for the master profile or
                               special://masterprofile/profiles/<profile_name> for other profiles.

   NOTE: All these root directories are lowercase. Some of the sub-directories
         might be mixed case.
*/

#if defined(TARGET_POSIX) && !defined(TARGET_DARWIN)
  std::string userName;
  if (getenv("USER"))
    userName = getenv("USER");
  else
    userName = "root";

  std::string userHome;
  if (getenv("HOME"))
    userHome = getenv("HOME");
  else
    userHome = "/root";

  std::string appBinPath, appPath;
  std::string appName = CCompileInfo::GetAppName();
  std::string dotLowerAppName = "." + appName;
  StringUtils::ToLower(dotLowerAppName);
  const char* envAppHome = "KODI_HOME";
  const char* envAppBinHome = "KODI_BIN_HOME";
  const char* envAppTemp = "KODI_TEMP";

  CUtil::GetHomePath(appBinPath, envAppBinHome);
  if (getenv(envAppHome))
    appPath = getenv(envAppHome);
  else
  {
    appPath = appBinPath;
    /* Check if binaries and arch independent data files are being kept in
     * separate locations. */
    if (!CDirectory::Exists(URIUtils::AddFileToFolder(appPath, "language")))
    {
      /* Attempt to locate arch independent data files. */
      CUtil::GetHomePath(appPath);
      if (!CDirectory::Exists(URIUtils::AddFileToFolder(appPath, "language")))
      {
        fprintf(stderr, "Unable to find path to %s data files!\n", appName.c_str());
        exit(1);
      }
    }
  }

  /* Set some environment variables */
  setenv(envAppBinHome, appBinPath.c_str(), 0);
  setenv(envAppHome, appPath.c_str(), 0);

  if (m_bPlatformDirectories)
  {
    // map our special drives
    CSpecialProtocol::SetXBMCBinPath(appBinPath);
    CSpecialProtocol::SetXBMCPath(appPath);
    CSpecialProtocol::SetHomePath(userHome + "/" + dotLowerAppName);
    CSpecialProtocol::SetMasterProfilePath(userHome + "/" + dotLowerAppName + "/userdata");

    std::string strTempPath = userHome;
    strTempPath = URIUtils::AddFileToFolder(strTempPath, dotLowerAppName + "/temp");
    if (getenv(envAppTemp))
      strTempPath = getenv(envAppTemp);
    CSpecialProtocol::SetTempPath(strTempPath);

    URIUtils::AddSlashAtEnd(strTempPath);
    g_advancedSettings.m_logFolder = strTempPath;

    CreateUserDirs();

  }
  else
  {
    URIUtils::AddSlashAtEnd(appPath);
    g_advancedSettings.m_logFolder = appPath;

    CSpecialProtocol::SetXBMCBinPath(appBinPath);
    CSpecialProtocol::SetXBMCPath(appPath);
    CSpecialProtocol::SetHomePath(URIUtils::AddFileToFolder(appPath, "portable_data"));
    CSpecialProtocol::SetMasterProfilePath(URIUtils::AddFileToFolder(appPath, "portable_data/userdata"));

    std::string strTempPath = appPath;
    strTempPath = URIUtils::AddFileToFolder(strTempPath, "portable_data/temp");
    if (getenv(envAppTemp))
      strTempPath = getenv(envAppTemp);
    CSpecialProtocol::SetTempPath(strTempPath);
    CreateUserDirs();

    URIUtils::AddSlashAtEnd(strTempPath);
    g_advancedSettings.m_logFolder = strTempPath;
  }

  return true;
#else
  return false;
#endif
}

bool CApplication::InitDirectoriesOSX()
{
#if defined(TARGET_DARWIN)
  std::string userName;
  if (getenv("USER"))
    userName = getenv("USER");
  else
    userName = "root";

  std::string userHome;
  if (getenv("HOME"))
    userHome = getenv("HOME");
  else
    userHome = "/root";

  std::string appPath;
  CUtil::GetHomePath(appPath);
  setenv("KODI_HOME", appPath.c_str(), 0);

#if defined(TARGET_DARWIN_IOS)
  std::string fontconfigPath;
  fontconfigPath = appPath + "/system/players/dvdplayer/etc/fonts/fonts.conf";
  setenv("FONTCONFIG_FILE", fontconfigPath.c_str(), 0);
#endif

  // setup path to our internal dylibs so loader can find them
  std::string frameworksPath = CUtil::GetFrameworksPath();
  CSpecialProtocol::SetXBMCFrameworksPath(frameworksPath);

  // OSX always runs with m_bPlatformDirectories == true
  if (m_bPlatformDirectories)
  {
    // map our special drives
    CSpecialProtocol::SetXBMCBinPath(appPath);
    CSpecialProtocol::SetXBMCPath(appPath);
    #if defined(TARGET_DARWIN_IOS)
      std::string appName = CCompileInfo::GetAppName();
      CSpecialProtocol::SetHomePath(userHome + "/" + CDarwinUtils::GetAppRootFolder() + "/" + appName);
      CSpecialProtocol::SetMasterProfilePath(userHome + "/" + CDarwinUtils::GetAppRootFolder() + "/" + appName + "/userdata");
    #else
      std::string appName = CCompileInfo::GetAppName();
      CSpecialProtocol::SetHomePath(userHome + "/Library/Application Support/" + appName);
      CSpecialProtocol::SetMasterProfilePath(userHome + "/Library/Application Support/" + appName + "/userdata");
    #endif

    std::string dotLowerAppName = "." + appName;
    StringUtils::ToLower(dotLowerAppName);
    // location for temp files
    #if defined(TARGET_DARWIN_IOS)
      std::string strTempPath = URIUtils::AddFileToFolder(userHome,  std::string(CDarwinUtils::GetAppRootFolder()) + "/" + appName + "/temp");
    #else
      std::string strTempPath = URIUtils::AddFileToFolder(userHome, dotLowerAppName + "/");
      CDirectory::Create(strTempPath);
      strTempPath = URIUtils::AddFileToFolder(userHome, dotLowerAppName + "/temp");
    #endif
    CSpecialProtocol::SetTempPath(strTempPath);

    // xbmc.log file location
    #if defined(TARGET_DARWIN_IOS)
      strTempPath = userHome + "/" + std::string(CDarwinUtils::GetAppRootFolder());
    #else
      strTempPath = userHome + "/Library/Logs";
    #endif
    URIUtils::AddSlashAtEnd(strTempPath);
    g_advancedSettings.m_logFolder = strTempPath;

    CreateUserDirs();
  }
  else
  {
    URIUtils::AddSlashAtEnd(appPath);
    g_advancedSettings.m_logFolder = appPath;

    CSpecialProtocol::SetXBMCBinPath(appPath);
    CSpecialProtocol::SetXBMCPath(appPath);
    CSpecialProtocol::SetHomePath(URIUtils::AddFileToFolder(appPath, "portable_data"));
    CSpecialProtocol::SetMasterProfilePath(URIUtils::AddFileToFolder(appPath, "portable_data/userdata"));

    std::string strTempPath = URIUtils::AddFileToFolder(appPath, "portable_data/temp");
    CSpecialProtocol::SetTempPath(strTempPath);

    URIUtils::AddSlashAtEnd(strTempPath);
    g_advancedSettings.m_logFolder = strTempPath;
  }

  return true;
#else
  return false;
#endif
}

bool CApplication::InitDirectoriesWin32()
{
#ifdef TARGET_WINDOWS
  std::string xbmcPath;

  CUtil::GetHomePath(xbmcPath);
  CEnvironment::setenv("KODI_HOME", xbmcPath);
  CSpecialProtocol::SetXBMCBinPath(xbmcPath);
  CSpecialProtocol::SetXBMCPath(xbmcPath);

  std::string strWin32UserFolder = CWIN32Util::GetProfilePath();

  g_advancedSettings.m_logFolder = strWin32UserFolder;
  CSpecialProtocol::SetHomePath(strWin32UserFolder);
  CSpecialProtocol::SetMasterProfilePath(URIUtils::AddFileToFolder(strWin32UserFolder, "userdata"));
  CSpecialProtocol::SetTempPath(URIUtils::AddFileToFolder(strWin32UserFolder,"cache"));

  CEnvironment::setenv("KODI_PROFILE_USERDATA", CSpecialProtocol::TranslatePath("special://masterprofile/"));

  CreateUserDirs();

  // Expand the DLL search path with our directories
  CWIN32Util::ExtendDllPath();

  return true;
#else
  return false;
#endif
}

void CApplication::CreateUserDirs()
{
  CDirectory::Create("special://home/");
  CDirectory::Create("special://home/addons");
  CDirectory::Create("special://home/addons/packages");
  CDirectory::Create("special://home/media");
  CDirectory::Create("special://home/sounds");
  CDirectory::Create("special://home/system");
  CDirectory::Create("special://masterprofile/");
  CDirectory::Create("special://temp/");
  CDirectory::Create("special://temp/temp"); // temp directory for python and dllGetTempPathA
}

bool CApplication::Initialize()
{
#if defined(HAS_DVD_DRIVE) && !defined(TARGET_WINDOWS) // somehow this throws an "unresolved external symbol" on win32
  // turn off cdio logging
  cdio_loglevel_default = CDIO_LOG_ERROR;
#endif

#ifdef TARGET_POSIX // TODO: Win32 has no special://home/ mapping by default, so we
              //       must create these here. Ideally this should be using special://home/ and
              //       be platform agnostic (i.e. unify the InitDirectories*() functions)
  if (!m_bPlatformDirectories)
#endif
  {
    CDirectory::Create("special://xbmc/language");
    CDirectory::Create("special://xbmc/addons");
    CDirectory::Create("special://xbmc/sounds");
  }

  // Load curl so curl_global_init gets called before any service threads
  // are started. Unloading will have no effect as curl is never fully unloaded.
  // To quote man curl_global_init:
  //  "This function is not thread safe. You must not call it when any other
  //  thread in the program (i.e. a thread sharing the same memory) is running.
  //  This doesn't just mean no other thread that is using libcurl. Because
  //  curl_global_init() calls functions of other libraries that are similarly
  //  thread unsafe, it could conflict with any other thread that
  //  uses these other libraries."
  g_curlInterface.Load();
  g_curlInterface.Unload();

  // initialize (and update as needed) our databases
  CDatabaseManager::Get().Initialize();

  StartServices();

  // Init DPMS, before creating the corresponding setting control.
  m_dpms = new DPMSSupport();
  if (g_windowManager.Initialized())
  {
    CSettings::Get().GetSetting("powermanagement.displaysoff")->SetRequirementsMet(m_dpms->IsSupported());

    g_windowManager.CreateWindows();
    /* window id's 3000 - 3100 are reserved for python */

    // Make sure we have at least the default skin
    string defaultSkin = ((const CSettingString*)CSettings::Get().GetSetting("lookandfeel.skin"))->GetDefault();
    if (!LoadSkin(CSettings::Get().GetString("lookandfeel.skin")) && !LoadSkin(defaultSkin))
    {
      CLog::Log(LOGERROR, "Default skin '%s' not found! Terminating..", defaultSkin.c_str());
      return false;
    }

    if (g_advancedSettings.m_splashImage)
      SAFE_DELETE(m_splash);

    if (CSettings::Get().GetBool("masterlock.startuplock") &&
        CProfilesManager::Get().GetMasterProfile().getLockMode() != LOCK_MODE_EVERYONE &&
       !CProfilesManager::Get().GetMasterProfile().getLockCode().empty())
    {
       g_passwordManager.CheckStartUpLock();
    }

    // check if we should use the login screen
    if (CProfilesManager::Get().UsingLoginScreen())
      g_windowManager.ActivateWindow(WINDOW_LOGIN_SCREEN);
    else
    {
#ifdef HAS_JSONRPC
      CJSONRPC::Initialize();
#endif
      ADDON::CAddonMgr::Get().StartServices(false);

      // let's start the PVR manager and decide if the PVR manager handle the startup window activation
      if (!StartPVRManager())
        g_windowManager.ActivateWindow(g_SkinInfo->GetFirstWindow());

      CStereoscopicsManager::Get().Initialize();
    }

  }
  else //No GUI Created
  {
#ifdef HAS_JSONRPC
    CJSONRPC::Initialize();
#endif
    ADDON::CAddonMgr::Get().StartServices(false);
  }

  g_sysinfo.Refresh();

  CLog::Log(LOGINFO, "removing tempfiles");
  CUtil::RemoveTempFiles();

  if (!CProfilesManager::Get().UsingLoginScreen())
  {
    UpdateLibraries();
    SetLoggingIn(true);
  }

  m_slowTimer.StartZero();

  CAddonMgr::Get().StartServices(true);

  CLog::Log(LOGNOTICE, "initialize done");

  m_bInitializing = false;

  // reset our screensaver (starts timers etc.)
  ResetScreenSaver();

#ifdef HAS_SDL_JOYSTICK
  CInputManager::GetInstance().SetEnabledJoystick(CSettings::Get().GetBool("input.enablejoystick") &&
                    CPeripheralImon::GetCountOfImonsConflictWithDInput() == 0 );
#endif

  // show info dialog about moved configuration files if needed
  ShowAppMigrationMessage();

  return true;
}

bool CApplication::StartServer(enum ESERVERS eServer, bool bStart, bool bWait/* = false*/)
{
  bool ret = false;
  switch(eServer)
  {
    case ES_WEBSERVER:
      // the callback will take care of starting/stopping webserver
      ret = CSettings::Get().SetBool("services.webserver", bStart);
      break;

    case ES_AIRPLAYSERVER:
      // the callback will take care of starting/stopping airplay
      ret = CSettings::Get().SetBool("services.airplay", bStart);
      break;

    case ES_JSONRPCSERVER:
      // the callback will take care of starting/stopping jsonrpc server
      ret = CSettings::Get().SetBool("services.esenabled", bStart);
      break;

    case ES_UPNPSERVER:
      // the callback will take care of starting/stopping upnp server
      ret = CSettings::Get().SetBool("services.upnpserver", bStart);
      break;

    case ES_UPNPRENDERER:
      // the callback will take care of starting/stopping upnp renderer
      ret = CSettings::Get().SetBool("services.upnprenderer", bStart);
      break;

    case ES_EVENTSERVER:
      // the callback will take care of starting/stopping event server
      ret = CSettings::Get().SetBool("services.esenabled", bStart);
      break;

    case ES_ZEROCONF:
      // the callback will take care of starting/stopping zeroconf
      ret = CSettings::Get().SetBool("services.zeroconf", bStart);
      break;

    default:
      ret = false;
      break;
  }
  CSettings::Get().Save();

  return ret;
}

bool CApplication::StartPVRManager()
{
  if (!CSettings::Get().GetBool("pvrmanager.enabled"))
    return false;

  int firstWindowId = 0;
  if (g_PVRManager.IsPVRWindow(g_SkinInfo->GetStartWindow()))
    firstWindowId = g_SkinInfo->GetFirstWindow();

  g_PVRManager.Start(true, firstWindowId);

  return (firstWindowId > 0);
}

void CApplication::StopPVRManager()
{
  CLog::Log(LOGINFO, "stopping PVRManager");
  if (g_PVRManager.IsPlaying())
    StopPlaying();
  g_PVRManager.Stop();
  g_EpgContainer.Stop();
}

void CApplication::StartServices()
{
#if !defined(TARGET_WINDOWS) && defined(HAS_DVD_DRIVE)
  // Start Thread for DVD Mediatype detection
  CLog::Log(LOGNOTICE, "start dvd mediatype detection");
  m_DetectDVDType.Create(false, THREAD_MINSTACKSIZE);
#endif
}

void CApplication::StopServices()
{
  m_network->NetworkMessage(CNetwork::SERVICES_DOWN, 0);

#if !defined(TARGET_WINDOWS) && defined(HAS_DVD_DRIVE)
  CLog::Log(LOGNOTICE, "stop dvd detect media");
  m_DetectDVDType.StopThread();
#endif

  g_peripherals.Clear();
}

void CApplication::OnSettingChanged(const CSetting *setting)
{
  if (setting == NULL)
    return;

  const std::string &settingId = setting->GetId();
  if (settingId == "lookandfeel.skin" ||
      settingId == "lookandfeel.font" ||
      settingId == "lookandfeel.skincolors")
  {
    // if the skin changes and the current theme is not the default one, reset
    // the theme to the default value (which will also change lookandfeel.skincolors
    // which in turn will reload the skin.  Similarly, if the current skin font is not
    // the default, reset it as well.
    if (settingId == "lookandfeel.skin" && CSettings::Get().GetString("lookandfeel.skintheme") != "SKINDEFAULT")
      CSettings::Get().SetString("lookandfeel.skintheme", "SKINDEFAULT");
    else if (settingId == "lookandfeel.skin" && CSettings::Get().GetString("lookandfeel.font") != "Default")
      CSettings::Get().SetString("lookandfeel.font", "Default");
    else
    {
      std::string builtin("ReloadSkin");
      if (settingId == "lookandfeel.skin" && !m_skinReverting)
        builtin += "(confirm)";
      CApplicationMessenger::Get().ExecBuiltIn(builtin);
    }
  }
  else if (settingId == "lookandfeel.skintheme")
  {
    // also set the default color theme
    std::string colorTheme = ((CSettingString*)setting)->GetValue();
    URIUtils::RemoveExtension(colorTheme);
    if (StringUtils::EqualsNoCase(colorTheme, "Textures"))
      colorTheme = "defaults";

    // check if we have to change the skin color
    // if yes, it will trigger a call to ReloadSkin() in
    // it's OnSettingChanged() callback
    // if no we have to call ReloadSkin() ourselves
    if (!StringUtils::EqualsNoCase(colorTheme, CSettings::Get().GetString("lookandfeel.skincolors")))
      CSettings::Get().SetString("lookandfeel.skincolors", colorTheme);
    else
      CApplicationMessenger::Get().ExecBuiltIn("ReloadSkin");
  }
  else if (settingId == "lookandfeel.skinzoom")
  {
    CGUIMessage msg(GUI_MSG_NOTIFY_ALL, 0, 0, GUI_MSG_WINDOW_RESIZE);
    g_windowManager.SendThreadMessage(msg);
  }
  else if (StringUtils::StartsWithNoCase(settingId, "audiooutput."))
  {
    // AE is master of audio settings and needs to be informed first
    CAEFactory::OnSettingsChange(settingId);

    if (settingId == "audiooutput.guisoundmode")
    {
      CAEFactory::SetSoundMode(((CSettingInt*)setting)->GetValue());
    }
    // this tells player whether to open an audio stream passthrough or PCM
    // if this is changed, audio stream has to be reopened
    else if (settingId == "audiooutput.passthrough")
    {
      CApplicationMessenger::Get().MediaRestart(false);
    }
  }
  else if (StringUtils::EqualsNoCase(settingId, "musicplayer.replaygaintype"))
    m_replayGainSettings.iType = ((CSettingInt*)setting)->GetValue();
  else if (StringUtils::EqualsNoCase(settingId, "musicplayer.replaygainpreamp"))
    m_replayGainSettings.iPreAmp = ((CSettingInt*)setting)->GetValue();
  else if (StringUtils::EqualsNoCase(settingId, "musicplayer.replaygainnogainpreamp"))
    m_replayGainSettings.iNoGainPreAmp = ((CSettingInt*)setting)->GetValue();
  else if (StringUtils::EqualsNoCase(settingId, "musicplayer.replaygainavoidclipping"))
    m_replayGainSettings.bAvoidClipping = ((CSettingBool*)setting)->GetValue();
}

void CApplication::OnSettingAction(const CSetting *setting)
{
  if (setting == NULL)
    return;

  const std::string &settingId = setting->GetId();
  if (settingId == "lookandfeel.skinsettings")
    g_windowManager.ActivateWindow(WINDOW_SKIN_SETTINGS);
  else if (settingId == "screensaver.preview")
    ActivateScreenSaver(true);
  else if (settingId == "screensaver.settings")
  {
    AddonPtr addon;
    if (CAddonMgr::Get().GetAddon(CSettings::Get().GetString("screensaver.mode"), addon, ADDON_SCREENSAVER))
      CGUIDialogAddonSettings::ShowAndGetInput(addon);
  }
  else if (settingId == "audiocds.settings")
  {
    AddonPtr addon;
    if (CAddonMgr::Get().GetAddon(CSettings::Get().GetString("audiocds.encoder"), addon, ADDON_AUDIOENCODER))
      CGUIDialogAddonSettings::ShowAndGetInput(addon);
  }
  else if (settingId == "videoscreen.guicalibration")
    g_windowManager.ActivateWindow(WINDOW_SCREEN_CALIBRATION);
  else if (settingId == "videoscreen.testpattern")
    g_windowManager.ActivateWindow(WINDOW_TEST_PATTERN);
}

bool CApplication::OnSettingUpdate(CSetting* &setting, const char *oldSettingId, const TiXmlNode *oldSettingNode)
{
  if (setting == NULL)
    return false;

  const std::string &settingId = setting->GetId();
  if (settingId == "audiooutput.channels")
  {
    // check if this is an update from Eden
    if (oldSettingId != NULL && oldSettingNode != NULL &&
        StringUtils::EqualsNoCase(oldSettingId, "audiooutput.channellayout"))
    {
      bool ret = false;
      CSettingInt* channels = (CSettingInt*)setting;
      if (channels->FromString(oldSettingNode->FirstChild()->ValueStr()) && channels->GetValue() < AE_CH_LAYOUT_MAX - 1)
        ret = channels->SetValue(channels->GetValue() + 1);

      // let's just reset the audiodevice settings as well
      std::string audiodevice = CSettings::Get().GetString("audiooutput.audiodevice");
      CAEFactory::VerifyOutputDevice(audiodevice, false);
      ret |= CSettings::Get().SetString("audiooutput.audiodevice", audiodevice.c_str());

      return ret;
    }
  }
  else if (settingId == "screensaver.mode")
  {
    CSettingString *screensaverMode = (CSettingString*)setting;
    // we no longer ship the built-in slideshow screensaver, replace it if it's still in use
    if (StringUtils::EqualsNoCase(screensaverMode->GetValue(), "screensaver.xbmc.builtin.slideshow"))
      return screensaverMode->SetValue("screensaver.xbmc.builtin.dim");
  }
  else if (settingId == "scrapers.musicvideosdefault")
  {
    CSettingAddon *musicvideoScraper = (CSettingAddon*)setting;
    if (StringUtils::EqualsNoCase(musicvideoScraper->GetValue(), "metadata.musicvideos.last.fm"))
    {
      musicvideoScraper->Reset();
      return true;
    }
  }
#if defined(HAS_LIBAMCODEC)
  else if (settingId == "videoplayer.useamcodec")
  {
    // Do not permit amcodec to be used on non-aml platforms.
    // The setting will be hidden but the default value is true,
    // so change it to false.
    if (!aml_present())
    {
      CSettingBool *useamcodec = (CSettingBool*)setting;
      return useamcodec->SetValue(false);
    }
  }
#endif
#if defined(TARGET_ANDROID)
  else if (settingId == "videoplayer.usemediacodec")
  {
    // Do not permit MediaCodec to be used Android platforms that do not have it.
    // The setting will be hidden but the default value is true,
    // so change it to false.
    if (CAndroidFeatures::GetVersion() < 16)
    {
      CSettingBool *usemediacodec = (CSettingBool*)setting;
      return usemediacodec->SetValue(false);
    }
  }
  else if (settingId == "videoplayer.usestagefright")
  {
    CSettingBool *usestagefright = (CSettingBool*)setting;
    return usestagefright->SetValue(false);
  }
#endif
#if defined(TARGET_DARWIN_OSX)
  else if (settingId == "audiooutput.audiodevice")
  {
    CSettingString *audioDevice = (CSettingString*)setting;
    // Gotham and older didn't enumerate audio devices per stream on osx
    // add stream0 per default which should be ok for all old settings.
    if (!StringUtils::EqualsNoCase(audioDevice->GetValue(), "DARWINOSX:default") && 
        StringUtils::FindWords(audioDevice->GetValue().c_str(), ":stream") == std::string::npos)
    {
      std::string newSetting = audioDevice->GetValue();
      newSetting += ":stream0";
      return audioDevice->SetValue(newSetting);
    }
  }
#endif

  return false;
}

bool CApplication::OnSettingsSaving() const
{
  // don't save settings when we're busy stopping the application
  // a lot of screens try to save settings on deinit and deinit is
  // called for every screen when the application is stopping
  if (m_bStop)
    return false;

  return true;
}

void CApplication::ReloadSkin(bool confirm/*=false*/)
{
  std::string oldSkin = g_SkinInfo ? g_SkinInfo->ID() : "";

  CGUIMessage msg(GUI_MSG_LOAD_SKIN, -1, g_windowManager.GetActiveWindow());
  g_windowManager.SendMessage(msg);

  string newSkin = CSettings::Get().GetString("lookandfeel.skin");
  if (LoadSkin(newSkin))
  {
    /* The Reset() or SetString() below will cause recursion, so the m_skinReverting boolean is set so as to not prompt the
       user as to whether they want to keep the current skin. */
    if (confirm && !m_skinReverting)
    {
      bool cancelled;
      if (!CGUIDialogYesNo::ShowAndGetInput(13123, 13111, -1, -1, -1, -1, cancelled, 10000))
      {
        m_skinReverting = true;
        if (oldSkin.empty())
          CSettings::Get().GetSetting("lookandfeel.skin")->Reset();
        else
          CSettings::Get().SetString("lookandfeel.skin", oldSkin);
      }
    }
  }
  else
  {
    // skin failed to load - we revert to the default only if we didn't fail loading the default
    string defaultSkin = ((CSettingString*)CSettings::Get().GetSetting("lookandfeel.skin"))->GetDefault();
    if (newSkin != defaultSkin)
    {
      m_skinReverting = true;
      CSettings::Get().GetSetting("lookandfeel.skin")->Reset();
      CGUIDialogKaiToast::QueueNotification(CGUIDialogKaiToast::Error, g_localizeStrings.Get(24102), g_localizeStrings.Get(24103));
    }
  }
  m_skinReverting = false;
}

bool CApplication::Load(const TiXmlNode *settings)
{
  if (settings == NULL)
    return false;

  const TiXmlElement *audioElement = settings->FirstChildElement("audio");
  if (audioElement != NULL)
  {
    XMLUtils::GetBoolean(audioElement, "mute", m_muted);
    if (!XMLUtils::GetFloat(audioElement, "fvolumelevel", m_volumeLevel, VOLUME_MINIMUM, VOLUME_MAXIMUM))
      m_volumeLevel = VOLUME_MAXIMUM;
  }

  return true;
}

bool CApplication::Save(TiXmlNode *settings) const
{
  if (settings == NULL)
    return false;

  TiXmlElement volumeNode("audio");
  TiXmlNode *audioNode = settings->InsertEndChild(volumeNode);
  if (audioNode == NULL)
    return false;

  XMLUtils::SetBoolean(audioNode, "mute", m_muted);
  XMLUtils::SetFloat(audioNode, "fvolumelevel", m_volumeLevel);

  return true;
}

bool CApplication::LoadSkin(const std::string& skinID)
{
  AddonPtr addon;
  if (CAddonMgr::Get().GetAddon(skinID, addon, ADDON_SKIN))
  {
    if (LoadSkin(boost::dynamic_pointer_cast<ADDON::CSkinInfo>(addon)))
      return true;
  }
  CLog::Log(LOGERROR, "failed to load requested skin '%s'", skinID.c_str());
  return false;
}

bool CApplication::LoadSkin(const SkinPtr& skin)
{
  if (!skin)
    return false;

  skin->Start();
  if (!skin->HasSkinFile("Home.xml"))
    return false;

  bool bPreviousPlayingState=false;
  bool bPreviousRenderingState=false;
  if (g_application.m_pPlayer->IsPlayingVideo())
  {
    bPreviousPlayingState = !g_application.m_pPlayer->IsPausedPlayback();
    if (bPreviousPlayingState)
      g_application.m_pPlayer->Pause();
#ifdef HAS_VIDEO_PLAYBACK
    if (g_windowManager.GetActiveWindow() == WINDOW_FULLSCREEN_VIDEO)
    {
      g_windowManager.ActivateWindow(WINDOW_HOME);
      bPreviousRenderingState = true;
    }
#endif
  }
  // close the music and video overlays (they're re-opened automatically later)
  CSingleLock lock(g_graphicsContext);

  // save the current window details and focused control
  int currentWindow = g_windowManager.GetActiveWindow();
  int iCtrlID = -1;
  CGUIWindow* pWindow = g_windowManager.GetWindow(currentWindow);
  if (pWindow)
    iCtrlID = pWindow->GetFocusedControlID();
  vector<int> currentModelessWindows;
  g_windowManager.GetActiveModelessWindows(currentModelessWindows);

  UnloadSkin();

  CLog::Log(LOGINFO, "  load skin from: %s (version: %s)", skin->Path().c_str(), skin->Version().asString().c_str());
  g_SkinInfo = skin;
  g_SkinInfo->Start();

  CLog::Log(LOGINFO, "  load fonts for skin...");
  g_graphicsContext.SetMediaDir(skin->Path());
  g_directoryCache.ClearSubPaths(skin->Path());

  g_colorManager.Load(CSettings::Get().GetString("lookandfeel.skincolors"));

  g_fontManager.LoadFonts(CSettings::Get().GetString("lookandfeel.font"));

  // load in the skin strings
  std::string langPath = URIUtils::AddFileToFolder(skin->Path(), "language");
  URIUtils::AddSlashAtEnd(langPath);

  g_localizeStrings.LoadSkinStrings(langPath, CSettings::Get().GetString("locale.language"));

  g_SkinInfo->LoadIncludes();

  int64_t start;
  start = CurrentHostCounter();

  CLog::Log(LOGINFO, "  load new skin...");

  // Load the user windows
  LoadUserWindows();

  int64_t end, freq;
  end = CurrentHostCounter();
  freq = CurrentHostFrequency();
  CLog::Log(LOGDEBUG,"Load Skin XML: %.2fms", 1000.f * (end - start) / freq);

  CLog::Log(LOGINFO, "  initialize new skin...");
  g_windowManager.AddMsgTarget(this);
  g_windowManager.AddMsgTarget(&g_playlistPlayer);
  g_windowManager.AddMsgTarget(&g_infoManager);
  g_windowManager.AddMsgTarget(&g_fontManager);
  g_windowManager.AddMsgTarget(&CStereoscopicsManager::Get());
  g_windowManager.SetCallback(*this);
  g_windowManager.Initialize();
  CTextureCache::Get().Initialize();
  g_audioManager.Enable(true);
  g_audioManager.Load();

  if (g_SkinInfo->HasSkinFile("DialogFullScreenInfo.xml"))
    g_windowManager.Add(new CGUIDialogFullScreenInfo);

  { // we can't register visible condition in dialog's ctor because infomanager is cleared when unloading skin
    CGUIDialog *overlay = (CGUIDialog *)g_windowManager.GetWindow(WINDOW_DIALOG_VIDEO_OVERLAY);
    if (overlay) overlay->SetVisibleCondition("skin.hasvideooverlay");
    overlay = (CGUIDialog *)g_windowManager.GetWindow(WINDOW_DIALOG_MUSIC_OVERLAY);
    if (overlay) overlay->SetVisibleCondition("skin.hasmusicoverlay");
  }

  CLog::Log(LOGINFO, "  skin loaded...");

  // leave the graphics lock
  lock.Leave();

  // restore windows
  if (currentWindow != WINDOW_INVALID)
  {
    g_windowManager.ActivateWindow(currentWindow);
    for (unsigned int i = 0; i < currentModelessWindows.size(); i++)
    {
      CGUIDialog *dialog = (CGUIDialog *)g_windowManager.GetWindow(currentModelessWindows[i]);
      if (dialog) dialog->Show();
    }
    if (iCtrlID != -1)
    {
      pWindow = g_windowManager.GetWindow(currentWindow);
      if (pWindow && pWindow->HasSaveLastControl())
      {
        CGUIMessage msg(GUI_MSG_SETFOCUS, currentWindow, iCtrlID, 0);
        pWindow->OnMessage(msg);
      }
    }
  }

  if (g_application.m_pPlayer->IsPlayingVideo())
  {
    if (bPreviousPlayingState)
      g_application.m_pPlayer->Pause();
    if (bPreviousRenderingState)
      g_windowManager.ActivateWindow(WINDOW_FULLSCREEN_VIDEO);
  }
  return true;
}

void CApplication::UnloadSkin(bool forReload /* = false */)
{
  CLog::Log(LOGINFO, "Unloading old skin %s...", forReload ? "for reload " : "");

  g_audioManager.Enable(false);

  g_windowManager.DeInitialize();
  CTextureCache::Get().Deinitialize();

  // remove the skin-dependent window
  g_windowManager.Delete(WINDOW_DIALOG_FULLSCREEN_INFO);

  g_TextureManager.Cleanup();
  g_largeTextureManager.CleanupUnusedImages(true);

  g_fontManager.Clear();

  g_colorManager.Clear();

  g_infoManager.Clear();

//  The g_SkinInfo boost shared_ptr ought to be reset here
// but there are too many places it's used without checking for NULL
// and as a result a race condition on exit can cause a crash.
}

bool CApplication::LoadUserWindows()
{
  // Start from wherever home.xml is
  std::vector<std::string> vecSkinPath;
  g_SkinInfo->GetSkinPaths(vecSkinPath);
  for (unsigned int i = 0;i < vecSkinPath.size();++i)
  {
    CLog::Log(LOGINFO, "Loading user windows, path %s", vecSkinPath[i].c_str());
    CFileItemList items;
    if (CDirectory::GetDirectory(vecSkinPath[i], items, ".xml", DIR_FLAG_NO_FILE_DIRS))
    {
      for (int i = 0; i < items.Size(); ++i)
      {
        if (items[i]->m_bIsFolder)
          continue;
        std::string skinFile = URIUtils::GetFileName(items[i]->GetPath());
        if (StringUtils::StartsWithNoCase(skinFile, "custom"))
        {
          CXBMCTinyXML xmlDoc;
          if (!xmlDoc.LoadFile(items[i]->GetPath()))
          {
            CLog::Log(LOGERROR, "unable to load: %s, Line %d\n%s", items[i]->GetPath().c_str(), xmlDoc.ErrorRow(), xmlDoc.ErrorDesc());
            continue;
          }

          // Root element should be <window>
          TiXmlElement* pRootElement = xmlDoc.RootElement();
          std::string strValue = pRootElement->Value();
          if (!StringUtils::EqualsNoCase(strValue, "window"))
          {
            CLog::Log(LOGERROR, "file: %s doesnt contain <window>", skinFile.c_str());
            continue;
          }

          // Read the <type> element to get the window type to create
          // If no type is specified, create a CGUIWindow as default
          CGUIWindow* pWindow = NULL;
          std::string strType;
          if (pRootElement->Attribute("type"))
            strType = pRootElement->Attribute("type");
          else
          {
            const TiXmlNode *pType = pRootElement->FirstChild("type");
            if (pType && pType->FirstChild())
              strType = pType->FirstChild()->Value();
          }
          int id = WINDOW_INVALID;
          if (!pRootElement->Attribute("id", &id))
          {
            const TiXmlNode *pType = pRootElement->FirstChild("id");
            if (pType && pType->FirstChild())
              id = atol(pType->FirstChild()->Value());
          }
          std::string visibleCondition;
          CGUIControlFactory::GetConditionalVisibility(pRootElement, visibleCondition);

          if (StringUtils::EqualsNoCase(strType, "dialog"))
            pWindow = new CGUIDialog(id + WINDOW_HOME, skinFile);
          else if (StringUtils::EqualsNoCase(strType, "submenu"))
            pWindow = new CGUIDialogSubMenu(id + WINDOW_HOME, skinFile);
          else if (StringUtils::EqualsNoCase(strType, "buttonmenu"))
            pWindow = new CGUIDialogButtonMenu(id + WINDOW_HOME, skinFile);
          else
            pWindow = new CGUIWindow(id + WINDOW_HOME, skinFile);

          // Check to make sure the pointer isn't still null
          if (pWindow == NULL)
          {
            CLog::Log(LOGERROR, "Out of memory / Failed to create new object in LoadUserWindows");
            return false;
          }
          if (id == WINDOW_INVALID || g_windowManager.GetWindow(WINDOW_HOME + id))
          {
            delete pWindow;
            continue;
          }
          pWindow->SetVisibleCondition(visibleCondition);
          pWindow->SetLoadType(CGUIWindow::KEEP_IN_MEMORY);
          g_windowManager.AddCustomWindow(pWindow);
        }
      }
    }
  }
  return true;
}

bool CApplication::RenderNoPresent()
{
  MEASURE_FUNCTION;

// DXMERGE: This may have been important?
//  g_graphicsContext.AcquireCurrentContext();

  g_graphicsContext.Lock();

  // dont show GUI when playing full screen video
  if (g_graphicsContext.IsFullScreenVideo())
  {
    // close window overlays
    CGUIDialog *overlay = (CGUIDialog *)g_windowManager.GetWindow(WINDOW_DIALOG_VIDEO_OVERLAY);
    if (overlay) overlay->Close(true);
    overlay = (CGUIDialog *)g_windowManager.GetWindow(WINDOW_DIALOG_MUSIC_OVERLAY);
    if (overlay) overlay->Close(true);

  }

  bool hasRendered = g_windowManager.Render();

  g_graphicsContext.Unlock();

  return hasRendered;
}

float CApplication::GetDimScreenSaverLevel() const
{
  if (!m_bScreenSave || !m_screenSaver ||
      (m_screenSaver->ID() != "screensaver.xbmc.builtin.dim" &&
       m_screenSaver->ID() != "screensaver.xbmc.builtin.black" &&
       !m_screenSaver->ID().empty()))
    return 0;

  if (!m_screenSaver->GetSetting("level").empty())
    return 100.0f - (float)atof(m_screenSaver->GetSetting("level").c_str());
  return 100.0f;
}

void CApplication::NewFrame()
{
	// We just posted another frame. Keep track and notify.
	{
		CSingleLock lock(m_frameMutex);
		m_frameCount++;
	}

	m_frameCond.notifyAll();
}

void CApplication::Render()
{
  // do not render if we are stopped or in background
  if (m_bStop)
    return;

  MEASURE_FUNCTION;

  int vsync_mode = CSettings::Get().GetInt("videoscreen.vsync");

  bool hasRendered = false;
  bool limitFrames = false;
  unsigned int singleFrameTime = 10; // default limit 100 fps

  // Whether externalplayer is playing and we're unfocused
  bool extPlayerActive = m_pPlayer->GetCurrentPlayer() == EPC_EXTPLAYER && m_pPlayer->IsPlaying() && !m_AppFocused;

  {
    // Less fps in DPMS
    bool lowfps = m_dpmsIsActive || g_Windowing.EnableFrameLimiter();

    m_bPresentFrame = false;
    if (!extPlayerActive && g_graphicsContext.IsFullScreenVideo() && !m_pPlayer->IsPausedPlayback())
    {
      m_bPresentFrame = g_renderManager.HasFrame();
    }
    else
    {
      // engage the frame limiter as needed
      limitFrames = lowfps || extPlayerActive;
      // DXMERGE - we checked for g_videoConfig.GetVSyncMode() before this
      //           perhaps allowing it to be set differently than the UI option??
      if (vsync_mode == VSYNC_DISABLED || vsync_mode == VSYNC_VIDEO)
        limitFrames = true; // not using vsync.
      else if ((g_infoManager.GetFPS() > g_graphicsContext.GetFPS() + 10) && g_infoManager.GetFPS() > 1000 / singleFrameTime)
        limitFrames = true; // using vsync, but it isn't working.

      if (limitFrames)
      {
        if (extPlayerActive)
        {
          ResetScreenSaver();  // Prevent screensaver dimming the screen
          singleFrameTime = 1000;  // 1 fps, high wakeup latency but v.low CPU usage
        }
        else if (lowfps)
          singleFrameTime = 200;  // 5 fps, <=200 ms latency to wake up
      }

    }
  }

  CSingleLock lock(g_graphicsContext);
  g_infoManager.UpdateFPS();

  if (g_graphicsContext.IsFullScreenVideo() && m_pPlayer->IsPlaying() && vsync_mode == VSYNC_VIDEO
#ifdef HAS_DS_PLAYER
	  && !g_dsSettings.pRendererSettings->vSync
#endif
	)
    g_Windowing.SetVSync(true);
  else if (vsync_mode == VSYNC_ALWAYS)
#ifdef HAS_DS_PLAYER
  {
	  if (m_pPlayer->IsPlaying() && g_dsSettings.pRendererSettings->vSync)
		  g_Windowing.SetVSync(false); // Disable XBMC vsync and use DSplayer one
	  else
		  g_Windowing.SetVSync(true);
  }
#else
	  g_Windowing.SetVSync(true);
#endif
  else if (vsync_mode != VSYNC_DRIVER)
    g_Windowing.SetVSync(false);

  if (m_bPresentFrame && m_pPlayer->IsPlaying() && !m_pPlayer->IsPaused())
    ResetScreenSaver();

  if(!g_Windowing.BeginRender())
    return;

  CDirtyRegionList dirtyRegions = g_windowManager.GetDirty();
  if(g_graphicsContext.GetStereoMode())
  {
    g_graphicsContext.SetStereoView(RENDER_STEREO_VIEW_LEFT);
    if(RenderNoPresent())
      hasRendered = true;

    if(g_graphicsContext.GetStereoMode() != RENDER_STEREO_MODE_MONO)
    {
      g_graphicsContext.SetStereoView(RENDER_STEREO_VIEW_RIGHT);
      if(RenderNoPresent())
        hasRendered = true;
    }
    g_graphicsContext.SetStereoView(RENDER_STEREO_VIEW_OFF);
  }
  else
  {
    if(RenderNoPresent())
      hasRendered = true;
  }

  g_Windowing.EndRender();

  // execute post rendering actions (finalize window closing)
  g_windowManager.AfterRender();

  // reset our info cache - we do this at the end of Render so that it is
  // fresh for the next process(), or after a windowclose animation (where process()
  // isn't called)
  g_infoManager.ResetCache();
  lock.Leave();

  unsigned int now = XbmcThreads::SystemClockMillis();
  if (hasRendered)
    m_lastRenderTime = now;

  //when nothing has been rendered for m_guiDirtyRegionNoFlipTimeout milliseconds,
  //we don't call g_graphicsContext.Flip() anymore, this saves gpu and cpu usage
  bool flip;
  if (g_advancedSettings.m_guiDirtyRegionNoFlipTimeout >= 0)
    flip = hasRendered || (now - m_lastRenderTime) < (unsigned int)g_advancedSettings.m_guiDirtyRegionNoFlipTimeout;
  else
    flip = true;

  //fps limiter, make sure each frame lasts at least singleFrameTime milliseconds
  if (limitFrames || !(flip || m_bPresentFrame))
  {
    if (!limitFrames)
      singleFrameTime = 40; //if not flipping, loop at 25 fps

    unsigned int frameTime = now - m_lastFrameTime;
    if (frameTime < singleFrameTime)
      Sleep(singleFrameTime - frameTime);
  }

  if (flip)
    g_graphicsContext.Flip(dirtyRegions);

  if (!extPlayerActive && g_graphicsContext.IsFullScreenVideo() && !m_pPlayer->IsPausedPlayback())
  {
    g_renderManager.FrameWait(100);
  }

  m_lastFrameTime = XbmcThreads::SystemClockMillis();
  CTimeUtils::UpdateFrameTime(flip);

  g_renderManager.UpdateResolution();
  g_renderManager.ManageCaptures();
}

void CApplication::SetStandAlone(bool value)
{
  g_advancedSettings.m_handleMounting = m_bStandalone = value;
}

// OnKey() translates the key into a CAction which is sent on to our Window Manager.
// The window manager will return true if the event is processed, false otherwise.
// If not already processed, this routine handles global keypresses.  It returns
// true if the key has been processed, false otherwise.

bool CApplication::OnKey(const CKey& key)
{

  // Turn the mouse off, as we've just got a keypress from controller or remote
  g_Mouse.SetActive(false);

  // get the current active window
  int iWin = g_windowManager.GetActiveWindowID();

  // this will be checked for certain keycodes that need
  // special handling if the screensaver is active
  CAction action = CButtonTranslator::GetInstance().GetAction(iWin, key);

  // a key has been pressed.
  // reset Idle Timer
  m_idleTimer.StartZero();
  bool processKey = AlwaysProcess(action);

  if (StringUtils::StartsWithNoCase(action.GetName(),"CECToggleState") || StringUtils::StartsWithNoCase(action.GetName(),"CECStandby"))
  {
    // do not wake up the screensaver right after switching off the playing device
    if (StringUtils::StartsWithNoCase(action.GetName(),"CECToggleState"))
    {
      CLog::LogF(LOGDEBUG, "action %s [%d], toggling state of playing device", action.GetName().c_str(), action.GetID());
      if (!CApplicationMessenger::Get().CECToggleState())
        return true;
    }
    else
    {
      CApplicationMessenger::Get().CECStandby();
      return true;
    }
  }

  ResetScreenSaver();

  // allow some keys to be processed while the screensaver is active
  if (WakeUpScreenSaverAndDPMS(processKey) && !processKey)
  {
    CLog::LogF(LOGDEBUG, "%s pressed, screen saver/dpms woken up", g_Keyboard.GetKeyName((int) key.GetButtonCode()).c_str());
    return true;
  }

  if (iWin != WINDOW_FULLSCREEN_VIDEO)
  {
    // current active window isnt the fullscreen window
    // just use corresponding section from keymap.xml
    // to map key->action

    // first determine if we should use keyboard input directly
    bool useKeyboard = key.FromKeyboard() && (iWin == WINDOW_DIALOG_KEYBOARD || iWin == WINDOW_DIALOG_NUMERIC);
    CGUIWindow *window = g_windowManager.GetWindow(iWin);
    if (window)
    {
      CGUIControl *control = window->GetFocusedControl();
      if (control)
      {
        // If this is an edit control set usekeyboard to true. This causes the
        // keypress to be processed directly not through the key mappings.
        if (control->GetControlType() == CGUIControl::GUICONTROL_EDIT)
          useKeyboard = true;

        // If the key pressed is shift-A to shift-Z set usekeyboard to true.
        // This causes the keypress to be used for list navigation.
        if (control->IsContainer() && key.GetModifiers() == CKey::MODIFIER_SHIFT && key.GetVKey() >= XBMCVK_A && key.GetVKey() <= XBMCVK_Z)
          useKeyboard = true;
      }
    }
    if (useKeyboard)
    {
      // use the virtualkeyboard section of the keymap, and send keyboard-specific or navigation
      // actions through if that's what they are
      CAction action = CButtonTranslator::GetInstance().GetAction(WINDOW_DIALOG_KEYBOARD, key);
      if (!(action.GetID() == ACTION_MOVE_LEFT ||
            action.GetID() == ACTION_MOVE_RIGHT ||
            action.GetID() == ACTION_MOVE_UP ||
            action.GetID() == ACTION_MOVE_DOWN ||
            action.GetID() == ACTION_SELECT_ITEM ||
            action.GetID() == ACTION_ENTER ||
            action.GetID() == ACTION_PREVIOUS_MENU ||
            action.GetID() == ACTION_NAV_BACK))
      {
        // the action isn't plain navigation - check for a keyboard-specific keymap
        action = CButtonTranslator::GetInstance().GetAction(WINDOW_DIALOG_KEYBOARD, key, false);
        if (!(action.GetID() >= REMOTE_0 && action.GetID() <= REMOTE_9) ||
              action.GetID() == ACTION_BACKSPACE ||
              action.GetID() == ACTION_SHIFT ||
              action.GetID() == ACTION_SYMBOLS ||
              action.GetID() == ACTION_CURSOR_LEFT ||
              action.GetID() == ACTION_CURSOR_RIGHT)
          action = CAction(0); // don't bother with this action
      }
      // else pass the keys through directly
      if (!action.GetID())
      {
        if (key.GetFromService())
          action = CAction(key.GetButtonCode() != KEY_INVALID ? key.GetButtonCode() : 0, key.GetUnicode());
        else
        {
          // Check for paste keypress
#ifdef TARGET_WINDOWS
          // In Windows paste is ctrl-V
          if (key.GetVKey() == XBMCVK_V && key.GetModifiers() == CKey::MODIFIER_CTRL)
#elif defined(TARGET_LINUX)
          // In Linux paste is ctrl-V
          if (key.GetVKey() == XBMCVK_V && key.GetModifiers() == CKey::MODIFIER_CTRL)
#elif defined(TARGET_DARWIN_OSX)
          // In OSX paste is cmd-V
          if (key.GetVKey() == XBMCVK_V && key.GetModifiers() == CKey::MODIFIER_META)
#else
          // Placeholder for other operating systems
          if (false)
#endif
            action = CAction(ACTION_PASTE);
          // If the unicode is non-zero the keypress is a non-printing character
          else if (key.GetUnicode())
            action = CAction(key.GetAscii() | KEY_ASCII, key.GetUnicode());
          // The keypress is a non-printing character
          else
            action = CAction(key.GetVKey() | KEY_VKEY);
        }
      }

      CLog::LogF(LOGDEBUG, "%s pressed, trying keyboard action %x", g_Keyboard.GetKeyName((int) key.GetButtonCode()).c_str(), action.GetID());

      if (OnAction(action))
        return true;
      // failed to handle the keyboard action, drop down through to standard action
    }
    if (key.GetFromService())
    {
      if (key.GetButtonCode() != KEY_INVALID)
        action = CButtonTranslator::GetInstance().GetAction(iWin, key);
    }
    else
      action = CButtonTranslator::GetInstance().GetAction(iWin, key);
  }
  if (!key.IsAnalogButton())
    CLog::LogF(LOGDEBUG, "%s pressed, action is %s", g_Keyboard.GetKeyName((int) key.GetButtonCode()).c_str(), action.GetName().c_str());

  return ExecuteInputAction(action);
}

// OnAppCommand is called in response to a XBMC_APPCOMMAND event.
// This needs to return true if it processed the appcommand or false if it didn't
bool CApplication::OnAppCommand(const CAction &action)
{
  // Reset the screen saver
  ResetScreenSaver();

  // If we were currently in the screen saver wake up and don't process the appcommand
  if (WakeUpScreenSaverAndDPMS())
    return true;

  // The action ID is the APPCOMMAND code. We need to retrieve the action
  // associated with this appcommand from the mapping table.
  uint32_t appcmd = action.GetID();
  CKey key(appcmd | KEY_APPCOMMAND, (unsigned int) 0);
  int iWin = g_windowManager.GetActiveWindow() & WINDOW_ID_MASK;
  CAction appcmdaction = CButtonTranslator::GetInstance().GetAction(iWin, key);

  // If we couldn't find an action return false to indicate we have not
  // handled this appcommand
  if (!appcmdaction.GetID())
  {
    CLog::LogF(LOGDEBUG, "unknown appcommand %d", appcmd);
    return false;
  }

  // Process the appcommand
  CLog::LogF(LOGDEBUG, "appcommand %d, trying action %s", appcmd, appcmdaction.GetName().c_str());
  OnAction(appcmdaction);

  // Always return true regardless of whether the action succeeded or not.
  // This stops Windows handling the appcommand itself.
  return true;
}

bool CApplication::OnAction(const CAction &action)
{
  // special case for switching between GUI & fullscreen mode.
  if (action.GetID() == ACTION_SHOW_GUI)
  { // Switch to fullscreen mode if we can
    if (SwitchToFullScreen())
    {
      m_navigationTimer.StartZero();
      return true;
    }
  }

  if (action.GetID() == ACTION_TOGGLE_FULLSCREEN)
  {
    g_graphicsContext.ToggleFullScreenRoot();
    return true;
  }

  if (action.IsMouse())
    g_Mouse.SetActive(true);

  
  if (action.GetID() == ACTION_CREATE_EPISODE_BOOKMARK)   
  {
    CGUIDialogVideoBookmarks::OnAddEpisodeBookmark();
  }
  if (action.GetID() == ACTION_CREATE_BOOKMARK)
  {
    CGUIDialogVideoBookmarks::OnAddBookmark();
  }
  
  // The action PLAYPAUSE behaves as ACTION_PAUSE if we are currently
  // playing or ACTION_PLAYER_PLAY if we are seeking (FF/RW) or not playing.
  if (action.GetID() == ACTION_PLAYER_PLAYPAUSE)
  {
    if (m_pPlayer->IsPlaying() && m_pPlayer->GetPlaySpeed() == 1)
      return OnAction(CAction(ACTION_PAUSE));
    else
      return OnAction(CAction(ACTION_PLAYER_PLAY));
  }

  //if the action would start or stop inertial scrolling
  //by gesture - bypass the normal OnAction handler of current window
  if( !m_pInertialScrollingHandler->CheckForInertialScrolling(&action) )
  {
    // in normal case
    // just pass the action to the current window and let it handle it
    if (g_windowManager.OnAction(action))
    {
      m_navigationTimer.StartZero();
      return true;
    }
  }

  // handle extra global presses

  // notify action listeners
  if (NotifyActionListeners(action))
    return true;
  
  // screenshot : take a screenshot :)
  if (action.GetID() == ACTION_TAKE_SCREENSHOT)
  {
    CScreenShot::TakeScreenshot();
    return true;
  }
  // built in functions : execute the built-in
  if (action.GetID() == ACTION_BUILT_IN_FUNCTION)
  {
    if (!CBuiltins::IsSystemPowerdownCommand(action.GetName()) ||
        g_PVRManager.CanSystemPowerdown())
    {
      CBuiltins::Execute(action.GetName());
      m_navigationTimer.StartZero();
    }
    return true;
  }

  // reload keymaps
  if (action.GetID() == ACTION_RELOAD_KEYMAPS)
  {
    CButtonTranslator::GetInstance().Clear();
    CButtonTranslator::GetInstance().Load();
  }

  // show info : Shows the current video or song information
  if (action.GetID() == ACTION_SHOW_INFO)
  {
    g_infoManager.ToggleShowInfo();
    return true;
  }

  // codec info : Shows the current song, video or picture codec information
  if (action.GetID() == ACTION_SHOW_CODEC)
  {
    g_infoManager.ToggleShowCodec();
    return true;
  }

  if ((action.GetID() == ACTION_INCREASE_RATING || action.GetID() == ACTION_DECREASE_RATING) && m_pPlayer->IsPlayingAudio())
  {
    const CMusicInfoTag *tag = g_infoManager.GetCurrentSongTag();
    if (tag)
    {
      *m_itemCurrentFile->GetMusicInfoTag() = *tag;
      char rating = tag->GetRating();
      bool needsUpdate(false);
      if (rating > '0' && action.GetID() == ACTION_DECREASE_RATING)
      {
        m_itemCurrentFile->GetMusicInfoTag()->SetRating(rating - 1);
        needsUpdate = true;
      }
      else if (rating < '5' && action.GetID() == ACTION_INCREASE_RATING)
      {
        m_itemCurrentFile->GetMusicInfoTag()->SetRating(rating + 1);
        needsUpdate = true;
      }
      if (needsUpdate)
      {
        CMusicDatabase db;
        if (db.Open())      // OpenForWrite() ?
        {
          db.SetSongRating(m_itemCurrentFile->GetPath(), m_itemCurrentFile->GetMusicInfoTag()->GetRating());
          db.Close();
        }
        // send a message to all windows to tell them to update the fileitem (eg playlistplayer, media windows)
        CGUIMessage msg(GUI_MSG_NOTIFY_ALL, 0, 0, GUI_MSG_UPDATE_ITEM, 0, m_itemCurrentFile);
        g_windowManager.SendMessage(msg);
      }
    }
    return true;
  }

  // Now check with the playlist player if action can be handled.
  // In case of the action PREV_ITEM, we only allow the playlist player to take it if we're less than 3 seconds into playback.
  if (!(action.GetID() == ACTION_PREV_ITEM && m_pPlayer->CanSeek() && GetTime() > 3) )
  {
    if (g_playlistPlayer.OnAction(action))
      return true;
  }

  // Now check with the player if action can be handled.
  bool bIsPlayingPVRChannel = (g_PVRManager.IsStarted() && g_application.CurrentFileItem().IsPVRChannel());
  if (g_windowManager.GetActiveWindow() == WINDOW_FULLSCREEN_VIDEO ||
      (g_windowManager.GetActiveWindow() == WINDOW_VISUALISATION && bIsPlayingPVRChannel) ||
      ((g_windowManager.GetActiveWindow() == WINDOW_DIALOG_VIDEO_OSD || (g_windowManager.GetActiveWindow() == WINDOW_DIALOG_MUSIC_OSD && bIsPlayingPVRChannel)) &&
        (action.GetID() == ACTION_NEXT_ITEM || action.GetID() == ACTION_PREV_ITEM || action.GetID() == ACTION_CHANNEL_UP || action.GetID() == ACTION_CHANNEL_DOWN)) ||
      action.GetID() == ACTION_STOP)
  {
    if (m_pPlayer->OnAction(action))
      return true;
    // Player ignored action; popup the OSD
    if ((action.GetID() == ACTION_MOUSE_MOVE && (action.GetAmount(2) || action.GetAmount(3)))  // filter "false" mouse move from touch
        || action.GetID() == ACTION_MOUSE_LEFT_CLICK)
      CApplicationMessenger::Get().SendAction(CAction(ACTION_TRIGGER_OSD), WINDOW_INVALID, false);
  }

  // stop : stops playing current audio song
  if (action.GetID() == ACTION_STOP)
  {
    StopPlaying();
    return true;
  }

  // In case the playlist player nor the player didn't handle PREV_ITEM, because we are past the 3 secs limit.
  // If so, we just jump to the start of the track.
  if (action.GetID() == ACTION_PREV_ITEM && m_pPlayer->CanSeek())
  {
    SeekTime(0);
    m_pPlayer->SetPlaySpeed(1, g_application.m_muted);
    return true;
  }

  // forward action to graphic context and see if it can handle it
  if (CStereoscopicsManager::Get().OnAction(action))
    return true;

  if (m_pPlayer->IsPlaying())
  {
    // forward channel switches to the player - he knows what to do
    if (action.GetID() == ACTION_CHANNEL_UP || action.GetID() == ACTION_CHANNEL_DOWN)
    {
      m_pPlayer->OnAction(action);
      return true;
    }

    // pause : toggle pause action
    if (action.GetID() == ACTION_PAUSE)
    {
      m_pPlayer->Pause();
      // go back to normal play speed on unpause
      if (!m_pPlayer->IsPaused() && m_pPlayer->GetPlaySpeed() != 1)
        m_pPlayer->SetPlaySpeed(1, g_application.m_muted);

      #ifdef HAS_KARAOKE
      m_pKaraokeMgr->SetPaused( m_pPlayer->IsPaused() );
#endif
      g_audioManager.Enable(m_pPlayer->IsPaused());
      return true;
    }
    // play: unpause or set playspeed back to normal
    if (action.GetID() == ACTION_PLAYER_PLAY)
    {
      // if currently paused - unpause
      if (m_pPlayer->IsPaused())
        return OnAction(CAction(ACTION_PAUSE));
      // if we do a FF/RW then go back to normal speed
      if (m_pPlayer->GetPlaySpeed() != 1)
        m_pPlayer->SetPlaySpeed(1, g_application.m_muted);
      return true;
    }
    if (!m_pPlayer->IsPaused())
    {
      if (action.GetID() == ACTION_PLAYER_FORWARD || action.GetID() == ACTION_PLAYER_REWIND)
      {
        int iPlaySpeed = m_pPlayer->GetPlaySpeed();
        if (action.GetID() == ACTION_PLAYER_REWIND && iPlaySpeed == 1) // Enables Rewinding
          iPlaySpeed *= -2;
        else if (action.GetID() == ACTION_PLAYER_REWIND && iPlaySpeed > 1) //goes down a notch if you're FFing
          iPlaySpeed /= 2;
        else if (action.GetID() == ACTION_PLAYER_FORWARD && iPlaySpeed < 1) //goes up a notch if you're RWing
          iPlaySpeed /= 2;
        else
          iPlaySpeed *= 2;

        if (action.GetID() == ACTION_PLAYER_FORWARD && iPlaySpeed == -1) //sets iSpeed back to 1 if -1 (didn't plan for a -1)
          iPlaySpeed = 1;
        if (iPlaySpeed > 32 || iPlaySpeed < -32)
          iPlaySpeed = 1;

        m_pPlayer->SetPlaySpeed(iPlaySpeed, g_application.m_muted);
        return true;
      }
      else if ((action.GetAmount() || m_pPlayer->GetPlaySpeed() != 1) && (action.GetID() == ACTION_ANALOG_REWIND || action.GetID() == ACTION_ANALOG_FORWARD))
      {
        // calculate the speed based on the amount the button is held down
        int iPower = (int)(action.GetAmount() * MAX_FFWD_SPEED + 0.5f);
        // returns 0 -> MAX_FFWD_SPEED
        int iSpeed = 1 << iPower;
        if (iSpeed != 1 && action.GetID() == ACTION_ANALOG_REWIND)
          iSpeed = -iSpeed;
        g_application.m_pPlayer->SetPlaySpeed(iSpeed, g_application.m_muted);
        if (iSpeed == 1)
          CLog::Log(LOGDEBUG,"Resetting playspeed");
        return true;
      }
    }
    // allow play to unpause
    else
    {
      if (action.GetID() == ACTION_PLAYER_PLAY)
      {
        // unpause, and set the playspeed back to normal
        m_pPlayer->Pause();
        g_audioManager.Enable(m_pPlayer->IsPaused());

        g_application.m_pPlayer->SetPlaySpeed(1, g_application.m_muted);
        return true;
      }
    }

    // record current file
    if (action.GetID() == ACTION_RECORD)
    {
      if (m_pPlayer->CanRecord())
        m_pPlayer->Record(!m_pPlayer->IsRecording());
    }

    if (m_playerController->OnAction(action))
      return true;
  }


  if (action.GetID() == ACTION_SWITCH_PLAYER)
  {
    if(m_pPlayer->IsPlaying())
    {
      VECPLAYERCORES cores;
      CFileItem item(*m_itemCurrentFile.get());
      CPlayerCoreFactory::Get().GetPlayers(item, cores);
      PLAYERCOREID core = CPlayerCoreFactory::Get().SelectPlayerDialog(cores);
      if(core != EPC_NONE)
      {
        g_application.m_eForcedNextPlayer = core;
        item.m_lStartOffset = (int)(GetTime() * 75);
        PlayFile(item, true);
      }
    }
    else
    {
      VECPLAYERCORES cores;
      CPlayerCoreFactory::Get().GetRemotePlayers(cores);
      PLAYERCOREID core = CPlayerCoreFactory::Get().SelectPlayerDialog(cores);
      if(core != EPC_NONE)
      {
        CFileItem item;
        g_application.m_eForcedNextPlayer = core;
        PlayFile(item, false);
      }
    }
  }

  if (g_peripherals.OnAction(action))
    return true;

  if (action.GetID() == ACTION_MUTE)
  {
    ToggleMute();
    return true;
  }

  if (action.GetID() == ACTION_TOGGLE_DIGITAL_ANALOG)
  {
    bool passthrough = CSettings::Get().GetBool("audiooutput.passthrough");
    CSettings::Get().SetBool("audiooutput.passthrough", !passthrough);

    if (g_windowManager.GetActiveWindow() == WINDOW_SETTINGS_SYSTEM)
    {
      CGUIMessage msg(GUI_MSG_WINDOW_INIT, 0,0,WINDOW_INVALID,g_windowManager.GetActiveWindow());
      g_windowManager.SendMessage(msg);
    }
    return true;
  }

  // Check for global volume control
  if (action.GetAmount() && (action.GetID() == ACTION_VOLUME_UP || action.GetID() == ACTION_VOLUME_DOWN))
  {
    if (!m_pPlayer->IsPassthrough())
    {
      if (m_muted)
        UnMute();
      float volume = m_volumeLevel;
// Android has steps based on the max available volume level
#if defined(TARGET_ANDROID)
      float step = (VOLUME_MAXIMUM - VOLUME_MINIMUM) / CXBMCApp::GetMaxSystemVolume();
#else
      float step   = (VOLUME_MAXIMUM - VOLUME_MINIMUM) / VOLUME_CONTROL_STEPS;

      if (action.GetRepeat())
        step *= action.GetRepeat() * 50; // 50 fps
#endif
      if (action.GetID() == ACTION_VOLUME_UP)
        volume += (float)fabs(action.GetAmount()) * action.GetAmount() * step;
      else
        volume -= (float)fabs(action.GetAmount()) * action.GetAmount() * step;
      SetVolume(volume, false);
    }
    // show visual feedback of volume change...
    ShowVolumeBar(&action);
    return true;
  }
  // Check for global seek control
  if (m_pPlayer->IsPlaying() && action.GetAmount() && (action.GetID() == ACTION_ANALOG_SEEK_FORWARD || action.GetID() == ACTION_ANALOG_SEEK_BACK))
  {
    if (!m_pPlayer->CanSeek()) return false;
    m_seekHandler->Seek(action.GetID() == ACTION_ANALOG_SEEK_FORWARD, action.GetAmount(), action.GetRepeat(), true);
    return true;
  }
  if (action.GetID() == ACTION_GUIPROFILE_BEGIN)
  {
    CGUIControlProfiler::Instance().SetOutputFile(CSpecialProtocol::TranslatePath("special://home/guiprofiler.xml"));
    CGUIControlProfiler::Instance().Start();
    return true;
  }
  if (action.GetID() == ACTION_SHOW_PLAYLIST)
  {
    int iPlaylist = g_playlistPlayer.GetCurrentPlaylist();
    if (iPlaylist == PLAYLIST_VIDEO && g_windowManager.GetActiveWindow() != WINDOW_VIDEO_PLAYLIST)
      g_windowManager.ActivateWindow(WINDOW_VIDEO_PLAYLIST);
    else if (iPlaylist == PLAYLIST_MUSIC && g_windowManager.GetActiveWindow() != WINDOW_MUSIC_PLAYLIST)
      g_windowManager.ActivateWindow(WINDOW_MUSIC_PLAYLIST);
    return true;
  }
  return false;
}

void CApplication::FrameMove(bool processEvents, bool processGUI)
{
  MEASURE_FUNCTION;

  if (processEvents)
  {
    // currently we calculate the repeat time (ie time from last similar keypress) just global as fps
    float frameTime = m_frameTime.GetElapsedSeconds();
    m_frameTime.StartZero();
    // never set a frametime less than 2 fps to avoid problems when debuggin and on breaks
    if( frameTime > 0.5 ) frameTime = 0.5;

    if (processGUI && m_renderGUI)
    {
      g_graphicsContext.Lock();
      // check if there are notifications to display
      CGUIDialogKaiToast *toast = (CGUIDialogKaiToast *)g_windowManager.GetWindow(WINDOW_DIALOG_KAI_TOAST);
      if (toast && toast->DoWork())
      {
        if (!toast->IsDialogRunning())
        {
          toast->Show();
        }
      }
      g_graphicsContext.Unlock();
    }
    CWinEvents::MessagePump();

#if defined(HAS_LIRC) || defined(HAS_IRSERVERSUITE)
    // Read the input from a remote
    g_RemoteControl.Update();
#endif

    // process input actions
    CInputManager::GetInstance().ProcessRemote(g_windowManager.GetActiveWindowID());
    CInputManager::GetInstance().ProcessGamepad(g_windowManager.GetActiveWindowID());
    CInputManager::GetInstance().ProcessEventServer(g_windowManager.GetActiveWindowID(), frameTime);
    CInputManager::GetInstance().ProcessPeripherals(frameTime);
    if (processGUI && m_renderGUI)
    {
      m_pInertialScrollingHandler->ProcessInertialScroll(frameTime);
      m_seekHandler->Process();
    }
  }
  if (processGUI && m_renderGUI)
  {
    if (!m_bStop)
      g_windowManager.Process(CTimeUtils::GetFrameTime());
    g_windowManager.FrameMove();
  }
}

bool CApplication::ExecuteInputAction(const CAction &action)
{
  bool bResult = false;

  // play sound before the action unless the button is held,
  // where we execute after the action as held actions aren't fired every time.
  if(action.GetHoldTime())
  {
    bResult = OnAction(action);
    if(bResult)
      g_audioManager.PlayActionSound(action);
  }
  else
  {
    g_audioManager.PlayActionSound(action);
    bResult = OnAction(action);
  }
  return bResult;
}



bool CApplication::Cleanup()
{
  try
  {
    g_windowManager.DestroyWindows();

    CAddonMgr::Get().DeInit();

#if defined(HAS_LIRC) || defined(HAS_IRSERVERSUITE)
    CLog::Log(LOGNOTICE, "closing down remote control service");
    g_RemoteControl.Disconnect();
#endif

    CLog::Log(LOGNOTICE, "unload sections");

#ifdef HAS_PERFORMANCE_SAMPLE
    CLog::Log(LOGNOTICE, "performance statistics");
    m_perfStats.DumpStats();
#endif

    //  Shutdown as much as possible of the
    //  application, to reduce the leaks dumped
    //  to the vc output window before calling
    //  _CrtDumpMemoryLeaks(). Most of the leaks
    //  shown are no real leaks, as parts of the app
    //  are still allocated.

    g_localizeStrings.Clear();
    g_LangCodeExpander.Clear();
    g_charsetConverter.clear();
    g_directoryCache.Clear();
    CButtonTranslator::GetInstance().Clear();
#ifdef HAS_EVENT_SERVER
    CEventServer::RemoveInstance();
#endif
    DllLoaderContainer::Clear();
    g_playlistPlayer.Clear();
    CSettings::Get().Uninitialize();
    g_advancedSettings.Clear();

#ifdef TARGET_POSIX
    CXHandle::DumpObjectTracker();

#ifdef HAS_DVD_DRIVE
    CLibcdio::ReleaseInstance();
#endif
#endif 
#if defined(TARGET_ANDROID)
    // enable for all platforms once it's safe
    g_sectionLoader.UnloadAll();
#endif
#ifdef _CRTDBG_MAP_ALLOC
    _CrtDumpMemoryLeaks();
    while(1); // execution ends
#endif

    delete m_network;
    m_network = NULL;

    return true;
  }
  catch (...)
  {
    CLog::Log(LOGERROR, "Exception in CApplication::Cleanup()");
    return false;
  }
}

void CApplication::Stop(int exitCode)
{
  try
  {
    CVariant vExitCode(CVariant::VariantTypeObject);
    vExitCode["exitcode"] = exitCode;
    CAnnouncementManager::Get().Announce(System, "xbmc", "OnQuit", vExitCode);

    SaveFileState(true);

    g_alarmClock.StopThread();

    if( m_bSystemScreenSaverEnable )
      g_Windowing.EnableSystemScreenSaver(true);

    CLog::Log(LOGNOTICE, "Storing total System Uptime");
    g_sysinfo.SetTotalUptime(g_sysinfo.GetTotalUptime() + (int)(CTimeUtils::GetFrameTime() / 60000));

    // Update the settings information (volume, uptime etc. need saving)
    if (CFile::Exists(CProfilesManager::Get().GetSettingsFile()))
    {
      CLog::Log(LOGNOTICE, "Saving settings");
      CSettings::Get().Save();
    }
    else
      CLog::Log(LOGNOTICE, "Not saving settings (settings.xml is not present)");

    m_bStop = true;
    m_AppFocused = false;
    m_ExitCode = exitCode;
    CLog::Log(LOGNOTICE, "stop all");

    // cancel any jobs from the jobmanager
    CJobManager::GetInstance().CancelJobs();

    // stop scanning before we kill the network and so on
    if (m_musicInfoScanner->IsScanning())
      m_musicInfoScanner->Stop();

    if (m_videoInfoScanner->IsScanning())
      m_videoInfoScanner->Stop();

    CApplicationMessenger::Get().Cleanup();

    CLog::Log(LOGNOTICE, "stop player");
    m_pPlayer->ClosePlayer();

    CAnnouncementManager::Get().Deinitialize();

    StopPVRManager();
    StopServices();
    //Sleep(5000);

#if HAS_FILESYTEM_DAAP
    CLog::Log(LOGNOTICE, "stop daap clients");
    g_DaapClient.Release();
#endif
#ifdef HAS_FILESYSTEM_SAP
    CLog::Log(LOGNOTICE, "stop sap announcement listener");
    g_sapsessions.StopThread();
#endif
#ifdef HAS_ZEROCONF
    if(CZeroconfBrowser::IsInstantiated())
    {
      CLog::Log(LOGNOTICE, "stop zeroconf browser");
      CZeroconfBrowser::GetInstance()->Stop();
      CZeroconfBrowser::ReleaseInstance();
    }
#endif

    CLog::Log(LOGNOTICE, "clean cached files!");
#ifdef HAS_FILESYSTEM_RAR
    g_RarManager.ClearCache(true);
#endif

#ifdef HAS_FILESYSTEM_SFTP
    CSFTPSessionManager::DisconnectAllSessions();
#endif

#if defined(TARGET_POSIX) && defined(HAS_FILESYSTEM_SMB)
    smb.Deinit();
#endif

    CLog::Log(LOGNOTICE, "unload skin");
    UnloadSkin();

#if defined(TARGET_DARWIN_OSX)
    if (XBMCHelper::GetInstance().IsAlwaysOn() == false)
      XBMCHelper::GetInstance().Stop();
#endif

    g_mediaManager.Stop();

    // Stop services before unloading Python
    CAddonMgr::Get().StopServices(false);

    // stop all remaining scripts; must be done after skin has been unloaded,
    // not before some windows still need it when deinitializing during skin
    // unloading
    CScriptInvocationManager::Get().Uninitialize();

    g_Windowing.DestroyRenderSystem();
    g_Windowing.DestroyWindow();
    g_Windowing.DestroyWindowSystem();

    g_audioManager.DeInitialize();
    // shutdown the AudioEngine
    CAEFactory::Shutdown();
    CAEFactory::UnLoadEngine();

    // unregister ffmpeg lock manager call back
    av_lockmgr_register(NULL);

    CLog::Log(LOGNOTICE, "stopped");
  }
  catch (...)
  {
    CLog::Log(LOGERROR, "Exception in CApplication::Stop()");
  }

  // we may not get to finish the run cycle but exit immediately after a call to g_application.Stop()
  // so we may never get to Destroy() in CXBApplicationEx::Run(), we call it here.
  Destroy();
  cleanup_emu_environ();

  Sleep(200);
}

bool CApplication::PlayMedia(const CFileItem& item, int iPlaylist)
{
  //If item is a plugin, expand out now and run ourselves again
  if (item.IsPlugin())
  {
    CFileItem item_new(item);
    if (XFILE::CPluginDirectory::GetPluginResult(item.GetPath(), item_new))
      return PlayMedia(item_new, iPlaylist);
    return false;
  }
  if (item.IsSmartPlayList())
  {
    CFileItemList items;
    CUtil::GetRecursiveListing(item.GetPath(), items, "", DIR_FLAG_NO_FILE_DIRS);
    if (items.Size())
    {
      CSmartPlaylist smartpl;
      //get name and type of smartplaylist, this will always succeed as GetDirectory also did this.
      smartpl.OpenAndReadName(item.GetURL());
      CPlayList playlist;
      playlist.Add(items);
      return ProcessAndStartPlaylist(smartpl.GetName(), playlist, (smartpl.GetType() == "songs" || smartpl.GetType() == "albums") ? PLAYLIST_MUSIC:PLAYLIST_VIDEO);
    }
  }
  else if (item.IsPlayList() || item.IsInternetStream())
  {
    CGUIDialogCache* dlgCache = new CGUIDialogCache(5000, g_localizeStrings.Get(10214), item.GetLabel());

    //is or could be a playlist
    auto_ptr<CPlayList> pPlayList (CPlayListFactory::Create(item));
    bool gotPlayList = (pPlayList.get() && pPlayList->Load(item.GetPath()));

    if (dlgCache)
    {
       dlgCache->Close();
       if (dlgCache->IsCanceled())
          return true;
    }

    if (gotPlayList)
    {

      if (iPlaylist != PLAYLIST_NONE)
      {
        int track=0;
        if (item.HasProperty("playlist_starting_track"))
          track = (int)item.GetProperty("playlist_starting_track").asInteger();
        return ProcessAndStartPlaylist(item.GetPath(), *pPlayList, iPlaylist, track);
      }
      else
      {
        CLog::Log(LOGWARNING, "CApplication::PlayMedia called to play a playlist %s but no idea which playlist to use, playing first item", item.GetPath().c_str());
        if(pPlayList->size())
          return PlayFile(*(*pPlayList)[0], false) == PLAYBACK_OK;
      }
    }
  }
  else if (item.IsPVR())
  {
    return g_PVRManager.PlayMedia(item);
  }

  //nothing special just play
  return PlayFile(item, false) == PLAYBACK_OK;
}

// PlayStack()
// For playing a multi-file video.  Particularly inefficient
// on startup, as we are required to calculate the length
// of each video, so we open + close each one in turn.
// A faster calculation of video time would improve this
// substantially.
// return value: same with PlayFile()
PlayBackRet CApplication::PlayStack(const CFileItem& item, bool bRestart)
{
  if (!item.IsStack())
    return PLAYBACK_FAIL;

  CVideoDatabase dbs;

  // case 1: stacked ISOs
  if (CFileItem(CStackDirectory::GetFirstStackedFile(item.GetPath()),false).IsDiscImage())
  {
    CStackDirectory dir;
    CFileItemList movieList;
    if (!dir.GetDirectory(item.GetURL(), movieList) || movieList.IsEmpty())
      return PLAYBACK_FAIL;

    // first assume values passed to the stack
    int selectedFile = item.m_lStartPartNumber;
    int startoffset = item.m_lStartOffset;

    // check if we instructed the stack to resume from default
    if (startoffset == STARTOFFSET_RESUME) // selected file is not specified, pick the 'last' resume point
    {
      if (dbs.Open())
      {
        CBookmark bookmark;
        std::string path = item.GetPath();
        if (item.HasProperty("original_listitem_url") && URIUtils::IsPlugin(item.GetProperty("original_listitem_url").asString()))
          path = item.GetProperty("original_listitem_url").asString();
        if( dbs.GetResumeBookMark(path, bookmark) )
        {
          startoffset = (int)(bookmark.timeInSeconds*75);
          selectedFile = bookmark.partNumber;
        }
        dbs.Close();
      }
      else
        CLog::LogF(LOGERROR, "Cannot open VideoDatabase");
    }

    // make sure that the selected part is within the boundaries
    if (selectedFile <= 0)
    {
      CLog::LogF(LOGWARNING, "Selected part %d out of range, playing part 1", selectedFile);
      selectedFile = 1;
    }
    else if (selectedFile > movieList.Size())
    {
      CLog::LogF(LOGWARNING, "Selected part %d out of range, playing part %d", selectedFile, movieList.Size());
      selectedFile = movieList.Size();
    }

    // set startoffset in movieitem, track stack item for updating purposes, and finally play disc part
    movieList[selectedFile - 1]->m_lStartOffset = startoffset > 0 ? STARTOFFSET_RESUME : 0;
    movieList[selectedFile - 1]->SetProperty("stackFileItemToUpdate", true);
    *m_stackFileItemToUpdate = item;
    return PlayFile(*(movieList[selectedFile - 1]));
  }
  // case 2: all other stacks
  else
  {
    LoadVideoSettings(item.GetPath());
    
    // see if we have the info in the database
    // TODO: If user changes the time speed (FPS via framerate conversion stuff)
    //       then these times will be wrong.
    //       Also, this is really just a hack for the slow load up times we have
    //       A much better solution is a fast reader of FPS and fileLength
    //       that we can use on a file to get it's time.
    vector<int> times;
    bool haveTimes(false);
    CVideoDatabase dbs;
    if (dbs.Open())
    {
      haveTimes = dbs.GetStackTimes(item.GetPath(), times);
      dbs.Close();
    }


    // calculate the total time of the stack
    CStackDirectory dir;
    if (!dir.GetDirectory(item.GetURL(), *m_currentStack) || m_currentStack->IsEmpty())
      return PLAYBACK_FAIL;
    long totalTime = 0;
    for (int i = 0; i < m_currentStack->Size(); i++)
    {
      if (haveTimes)
        (*m_currentStack)[i]->m_lEndOffset = times[i];
      else
      {
        int duration;
        if (!CDVDFileInfo::GetFileDuration((*m_currentStack)[i]->GetPath(), duration))
        {
          m_currentStack->Clear();
          return PLAYBACK_FAIL;
        }
        totalTime += duration / 1000;
        (*m_currentStack)[i]->m_lEndOffset = totalTime;
        times.push_back(totalTime);
      }
    }

    double seconds = item.m_lStartOffset / 75.0;

    if (!haveTimes || item.m_lStartOffset == STARTOFFSET_RESUME )
    {  // have our times now, so update the dB
      if (dbs.Open())
      {
        if (!haveTimes && !times.empty())
          dbs.SetStackTimes(item.GetPath(), times);

        if (item.m_lStartOffset == STARTOFFSET_RESUME)
        {
          // can only resume seek here, not dvdstate
          CBookmark bookmark;
          std::string path = item.GetPath();
          if (item.HasProperty("original_listitem_url") && URIUtils::IsPlugin(item.GetProperty("original_listitem_url").asString()))
            path = item.GetProperty("original_listitem_url").asString();
          if (dbs.GetResumeBookMark(path, bookmark))
            seconds = bookmark.timeInSeconds;
          else
            seconds = 0.0f;
        }
        dbs.Close();
      }
    }

    *m_itemCurrentFile = item;
    m_currentStackPosition = 0;
    m_pPlayer->ResetPlayer(); // must be reset on initial play otherwise last player will be used

    if (seconds > 0)
    {
      // work out where to seek to
      for (int i = 0; i < m_currentStack->Size(); i++)
      {
        if (seconds < (*m_currentStack)[i]->m_lEndOffset)
        {
          CFileItem item(*(*m_currentStack)[i]);
          long start = (i > 0) ? (*m_currentStack)[i-1]->m_lEndOffset : 0;
          item.m_lStartOffset = (long)(seconds - start) * 75;
          m_currentStackPosition = i;
          return PlayFile(item, true);
        }
      }
    }

    return PlayFile(*(*m_currentStack)[0], true);
  }
  return PLAYBACK_FAIL;
}

PlayBackRet CApplication::PlayFile(const CFileItem& item, bool bRestart)
{
  // Ensure the MIME type has been retrieved for http:// and shout:// streams
  if (item.GetMimeType().empty())
    const_cast<CFileItem&>(item).FillInMimeType();

  if (!bRestart)
  {
    SaveFileState(true);

    // Switch to default options
    CMediaSettings::Get().GetCurrentVideoSettings() = CMediaSettings::Get().GetDefaultVideoSettings();
    // see if we have saved options in the database

    m_pPlayer->SetPlaySpeed(1, g_application.m_muted);
    m_pPlayer->m_iPlaySpeed = 1;     // Reset both CApp's & Player's speed else we'll get confused

    *m_itemCurrentFile = item;
    m_nextPlaylistItem = -1;
    m_currentStackPosition = 0;
    m_currentStack->Clear();
#ifdef HAS_DS_PLAYER
	m_progressTrackingVideoResumeBookmark.edition.editionNumber = 0;
	m_progressTrackingVideoResumeBookmark.edition.editionName = "";
#endif
    if (item.IsVideo())
      CUtil::ClearSubtitles();
  }

  if (item.IsDiscStub())
  {
#ifdef HAS_DVD_DRIVE
    // Display the Play Eject dialog if there is any optical disc drive
    if (g_mediaManager.HasOpticalDrive())
    {
      if (CGUIDialogPlayEject::ShowAndGetInput(item))
        // PlayDiscAskResume takes path to disc. No parameter means default DVD drive.
        // Can't do better as CGUIDialogPlayEject calls CMediaManager::IsDiscInDrive, which assumes default DVD drive anyway
        return MEDIA_DETECT::CAutorun::PlayDiscAskResume() ? PLAYBACK_OK : PLAYBACK_FAIL;
    }
    else
#endif
      CGUIDialogOK::ShowAndGetInput(435, 0, 436, 0);

    return PLAYBACK_OK;
  }

  if (item.IsPlayList())
    return PLAYBACK_FAIL;

  if (item.IsPlugin())
  { // we modify the item so that it becomes a real URL
    CFileItem item_new(item);
    if (XFILE::CPluginDirectory::GetPluginResult(item.GetPath(), item_new))
      return PlayFile(item_new, false);
    return PLAYBACK_FAIL;
  }

  // a disc image might be Blu-Ray disc
  if (item.IsBDFile() || item.IsDiscImage())
  {
    //check if we must show the simplified bd menu
    if (!CGUIDialogSimpleMenu::ShowPlaySelection(const_cast<CFileItem&>(item)))
      return PLAYBACK_CANCELED;
  }

#ifdef HAS_UPNP
  if (URIUtils::IsUPnP(item.GetPath()))
  {
    CFileItem item_new(item);
    if (XFILE::CUPnPDirectory::GetResource(item.GetURL(), item_new))
      return PlayFile(item_new, false);
    return PLAYBACK_FAIL;
  }
#endif

  // if we have a stacked set of files, we need to setup our stack routines for
  // "seamless" seeking and total time of the movie etc.
  // will recall with restart set to true
  if (item.IsStack())
    return PlayStack(item, bRestart);

  //Is TuxBox, this should probably be moved to CTuxBoxFile
  if(item.IsTuxBox())
  {
    CLog::LogF(LOGDEBUG, "TuxBox URL Detected %s",item.GetPath().c_str());

    if(g_tuxboxService.IsRunning())
      g_tuxboxService.Stop();

    PlayBackRet ret = PLAYBACK_FAIL;
    CFileItem item_new;
    if(g_tuxbox.CreateNewItem(item, item_new))
    {

      // Make sure it doesn't have a player
      // so we actually select one normally
      m_pPlayer->ResetPlayer();

      // keep the tuxbox:// url as playing url
      // and give the new url to the player
      ret = PlayFile(item_new, true);
      if(ret == PLAYBACK_OK)
      {
        if(!g_tuxboxService.IsRunning())
          g_tuxboxService.Start();
      }
    }
    return ret;
  }

  CPlayerOptions options;

  if( item.HasProperty("StartPercent") )
  {
    double fallback = 0.0f;
    if(item.GetProperty("StartPercent").isString())
      fallback = (double)atof(item.GetProperty("StartPercent").asString().c_str());
    options.startpercent = item.GetProperty("StartPercent").asDouble(fallback);
  }

  PLAYERCOREID eNewCore = EPC_NONE;
  if( bRestart )
  {
    // have to be set here due to playstack using this for starting the file
    options.starttime = item.m_lStartOffset / 75.0;
    if (m_itemCurrentFile->IsStack() && m_currentStack->Size() > 0 && m_itemCurrentFile->m_lStartOffset != 0)
      m_itemCurrentFile->m_lStartOffset = STARTOFFSET_RESUME; // to force fullscreen switching

    if( m_eForcedNextPlayer != EPC_NONE )
      eNewCore = m_eForcedNextPlayer;
    else if( m_pPlayer->GetCurrentPlayer() == EPC_NONE )
      eNewCore = CPlayerCoreFactory::Get().GetDefaultPlayer(item);
    else
      eNewCore = m_pPlayer->GetCurrentPlayer();
  }
  else
  {
    options.starttime = item.m_lStartOffset / 75.0;
    LoadVideoSettings(item.GetPath());

    if (item.IsVideo())
    {
      // open the d/b and retrieve the bookmarks for the current movie
      CVideoDatabase dbs;
      dbs.Open();

      if( item.m_lStartOffset == STARTOFFSET_RESUME )
      {
        options.starttime = 0.0f;
        CBookmark bookmark;
        std::string path = item.GetPath();
        if (item.HasVideoInfoTag() && StringUtils::StartsWith(item.GetVideoInfoTag()->m_strFileNameAndPath, "removable://"))
          path = item.GetVideoInfoTag()->m_strFileNameAndPath;
        else if (item.HasProperty("original_listitem_url") && URIUtils::IsPlugin(item.GetProperty("original_listitem_url").asString()))
          path = item.GetProperty("original_listitem_url").asString();
        if(dbs.GetResumeBookMark(path, bookmark))
        {
          options.starttime = bookmark.timeInSeconds;
          options.state = bookmark.playerState;
        }
        /*
         override with information from the actual item if available.  We do this as the VFS (eg plugins)
         may set the resume point to override whatever XBMC has stored, yet we ignore it until now so that,
         should the playerState be required, it is fetched from the database.
         See the note in CGUIWindowVideoBase::ShowResumeMenu.
         */
        if (item.IsResumePointSet())
          options.starttime = item.GetCurrentResumeTime();
        else if (item.HasVideoInfoTag())
        {
          // No resume point is set, but check if this item is part of a multi-episode file
          const CVideoInfoTag *tag = item.GetVideoInfoTag();

          if (tag->m_iBookmarkId > 0)
          {
            CBookmark bookmark;
            dbs.GetBookMarkForEpisode(*tag, bookmark);
            options.starttime = bookmark.timeInSeconds;
            options.state = bookmark.playerState;
          }
        }
      }
      else if (item.HasVideoInfoTag())
      {
        const CVideoInfoTag *tag = item.GetVideoInfoTag();

        if (tag->m_iBookmarkId > 0)
        {
          CBookmark bookmark;
          dbs.GetBookMarkForEpisode(*tag, bookmark);
          options.starttime = bookmark.timeInSeconds;
          options.state = bookmark.playerState;
        }
      }

      dbs.Close();
    }

    if (m_eForcedNextPlayer != EPC_NONE)
      eNewCore = m_eForcedNextPlayer;
    else
      eNewCore = CPlayerCoreFactory::Get().GetDefaultPlayer(item);
  }

  // this really aught to be inside !bRestart, but since PlayStack
  // uses that to init playback, we have to keep it outside
  int playlist = g_playlistPlayer.GetCurrentPlaylist();
  if (item.IsVideo() && playlist == PLAYLIST_VIDEO && g_playlistPlayer.GetPlaylist(playlist).size() > 1)
  { // playing from a playlist by the looks
    // don't switch to fullscreen if we are not playing the first item...
    options.fullscreen = !g_playlistPlayer.HasPlayedFirstFile() && g_advancedSettings.m_fullScreenOnMovieStart && !CMediaSettings::Get().DoesVideoStartWindowed();
  }
  else if(m_itemCurrentFile->IsStack() && m_currentStack->Size() > 0)
  {
    // TODO - this will fail if user seeks back to first file in stack
    if(m_currentStackPosition == 0 || m_itemCurrentFile->m_lStartOffset == STARTOFFSET_RESUME)
      options.fullscreen = g_advancedSettings.m_fullScreenOnMovieStart && !CMediaSettings::Get().DoesVideoStartWindowed();
    else
      options.fullscreen = false;
    // reset this so we don't think we are resuming on seek
    m_itemCurrentFile->m_lStartOffset = 0;
  }
  else
    options.fullscreen = g_advancedSettings.m_fullScreenOnMovieStart && !CMediaSettings::Get().DoesVideoStartWindowed();

  // reset VideoStartWindowed as it's a temp setting
  CMediaSettings::Get().SetVideoStartWindowed(false);

#ifdef HAS_KARAOKE
  //We have to stop parsing a cdg before mplayer is deallocated
  // WHY do we have to do this????
  if (m_pKaraokeMgr)
    m_pKaraokeMgr->Stop();
#endif

  {
    CSingleLock lock(m_playStateMutex);
    // tell system we are starting a file
    m_bPlaybackStarting = true;
    
    // for playing a new item, previous playing item's callback may already
    // pushed some delay message into the threadmessage list, they are not
    // expected be processed after or during the new item playback starting.
    // so we clean up previous playing item's playback callback delay messages here.
    int previousMsgsIgnoredByNewPlaying[] = {
      GUI_MSG_PLAYBACK_STARTED,
      GUI_MSG_PLAYBACK_ENDED,
      GUI_MSG_PLAYBACK_STOPPED,
      GUI_MSG_PLAYLIST_CHANGED,
      GUI_MSG_PLAYLISTPLAYER_STOPPED,
      GUI_MSG_PLAYLISTPLAYER_STARTED,
      GUI_MSG_PLAYLISTPLAYER_CHANGED,
      GUI_MSG_QUEUE_NEXT_ITEM,
      0
    };
    int dMsgCount = g_windowManager.RemoveThreadMessageByMessageIds(&previousMsgsIgnoredByNewPlaying[0]);
    if (dMsgCount > 0)
      CLog::LogF(LOGDEBUG,"Ignored %d playback thread messages", dMsgCount);
  }

  // We should restart the player, unless the previous and next tracks are using
  // one of the players that allows gapless playback (paplayer, dvdplayer)
  m_pPlayer->ClosePlayerGapless(eNewCore);

  // now reset play state to starting, since we already stopped the previous playing item if there is.
  // and from now there should be no playback callback from previous playing item be called.
  m_ePlayState = PLAY_STATE_STARTING;

  m_pPlayer->CreatePlayer(eNewCore, *this);

  PlayBackRet iResult;
  if (m_pPlayer->HasPlayer())
  {
    /* When playing video pause any low priority jobs, they will be unpaused  when playback stops.
     * This should speed up player startup for files on internet filesystems (eg. webdav) and
     * increase performance on low powered systems (Atom/ARM).
     */
    if (item.IsVideo())
    {
      CJobManager::GetInstance().PauseJobs();
    }

    // don't hold graphicscontext here since player
    // may wait on another thread, that requires gfx
    CSingleExit ex(g_graphicsContext);

    iResult = m_pPlayer->OpenFile(item, options);
  }
  else
  {
    CLog::Log(LOGERROR, "Error creating player for item %s (File doesn't exist?)", item.GetPath().c_str());
    iResult = PLAYBACK_FAIL;
  }

  if(iResult == PLAYBACK_OK)
  {
    if (m_pPlayer->GetPlaySpeed() != 1)
    {
      int iSpeed = m_pPlayer->GetPlaySpeed();
      m_pPlayer->m_iPlaySpeed = 1;
      m_pPlayer->SetPlaySpeed(iSpeed, g_application.m_muted);
    }

    // if player has volume control, set it.
    if (m_pPlayer->ControlsVolume())
    {
       m_pPlayer->SetVolume(m_volumeLevel);
       m_pPlayer->SetMute(m_muted);
    }

    if( m_pPlayer->IsPlayingAudio() )
    {
      if (g_windowManager.GetActiveWindow() == WINDOW_FULLSCREEN_VIDEO)
        g_windowManager.ActivateWindow(WINDOW_VISUALISATION);
    }

#ifdef HAS_VIDEO_PLAYBACK
    else if( m_pPlayer->IsPlayingVideo() )
    {
      if (g_windowManager.GetActiveWindow() == WINDOW_VISUALISATION)
        g_windowManager.ActivateWindow(WINDOW_FULLSCREEN_VIDEO);

      // if player didn't manange to switch to fullscreen by itself do it here
      if( options.fullscreen && g_renderManager.IsStarted()
       && g_windowManager.GetActiveWindow() != WINDOW_FULLSCREEN_VIDEO )
       SwitchToFullScreen();
    }
#endif
    else
    {
      if (g_windowManager.GetActiveWindow() == WINDOW_VISUALISATION
      ||  g_windowManager.GetActiveWindow() == WINDOW_FULLSCREEN_VIDEO)
        g_windowManager.PreviousWindow();

    }

#if !defined(TARGET_POSIX)
    g_audioManager.Enable(false);
#endif

    if (item.HasPVRChannelInfoTag())
      g_playlistPlayer.SetCurrentPlaylist(PLAYLIST_NONE);
  }

  CSingleLock lock(m_playStateMutex);
  m_bPlaybackStarting = false;

  if (iResult == PLAYBACK_OK)
  {
    // play state: none, starting; playing; stopped; ended.
    // last 3 states are set by playback callback, they are all ignored during starting,
    // but we recorded the state, here we can make up the callback for the state.
    CLog::LogF(LOGDEBUG,"OpenFile succeed, play state %d", m_ePlayState);
    switch (m_ePlayState)
    {
      case PLAY_STATE_PLAYING:
        OnPlayBackStarted();
        break;
      // FIXME: it seems no meaning to callback started here if there was an started callback
      //        before this stopped/ended callback we recorded. if we callback started here
      //        first, it will delay send OnPlay announce, but then we callback stopped/ended
      //        which will send OnStop announce at once, so currently, just call stopped/ended.
      case PLAY_STATE_ENDED:
        OnPlayBackEnded();
        break;
      case PLAY_STATE_STOPPED:
        OnPlayBackStopped();
        break;
      case PLAY_STATE_STARTING:
        // neither started nor stopped/ended callback be called, that means the item still
        // not started, we need not make up any callback, just leave this and
        // let the player callback do its work.
        break;
      default:
        break;
    }
  }
  else if (iResult == PLAYBACK_FAIL)
  {
    // we send this if it isn't playlistplayer that is doing this
    int next = g_playlistPlayer.GetNextSong();
    int size = g_playlistPlayer.GetPlaylist(g_playlistPlayer.GetCurrentPlaylist()).size();
    if(next < 0
    || next >= size)
      OnPlayBackStopped();
    m_ePlayState = PLAY_STATE_NONE;
  }

  return iResult;
}

void CApplication::OnPlayBackEnded()
{
  CSingleLock lock(m_playStateMutex);
  CLog::LogF(LOGDEBUG,"play state was %d, starting %d", m_ePlayState, m_bPlaybackStarting);
  m_ePlayState = PLAY_STATE_ENDED;
  if(m_bPlaybackStarting)
    return;

  // informs python script currently running playback has ended
  // (does nothing if python is not loaded)
#ifdef HAS_PYTHON
  g_pythonParser.OnPlayBackEnded();
#endif

  CVariant data(CVariant::VariantTypeObject);
  data["end"] = true;
  CAnnouncementManager::Get().Announce(Player, "xbmc", "OnStop", m_itemCurrentFile, data);

  CGUIMessage msg(GUI_MSG_PLAYBACK_ENDED, 0, 0);
  g_windowManager.SendThreadMessage(msg);
}

void CApplication::OnPlayBackStarted()
{
  CSingleLock lock(m_playStateMutex);
  CLog::LogF(LOGDEBUG,"play state was %d, starting %d", m_ePlayState, m_bPlaybackStarting);
  m_ePlayState = PLAY_STATE_PLAYING;
  if(m_bPlaybackStarting)
    return;

#ifdef HAS_PYTHON
  // informs python script currently running playback has started
  // (does nothing if python is not loaded)
  g_pythonParser.OnPlayBackStarted();
#endif

  CGUIMessage msg(GUI_MSG_PLAYBACK_STARTED, 0, 0);
  g_windowManager.SendThreadMessage(msg);
}

void CApplication::OnQueueNextItem()
{
  CSingleLock lock(m_playStateMutex);
  CLog::LogF(LOGDEBUG,"play state was %d, starting %d", m_ePlayState, m_bPlaybackStarting);
  if(m_bPlaybackStarting)
    return;
  // informs python script currently running that we are requesting the next track
  // (does nothing if python is not loaded)
#ifdef HAS_PYTHON
  g_pythonParser.OnQueueNextItem(); // currently unimplemented
#endif

  CGUIMessage msg(GUI_MSG_QUEUE_NEXT_ITEM, 0, 0);
  g_windowManager.SendThreadMessage(msg);
}

void CApplication::OnPlayBackStopped()
{
  CSingleLock lock(m_playStateMutex);
  CLog::LogF(LOGDEBUG, "play state was %d, starting %d", m_ePlayState, m_bPlaybackStarting);
  m_ePlayState = PLAY_STATE_STOPPED;
  if(m_bPlaybackStarting)
    return;

  // informs python script currently running playback has ended
  // (does nothing if python is not loaded)
#ifdef HAS_PYTHON
  g_pythonParser.OnPlayBackStopped();
#endif

  CVariant data(CVariant::VariantTypeObject);
  data["end"] = false;
  CAnnouncementManager::Get().Announce(Player, "xbmc", "OnStop", m_itemCurrentFile, data);

  CGUIMessage msg( GUI_MSG_PLAYBACK_STOPPED, 0, 0 );
  g_windowManager.SendThreadMessage(msg);
}

void CApplication::OnPlayBackPaused()
{
#ifdef HAS_PYTHON
  g_pythonParser.OnPlayBackPaused();
#endif

  CVariant param;
  param["player"]["speed"] = 0;
  param["player"]["playerid"] = g_playlistPlayer.GetCurrentPlaylist();
  CAnnouncementManager::Get().Announce(Player, "xbmc", "OnPause", m_itemCurrentFile, param);
}

void CApplication::OnPlayBackResumed()
{
#ifdef HAS_PYTHON
  g_pythonParser.OnPlayBackResumed();
#endif

  CVariant param;
  param["player"]["speed"] = 1;
  param["player"]["playerid"] = g_playlistPlayer.GetCurrentPlaylist();
  CAnnouncementManager::Get().Announce(Player, "xbmc", "OnPlay", m_itemCurrentFile, param);
}

void CApplication::OnPlayBackSpeedChanged(int iSpeed)
{
#ifdef HAS_PYTHON
  g_pythonParser.OnPlayBackSpeedChanged(iSpeed);
#endif

  CVariant param;
  param["player"]["speed"] = iSpeed;
  param["player"]["playerid"] = g_playlistPlayer.GetCurrentPlaylist();
  CAnnouncementManager::Get().Announce(Player, "xbmc", "OnSpeedChanged", m_itemCurrentFile, param);
}

void CApplication::OnPlayBackSeek(int iTime, int seekOffset)
{
#ifdef HAS_PYTHON
  g_pythonParser.OnPlayBackSeek(iTime, seekOffset);
#endif

  CVariant param;
  CJSONUtils::MillisecondsToTimeObject(iTime, param["player"]["time"]);
  CJSONUtils::MillisecondsToTimeObject(seekOffset, param["player"]["seekoffset"]);;
  param["player"]["playerid"] = g_playlistPlayer.GetCurrentPlaylist();
  param["player"]["speed"] = m_pPlayer->GetPlaySpeed();
  CAnnouncementManager::Get().Announce(Player, "xbmc", "OnSeek", m_itemCurrentFile, param);
  g_infoManager.SetDisplayAfterSeek(2500, seekOffset);
}

void CApplication::OnPlayBackSeekChapter(int iChapter)
{
#ifdef HAS_PYTHON
  g_pythonParser.OnPlayBackSeekChapter(iChapter);
#endif
}

bool CApplication::IsPlayingFullScreenVideo() const
{
  return m_pPlayer->IsPlayingVideo() && g_graphicsContext.IsFullScreenVideo();
}

bool CApplication::IsFullScreen()
{
  return IsPlayingFullScreenVideo() ||
        (g_windowManager.GetActiveWindow() == WINDOW_VISUALISATION) ||
         g_windowManager.GetActiveWindow() == WINDOW_SLIDESHOW;
}

void CApplication::SaveFileState(bool bForeground /* = false */)
{
  if (!CProfilesManager::Get().GetCurrentProfile().canWriteDatabases())
    return;

  CJob* job = new CSaveFileStateJob(*m_progressTrackingItem,
      *m_stackFileItemToUpdate,
      m_progressTrackingVideoResumeBookmark,
      m_progressTrackingPlayCountUpdate,
      CMediaSettings::Get().GetCurrentVideoSettings());
  
  if (bForeground)
  {
    // Run job in the foreground to make sure it finishes
    job->DoWork();
    delete job;
  }
  else
    CJobManager::GetInstance().AddJob(job, NULL, CJob::PRIORITY_NORMAL);
}

void CApplication::UpdateFileState()
{
  // Did the file change?
  if (m_progressTrackingItem->GetPath() != "" && m_progressTrackingItem->GetPath() != CurrentFile())
  {
    // Ignore for PVR channels, PerformChannelSwitch takes care of this.
    // Also ignore video playlists containing multiple items: video settings have already been saved in PlayFile()
    // and we'd overwrite them with settings for the *previous* item.
    // TODO: these "exceptions" should be removed and the whole logic of saving settings be revisited and
    // possibly moved out of CApplication.  See PRs 5842, 5958, http://trac.kodi.tv/ticket/15704#comment:3
    int playlist = g_playlistPlayer.GetCurrentPlaylist();
    if (!m_progressTrackingItem->IsPVRChannel() && !(playlist == PLAYLIST_VIDEO && g_playlistPlayer.GetPlaylist(playlist).size() > 1))
      SaveFileState();

    // Reset tracking item
    m_progressTrackingItem->Reset();
  }
  else
  {
    if (m_pPlayer->IsPlaying())
    {
      if (m_progressTrackingItem->GetPath() == "")
      {
        // Init some stuff
        *m_progressTrackingItem = CurrentFileItem();
        m_progressTrackingPlayCountUpdate = false;
      }

      if ((m_progressTrackingItem->IsAudio() && g_advancedSettings.m_audioPlayCountMinimumPercent > 0 &&
          GetPercentage() >= g_advancedSettings.m_audioPlayCountMinimumPercent) ||
          (m_progressTrackingItem->IsVideo() && g_advancedSettings.m_videoPlayCountMinimumPercent > 0 &&
          GetPercentage() >= g_advancedSettings.m_videoPlayCountMinimumPercent))
      {
        m_progressTrackingPlayCountUpdate = true;
      }

      // Check whether we're *really* playing video else we may race when getting eg. stream details
      if (m_pPlayer->IsPlayingVideo())
      {
        /* Always update streamdetails, except for DVDs where we only update
           streamdetails if total duration > 15m (Should yield more correct info) */
        if (!(m_progressTrackingItem->IsDiscImage() || m_progressTrackingItem->IsDVDFile()) || m_pPlayer->GetTotalTime() > 15*60*1000)
        {
          CStreamDetails details;
          // Update with stream details from player, if any
          if (m_pPlayer->GetStreamDetails(details))
            m_progressTrackingItem->GetVideoInfoTag()->m_streamDetails = details;

          if (m_progressTrackingItem->IsStack())
            m_progressTrackingItem->GetVideoInfoTag()->m_streamDetails.SetVideoDuration(0, (int)GetTotalTime()); // Overwrite with CApp's totaltime as it takes into account total stack time
        }

        // Update bookmark for save
        m_progressTrackingVideoResumeBookmark.player = CPlayerCoreFactory::Get().GetPlayerName(m_pPlayer->GetCurrentPlayer());
        m_progressTrackingVideoResumeBookmark.playerState = m_pPlayer->GetPlayerState();
        m_progressTrackingVideoResumeBookmark.thumbNailImage.clear();

        if (g_advancedSettings.m_videoIgnorePercentAtEnd > 0 &&
            GetTotalTime() - GetTime() < 0.01f * g_advancedSettings.m_videoIgnorePercentAtEnd * GetTotalTime())
        {
          // Delete the bookmark
          m_progressTrackingVideoResumeBookmark.timeInSeconds = -1.0f;
        }
        else
        if (GetTime() > g_advancedSettings.m_videoIgnoreSecondsAtStart)
        {
          // Update the bookmark
          m_progressTrackingVideoResumeBookmark.timeInSeconds = GetTime();
          m_progressTrackingVideoResumeBookmark.totalTimeInSeconds = GetTotalTime();
        }
        else
        {
          // Do nothing
          m_progressTrackingVideoResumeBookmark.timeInSeconds = 0.0f;
        }
      }
    }
  }
}

void CApplication::LoadVideoSettings(const std::string &path)
{
  CVideoDatabase dbs;
  if (dbs.Open())
  {
    CLog::Log(LOGDEBUG, "Loading settings for %s", path.c_str());
    
    // Load stored settings if they exist, otherwise use default
    if (!dbs.GetVideoSettings(path, CMediaSettings::Get().GetCurrentVideoSettings()))
      CMediaSettings::Get().GetCurrentVideoSettings() = CMediaSettings::Get().GetDefaultVideoSettings();
    
    dbs.Close();
  }
}

void CApplication::StopPlaying()
{
  int iWin = g_windowManager.GetActiveWindow();
  if ( m_pPlayer->IsPlaying() )
  {
#ifdef HAS_KARAOKE
    if( m_pKaraokeMgr )
      m_pKaraokeMgr->Stop();
#endif

	if (m_pPlayer)
	{
#ifdef HAS_DS_PLAYER
		if (m_pPlayer->GetEditionsCount() > 1)
		{
			m_progressTrackingVideoResumeBookmark.edition.editionNumber = m_pPlayer->GetEdition();
			m_pPlayer->GetEditionInfo(m_progressTrackingVideoResumeBookmark.edition.editionNumber, m_progressTrackingVideoResumeBookmark.edition.editionName, NULL);
		}
#endif
		m_pPlayer->CloseFile();
	}

    // turn off visualisation window when stopping
    if ((iWin == WINDOW_VISUALISATION
    ||  iWin == WINDOW_FULLSCREEN_VIDEO)
    && !m_bStop)
      g_windowManager.PreviousWindow();

    g_partyModeManager.Disable();
  }
}

void CApplication::ResetSystemIdleTimer()
{
  // reset system idle timer
  m_idleTimer.StartZero();
}

void CApplication::ResetScreenSaver()
{
  // reset our timers
  m_shutdownTimer.StartZero();

  // screen saver timer is reset only if we're not already in screensaver or
  // DPMS mode
  if ((!m_bScreenSave && m_iScreenSaveLock == 0) && !m_dpmsIsActive)
    ResetScreenSaverTimer();
}

void CApplication::ResetScreenSaverTimer()
{
  m_screenSaverTimer.StartZero();
}

void CApplication::StopScreenSaverTimer()
{
  m_screenSaverTimer.Stop();
}

bool CApplication::ToggleDPMS(bool manual)
{
  if (manual || (m_dpmsIsManual == manual))
  {
    if (m_dpmsIsActive)
    {
      m_dpmsIsActive = false;
      m_dpmsIsManual = false;
      CAnnouncementManager::Get().Announce(GUI, "xbmc", "OnDPMSDeactivated");
      return m_dpms->DisablePowerSaving();
    }
    else
    {
      if (m_dpms->EnablePowerSaving(m_dpms->GetSupportedModes()[0]))
      {
        m_dpmsIsActive = true;
        m_dpmsIsManual = manual;
        CAnnouncementManager::Get().Announce(GUI, "xbmc", "OnDPMSActivated");
        return true;
      }
    }
  }
  return false;
}

bool CApplication::WakeUpScreenSaverAndDPMS(bool bPowerOffKeyPressed /* = false */)
{
  bool result;

  // First reset DPMS, if active
  if (m_dpmsIsActive)
  {
    if (m_dpmsIsManual)
      return false;
    // TODO: if screensaver lock is specified but screensaver is not active
    // (DPMS came first), activate screensaver now.
    ToggleDPMS(false);
    ResetScreenSaverTimer();
    result = !m_bScreenSave || WakeUpScreenSaver(bPowerOffKeyPressed);
  }
  else
    result = WakeUpScreenSaver(bPowerOffKeyPressed);

  if(result)
  {
    // allow listeners to ignore the deactivation if it preceeds a powerdown/suspend etc
    CVariant data(CVariant::VariantTypeObject);
    data["shuttingdown"] = bPowerOffKeyPressed;
    CAnnouncementManager::Get().Announce(GUI, "xbmc", "OnScreensaverDeactivated", data);
  }

  return result;
}

bool CApplication::WakeUpScreenSaver(bool bPowerOffKeyPressed /* = false */)
{
  if (m_iScreenSaveLock == 2)
    return false;

  // if Screen saver is active
  if (m_bScreenSave && m_screenSaver)
  {
    if (m_iScreenSaveLock == 0)
      if (CProfilesManager::Get().GetMasterProfile().getLockMode() != LOCK_MODE_EVERYONE &&
          (CProfilesManager::Get().UsingLoginScreen() || CSettings::Get().GetBool("masterlock.startuplock")) &&
          CProfilesManager::Get().GetCurrentProfile().getLockMode() != LOCK_MODE_EVERYONE &&
          m_screenSaver->ID() != "screensaver.xbmc.builtin.dim" && m_screenSaver->ID() != "screensaver.xbmc.builtin.black" && !m_screenSaver->ID().empty() && m_screenSaver->ID() != "visualization")
      {
        m_iScreenSaveLock = 2;
        CGUIMessage msg(GUI_MSG_CHECK_LOCK,0,0);

        CGUIWindow* pWindow = g_windowManager.GetWindow(WINDOW_SCREENSAVER);
        if (pWindow)
          pWindow->OnMessage(msg);
      }
    if (m_iScreenSaveLock == -1)
    {
      m_iScreenSaveLock = 0;
      return true;
    }

    // disable screensaver
    m_bScreenSave = false;
    m_iScreenSaveLock = 0;
    ResetScreenSaverTimer();

    if (m_screenSaver->ID() == "visualization")
    {
      // we can just continue as usual from vis mode
      return false;
    }
    else if (m_screenSaver->ID() == "screensaver.xbmc.builtin.dim" || m_screenSaver->ID() == "screensaver.xbmc.builtin.black" || m_screenSaver->ID().empty())
      return true;
    else if (!m_screenSaver->ID().empty())
    { // we're in screensaver window
      if (g_windowManager.GetActiveWindow() == WINDOW_SCREENSAVER)
        g_windowManager.PreviousWindow();  // show the previous window
      if (g_windowManager.GetActiveWindow() == WINDOW_SLIDESHOW)
        CApplicationMessenger::Get().SendAction(CAction(ACTION_STOP), WINDOW_SLIDESHOW);
    }
    return true;
  }
  else
    return false;
}

void CApplication::CheckScreenSaverAndDPMS()
{
  if (!m_dpmsIsActive)
    g_Windowing.ResetOSScreensaver();

  bool maybeScreensaver =
      !m_dpmsIsActive && !m_bScreenSave
      && !CSettings::Get().GetString("screensaver.mode").empty();
  bool maybeDPMS =
      !m_dpmsIsActive && m_dpms->IsSupported()
      && CSettings::Get().GetInt("powermanagement.displaysoff") > 0;

  // Has the screen saver window become active?
  if (maybeScreensaver && g_windowManager.IsWindowActive(WINDOW_SCREENSAVER))
  {
    m_bScreenSave = true;
    maybeScreensaver = false;
  }

  if (m_bScreenSave && m_pPlayer->IsPlayingVideo() && !m_pPlayer->IsPaused())
  {
    WakeUpScreenSaverAndDPMS();
    return;
  }

  if (!maybeScreensaver && !maybeDPMS) return;  // Nothing to do.

  // See if we need to reset timer.
  // * Are we playing a video and it is not paused?
  if ((m_pPlayer->IsPlayingVideo() && !m_pPlayer->IsPaused())
      // * Are we playing some music in fullscreen vis?
      || (m_pPlayer->IsPlayingAudio() && g_windowManager.GetActiveWindow() == WINDOW_VISUALISATION
          && !CSettings::Get().GetString("musicplayer.visualisation").empty()))
  {
    ResetScreenSaverTimer();
    return;
  }

  float elapsed = m_screenSaverTimer.IsRunning() ? m_screenSaverTimer.GetElapsedSeconds() : 0.f;

  // DPMS has priority (it makes the screensaver not needed)
  if (maybeDPMS
      && elapsed > CSettings::Get().GetInt("powermanagement.displaysoff") * 60)
  {
    ToggleDPMS(false);
    WakeUpScreenSaver();
  }
  else if (maybeScreensaver
           && elapsed > CSettings::Get().GetInt("screensaver.time") * 60)
  {
    ActivateScreenSaver();
  }
}

// activate the screensaver.
// if forceType is true, we ignore the various conditions that can alter
// the type of screensaver displayed
void CApplication::ActivateScreenSaver(bool forceType /*= false */)
{
  if (m_pPlayer->IsPlayingAudio() && CSettings::Get().GetBool("screensaver.usemusicvisinstead") && !CSettings::Get().GetString("musicplayer.visualisation").empty())
  { // just activate the visualisation if user toggled the usemusicvisinstead option
    g_windowManager.ActivateWindow(WINDOW_VISUALISATION);
    return;
  }

  m_bScreenSave = true;

  // Get Screensaver Mode
  m_screenSaver.reset();
  if (!CAddonMgr::Get().GetAddon(CSettings::Get().GetString("screensaver.mode"), m_screenSaver))
    m_screenSaver.reset(new CScreenSaver(""));

  CAnnouncementManager::Get().Announce(GUI, "xbmc", "OnScreensaverActivated");

  // disable screensaver lock from the login screen
  m_iScreenSaveLock = g_windowManager.GetActiveWindow() == WINDOW_LOGIN_SCREEN ? 1 : 0;
  if (!forceType)
  {
    // set to Dim in the case of a dialog on screen or playing video
    if (g_windowManager.HasModalDialog() || (m_pPlayer->IsPlayingVideo() && CSettings::Get().GetBool("screensaver.usedimonpause")) || g_PVRManager.IsRunningChannelScan())
    {
      if (!CAddonMgr::Get().GetAddon("screensaver.xbmc.builtin.dim", m_screenSaver))
        m_screenSaver.reset(new CScreenSaver(""));
    }
  }
  if (m_screenSaver->ID() == "screensaver.xbmc.builtin.dim" || m_screenSaver->ID().empty())
    return;
  else if (m_screenSaver->ID() == "screensaver.xbmc.builtin.black")
    return;
  else if (!m_screenSaver->ID().empty())
    g_windowManager.ActivateWindow(WINDOW_SCREENSAVER);
}

void CApplication::CheckShutdown()
{
  // first check if we should reset the timer
  if (m_bInhibitIdleShutdown
      || m_pPlayer->IsPlaying() || m_pPlayer->IsPausedPlayback() // is something playing?
      || m_musicInfoScanner->IsScanning()
      || m_videoInfoScanner->IsScanning()
      || g_windowManager.IsWindowActive(WINDOW_DIALOG_PROGRESS) // progress dialog is onscreen
      || !g_PVRManager.CanSystemPowerdown(false))
  {
    m_shutdownTimer.StartZero();
    return;
  }

  float elapsed = m_shutdownTimer.IsRunning() ? m_shutdownTimer.GetElapsedSeconds() : 0.f;
  if ( elapsed > CSettings::Get().GetInt("powermanagement.shutdowntime") * 60 )
  {
    // Since it is a sleep instead of a shutdown, let's set everything to reset when we wake up.
    m_shutdownTimer.Stop();

    // Sleep the box
    CApplicationMessenger::Get().Shutdown();
  }
}

void CApplication::InhibitIdleShutdown(bool inhibit)
{
  m_bInhibitIdleShutdown = inhibit;
}

bool CApplication::IsIdleShutdownInhibited() const
{
  return m_bInhibitIdleShutdown;
}

bool CApplication::OnMessage(CGUIMessage& message)
{
  switch ( message.GetMessage() )
  {
  case GUI_MSG_NOTIFY_ALL:
    {
      if (message.GetParam1()==GUI_MSG_REMOVED_MEDIA)
      {
        // Update general playlist: Remove DVD playlist items
        int nRemoved = g_playlistPlayer.RemoveDVDItems();
        if ( nRemoved > 0 )
        {
          CGUIMessage msg( GUI_MSG_PLAYLIST_CHANGED, 0, 0 );
          g_windowManager.SendMessage( msg );
        }
        // stop the file if it's on dvd (will set the resume point etc)
        if (m_itemCurrentFile->IsOnDVD())
          StopPlaying();
      }
    }
    break;

  case GUI_MSG_PLAYBACK_STARTED:
    {
#ifdef TARGET_DARWIN
      CDarwinUtils::SetScheduling(message.GetMessage());
#endif
      // reset the seek handler
      m_seekHandler->Reset();
      CPlayList playList = g_playlistPlayer.GetPlaylist(g_playlistPlayer.GetCurrentPlaylist());

      // Update our infoManager with the new details etc.
      if (m_nextPlaylistItem >= 0)
      { 
        // playing an item which is not in the list - player might be stopped already
        // so do nothing
        if (playList.size() <= m_nextPlaylistItem)
          return true;

        // we've started a previously queued item
        CFileItemPtr item = playList[m_nextPlaylistItem];
        // update the playlist manager
        int currentSong = g_playlistPlayer.GetCurrentSong();
        int param = ((currentSong & 0xffff) << 16) | (m_nextPlaylistItem & 0xffff);
        CGUIMessage msg(GUI_MSG_PLAYLISTPLAYER_CHANGED, 0, 0, g_playlistPlayer.GetCurrentPlaylist(), param, item);
        g_windowManager.SendThreadMessage(msg);
        g_playlistPlayer.SetCurrentSong(m_nextPlaylistItem);
        *m_itemCurrentFile = *item;
      }
      g_infoManager.SetCurrentItem(*m_itemCurrentFile);
      g_partyModeManager.OnSongChange(true);

      CVariant param;
      param["player"]["speed"] = 1;
      param["player"]["playerid"] = g_playlistPlayer.GetCurrentPlaylist();
      CAnnouncementManager::Get().Announce(Player, "xbmc", "OnPlay", m_itemCurrentFile, param);

      if (m_pPlayer->IsPlayingAudio())
      {
        // Start our cdg parser as appropriate
#ifdef HAS_KARAOKE
        if (m_pKaraokeMgr && CSettings::Get().GetBool("karaoke.enabled") && !m_itemCurrentFile->IsInternetStream())
        {
          m_pKaraokeMgr->Stop();
          if (m_itemCurrentFile->IsMusicDb())
          {
            if (!m_itemCurrentFile->HasMusicInfoTag() || !m_itemCurrentFile->GetMusicInfoTag()->Loaded())
            {
              IMusicInfoTagLoader* tagloader = CMusicInfoTagLoaderFactory::CreateLoader(m_itemCurrentFile->GetPath());
              tagloader->Load(m_itemCurrentFile->GetPath(),*m_itemCurrentFile->GetMusicInfoTag());
              delete tagloader;
            }
            m_pKaraokeMgr->Start(m_itemCurrentFile->GetMusicInfoTag()->GetURL());
          }
          else
            m_pKaraokeMgr->Start(m_itemCurrentFile->GetPath());
        }
#endif
      }

      return true;
    }
    break;

  case GUI_MSG_QUEUE_NEXT_ITEM:
    {
      // Check to see if our playlist player has a new item for us,
      // and if so, we check whether our current player wants the file
      int iNext = g_playlistPlayer.GetNextSong();
      CPlayList& playlist = g_playlistPlayer.GetPlaylist(g_playlistPlayer.GetCurrentPlaylist());
      if (iNext < 0 || iNext >= playlist.size())
      {
        m_pPlayer->OnNothingToQueueNotify();
        return true; // nothing to do
      }

      // ok, grab the next song
      CFileItem file(*playlist[iNext]);
      // handle plugin://
      CURL url(file.GetPath());
      if (url.IsProtocol("plugin"))
        XFILE::CPluginDirectory::GetPluginResult(url.Get(), file);

      // Don't queue if next media type is different from current one
      if ((!file.IsVideo() && m_pPlayer->IsPlayingVideo())
          || (!file.IsAudio() && m_pPlayer->IsPlayingAudio()))
      {
        m_pPlayer->OnNothingToQueueNotify();
        return true;
      }

#ifdef HAS_UPNP
      if (URIUtils::IsUPnP(file.GetPath()))
      {
        if (!XFILE::CUPnPDirectory::GetResource(file.GetURL(), file))
          return true;
      }
#endif

      // ok - send the file to the player, if it accepts it
      if (m_pPlayer->QueueNextFile(file))
      {
        // player accepted the next file
        m_nextPlaylistItem = iNext;
      }
      else
      {
        /* Player didn't accept next file: *ALWAYS* advance playlist in this case so the player can
            queue the next (if it wants to) and it doesn't keep looping on this song */
        g_playlistPlayer.SetCurrentSong(iNext);
      }

      return true;
    }
    break;

  case GUI_MSG_PLAYBACK_STOPPED:
  case GUI_MSG_PLAYBACK_ENDED:
  case GUI_MSG_PLAYLISTPLAYER_STOPPED:
    {
#ifdef HAS_KARAOKE
      if (m_pKaraokeMgr )
        m_pKaraokeMgr->Stop();
#endif
#ifdef TARGET_DARWIN
      CDarwinUtils::SetScheduling(message.GetMessage());
#endif
      // first check if we still have items in the stack to play
      if (message.GetMessage() == GUI_MSG_PLAYBACK_ENDED)
      {
        if (m_itemCurrentFile->IsStack() && m_currentStack->Size() > 0 && m_currentStackPosition < m_currentStack->Size() - 1)
        { // just play the next item in the stack
          PlayFile(*(*m_currentStack)[++m_currentStackPosition], true);
          return true;
        }
      }

      // In case playback ended due to user eg. skipping over the end, clear
      // our resume bookmark here
      if (message.GetMessage() == GUI_MSG_PLAYBACK_ENDED && m_progressTrackingPlayCountUpdate && g_advancedSettings.m_videoIgnorePercentAtEnd > 0)
      {
        // Delete the bookmark
        m_progressTrackingVideoResumeBookmark.timeInSeconds = -1.0f;
      }

      // reset the current playing file
      m_itemCurrentFile->Reset();
      g_infoManager.ResetCurrentItem();
      m_currentStack->Clear();

      if (message.GetMessage() == GUI_MSG_PLAYBACK_ENDED)
      {
        g_playlistPlayer.PlayNext(1, true);
      }
      else
      {
        // reset any forced player
        m_eForcedNextPlayer = EPC_NONE;

        m_pPlayer->ClosePlayer();

        // Reset playspeed
        m_pPlayer->m_iPlaySpeed = 1;
      }

      if (!m_pPlayer->IsPlaying())
      {
        g_audioManager.Enable(true);
      }

      if (!m_pPlayer->IsPlayingVideo())
      {
        if(g_windowManager.GetActiveWindow() == WINDOW_FULLSCREEN_VIDEO)
        {
          g_windowManager.PreviousWindow();
        }
        else
        {
          CSingleLock lock(g_graphicsContext);
          //  resets to res_desktop or look&feel resolution (including refreshrate)
          g_graphicsContext.SetFullScreenVideo(false);
        }
      }

      if (!m_pPlayer->IsPlayingAudio() && g_playlistPlayer.GetCurrentPlaylist() == PLAYLIST_NONE && g_windowManager.GetActiveWindow() == WINDOW_VISUALISATION)
      {
        CSettings::Get().Save();  // save vis settings
        WakeUpScreenSaverAndDPMS();
        g_windowManager.PreviousWindow();
      }

      // DVD ejected while playing in vis ?
      if (!m_pPlayer->IsPlayingAudio() && (m_itemCurrentFile->IsCDDA() || m_itemCurrentFile->IsOnDVD()) && !g_mediaManager.IsDiscInDrive() && g_windowManager.GetActiveWindow() == WINDOW_VISUALISATION)
      {
        // yes, disable vis
        CSettings::Get().Save();    // save vis settings
        WakeUpScreenSaverAndDPMS();
        g_windowManager.PreviousWindow();
      }

      if (IsEnableTestMode())
        CApplicationMessenger::Get().Quit();
      return true;
    }
    break;

  case GUI_MSG_PLAYLISTPLAYER_STARTED:
  case GUI_MSG_PLAYLISTPLAYER_CHANGED:
    {
      return true;
    }
    break;
  case GUI_MSG_FULLSCREEN:
    { // Switch to fullscreen, if we can
      SwitchToFullScreen();
      return true;
    }
    break;
  case GUI_MSG_EXECUTE:
    if (message.GetNumStringParams())
      return ExecuteXBMCAction(message.GetStringParam());
    break;
  }
  return false;
}

bool CApplication::ExecuteXBMCAction(std::string actionStr)
{
  // see if it is a user set string

  //We don't know if there is unsecure information in this yet, so we
  //postpone any logging
  const std::string in_actionStr(actionStr);
  actionStr = CGUIInfoLabel::GetLabel(actionStr);

  // user has asked for something to be executed
  if (CBuiltins::HasCommand(actionStr))
  {
    if (!CBuiltins::IsSystemPowerdownCommand(actionStr) ||
        g_PVRManager.CanSystemPowerdown())
      CBuiltins::Execute(actionStr);
  }
  else
  {
    // try translating the action from our ButtonTranslator
    int actionID;
    if (CButtonTranslator::TranslateActionString(actionStr.c_str(), actionID))
    {
      OnAction(CAction(actionID));
      return true;
    }
    CFileItem item(actionStr, false);
#ifdef HAS_PYTHON
    if (item.IsPythonScript())
    { // a python script
      CScriptInvocationManager::Get().Execute(item.GetPath());
    }
    else
#endif
    if (item.IsAudio() || item.IsVideo())
    { // an audio or video file
      PlayFile(item);
    }
    else
    {
      //At this point we have given up to translate, so even though
      //there may be insecure information, we log it.
      CLog::LogF(LOGDEBUG,"Tried translating, but failed to understand %s", in_actionStr.c_str());
      return false;
    }
  }
  return true;
}

// inform the user that the configuration data has moved from old XBMC location
// to new Kodi location - if applicable
void CApplication::ShowAppMigrationMessage()
{
  // .kodi_migration_complete will be created from the installer/packaging
  // once an old XBMC configuration was moved to the new Kodi location
  // if this is the case show the migration info to the user once which
  // tells him to have a look into the wiki where the move of configuration
  // is further explained.
  if (CFile::Exists("special://home/.kodi_data_was_migrated") &&
      !CFile::Exists("special://home/.kodi_migration_info_shown"))
  {
    CGUIDialogOK::ShowAndGetInput(24128, 0, 24129, 0);
    CFile tmpFile;
    // create the file which will prevent this dialog from appearing in the future
    tmpFile.OpenForWrite("special://home/.kodi_migration_info_shown");
    tmpFile.Close();
  }
}

void CApplication::Process()
{
  MEASURE_FUNCTION;

  // dispatch the messages generated by python or other threads to the current window
  g_windowManager.DispatchThreadMessages();

  // process messages which have to be send to the gui
  // (this can only be done after g_windowManager.Render())
  CApplicationMessenger::Get().ProcessWindowMessages();

  if (m_loggingIn)
  {
    m_loggingIn = false;

    // autoexec.py - profile
    std::string strAutoExecPy = CSpecialProtocol::TranslatePath("special://profile/autoexec.py");

    if (XFILE::CFile::Exists(strAutoExecPy))
      CScriptInvocationManager::Get().Execute(strAutoExecPy);
    else
      CLog::Log(LOGDEBUG, "no profile autoexec.py (%s) found, skipping", strAutoExecPy.c_str());
  }

  // handle any active scripts
  CScriptInvocationManager::Get().Process();

  // process messages, even if a movie is playing
  CApplicationMessenger::Get().ProcessMessages();
  if (g_application.m_bStop) return; //we're done, everything has been unloaded

  // check how far we are through playing the current item
  // and do anything that needs doing (playcount updates etc)
  CheckPlayingProgress();

  // update sound
  m_pPlayer->DoAudioWork();

  // do any processing that isn't needed on each run
  if( m_slowTimer.GetElapsedMilliseconds() > 500 )
  {
    m_slowTimer.Reset();
    ProcessSlow();
  }

  g_cpuInfo.getUsedPercentage(); // must call it to recalculate pct values
}

// We get called every 500ms
void CApplication::ProcessSlow()
{
  g_powerManager.ProcessEvents();

#if defined(TARGET_DARWIN_OSX)
  // There is an issue on OS X that several system services ask the cursor to become visible
  // during their startup routines.  Given that we can't control this, we hack it in by
  // forcing the
  if (g_Windowing.IsFullScreen())
  { // SDL thinks it's hidden
    Cocoa_HideMouse();
  }
#endif

  // Temporarely pause pausable jobs when viewing video/picture
  int currentWindow = g_windowManager.GetActiveWindow();
  if (CurrentFileItem().IsVideo() || CurrentFileItem().IsPicture() || currentWindow == WINDOW_FULLSCREEN_VIDEO || currentWindow == WINDOW_SLIDESHOW)
  {
    CJobManager::GetInstance().PauseJobs();
  }
  else
  {
    CJobManager::GetInstance().UnPauseJobs();
  }

  // Store our file state for use on close()
  UpdateFileState();

  // Check if we need to activate the screensaver / DPMS.
  CheckScreenSaverAndDPMS();

  // Check if we need to shutdown (if enabled).
#if defined(TARGET_DARWIN)
  if (CSettings::Get().GetInt("powermanagement.shutdowntime") && g_advancedSettings.m_fullScreen)
#else
  if (CSettings::Get().GetInt("powermanagement.shutdowntime"))
#endif
  {
    CheckShutdown();
  }

  // check if we should restart the player
  CheckDelayedPlayerRestart();

  //  check if we can unload any unreferenced dlls or sections
  if (!m_pPlayer->IsPlayingVideo())
    CSectionLoader::UnloadDelayed();

  // check for any idle curl connections
  g_curlInterface.CheckIdle();

  // check for any idle myth sessions
  CMythSession::CheckIdle();

#ifdef HAS_FILESYSTEM_HTSP
  // check for any idle htsp sessions
  HTSP::CHTSPDirectorySession::CheckIdle();
#endif

#ifdef HAS_KARAOKE
  if ( m_pKaraokeMgr )
    m_pKaraokeMgr->ProcessSlow();
#endif

  if (!m_pPlayer->IsPlayingVideo())
    g_largeTextureManager.CleanupUnusedImages();

  g_TextureManager.FreeUnusedTextures(5000);

#ifdef HAS_DVD_DRIVE
  // checks whats in the DVD drive and tries to autostart the content (xbox games, dvd, cdda, avi files...)
  if (!m_pPlayer->IsPlayingVideo())
    m_Autorun->HandleAutorun();
#endif

  // update upnp server/renderer states
#ifdef HAS_UPNP
  if(UPNP::CUPnP::IsInstantiated())
    UPNP::CUPnP::GetInstance()->UpdateState();
#endif

#if defined(TARGET_POSIX) && defined(HAS_FILESYSTEM_SMB)
  smb.CheckIfIdle();
#endif

#ifdef HAS_FILESYSTEM_NFS
  gNfsConnection.CheckIfIdle();
#endif

#ifdef HAS_FILESYSTEM_AFP
  gAfpConnection.CheckIfIdle();
#endif

#ifdef HAS_FILESYSTEM_SFTP
  CSFTPSessionManager::ClearOutIdleSessions();
#endif

  g_mediaManager.ProcessEvents();

#ifdef HAS_LIRC
  if (g_RemoteControl.IsInUse() && !g_RemoteControl.IsInitialized())
    g_RemoteControl.Initialize();
#endif

  if (!m_pPlayer->IsPlayingVideo() &&
      CSettings::Get().GetInt("general.addonupdates") != AUTO_UPDATES_NEVER)
    CAddonInstaller::Get().UpdateRepos();

  CAEFactory::GarbageCollect();

  // if we don't render the gui there's no reason to start the screensaver.
  // that way the screensaver won't kick in if we maximize the XBMC window
  // after the screensaver start time.
  if(!m_renderGUI)
    ResetScreenSaverTimer();
}

// Global Idle Time in Seconds
// idle time will be resetet if on any OnKey()
// int return: system Idle time in seconds! 0 is no idle!
int CApplication::GlobalIdleTime()
{
  if(!m_idleTimer.IsRunning())
    m_idleTimer.StartZero();
  return (int)m_idleTimer.GetElapsedSeconds();
}

float CApplication::NavigationIdleTime()
{
  if (!m_navigationTimer.IsRunning())
    m_navigationTimer.StartZero();
  return m_navigationTimer.GetElapsedSeconds();
}

void CApplication::DelayedPlayerRestart()
{
  m_restartPlayerTimer.StartZero();
}

void CApplication::CheckDelayedPlayerRestart()
{
  if (m_restartPlayerTimer.GetElapsedSeconds() > 3)
  {
    m_restartPlayerTimer.Stop();
    m_restartPlayerTimer.Reset();
    Restart(true);
  }
}

void CApplication::Restart(bool bSamePosition)
{
  // this function gets called when the user changes a setting (like noninterleaved)
  // and which means we gotta close & reopen the current playing file

  // first check if we're playing a file
  if ( !m_pPlayer->IsPlayingVideo() && !m_pPlayer->IsPlayingAudio())
    return ;

  if( !m_pPlayer->HasPlayer() )
    return ;

  SaveFileState();

  // do we want to return to the current position in the file
  if (false == bSamePosition)
  {
    // no, then just reopen the file and start at the beginning
    PlayFile(*m_itemCurrentFile, true);
    return ;
  }

  // else get current position
  double time = GetTime();

  // get player state, needed for dvd's
  std::string state = m_pPlayer->GetPlayerState();

  // set the requested starttime
  m_itemCurrentFile->m_lStartOffset = (long)(time * 75.0);

  // reopen the file
  if ( PlayFile(*m_itemCurrentFile, true) == PLAYBACK_OK )
    m_pPlayer->SetPlayerState(state);
}

const std::string& CApplication::CurrentFile()
{
  return m_itemCurrentFile->GetPath();
}

CFileItem& CApplication::CurrentFileItem()
{
  return *m_itemCurrentFile;
}

CFileItem& CApplication::CurrentUnstackedItem()
{
  if (m_itemCurrentFile->IsStack() && m_currentStack->Size() > 0)
    return *(*m_currentStack)[m_currentStackPosition];
  else
    return *m_itemCurrentFile;
}

void CApplication::ShowVolumeBar(const CAction *action)
{
  CGUIDialog *volumeBar = (CGUIDialog *)g_windowManager.GetWindow(WINDOW_DIALOG_VOLUME_BAR);
  if (volumeBar)
  {
    volumeBar->Show();
    if (action)
      volumeBar->OnAction(*action);
  }
}

bool CApplication::IsMuted() const
{
  if (g_peripherals.IsMuted())
    return true;
  return CAEFactory::IsMuted();
}

void CApplication::ToggleMute(void)
{
  if (m_muted)
    UnMute();
  else
    Mute();
}

void CApplication::SetMute(bool mute)
{
  if (m_muted != mute)
  {
    ToggleMute();
    m_muted = mute;
  }
}

void CApplication::Mute()
{
  if (g_peripherals.Mute())
    return;

  CAEFactory::SetMute(true);
  m_muted = true;
  VolumeChanged();
}

void CApplication::UnMute()
{
  if (g_peripherals.UnMute())
    return;

  CAEFactory::SetMute(false);
  m_muted = false;
  VolumeChanged();
}

void CApplication::SetVolume(float iValue, bool isPercentage/*=true*/)
{
  float hardwareVolume = iValue;

  if(isPercentage)
    hardwareVolume /= 100.0f;

  SetHardwareVolume(hardwareVolume);
  VolumeChanged();
}

void CApplication::SetHardwareVolume(float hardwareVolume)
{
  hardwareVolume = std::max(VOLUME_MINIMUM, std::min(VOLUME_MAXIMUM, hardwareVolume));
  m_volumeLevel = hardwareVolume;

  CAEFactory::SetVolume(hardwareVolume);
}

float CApplication::GetVolume(bool percentage /* = true */) const
{
  if (percentage)
  {
    // converts the hardware volume to a percentage
    return m_volumeLevel * 100.0f;
  }
  
  return m_volumeLevel;
}

void CApplication::VolumeChanged() const
{
  CVariant data(CVariant::VariantTypeObject);
  data["volume"] = GetVolume();
  data["muted"] = m_muted;
  CAnnouncementManager::Get().Announce(Application, "xbmc", "OnVolumeChanged", data);

  // if player has volume control, set it.
  if (m_pPlayer->ControlsVolume())
  {
     m_pPlayer->SetVolume(m_volumeLevel);
     m_pPlayer->SetMute(m_muted);
  }
}

int CApplication::GetSubtitleDelay() const
{
  // converts subtitle delay to a percentage
  return int(((float)(CMediaSettings::Get().GetCurrentVideoSettings().m_SubtitleDelay + g_advancedSettings.m_videoSubsDelayRange)) / (2 * g_advancedSettings.m_videoSubsDelayRange)*100.0f + 0.5f);
}

int CApplication::GetAudioDelay() const
{
  // converts audio delay to a percentage
  return int(((float)(CMediaSettings::Get().GetCurrentVideoSettings().m_AudioDelay + g_advancedSettings.m_videoAudioDelayRange)) / (2 * g_advancedSettings.m_videoAudioDelayRange)*100.0f + 0.5f);
}

// Returns the total time in seconds of the current media.  Fractional
// portions of a second are possible - but not necessarily supported by the
// player class.  This returns a double to be consistent with GetTime() and
// SeekTime().
double CApplication::GetTotalTime() const
{
  double rc = 0.0;

  if (m_pPlayer->IsPlaying())
  {
    if (m_itemCurrentFile->IsStack() && m_currentStack->Size() > 0)
      rc = (*m_currentStack)[m_currentStack->Size() - 1]->m_lEndOffset;
    else
      rc = static_cast<double>(m_pPlayer->GetTotalTime() * 0.001f);
  }

  return rc;
}

void CApplication::StopShutdownTimer()
{
  m_shutdownTimer.Stop();
}

void CApplication::ResetShutdownTimers()
{
  // reset system shutdown timer
  m_shutdownTimer.StartZero();

  // delete custom shutdown timer
  if (g_alarmClock.HasAlarm("shutdowntimer"))
    g_alarmClock.Stop("shutdowntimer", true);
}

// Returns the current time in seconds of the currently playing media.
// Fractional portions of a second are possible.  This returns a double to
// be consistent with GetTotalTime() and SeekTime().
double CApplication::GetTime() const
{
  double rc = 0.0;

  if (m_pPlayer->IsPlaying())
  {
    if (m_itemCurrentFile->IsStack() && m_currentStack->Size() > 0)
    {
      long startOfCurrentFile = (m_currentStackPosition > 0) ? (*m_currentStack)[m_currentStackPosition-1]->m_lEndOffset : 0;
      rc = (double)startOfCurrentFile + m_pPlayer->GetTime() * 0.001;
    }
    else
      rc = static_cast<double>(m_pPlayer->GetTime() * 0.001f);
  }

  return rc;
}

// Sets the current position of the currently playing media to the specified
// time in seconds.  Fractional portions of a second are valid.  The passed
// time is the time offset from the beginning of the file as opposed to a
// delta from the current position.  This method accepts a double to be
// consistent with GetTime() and GetTotalTime().
void CApplication::SeekTime( double dTime )
{
  if (m_pPlayer->IsPlaying() && (dTime >= 0.0))
  {
    if (!m_pPlayer->CanSeek()) return;
    if (m_itemCurrentFile->IsStack() && m_currentStack->Size() > 0)
    {
      // find the item in the stack we are seeking to, and load the new
      // file if necessary, and calculate the correct seek within the new
      // file.  Otherwise, just fall through to the usual routine if the
      // time is higher than our total time.
      for (int i = 0; i < m_currentStack->Size(); i++)
      {
        if ((*m_currentStack)[i]->m_lEndOffset > dTime)
        {
          long startOfNewFile = (i > 0) ? (*m_currentStack)[i-1]->m_lEndOffset : 0;
          if (m_currentStackPosition == i)
            m_pPlayer->SeekTime((int64_t)((dTime - startOfNewFile) * 1000.0));
          else
          { // seeking to a new file
            m_currentStackPosition = i;
            CFileItem item(*(*m_currentStack)[i]);
            item.m_lStartOffset = (long)((dTime - startOfNewFile) * 75.0);
            // don't just call "PlayFile" here, as we are quite likely called from the
            // player thread, so we won't be able to delete ourselves.
            CApplicationMessenger::Get().PlayFile(item, true);
          }
          return;
        }
      }
    }
    // convert to milliseconds and perform seek
    m_pPlayer->SeekTime( static_cast<int64_t>( dTime * 1000.0 ) );
  }
}

float CApplication::GetPercentage() const
{
  if (m_pPlayer->IsPlaying())
  {
    if (m_pPlayer->GetTotalTime() == 0 && m_pPlayer->IsPlayingAudio() && m_itemCurrentFile->HasMusicInfoTag())
    {
      const CMusicInfoTag& tag = *m_itemCurrentFile->GetMusicInfoTag();
      if (tag.GetDuration() > 0)
        return (float)(GetTime() / tag.GetDuration() * 100);
    }

    if (m_itemCurrentFile->IsStack() && m_currentStack->Size() > 0)
    {
      double totalTime = GetTotalTime();
      if (totalTime > 0.0f)
        return (float)(GetTime() / totalTime * 100);
    }
    else
      return m_pPlayer->GetPercentage();
  }
  return 0.0f;
}

float CApplication::GetCachePercentage() const
{
  if (m_pPlayer->IsPlaying())
  {
    // Note that the player returns a relative cache percentage and we want an absolute percentage
    if (m_itemCurrentFile->IsStack() && m_currentStack->Size() > 0)
    {
      float stackedTotalTime = (float) GetTotalTime();
      // We need to take into account the stack's total time vs. currently playing file's total time
      if (stackedTotalTime > 0.0f)
        return min( 100.0f, GetPercentage() + (m_pPlayer->GetCachePercentage() * m_pPlayer->GetTotalTime() * 0.001f / stackedTotalTime ) );
    }
    else
      return min( 100.0f, m_pPlayer->GetPercentage() + m_pPlayer->GetCachePercentage() );
  }
  return 0.0f;
}

void CApplication::SeekPercentage(float percent)
{
  if (m_pPlayer->IsPlaying() && (percent >= 0.0))
  {
    if (!m_pPlayer->CanSeek()) return;
    if (m_itemCurrentFile->IsStack() && m_currentStack->Size() > 0)
      SeekTime(percent * 0.01 * GetTotalTime());
    else
      m_pPlayer->SeekPercentage(percent);
  }
}

// SwitchToFullScreen() returns true if a switch is made, else returns false
bool CApplication::SwitchToFullScreen()
{
  // if playing from the video info window, close it first!
  if (g_windowManager.HasModalDialog() && g_windowManager.GetTopMostModalDialogID() == WINDOW_DIALOG_VIDEO_INFO)
  {
    CGUIDialogVideoInfo* pDialog = (CGUIDialogVideoInfo*)g_windowManager.GetWindow(WINDOW_DIALOG_VIDEO_INFO);
    if (pDialog) pDialog->Close(true);
  }

  // don't switch if there is a dialog on screen or the slideshow is active
  if (/*g_windowManager.HasModalDialog() ||*/ g_windowManager.GetActiveWindow() == WINDOW_SLIDESHOW)
    return false;

  // See if we're playing a video, and are in GUI mode
  if ( m_pPlayer->IsPlayingVideo() && g_windowManager.GetActiveWindow() != WINDOW_FULLSCREEN_VIDEO)
  {
    // then switch to fullscreen mode
    g_windowManager.ActivateWindow(WINDOW_FULLSCREEN_VIDEO);
    return true;
  }
  // special case for switching between GUI & visualisation mode. (only if we're playing an audio song)
  if (m_pPlayer->IsPlayingAudio() && g_windowManager.GetActiveWindow() != WINDOW_VISUALISATION)
  { // then switch to visualisation
    g_windowManager.ActivateWindow(WINDOW_VISUALISATION);
    return true;
  }
  return false;
}

void CApplication::Minimize()
{
  g_Windowing.Minimize();
}

PLAYERCOREID CApplication::GetCurrentPlayer()
{
  return m_pPlayer->GetCurrentPlayer();
}

void CApplication::UpdateLibraries()
{
  if (CSettings::Get().GetBool("videolibrary.updateonstartup"))
  {
    CLog::LogF(LOGNOTICE, "Starting video library startup scan");
    StartVideoScan("", !CSettings::Get().GetBool("videolibrary.backgroundupdate"));
  }

  if (CSettings::Get().GetBool("musiclibrary.updateonstartup"))
  {
    CLog::LogF(LOGNOTICE, "Starting music library startup scan");
    StartMusicScan("", !CSettings::Get().GetBool("musiclibrary.backgroundupdate"));
  }
}

bool CApplication::IsVideoScanning() const
{
  return m_videoInfoScanner->IsScanning();
}

bool CApplication::IsMusicScanning() const
{
  return m_musicInfoScanner->IsScanning();
}

void CApplication::StopVideoScan()
{
  if (m_videoInfoScanner->IsScanning())
    m_videoInfoScanner->Stop();
}

void CApplication::StopMusicScan()
{
  if (m_musicInfoScanner->IsScanning())
    m_musicInfoScanner->Stop();
}

void CApplication::StartVideoCleanup(bool userInitiated /* = true */)
{
  if (m_videoInfoScanner->IsScanning())
    return;

  if (userInitiated)
    m_videoInfoScanner->CleanDatabase(NULL, NULL, true);
  else
  {
    m_videoInfoScanner->ShowDialog(false);
    m_videoInfoScanner->StartCleanDatabase();
  }
}

void CApplication::StartVideoScan(const std::string &strDirectory, bool userInitiated /* = true */, bool scanAll /* = false */)
{
  if (m_videoInfoScanner->IsScanning())
    return;

  m_videoInfoScanner->ShowDialog(userInitiated);

  m_videoInfoScanner->Start(strDirectory,scanAll);
}

void CApplication::StartMusicCleanup(bool userInitiated /* = true */)
{
  if (m_musicInfoScanner->IsScanning())
    return;

  if (userInitiated)
    m_musicInfoScanner->CleanDatabase(true);
  else
  {
    m_musicInfoScanner->ShowDialog(false);
    m_musicInfoScanner->StartCleanDatabase();
  }
}

void CApplication::StartMusicScan(const std::string &strDirectory, bool userInitiated /* = true */, int flags /* = 0 */)
{
  if (m_musicInfoScanner->IsScanning())
    return;

  if (!flags)
  { // setup default flags
    if (CSettings::Get().GetBool("musiclibrary.downloadinfo"))
      flags |= CMusicInfoScanner::SCAN_ONLINE;
    if (!userInitiated || CSettings::Get().GetBool("musiclibrary.backgroundupdate"))
      flags |= CMusicInfoScanner::SCAN_BACKGROUND;
  }

  if (!(flags & CMusicInfoScanner::SCAN_BACKGROUND))
    m_musicInfoScanner->ShowDialog(true);

  m_musicInfoScanner->Start(strDirectory, flags);
}

void CApplication::StartMusicAlbumScan(const std::string& strDirectory,
                                       bool refresh)
{
  if (m_musicInfoScanner->IsScanning())
    return;

  m_musicInfoScanner->ShowDialog(true);

  m_musicInfoScanner->FetchAlbumInfo(strDirectory,refresh);
}

void CApplication::StartMusicArtistScan(const std::string& strDirectory,
                                        bool refresh)
{
  if (m_musicInfoScanner->IsScanning())
    return;

  m_musicInfoScanner->ShowDialog(true);

  m_musicInfoScanner->FetchArtistInfo(strDirectory,refresh);
}

void CApplication::CheckPlayingProgress()
{
  // check if we haven't rewound past the start of the file
  if (m_pPlayer->IsPlaying())
  {
    int iSpeed = g_application.m_pPlayer->GetPlaySpeed();
    if (iSpeed < 1)
    {
      iSpeed *= -1;
      int iPower = 0;
      while (iSpeed != 1)
      {
        iSpeed >>= 1;
        iPower++;
      }
      if (g_infoManager.GetPlayTime() / 1000 < iPower)
      {
        g_application.m_pPlayer->SetPlaySpeed(1, g_application.m_muted);
        g_application.SeekTime(0);
      }
    }
  }
}

bool CApplication::ProcessAndStartPlaylist(const std::string& strPlayList, CPlayList& playlist, int iPlaylist, int track)
{
  CLog::Log(LOGDEBUG,"CApplication::ProcessAndStartPlaylist(%s, %i)",strPlayList.c_str(), iPlaylist);

  // initial exit conditions
  // no songs in playlist just return
  if (playlist.size() == 0)
    return false;

  // illegal playlist
  if (iPlaylist < PLAYLIST_MUSIC || iPlaylist > PLAYLIST_VIDEO)
    return false;

  // setup correct playlist
  g_playlistPlayer.ClearPlaylist(iPlaylist);

  // if the playlist contains an internet stream, this file will be used
  // to generate a thumbnail for musicplayer.cover
  g_application.m_strPlayListFile = strPlayList;

  // add the items to the playlist player
  g_playlistPlayer.Add(iPlaylist, playlist);

  // if we have a playlist
  if (g_playlistPlayer.GetPlaylist(iPlaylist).size())
  {
    // start playing it
    g_playlistPlayer.SetCurrentPlaylist(iPlaylist);
    g_playlistPlayer.Reset();
    g_playlistPlayer.Play(track);
    return true;
  }
  return false;
}

bool CApplication::AlwaysProcess(const CAction& action)
{
  // check if this button is mapped to a built-in function
  if (!action.GetName().empty())
  {
    std::string builtInFunction;
    vector<string> params;
    CUtil::SplitExecFunction(action.GetName(), builtInFunction, params);
    StringUtils::ToLower(builtInFunction);

    // should this button be handled normally or just cancel the screensaver?
    if (   builtInFunction == "powerdown"
        || builtInFunction == "reboot"
        || builtInFunction == "restart"
        || builtInFunction == "restartapp"
        || builtInFunction == "suspend"
        || builtInFunction == "hibernate"
        || builtInFunction == "quit"
        || builtInFunction == "shutdown")
    {
      return true;
    }
  }

  return false;
}

bool CApplication::IsCurrentThread() const
{
  return CThread::IsCurrentThread(m_threadID);
}

void CApplication::SetRenderGUI(bool renderGUI)
{
  if (renderGUI && ! m_renderGUI)
    g_windowManager.MarkDirty();
  m_renderGUI = renderGUI;
}

CNetwork& CApplication::getNetwork()
{
  return *m_network;
}
#ifdef HAS_PERFORMANCE_SAMPLE
CPerformanceStats &CApplication::GetPerformanceStats()
{
  return m_perfStats;
}
#endif

bool CApplication::SetLanguage(const std::string &strLanguage)
{
  std::string strPreviousLanguage = CSettings::Get().GetString("locale.language");
  if (strLanguage != strPreviousLanguage)
  {
    std::string strLangInfoPath = StringUtils::Format("special://xbmc/language/%s/langinfo.xml", strLanguage.c_str());
    if (!g_langInfo.Load(strLangInfoPath))
      return false;

    CSettings::Get().SetString("locale.language", strLanguage);

    if (!g_localizeStrings.Load("special://xbmc/language/", strLanguage))
      return false;

    // also tell our weather and skin to reload as these are localized
    g_weatherManager.Refresh();
    g_PVRManager.LocalizationChanged();
    ReloadSkin();
  }

  return true;
}

void CApplication::CloseNetworkShares()
{
  CLog::Log(LOGDEBUG,"CApplication::CloseNetworkShares: Closing all network shares");

#if defined(HAS_FILESYSTEM_SMB) && !defined(TARGET_WINDOWS)
  smb.Deinit();
#endif
  
#ifdef HAS_FILESYSTEM_NFS
  gNfsConnection.Deinit();
#endif
  
#ifdef HAS_FILESYSTEM_AFP
  gAfpConnection.Deinit();
#endif
  
#ifdef HAS_FILESYSTEM_SFTP
  CSFTPSessionManager::DisconnectAllSessions();
#endif
}

void CApplication::RegisterActionListener(IActionListener *listener)
{
  CSingleLock lock(m_critSection);
  std::vector<IActionListener *>::iterator it = std::find(m_actionListeners.begin(), m_actionListeners.end(), listener);
  if (it == m_actionListeners.end())
    m_actionListeners.push_back(listener);
}

void CApplication::UnregisterActionListener(IActionListener *listener)
{
  CSingleLock lock(m_critSection);
  std::vector<IActionListener *>::iterator it = std::find(m_actionListeners.begin(), m_actionListeners.end(), listener);
  if (it != m_actionListeners.end())
    m_actionListeners.erase(it);
}

bool CApplication::NotifyActionListeners(const CAction &action) const
{
  CSingleLock lock(m_critSection);
  for (std::vector<IActionListener *>::const_iterator it = m_actionListeners.begin(); it != m_actionListeners.end(); ++it)
  {
    if ((*it)->OnAction(action))
      return true;
  }
  
  return false;
}<|MERGE_RESOLUTION|>--- conflicted
+++ resolved
@@ -180,16 +180,10 @@
 #include "dialogs/GUIDialogButtonMenu.h"
 #include "dialogs/GUIDialogSimpleMenu.h"
 #include "addons/GUIDialogAddonSettings.h"
-<<<<<<< HEAD
-#include "addons/GUIDialogAddonInfo.h"
-#ifdef HAS_LINUX_NETWORK
-#include "network/GUIDialogAccessPoints.h"
-#endif
+
 #ifdef HAS_DS_PLAYER
 #include "cores/DSPlayer/GUIDialogShaderList.h"
 #endif
-=======
->>>>>>> fd81a3e2
 
 // PVR related include Files
 #include "pvr/PVRManager.h"
@@ -2001,17 +1995,6 @@
   return 100.0f;
 }
 
-void CApplication::NewFrame()
-{
-	// We just posted another frame. Keep track and notify.
-	{
-		CSingleLock lock(m_frameMutex);
-		m_frameCount++;
-	}
-
-	m_frameCond.notifyAll();
-}
-
 void CApplication::Render()
 {
   // do not render if we are stopped or in background
@@ -2068,20 +2051,20 @@
 
   if (g_graphicsContext.IsFullScreenVideo() && m_pPlayer->IsPlaying() && vsync_mode == VSYNC_VIDEO
 #ifdef HAS_DS_PLAYER
-	  && !g_dsSettings.pRendererSettings->vSync
-#endif
-	)
+    && !g_dsSettings.pRendererSettings->vSync
+#endif
+)
     g_Windowing.SetVSync(true);
   else if (vsync_mode == VSYNC_ALWAYS)
 #ifdef HAS_DS_PLAYER
   {
-	  if (m_pPlayer->IsPlaying() && g_dsSettings.pRendererSettings->vSync)
-		  g_Windowing.SetVSync(false); // Disable XBMC vsync and use DSplayer one
-	  else
-		  g_Windowing.SetVSync(true);
+    if (m_pPlayer->IsPlaying() && g_dsSettings.pRendererSettings->vSync)
+      g_Windowing.SetVSync(false); // Disable XBMC vsync and use DSplayer one
+    else
+      g_Windowing.SetVSync(true);
   }
 #else
-	  g_Windowing.SetVSync(true);
+    g_Windowing.SetVSync(true);
 #endif
   else if (vsync_mode != VSYNC_DRIVER)
     g_Windowing.SetVSync(false);
@@ -3242,8 +3225,8 @@
     m_currentStackPosition = 0;
     m_currentStack->Clear();
 #ifdef HAS_DS_PLAYER
-	m_progressTrackingVideoResumeBookmark.edition.editionNumber = 0;
-	m_progressTrackingVideoResumeBookmark.edition.editionName = "";
+    m_progressTrackingVideoResumeBookmark.edition.editionNumber = 0;
+    m_progressTrackingVideoResumeBookmark.edition.editionName = "";
 #endif
     if (item.IsVideo())
       CUtil::ClearSubtitles();
@@ -3886,17 +3869,15 @@
       m_pKaraokeMgr->Stop();
 #endif
 
-	if (m_pPlayer)
-	{
+
 #ifdef HAS_DS_PLAYER
-		if (m_pPlayer->GetEditionsCount() > 1)
-		{
-			m_progressTrackingVideoResumeBookmark.edition.editionNumber = m_pPlayer->GetEdition();
-			m_pPlayer->GetEditionInfo(m_progressTrackingVideoResumeBookmark.edition.editionNumber, m_progressTrackingVideoResumeBookmark.edition.editionName, NULL);
-		}
-#endif
-		m_pPlayer->CloseFile();
-	}
+  if (m_pPlayer->GetEditionsCount() > 1)
+  {
+    m_progressTrackingVideoResumeBookmark.edition.editionNumber = m_pPlayer->GetEdition();
+    m_pPlayer->GetEditionInfo(m_progressTrackingVideoResumeBookmark.edition.editionNumber, m_progressTrackingVideoResumeBookmark.edition.editionName, NULL);
+   }
+#endif
+    m_pPlayer->CloseFile();
 
     // turn off visualisation window when stopping
     if ((iWin == WINDOW_VISUALISATION
