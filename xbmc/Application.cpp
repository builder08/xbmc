/*
 *      Copyright (C) 2005-2013 Team XBMC
 *      http://xbmc.org
 *
 *  This Program is free software; you can redistribute it and/or modify
 *  it under the terms of the GNU General Public License as published by
 *  the Free Software Foundation; either version 2, or (at your option)
 *  any later version.
 *
 *  This Program is distributed in the hope that it will be useful,
 *  but WITHOUT ANY WARRANTY; without even the implied warranty of
 *  MERCHANTABILITY or FITNESS FOR A PARTICULAR PURPOSE. See the
 *  GNU General Public License for more details.
 *
 *  You should have received a copy of the GNU General Public License
 *  along with XBMC; see the file COPYING.  If not, see
 *  <http://www.gnu.org/licenses/>.
 *
 */

#include "network/Network.h"
#include "threads/SystemClock.h"
#include "system.h"
#include "Application.h"
#include "interfaces/Builtins.h"
#include "utils/Variant.h"
#include "utils/Splash.h"
#include "LangInfo.h"
#include "utils/Screenshot.h"
#include "Util.h"
#include "URL.h"
#include "guilib/TextureManager.h"
#include "cores/IPlayer.h"
#include "cores/dvdplayer/DVDFileInfo.h"
#include "cores/AudioEngine/AEFactory.h"
#include "cores/AudioEngine/Utils/AEUtil.h"
#include "PlayListPlayer.h"
#include "Autorun.h"
#include "video/Bookmark.h"
#include "video/VideoLibraryQueue.h"
#include "network/NetworkServices.h"
#include "guilib/GUIControlProfiler.h"
#include "utils/LangCodeExpander.h"
#include "GUIInfoManager.h"
#include "playlists/PlayListFactory.h"
#include "guilib/GUIFontManager.h"
#include "guilib/GUIColorManager.h"
#include "guilib/StereoscopicsManager.h"
#include "guilib/GUITextLayout.h"
#include "addons/LanguageResource.h"
#include "addons/Skin.h"
#include "interfaces/generic/ScriptInvocationManager.h"
#ifdef HAS_PYTHON
#include "interfaces/python/XBPython.h"
#endif
#include "input/ButtonTranslator.h"
#include "guilib/GUIAudioManager.h"
#include "GUIPassword.h"
#include "input/InertialScrollingHandler.h"
#include "ApplicationMessenger.h"
#include "SectionLoader.h"
#include "cores/DllLoader/DllLoaderContainer.h"
#include "GUIUserMessages.h"
#include "filesystem/Directory.h"
#include "filesystem/DirectoryCache.h"
#include "filesystem/StackDirectory.h"
#include "filesystem/SpecialProtocol.h"
#include "filesystem/DllLibCurl.h"
#include "filesystem/PluginDirectory.h"
#ifdef HAS_FILESYSTEM_SAP
#include "filesystem/SAPDirectory.h"
#endif
#include "utils/SystemInfo.h"
#include "utils/TimeUtils.h"
#include "GUILargeTextureManager.h"
#include "TextureCache.h"
#include "playlists/SmartPlayList.h"
#ifdef HAS_FILESYSTEM_RAR
#include "filesystem/RarManager.h"
#endif
#include "playlists/PlayList.h"
#include "profiles/ProfilesManager.h"
#include "windowing/WindowingFactory.h"
#include "powermanagement/PowerManager.h"
#include "powermanagement/DPMSSupport.h"
#include "settings/SettingAddon.h"
#include "settings/Settings.h"
#include "settings/AdvancedSettings.h"
#include "settings/DisplaySettings.h"
#include "settings/MediaSettings.h"
#include "settings/MediaSourceSettings.h"
#include "settings/SkinSettings.h"
#include "guilib/LocalizeStrings.h"
#include "utils/CPUInfo.h"
#include "utils/RssManager.h"
#include "utils/SeekHandler.h"
#include "view/ViewStateSettings.h"

#include "input/KeyboardLayoutManager.h"
#include "input/KeyboardStat.h"
#include "input/XBMC_vkeys.h"
#include "input/MouseStat.h"

#if SDL_VERSION == 1
#include <SDL/SDL.h>
#elif SDL_VERSION == 2
#include <SDL2/SDL.h>
#endif

#if defined(FILESYSTEM) && !defined(TARGET_POSIX)
#include "filesystem/FileDAAP.h"
#endif
#ifdef HAS_UPNP
#include "network/upnp/UPnP.h"
#include "network/upnp/UPnPSettings.h"
#include "filesystem/UPnPDirectory.h"
#endif
#if defined(TARGET_POSIX) && defined(HAS_FILESYSTEM_SMB)
#include "filesystem/SMBDirectory.h"
#endif
#ifdef HAS_FILESYSTEM_NFS
#include "filesystem/NFSFile.h"
#endif
#ifdef HAS_FILESYSTEM_SFTP
#include "filesystem/SFTPFile.h"
#endif
#include "PartyModeManager.h"
#ifdef HAS_VIDEO_PLAYBACK
#include "cores/VideoRenderers/RenderManager.h"
#endif
#ifdef HAS_KARAOKE
#include "music/karaoke/karaokelyricsmanager.h"
#endif
#include "network/Zeroconf.h"
#include "network/ZeroconfBrowser.h"
#ifndef TARGET_POSIX
#include "threads/platform/win/Win32Exception.h"
#endif
#ifdef HAS_EVENT_SERVER
#include "network/EventServer.h"
#endif
#ifdef HAS_DBUS
#include <dbus/dbus.h>
#endif
#ifdef HAS_JSONRPC
#include "interfaces/json-rpc/JSONRPC.h"
#include "network/TCPServer.h"
#endif
#ifdef HAS_AIRPLAY
#include "network/AirPlayServer.h"
#endif
#ifdef HAS_AIRTUNES
#include "network/AirTunesServer.h"
#endif
#include "interfaces/AnnouncementManager.h"
#include "peripherals/Peripherals.h"
#include "peripherals/dialogs/GUIDialogPeripheralManager.h"
#include "peripherals/dialogs/GUIDialogPeripheralSettings.h"
#include "peripherals/devices/PeripheralImon.h"
#include "music/infoscanner/MusicInfoScanner.h"

// Windows includes
#include "guilib/GUIWindowManager.h"
#include "video/dialogs/GUIDialogVideoInfo.h"
#include "windows/GUIWindowScreensaver.h"
#include "video/VideoInfoScanner.h"
#include "video/PlayerController.h"

// Dialog includes
#include "video/dialogs/GUIDialogVideoBookmarks.h"
#include "dialogs/GUIDialogYesNo.h"
#include "dialogs/GUIDialogOK.h"
#include "dialogs/GUIDialogKaiToast.h"
#include "dialogs/GUIDialogSubMenu.h"
#include "dialogs/GUIDialogButtonMenu.h"
#include "dialogs/GUIDialogSimpleMenu.h"
#include "addons/GUIDialogAddonSettings.h"

// PVR related include Files
#include "pvr/PVRManager.h"
#include "pvr/timers/PVRTimers.h"

#include "epg/EpgContainer.h"

#include "video/dialogs/GUIDialogFullScreenInfo.h"
#include "guilib/GUIControlFactory.h"
#include "dialogs/GUIDialogCache.h"
#include "dialogs/GUIDialogPlayEject.h"
#include "utils/URIUtils.h"
#include "utils/XMLUtils.h"
#include "addons/AddonInstaller.h"
#include "addons/AddonManager.h"
#include "music/tags/MusicInfoTagLoaderFactory.h"
#include "CompileInfo.h"

#ifdef HAS_PERFORMANCE_SAMPLE
#include "utils/PerformanceSample.h"
#else
#define MEASURE_FUNCTION
#endif

#ifdef TARGET_WINDOWS
#include <shlobj.h>
#include "win32util.h"
#ifdef HAS_DS_PLAYER
#include "cores/DSPlayer/Filters/RendererSettings.h"
#endif
#endif

#ifdef TARGET_DARWIN_OSX
#include "osx/CocoaInterface.h"
#include "osx/XBMCHelper.h"
#endif
#ifdef TARGET_DARWIN
#include "osx/DarwinUtils.h"
#endif


#ifdef HAS_DVD_DRIVE
#include <cdio/logging.h>
#endif

#include "storage/MediaManager.h"
#include "utils/JobManager.h"
#include "utils/SaveFileStateJob.h"
#include "utils/AlarmClock.h"
#include "utils/RssReader.h"
#include "utils/StringUtils.h"
#include "utils/Weather.h"
#include "DatabaseManager.h"
#include "input/InputManager.h"

#ifdef TARGET_POSIX
#include "XHandle.h"
#endif

#if defined(TARGET_ANDROID)
#include "android/activity/XBMCApp.h"
#include "android/activity/AndroidFeatures.h"
#include "android/jni/Build.h"
#endif

#ifdef TARGET_WINDOWS
#include "utils/Environment.h"
#endif

#if defined(HAS_LIBAMCODEC)
#include "utils/AMLUtils.h"
#endif

#include "cores/FFmpeg.h"

using namespace std;
using namespace ADDON;
using namespace XFILE;
#ifdef HAS_DVD_DRIVE
using namespace MEDIA_DETECT;
#endif
using namespace PLAYLIST;
using namespace VIDEO;
using namespace MUSIC_INFO;
#ifdef HAS_EVENT_SERVER
using namespace EVENTSERVER;
#endif
#ifdef HAS_JSONRPC
using namespace JSONRPC;
#endif
using namespace ANNOUNCEMENT;
using namespace PVR;
using namespace EPG;
using namespace PERIPHERALS;

using namespace XbmcThreads;

// uncomment this if you want to use release libs in the debug build.
// Atm this saves you 7 mb of memory
#define USE_RELEASE_LIBS

#define MAX_FFWD_SPEED 5

//extern IDirectSoundRenderer* m_pAudioDecoder;
CApplication::CApplication(void)
  : m_pPlayer(new CApplicationPlayer)
  , m_itemCurrentFile(new CFileItem)
  , m_stackFileItemToUpdate(new CFileItem)
  , m_progressTrackingVideoResumeBookmark(*new CBookmark)
  , m_progressTrackingItem(new CFileItem)
  , m_musicInfoScanner(new CMusicInfoScanner)
  , m_playerController(new CPlayerController)
{
  m_network = NULL;
  TiXmlBase::SetCondenseWhiteSpace(false);
  m_bInhibitIdleShutdown = false;
  m_bScreenSave = false;
  m_dpms = NULL;
  m_dpmsIsActive = false;
  m_dpmsIsManual = false;
  m_iScreenSaveLock = 0;
  m_bInitializing = true;
  m_eForcedNextPlayer = EPC_NONE;
  m_strPlayListFile = "";
  m_nextPlaylistItem = -1;
  m_bPlaybackStarting = false;
  m_ePlayState = PLAY_STATE_NONE;
  m_skinReverting = false;
  m_loggingIn = false;

#ifdef HAS_GLX
  XInitThreads();
#endif


  /* for now always keep this around */
#ifdef HAS_KARAOKE
  m_pKaraokeMgr = new CKaraokeLyricsManager();
#endif
  m_currentStack = new CFileItemList;

  m_bPresentFrame = false;
  m_bPlatformDirectories = true;

  m_bStandalone = false;
  m_bEnableLegacyRes = false;
  m_bSystemScreenSaverEnable = false;
  m_pInertialScrollingHandler = new CInertialScrollingHandler();
#ifdef HAS_DVD_DRIVE
  m_Autorun = new CAutorun();
#endif

  m_splash = NULL;
  m_threadID = 0;
  m_progressTrackingPlayCountUpdate = false;
  m_currentStackPosition = 0;
  m_lastFrameTime = 0;
  m_lastRenderTime = 0;
  m_bTestMode = false;

  m_muted = false;
  m_volumeLevel = VOLUME_MAXIMUM;
}

CApplication::~CApplication(void)
{
  delete m_musicInfoScanner;
  delete &m_progressTrackingVideoResumeBookmark;
#ifdef HAS_DVD_DRIVE
  delete m_Autorun;
#endif
  delete m_currentStack;

#ifdef HAS_KARAOKE
  delete m_pKaraokeMgr;
#endif

  delete m_dpms;
  delete m_playerController;
  delete m_pInertialScrollingHandler;
  delete m_pPlayer;

  m_actionListeners.clear();
}

bool CApplication::OnEvent(XBMC_Event& newEvent)
{
  switch(newEvent.type)
  {
    case XBMC_QUIT:
      if (!g_application.m_bStop)
        CApplicationMessenger::Get().Quit();
      break;
    case XBMC_VIDEORESIZE:
      if (!g_application.m_bInitializing &&
          !g_advancedSettings.m_fullScreen)
      {
        g_Windowing.SetWindowResolution(newEvent.resize.w, newEvent.resize.h);
        g_graphicsContext.SetVideoResolution(RES_WINDOW, true);
        CSettings::Get().SetInt("window.width", newEvent.resize.w);
        CSettings::Get().SetInt("window.height", newEvent.resize.h);
        CSettings::Get().Save();
      }
      break;
    case XBMC_VIDEOMOVE:
#ifdef TARGET_WINDOWS
      if (g_advancedSettings.m_fullScreen)
      {
        // when fullscreen, remain fullscreen and resize to the dimensions of the new screen
        RESOLUTION newRes = (RESOLUTION) g_Windowing.DesktopResolution(g_Windowing.GetCurrentScreen());
        if (newRes != g_graphicsContext.GetVideoResolution())
          CDisplaySettings::Get().SetCurrentResolution(newRes, true);
      }
      else
#endif
      {
        g_Windowing.OnMove(newEvent.move.x, newEvent.move.y);
      }
      break;
    case XBMC_USEREVENT:
      CApplicationMessenger::Get().UserEvent(newEvent.user.code);
      break;
    case XBMC_APPCOMMAND:
      return g_application.OnAppCommand(newEvent.appcommand.action);
    case XBMC_SETFOCUS:
      // Reset the screensaver
      g_application.ResetScreenSaver();
      g_application.WakeUpScreenSaverAndDPMS();
      // Send a mouse motion event with no dx,dy for getting the current guiitem selected
      g_application.OnAction(CAction(ACTION_MOUSE_MOVE, 0, static_cast<float>(newEvent.focus.x), static_cast<float>(newEvent.focus.y), 0, 0));
      break;
    default:
      return CInputManager::Get().OnEvent(newEvent);
  }
  return true;
}

extern "C" void __stdcall init_emu_environ();
extern "C" void __stdcall update_emu_environ();
extern "C" void __stdcall cleanup_emu_environ();

//
// Utility function used to copy files from the application bundle
// over to the user data directory in Application Support/Kodi.
//
static void CopyUserDataIfNeeded(const std::string &strPath, const std::string &file)
{
  std::string destPath = URIUtils::AddFileToFolder(strPath, file);
  if (!CFile::Exists(destPath))
  {
    // need to copy it across
    std::string srcPath = URIUtils::AddFileToFolder("special://xbmc/userdata/", file);
    CFile::Copy(srcPath, destPath);
  }
}

void CApplication::Preflight()
{
#ifdef HAS_DBUS
  // call 'dbus_threads_init_default' before any other dbus calls in order to
  // avoid race conditions with other threads using dbus connections
  dbus_threads_init_default();
#endif

  // run any platform preflight scripts.
#if defined(TARGET_DARWIN_OSX)
  std::string install_path;

  CUtil::GetHomePath(install_path);
  setenv("KODI_HOME", install_path.c_str(), 0);
  install_path += "/tools/darwin/runtime/preflight";
  system(install_path.c_str());
#endif
}

bool CApplication::SetupNetwork()
{
#if defined(HAS_LINUX_NETWORK)
  m_network = new CNetworkLinux();
#elif defined(HAS_WIN32_NETWORK)
  m_network = new CNetworkWin32();
#else
  m_network = new CNetwork();
#endif

  return m_network != NULL;
}

bool CApplication::Create()
{
  SetupNetwork();
  Preflight();

  for (int i = RES_HDTV_1080i; i <= RES_PAL60_16x9; i++)
  {
    g_graphicsContext.ResetScreenParameters((RESOLUTION)i);
    g_graphicsContext.ResetOverscan((RESOLUTION)i, CDisplaySettings::Get().GetResolutionInfo(i).Overscan);
  }

#ifdef TARGET_POSIX
  tzset();   // Initialize timezone information variables
#endif

  // Grab a handle to our thread to be used later in identifying the render thread.
  m_threadID = CThread::GetCurrentThreadId();

#ifndef TARGET_POSIX
  //floating point precision to 24 bits (faster performance)
  _controlfp(_PC_24, _MCW_PC);

  /* install win32 exception translator, win32 exceptions
   * can now be caught using c++ try catch */
  win32_exception::install_handler();

#endif

  // only the InitDirectories* for the current platform should return true
  // putting this before the first log entries saves another ifdef for g_advancedSettings.m_logFolder
  bool inited = InitDirectoriesLinux();
  if (!inited)
    inited = InitDirectoriesOSX();
  if (!inited)
    inited = InitDirectoriesWin32();

  // copy required files
  CopyUserDataIfNeeded("special://masterprofile/", "RssFeeds.xml");
  CopyUserDataIfNeeded("special://masterprofile/", "favourites.xml");
  CopyUserDataIfNeeded("special://masterprofile/", "Lircmap.xml");

  if (!CLog::Init(CSpecialProtocol::TranslatePath(g_advancedSettings.m_logFolder).c_str()))
  {
    std::string lcAppName = CCompileInfo::GetAppName();
    StringUtils::ToLower(lcAppName);
    fprintf(stderr,"Could not init logging classes. Permission errors on ~/.%s (%s)\n", lcAppName.c_str(),
      CSpecialProtocol::TranslatePath(g_advancedSettings.m_logFolder).c_str());
    return false;
  }

  // Init our DllLoaders emu env
  init_emu_environ();

  CProfilesManager::Get().Load();

  CLog::Log(LOGNOTICE, "-----------------------------------------------------------------------");
  CLog::Log(LOGNOTICE, "Starting %s (%s). Platform: %s %s %d-bit", g_infoManager.GetAppName().c_str(), g_infoManager.GetVersion().c_str(),
            g_sysinfo.GetBuildTargetPlatformName().c_str(), g_sysinfo.GetBuildTargetCpuFamily().c_str(), g_sysinfo.GetXbmcBitness());

  std::string buildType;
#if defined(_DEBUG)
  buildType = "Debug";
#elif defined(NDEBUG)
  buildType = "Release";
#else
  buildType = "Unknown";
#endif
  std::string specialVersion;
#if defined(TARGET_DARWIN_IOS_ATV2)
  specialVersion = " (version for AppleTV2)";
#elif defined(TARGET_RASPBERRY_PI)
  specialVersion = " (version for Raspberry Pi)";
//#elif defined(some_ID) // uncomment for special version/fork
//  specialVersion = " (version for XXXX)";
#endif
  CLog::Log(LOGNOTICE, "Using %s %s x%d build%s", buildType.c_str(), g_infoManager.GetAppName().c_str(), g_sysinfo.GetXbmcBitness(), specialVersion.c_str());
  CLog::Log(LOGNOTICE, "%s compiled " __DATE__ " by %s for %s %s %d-bit %s (%s)", g_infoManager.GetAppName().c_str(), g_sysinfo.GetUsedCompilerNameAndVer().c_str(), g_sysinfo.GetBuildTargetPlatformName().c_str(),
            g_sysinfo.GetBuildTargetCpuFamily().c_str(), g_sysinfo.GetXbmcBitness(), g_sysinfo.GetBuildTargetPlatformVersionDecoded().c_str(),
            g_sysinfo.GetBuildTargetPlatformVersion().c_str());

  std::string deviceModel(g_sysinfo.GetModelName());
  if (!g_sysinfo.GetManufacturerName().empty())
    deviceModel = g_sysinfo.GetManufacturerName() + " " + (deviceModel.empty() ? std::string("device") : deviceModel);
  if (!deviceModel.empty())
    CLog::Log(LOGNOTICE, "Running on %s with %s, kernel: %s %s %d-bit version %s", deviceModel.c_str(), g_sysinfo.GetOsPrettyNameWithVersion().c_str(),
              g_sysinfo.GetKernelName().c_str(), g_sysinfo.GetKernelCpuFamily().c_str(), g_sysinfo.GetKernelBitness(), g_sysinfo.GetKernelVersionFull().c_str());
  else
    CLog::Log(LOGNOTICE, "Running on %s, kernel: %s %s %d-bit version %s", g_sysinfo.GetOsPrettyNameWithVersion().c_str(),
              g_sysinfo.GetKernelName().c_str(), g_sysinfo.GetKernelCpuFamily().c_str(), g_sysinfo.GetKernelBitness(), g_sysinfo.GetKernelVersionFull().c_str());

#if defined(TARGET_LINUX)
#if USE_STATIC_FFMPEG
  CLog::Log(LOGNOTICE, "FFmpeg statically linked, version: %s", FFMPEG_VERSION);
#else  // !USE_STATIC_FFMPEG
  CLog::Log(LOGNOTICE, "FFmpeg version: %s", FFMPEG_VERSION);
#endif // !USE_STATIC_FFMPEG
  if (!strstr(FFMPEG_VERSION, FFMPEG_VER_SHA))
  {
    if (strstr(FFMPEG_VERSION, "kodi"))
      CLog::Log(LOGNOTICE, "WARNING: unknown ffmpeg-kodi version detected");
    else
      CLog::Log(LOGNOTICE, "WARNING: unsupported ffmpeg version detected");
  }
#endif
  
  std::string cpuModel(g_cpuInfo.getCPUModel());
  if (!cpuModel.empty())
    CLog::Log(LOGNOTICE, "Host CPU: %s, %d core%s available", cpuModel.c_str(), g_cpuInfo.getCPUCount(), (g_cpuInfo.getCPUCount() == 1) ? "" : "s");
  else
    CLog::Log(LOGNOTICE, "%d CPU core%s available", g_cpuInfo.getCPUCount(), (g_cpuInfo.getCPUCount() == 1) ? "" : "s");
#if defined(TARGET_WINDOWS)
  CLog::Log(LOGNOTICE, "%s", CWIN32Util::GetResInfoString().c_str());
  CLog::Log(LOGNOTICE, "Running with %s rights", (CWIN32Util::IsCurrentUserLocalAdministrator() == TRUE) ? "administrator" : "restricted");
  CLog::Log(LOGNOTICE, "Aero is %s", (g_sysinfo.IsAeroDisabled() == true) ? "disabled" : "enabled");
#endif
#if defined(TARGET_ANDROID)
  CLog::Log(LOGNOTICE,
        "Product: %s, Device: %s, Board: %s - Manufacturer: %s, Brand: %s, Model: %s, Hardware: %s",
        CJNIBuild::PRODUCT.c_str(), CJNIBuild::DEVICE.c_str(), CJNIBuild::BOARD.c_str(),
        CJNIBuild::MANUFACTURER.c_str(), CJNIBuild::BRAND.c_str(), CJNIBuild::MODEL.c_str(), CJNIBuild::HARDWARE.c_str());
#endif

#if defined(__arm__)
  if (g_cpuInfo.GetCPUFeatures() & CPU_FEATURE_NEON)
    CLog::Log(LOGNOTICE, "ARM Features: Neon enabled");
  else
    CLog::Log(LOGNOTICE, "ARM Features: Neon disabled");
#endif
  CSpecialProtocol::LogPaths();

  std::string executable = CUtil::ResolveExecutablePath();
  CLog::Log(LOGNOTICE, "The executable running is: %s", executable.c_str());
  std::string hostname("[unknown]");
  m_network->GetHostName(hostname);
  CLog::Log(LOGNOTICE, "Local hostname: %s", hostname.c_str());
  std::string lowerAppName = CCompileInfo::GetAppName();
  StringUtils::ToLower(lowerAppName);
  CLog::Log(LOGNOTICE, "Log File is located: %s%s.log", g_advancedSettings.m_logFolder.c_str(), lowerAppName.c_str());
  CRegExp::LogCheckUtf8Support();
  CLog::Log(LOGNOTICE, "-----------------------------------------------------------------------");

  std::string strExecutablePath;
  CUtil::GetHomePath(strExecutablePath);

  // for python scripts that check the OS
#if defined(TARGET_DARWIN)
  setenv("OS","OS X",true);
#elif defined(TARGET_POSIX)
  setenv("OS","Linux",true);
#elif defined(TARGET_WINDOWS)
  CEnvironment::setenv("OS", "win32");
#endif

  // register ffmpeg lockmanager callback
  av_lockmgr_register(&ffmpeg_lockmgr_cb);
  // register avcodec
  avcodec_register_all();
  // register avformat
  av_register_all();
  // register avfilter
  avfilter_register_all();
  // set avutil callback
  av_log_set_callback(ff_avutil_log);

  g_powerManager.Initialize();

  // Load the AudioEngine before settings as they need to query the engine
  if (!CAEFactory::LoadEngine())
  {
    CLog::Log(LOGFATAL, "CApplication::Create: Failed to load an AudioEngine");
    return false;
  }

  // Initialize default Settings - don't move
  CLog::Log(LOGNOTICE, "load settings...");
  if (!CSettings::Get().Initialize())
    return false;

  g_powerManager.SetDefaults();

  // load the actual values
  if (!CSettings::Get().Load())
  {
    CLog::Log(LOGFATAL, "unable to load settings");
    return false;
  }
  CSettings::Get().SetLoaded();

  CLog::Log(LOGINFO, "creating subdirectories");
  CLog::Log(LOGINFO, "userdata folder: %s", CProfilesManager::Get().GetProfileUserDataFolder().c_str());
  CLog::Log(LOGINFO, "recording folder: %s", CSettings::Get().GetString("audiocds.recordingpath").c_str());
  CLog::Log(LOGINFO, "screenshots folder: %s", CSettings::Get().GetString("debug.screenshotpath").c_str());
  CDirectory::Create(CProfilesManager::Get().GetUserDataFolder());
  CDirectory::Create(CProfilesManager::Get().GetProfileUserDataFolder());
  CProfilesManager::Get().CreateProfileFolders();

  update_emu_environ();//apply the GUI settings

<<<<<<< HEAD
#ifdef HAS_DS_PLAYER // DSPlayer
  g_dsSettings.Initialize();
  g_dsSettings.LoadConfig();
#endif

  // Load the langinfo to have user charset <-> utf-8 conversion
  std::string strLanguage = CSettings::Get().GetString("locale.language");
  strLanguage[0] = toupper(strLanguage[0]);

  std::string strLangInfoPath = StringUtils::Format("special://xbmc/language/%s/langinfo.xml", strLanguage.c_str());

  CLog::Log(LOGINFO, "load language info file: %s", strLangInfoPath.c_str());
  g_langInfo.Load(strLangInfoPath);
  g_langInfo.SetAudioLanguage(CSettings::Get().GetString("locale.audiolanguage"));
  g_langInfo.SetSubtitleLanguage(CSettings::Get().GetString("locale.subtitlelanguage"));

  std::string strLanguagePath = "special://xbmc/language/";

  CLog::Log(LOGINFO, "load %s language file, from path: %s", strLanguage.c_str(), strLanguagePath.c_str());
  if (!g_localizeStrings.Load(strLanguagePath, strLanguage))
  {
    CLog::LogF(LOGFATAL, "Failed to load %s language file, from path: %s", strLanguage.c_str(), strLanguagePath.c_str());
    return false;
  }

=======
>>>>>>> 7bb2fd48
#ifdef TARGET_WINDOWS
  CWIN32Util::SetThreadLocalLocale(true); // enable independent locale for each thread, see https://connect.microsoft.com/VisualStudio/feedback/details/794122
#endif // TARGET_WINDOWS

  // start the AudioEngine
  if (!CAEFactory::StartEngine())
  {
    CLog::Log(LOGFATAL, "CApplication::Create: Failed to start the AudioEngine");
    return false;
  }

  // restore AE's previous volume state
  SetHardwareVolume(m_volumeLevel);
  CAEFactory::SetMute     (m_muted);
  CAEFactory::SetSoundMode(CSettings::Get().GetInt("audiooutput.guisoundmode"));

  // initialize m_replayGainSettings
  m_replayGainSettings.iType = CSettings::Get().GetInt("musicplayer.replaygaintype");
  m_replayGainSettings.iPreAmp = CSettings::Get().GetInt("musicplayer.replaygainpreamp");
  m_replayGainSettings.iNoGainPreAmp = CSettings::Get().GetInt("musicplayer.replaygainnogainpreamp");
  m_replayGainSettings.bAvoidClipping = CSettings::Get().GetBool("musicplayer.replaygainavoidclipping");

  // initialize the addon database (must be before the addon manager is init'd)
  CDatabaseManager::Get().Initialize(true);

#ifdef HAS_PYTHON
  CScriptInvocationManager::Get().RegisterLanguageInvocationHandler(&g_pythonParser, ".py");
#endif // HAS_PYTHON

  // start-up Addons Framework
  // currently bails out if either cpluff Dll is unavailable or system dir can not be scanned
  if (!CAddonMgr::Get().Init())
  {
    CLog::Log(LOGFATAL, "CApplication::Create: Unable to start CAddonMgr");
    return false;
  }

  g_peripherals.Initialise();

  // Create the Mouse, Keyboard, Remote, and Joystick devices
  // Initialize after loading settings to get joystick deadzone setting
  CInputManager::Get().InitializeInputs();

  // load the keyboard layouts
  if (!CKeyboardLayoutManager::Get().Load())
  {
    CLog::Log(LOGFATAL, "CApplication::Create: Unable to load keyboard layouts");
    return false;
  }

#if defined(TARGET_DARWIN_OSX)
  // Configure and possible manually start the helper.
  XBMCHelper::GetInstance().Configure();
#endif

  CUtil::InitRandomSeed();

  g_mediaManager.Initialize();

  m_lastFrameTime = XbmcThreads::SystemClockMillis();
  m_lastRenderTime = m_lastFrameTime;
  return true;
}

bool CApplication::CreateGUI()
{
  m_renderGUI = true;
#ifdef HAS_SDL
  CLog::Log(LOGNOTICE, "Setup SDL");

  /* Clean up on exit, exit on window close and interrupt */
  atexit(SDL_Quit);

  uint32_t sdlFlags = 0;

#if defined(TARGET_DARWIN_OSX)
  sdlFlags |= SDL_INIT_VIDEO;
#endif

#if defined(HAS_SDL_JOYSTICK) && !defined(TARGET_WINDOWS)
  sdlFlags |= SDL_INIT_JOYSTICK;
#endif

  //depending on how it's compiled, SDL periodically calls XResetScreenSaver when it's fullscreen
  //this might bring the monitor out of standby, so we have to disable it explicitly
  //by passing 0 for overwrite to setsenv, the user can still override this by setting the environment variable
#if defined(TARGET_POSIX) && !defined(TARGET_DARWIN)
  setenv("SDL_VIDEO_ALLOW_SCREENSAVER", "1", 0);
#endif

#endif // HAS_SDL

#ifdef TARGET_POSIX
  // for nvidia cards - vsync currently ALWAYS enabled.
  // the reason is that after screen has been setup changing this env var will make no difference.
  setenv("__GL_SYNC_TO_VBLANK", "1", 0);
  setenv("__GL_YIELD", "USLEEP", 0);
#endif

  m_bSystemScreenSaverEnable = g_Windowing.IsSystemScreenSaverEnabled();
  g_Windowing.EnableSystemScreenSaver(false);

#ifdef HAS_SDL
  if (SDL_Init(sdlFlags) != 0)
  {
    CLog::Log(LOGFATAL, "XBAppEx: Unable to initialize SDL: %s", SDL_GetError());
    return false;
  }
  #if defined(TARGET_DARWIN)
  // SDL_Init will install a handler for segfaults, restore the default handler.
  signal(SIGSEGV, SIG_DFL);
  #endif
#endif

  // Initialize core peripheral port support. Note: If these parameters
  // are 0 and NULL, respectively, then the default number and types of
  // controllers will be initialized.
  if (!g_Windowing.InitWindowSystem())
  {
    CLog::Log(LOGFATAL, "CApplication::Create: Unable to init windowing system");
    return false;
  }

  // Retrieve the matching resolution based on GUI settings
  bool sav_res = false;
  CDisplaySettings::Get().SetCurrentResolution(CDisplaySettings::Get().GetDisplayResolution());
  CLog::Log(LOGNOTICE, "Checking resolution %i", CDisplaySettings::Get().GetCurrentResolution());
  if (!g_graphicsContext.IsValidResolution(CDisplaySettings::Get().GetCurrentResolution()))
  {
    CLog::Log(LOGNOTICE, "Setting safe mode %i", RES_DESKTOP);
    // defer saving resolution after window was created
    CDisplaySettings::Get().SetCurrentResolution(RES_DESKTOP);
    sav_res = true;
  }

  // update the window resolution
  g_Windowing.SetWindowResolution(CSettings::Get().GetInt("window.width"), CSettings::Get().GetInt("window.height"));

  if (g_advancedSettings.m_startFullScreen && CDisplaySettings::Get().GetCurrentResolution() == RES_WINDOW)
  {
    // defer saving resolution after window was created
    CDisplaySettings::Get().SetCurrentResolution(RES_DESKTOP);
    sav_res = true;
  }

  if (!g_graphicsContext.IsValidResolution(CDisplaySettings::Get().GetCurrentResolution()))
  {
    // Oh uh - doesn't look good for starting in their wanted screenmode
    CLog::Log(LOGERROR, "The screen resolution requested is not valid, resetting to a valid mode");
    CDisplaySettings::Get().SetCurrentResolution(RES_DESKTOP);
    sav_res = true;
  }
  if (!InitWindow())
  {
    return false;
  }

  if (sav_res)
    CDisplaySettings::Get().SetCurrentResolution(RES_DESKTOP, true);

  if (g_advancedSettings.m_splashImage)
  {
    std::string strUserSplash = "special://home/media/Splash.png";
    if (CFile::Exists(strUserSplash))
    {
      CLog::Log(LOGINFO, "load user splash image: %s", CSpecialProtocol::TranslatePath(strUserSplash).c_str());
      m_splash = new CSplash(strUserSplash);
    }
    else
    {
      CLog::Log(LOGINFO, "load default splash image: %s", CSpecialProtocol::TranslatePath("special://xbmc/media/Splash.png").c_str());
      m_splash = new CSplash("special://xbmc/media/Splash.png");
    }
    m_splash->Show();
  }

  // The key mappings may already have been loaded by a peripheral
  CLog::Log(LOGINFO, "load keymapping");
  if (!CButtonTranslator::GetInstance().Load())
    return false;

  RESOLUTION_INFO info = g_graphicsContext.GetResInfo();
  CLog::Log(LOGINFO, "GUI format %ix%i, Display %s",
            info.iWidth,
            info.iHeight,
            info.strMode.c_str());
  g_windowManager.Initialize();

  return true;
}

bool CApplication::InitWindow()
{
#ifdef TARGET_DARWIN_OSX
  // force initial window creation to be windowed, if fullscreen, it will switch to it below
  // fixes the white screen of death if starting fullscreen and switching to windowed.
  bool bFullScreen = false;
  if (!g_Windowing.CreateNewWindow(CSysInfo::GetAppName(), bFullScreen, CDisplaySettings::Get().GetResolutionInfo(RES_WINDOW), OnEvent))
  {
    CLog::Log(LOGFATAL, "CApplication::Create: Unable to create window");
    return false;
  }
#else
  bool bFullScreen = CDisplaySettings::Get().GetCurrentResolution() != RES_WINDOW;
  if (!g_Windowing.CreateNewWindow(CSysInfo::GetAppName(), bFullScreen, CDisplaySettings::Get().GetCurrentResolutionInfo(), OnEvent))
  {
    CLog::Log(LOGFATAL, "CApplication::Create: Unable to create window");
    return false;
  }
#endif

  if (!g_Windowing.InitRenderSystem())
  {
    CLog::Log(LOGFATAL, "CApplication::Create: Unable to init rendering system");
    return false;
  }
  // set GUI res and force the clear of the screen
  g_graphicsContext.SetVideoResolution(CDisplaySettings::Get().GetCurrentResolution());
  return true;
}

bool CApplication::DestroyWindow()
{
  return g_Windowing.DestroyWindow();
}

bool CApplication::InitDirectoriesLinux()
{
/*
   The following is the directory mapping for Platform Specific Mode:

   special://xbmc/          => [read-only] system directory (/usr/share/kodi)
   special://home/          => [read-write] user's directory that will override special://kodi/ system-wide
                               installations like skins, screensavers, etc.
                               ($HOME/.kodi)
                               NOTE: XBMC will look in both special://xbmc/addons and special://home/addons for addons.
   special://masterprofile/ => [read-write] userdata of master profile. It will by default be
                               mapped to special://home/userdata ($HOME/.kodi/userdata)
   special://profile/       => [read-write] current profile's userdata directory.
                               Generally special://masterprofile for the master profile or
                               special://masterprofile/profiles/<profile_name> for other profiles.

   NOTE: All these root directories are lowercase. Some of the sub-directories
         might be mixed case.
*/

#if defined(TARGET_POSIX) && !defined(TARGET_DARWIN)
  std::string userName;
  if (getenv("USER"))
    userName = getenv("USER");
  else
    userName = "root";

  std::string userHome;
  if (getenv("HOME"))
    userHome = getenv("HOME");
  else
    userHome = "/root";

  std::string appBinPath, appPath;
  std::string appName = CCompileInfo::GetAppName();
  std::string dotLowerAppName = "." + appName;
  StringUtils::ToLower(dotLowerAppName);
  const char* envAppHome = "KODI_HOME";
  const char* envAppBinHome = "KODI_BIN_HOME";
  const char* envAppTemp = "KODI_TEMP";

  CUtil::GetHomePath(appBinPath, envAppBinHome);
  if (getenv(envAppHome))
    appPath = getenv(envAppHome);
  else
  {
    appPath = appBinPath;
    /* Check if binaries and arch independent data files are being kept in
     * separate locations. */
    if (!CDirectory::Exists(URIUtils::AddFileToFolder(appPath, "userdata")))
    {
      /* Attempt to locate arch independent data files. */
      CUtil::GetHomePath(appPath);
      if (!CDirectory::Exists(URIUtils::AddFileToFolder(appPath, "userdata")))
      {
        fprintf(stderr, "Unable to find path to %s data files!\n", appName.c_str());
        exit(1);
      }
    }
  }

  /* Set some environment variables */
  setenv(envAppBinHome, appBinPath.c_str(), 0);
  setenv(envAppHome, appPath.c_str(), 0);

  if (m_bPlatformDirectories)
  {
    // map our special drives
    CSpecialProtocol::SetXBMCBinPath(appBinPath);
    CSpecialProtocol::SetXBMCPath(appPath);
    CSpecialProtocol::SetHomePath(userHome + "/" + dotLowerAppName);
    CSpecialProtocol::SetMasterProfilePath(userHome + "/" + dotLowerAppName + "/userdata");

    std::string strTempPath = userHome;
    strTempPath = URIUtils::AddFileToFolder(strTempPath, dotLowerAppName + "/temp");
    if (getenv(envAppTemp))
      strTempPath = getenv(envAppTemp);
    CSpecialProtocol::SetTempPath(strTempPath);

    URIUtils::AddSlashAtEnd(strTempPath);
    g_advancedSettings.m_logFolder = strTempPath;

    CreateUserDirs();

  }
  else
  {
    URIUtils::AddSlashAtEnd(appPath);
    g_advancedSettings.m_logFolder = appPath;

    CSpecialProtocol::SetXBMCBinPath(appBinPath);
    CSpecialProtocol::SetXBMCPath(appPath);
    CSpecialProtocol::SetHomePath(URIUtils::AddFileToFolder(appPath, "portable_data"));
    CSpecialProtocol::SetMasterProfilePath(URIUtils::AddFileToFolder(appPath, "portable_data/userdata"));

    std::string strTempPath = appPath;
    strTempPath = URIUtils::AddFileToFolder(strTempPath, "portable_data/temp");
    if (getenv(envAppTemp))
      strTempPath = getenv(envAppTemp);
    CSpecialProtocol::SetTempPath(strTempPath);
    CreateUserDirs();

    URIUtils::AddSlashAtEnd(strTempPath);
    g_advancedSettings.m_logFolder = strTempPath;
  }

  return true;
#else
  return false;
#endif
}

bool CApplication::InitDirectoriesOSX()
{
#if defined(TARGET_DARWIN)
  std::string userName;
  if (getenv("USER"))
    userName = getenv("USER");
  else
    userName = "root";

  std::string userHome;
  if (getenv("HOME"))
    userHome = getenv("HOME");
  else
    userHome = "/root";

  std::string appPath;
  CUtil::GetHomePath(appPath);
  setenv("KODI_HOME", appPath.c_str(), 0);

#if defined(TARGET_DARWIN_IOS)
  std::string fontconfigPath;
  fontconfigPath = appPath + "/system/players/dvdplayer/etc/fonts/fonts.conf";
  setenv("FONTCONFIG_FILE", fontconfigPath.c_str(), 0);
#endif

  // setup path to our internal dylibs so loader can find them
  std::string frameworksPath = CUtil::GetFrameworksPath();
  CSpecialProtocol::SetXBMCFrameworksPath(frameworksPath);

  // OSX always runs with m_bPlatformDirectories == true
  if (m_bPlatformDirectories)
  {
    // map our special drives
    CSpecialProtocol::SetXBMCBinPath(appPath);
    CSpecialProtocol::SetXBMCPath(appPath);
    #if defined(TARGET_DARWIN_IOS)
      std::string appName = CCompileInfo::GetAppName();
      CSpecialProtocol::SetHomePath(userHome + "/" + CDarwinUtils::GetAppRootFolder() + "/" + appName);
      CSpecialProtocol::SetMasterProfilePath(userHome + "/" + CDarwinUtils::GetAppRootFolder() + "/" + appName + "/userdata");
    #else
      std::string appName = CCompileInfo::GetAppName();
      CSpecialProtocol::SetHomePath(userHome + "/Library/Application Support/" + appName);
      CSpecialProtocol::SetMasterProfilePath(userHome + "/Library/Application Support/" + appName + "/userdata");
    #endif

    std::string dotLowerAppName = "." + appName;
    StringUtils::ToLower(dotLowerAppName);
    // location for temp files
    #if defined(TARGET_DARWIN_IOS)
      std::string strTempPath = URIUtils::AddFileToFolder(userHome,  std::string(CDarwinUtils::GetAppRootFolder()) + "/" + appName + "/temp");
    #else
      std::string strTempPath = URIUtils::AddFileToFolder(userHome, dotLowerAppName + "/");
      CDirectory::Create(strTempPath);
      strTempPath = URIUtils::AddFileToFolder(userHome, dotLowerAppName + "/temp");
    #endif
    CSpecialProtocol::SetTempPath(strTempPath);

    // xbmc.log file location
    #if defined(TARGET_DARWIN_IOS)
      strTempPath = userHome + "/" + std::string(CDarwinUtils::GetAppRootFolder());
    #else
      strTempPath = userHome + "/Library/Logs";
    #endif
    URIUtils::AddSlashAtEnd(strTempPath);
    g_advancedSettings.m_logFolder = strTempPath;

    CreateUserDirs();
  }
  else
  {
    URIUtils::AddSlashAtEnd(appPath);
    g_advancedSettings.m_logFolder = appPath;

    CSpecialProtocol::SetXBMCBinPath(appPath);
    CSpecialProtocol::SetXBMCPath(appPath);
    CSpecialProtocol::SetHomePath(URIUtils::AddFileToFolder(appPath, "portable_data"));
    CSpecialProtocol::SetMasterProfilePath(URIUtils::AddFileToFolder(appPath, "portable_data/userdata"));

    std::string strTempPath = URIUtils::AddFileToFolder(appPath, "portable_data/temp");
    CSpecialProtocol::SetTempPath(strTempPath);

    URIUtils::AddSlashAtEnd(strTempPath);
    g_advancedSettings.m_logFolder = strTempPath;
  }

  return true;
#else
  return false;
#endif
}

bool CApplication::InitDirectoriesWin32()
{
#ifdef TARGET_WINDOWS
  std::string xbmcPath;

  CUtil::GetHomePath(xbmcPath);
  CEnvironment::setenv("KODI_HOME", xbmcPath);
  CSpecialProtocol::SetXBMCBinPath(xbmcPath);
  CSpecialProtocol::SetXBMCPath(xbmcPath);

  std::string strWin32UserFolder = CWIN32Util::GetProfilePath();

  g_advancedSettings.m_logFolder = strWin32UserFolder;
  CSpecialProtocol::SetHomePath(strWin32UserFolder);
  CSpecialProtocol::SetMasterProfilePath(URIUtils::AddFileToFolder(strWin32UserFolder, "userdata"));
  CSpecialProtocol::SetTempPath(URIUtils::AddFileToFolder(strWin32UserFolder,"cache"));

  CEnvironment::setenv("KODI_PROFILE_USERDATA", CSpecialProtocol::TranslatePath("special://masterprofile/"));

  CreateUserDirs();

  // Expand the DLL search path with our directories
  CWIN32Util::ExtendDllPath();

  return true;
#else
  return false;
#endif
}

void CApplication::CreateUserDirs()
{
  CDirectory::Create("special://home/");
  CDirectory::Create("special://home/addons");
  CDirectory::Create("special://home/addons/packages");
  CDirectory::Create("special://home/media");
  CDirectory::Create("special://home/sounds");
  CDirectory::Create("special://home/system");
  CDirectory::Create("special://masterprofile/");
  CDirectory::Create("special://temp/");
  CDirectory::Create("special://temp/temp"); // temp directory for python and dllGetTempPathA
}

bool CApplication::Initialize()
{
#if defined(HAS_DVD_DRIVE) && !defined(TARGET_WINDOWS) // somehow this throws an "unresolved external symbol" on win32
  // turn off cdio logging
  cdio_loglevel_default = CDIO_LOG_ERROR;
#endif

#ifdef TARGET_POSIX // TODO: Win32 has no special://home/ mapping by default, so we
              //       must create these here. Ideally this should be using special://home/ and
              //       be platform agnostic (i.e. unify the InitDirectories*() functions)
  if (!m_bPlatformDirectories)
#endif
  {
    CDirectory::Create("special://xbmc/addons");
    CDirectory::Create("special://xbmc/sounds");
  }

  // load the language and its translated strings
  bool fallbackLanguage = false;
  if (!LoadLanguage(false, fallbackLanguage))
    return false;

  // Load curl so curl_global_init gets called before any service threads
  // are started. Unloading will have no effect as curl is never fully unloaded.
  // To quote man curl_global_init:
  //  "This function is not thread safe. You must not call it when any other
  //  thread in the program (i.e. a thread sharing the same memory) is running.
  //  This doesn't just mean no other thread that is using libcurl. Because
  //  curl_global_init() calls functions of other libraries that are similarly
  //  thread unsafe, it could conflict with any other thread that
  //  uses these other libraries."
  g_curlInterface.Load();
  g_curlInterface.Unload();

  // initialize (and update as needed) our databases
  CDatabaseManager::Get().Initialize();

  StartServices();

  // Init DPMS, before creating the corresponding setting control.
  m_dpms = new DPMSSupport();
  if (g_windowManager.Initialized())
  {
    CSettings::Get().GetSetting("powermanagement.displaysoff")->SetRequirementsMet(m_dpms->IsSupported());

    g_windowManager.CreateWindows();
    /* window id's 3000 - 3100 are reserved for python */

    // Make sure we have at least the default skin
    string defaultSkin = ((const CSettingString*)CSettings::Get().GetSetting("lookandfeel.skin"))->GetDefault();
    if (!LoadSkin(CSettings::Get().GetString("lookandfeel.skin")) && !LoadSkin(defaultSkin))
    {
      CLog::Log(LOGERROR, "Default skin '%s' not found! Terminating..", defaultSkin.c_str());
      return false;
    }

    if (g_advancedSettings.m_splashImage)
      SAFE_DELETE(m_splash);

    if (CSettings::Get().GetBool("masterlock.startuplock") &&
        CProfilesManager::Get().GetMasterProfile().getLockMode() != LOCK_MODE_EVERYONE &&
       !CProfilesManager::Get().GetMasterProfile().getLockCode().empty())
    {
       g_passwordManager.CheckStartUpLock();
    }

    // check if we should use the login screen
    if (CProfilesManager::Get().UsingLoginScreen())
      g_windowManager.ActivateWindow(WINDOW_LOGIN_SCREEN);
    else
    {
#ifdef HAS_JSONRPC
      CJSONRPC::Initialize();
#endif
      ADDON::CAddonMgr::Get().StartServices(false);

      // let's start the PVR manager and decide if the PVR manager handle the startup window activation
      if (!StartPVRManager())
        g_windowManager.ActivateWindow(g_SkinInfo->GetFirstWindow());

      CStereoscopicsManager::Get().Initialize();
    }

  }
  else //No GUI Created
  {
#ifdef HAS_JSONRPC
    CJSONRPC::Initialize();
#endif
    ADDON::CAddonMgr::Get().StartServices(false);
  }

  g_sysinfo.Refresh();

  CLog::Log(LOGINFO, "removing tempfiles");
  CUtil::RemoveTempFiles();

  if (!CProfilesManager::Get().UsingLoginScreen())
  {
    UpdateLibraries();
    SetLoggingIn(true);
  }

  m_slowTimer.StartZero();

  CAddonMgr::Get().StartServices(true);

  // register action listeners
  RegisterActionListener(&CSeekHandler::Get());

  CLog::Log(LOGNOTICE, "initialize done");

  m_bInitializing = false;

  // reset our screensaver (starts timers etc.)
  ResetScreenSaver();

#ifdef HAS_SDL_JOYSTICK
  CInputManager::Get().SetEnabledJoystick(CSettings::Get().GetBool("input.enablejoystick") &&
                    CPeripheralImon::GetCountOfImonsConflictWithDInput() == 0 );
#endif

  if (fallbackLanguage)
    CGUIDialogOK::ShowAndGetInput(24133, 24134);

  // show info dialog about moved configuration files if needed
  ShowAppMigrationMessage();

  return true;
}

bool CApplication::StartServer(enum ESERVERS eServer, bool bStart, bool bWait/* = false*/)
{
  bool ret = false;
  switch(eServer)
  {
    case ES_WEBSERVER:
      // the callback will take care of starting/stopping webserver
      ret = CSettings::Get().SetBool("services.webserver", bStart);
      break;

    case ES_AIRPLAYSERVER:
      // the callback will take care of starting/stopping airplay
      ret = CSettings::Get().SetBool("services.airplay", bStart);
      break;

    case ES_JSONRPCSERVER:
      // the callback will take care of starting/stopping jsonrpc server
      ret = CSettings::Get().SetBool("services.esenabled", bStart);
      break;

    case ES_UPNPSERVER:
      // the callback will take care of starting/stopping upnp server
      ret = CSettings::Get().SetBool("services.upnpserver", bStart);
      break;

    case ES_UPNPRENDERER:
      // the callback will take care of starting/stopping upnp renderer
      ret = CSettings::Get().SetBool("services.upnprenderer", bStart);
      break;

    case ES_EVENTSERVER:
      // the callback will take care of starting/stopping event server
      ret = CSettings::Get().SetBool("services.esenabled", bStart);
      break;

    case ES_ZEROCONF:
      // the callback will take care of starting/stopping zeroconf
      ret = CSettings::Get().SetBool("services.zeroconf", bStart);
      break;

    default:
      ret = false;
      break;
  }
  CSettings::Get().Save();

  return ret;
}

bool CApplication::StartPVRManager()
{
  if (!CSettings::Get().GetBool("pvrmanager.enabled"))
    return false;

  int firstWindowId = 0;
  if (g_PVRManager.IsPVRWindow(g_SkinInfo->GetStartWindow()))
    firstWindowId = g_SkinInfo->GetFirstWindow();

  g_PVRManager.Start(true, firstWindowId);

  return (firstWindowId > 0);
}

void CApplication::StopPVRManager()
{
  CLog::Log(LOGINFO, "stopping PVRManager");
  if (g_PVRManager.IsPlaying())
    StopPlaying();
  g_PVRManager.Stop();
  g_EpgContainer.Stop();
}

void CApplication::StartServices()
{
#if !defined(TARGET_WINDOWS) && defined(HAS_DVD_DRIVE)
  // Start Thread for DVD Mediatype detection
  CLog::Log(LOGNOTICE, "start dvd mediatype detection");
  m_DetectDVDType.Create(false, THREAD_MINSTACKSIZE);
#endif
}

void CApplication::StopServices()
{
  m_network->NetworkMessage(CNetwork::SERVICES_DOWN, 0);

#if !defined(TARGET_WINDOWS) && defined(HAS_DVD_DRIVE)
  CLog::Log(LOGNOTICE, "stop dvd detect media");
  m_DetectDVDType.StopThread();
#endif

  g_peripherals.Clear();
}

void CApplication::OnSettingChanged(const CSetting *setting)
{
  if (setting == NULL)
    return;

  const std::string &settingId = setting->GetId();
  if (settingId == "lookandfeel.skin" ||
      settingId == "lookandfeel.font" ||
      settingId == "lookandfeel.skincolors")
  {
    // if the skin changes and the current theme is not the default one, reset
    // the theme to the default value (which will also change lookandfeel.skincolors
    // which in turn will reload the skin.  Similarly, if the current skin font is not
    // the default, reset it as well.
    if (settingId == "lookandfeel.skin" && CSettings::Get().GetString("lookandfeel.skintheme") != "SKINDEFAULT")
      CSettings::Get().SetString("lookandfeel.skintheme", "SKINDEFAULT");
    else if (settingId == "lookandfeel.skin" && CSettings::Get().GetString("lookandfeel.font") != "Default")
      CSettings::Get().SetString("lookandfeel.font", "Default");
    else
    {
      std::string builtin("ReloadSkin");
      if (settingId == "lookandfeel.skin" && !m_skinReverting)
        builtin += "(confirm)";
      CApplicationMessenger::Get().ExecBuiltIn(builtin);
    }
  }
  else if (settingId == "lookandfeel.skintheme")
  {
    // also set the default color theme
    std::string colorTheme = ((CSettingString*)setting)->GetValue();
    URIUtils::RemoveExtension(colorTheme);
    if (StringUtils::EqualsNoCase(colorTheme, "Textures"))
      colorTheme = "defaults";

    // check if we have to change the skin color
    // if yes, it will trigger a call to ReloadSkin() in
    // it's OnSettingChanged() callback
    // if no we have to call ReloadSkin() ourselves
    if (!StringUtils::EqualsNoCase(colorTheme, CSettings::Get().GetString("lookandfeel.skincolors")))
      CSettings::Get().SetString("lookandfeel.skincolors", colorTheme);
    else
      CApplicationMessenger::Get().ExecBuiltIn("ReloadSkin");
  }
  else if (settingId == "lookandfeel.skinzoom")
  {
    CGUIMessage msg(GUI_MSG_NOTIFY_ALL, 0, 0, GUI_MSG_WINDOW_RESIZE);
    g_windowManager.SendThreadMessage(msg);
  }
  else if (StringUtils::StartsWithNoCase(settingId, "audiooutput."))
  {
    // AE is master of audio settings and needs to be informed first
    CAEFactory::OnSettingsChange(settingId);

    if (settingId == "audiooutput.guisoundmode")
    {
      CAEFactory::SetSoundMode(((CSettingInt*)setting)->GetValue());
    }
    // this tells player whether to open an audio stream passthrough or PCM
    // if this is changed, audio stream has to be reopened
    else if (settingId == "audiooutput.passthrough")
    {
      CApplicationMessenger::Get().MediaRestart(false);
    }
  }
  else if (StringUtils::EqualsNoCase(settingId, "musicplayer.replaygaintype"))
    m_replayGainSettings.iType = ((CSettingInt*)setting)->GetValue();
  else if (StringUtils::EqualsNoCase(settingId, "musicplayer.replaygainpreamp"))
    m_replayGainSettings.iPreAmp = ((CSettingInt*)setting)->GetValue();
  else if (StringUtils::EqualsNoCase(settingId, "musicplayer.replaygainnogainpreamp"))
    m_replayGainSettings.iNoGainPreAmp = ((CSettingInt*)setting)->GetValue();
  else if (StringUtils::EqualsNoCase(settingId, "musicplayer.replaygainavoidclipping"))
    m_replayGainSettings.bAvoidClipping = ((CSettingBool*)setting)->GetValue();
}

void CApplication::OnSettingAction(const CSetting *setting)
{
  if (setting == NULL)
    return;

  const std::string &settingId = setting->GetId();
  if (settingId == "lookandfeel.skinsettings")
    g_windowManager.ActivateWindow(WINDOW_SKIN_SETTINGS);
  else if (settingId == "screensaver.preview")
    ActivateScreenSaver(true);
  else if (settingId == "screensaver.settings")
  {
    AddonPtr addon;
    if (CAddonMgr::Get().GetAddon(CSettings::Get().GetString("screensaver.mode"), addon, ADDON_SCREENSAVER))
      CGUIDialogAddonSettings::ShowAndGetInput(addon);
  }
  else if (settingId == "audiocds.settings")
  {
    AddonPtr addon;
    if (CAddonMgr::Get().GetAddon(CSettings::Get().GetString("audiocds.encoder"), addon, ADDON_AUDIOENCODER))
      CGUIDialogAddonSettings::ShowAndGetInput(addon);
  }
  else if (settingId == "videoscreen.guicalibration")
    g_windowManager.ActivateWindow(WINDOW_SCREEN_CALIBRATION);
  else if (settingId == "videoscreen.testpattern")
    g_windowManager.ActivateWindow(WINDOW_TEST_PATTERN);
}

bool CApplication::OnSettingUpdate(CSetting* &setting, const char *oldSettingId, const TiXmlNode *oldSettingNode)
{
  if (setting == NULL)
    return false;

  const std::string &settingId = setting->GetId();
#if defined(HAS_LIBAMCODEC)
  if (settingId == "videoplayer.useamcodec")
  {
    // Do not permit amcodec to be used on non-aml platforms.
    // The setting will be hidden but the default value is true,
    // so change it to false.
    if (!aml_present())
    {
      CSettingBool *useamcodec = (CSettingBool*)setting;
      return useamcodec->SetValue(false);
    }
  }
#endif
#if defined(TARGET_ANDROID)
  if (settingId == "videoplayer.usestagefright")
  {
    CSettingBool *usestagefright = (CSettingBool*)setting;
    return usestagefright->SetValue(false);
  }
#endif
#if defined(TARGET_DARWIN_OSX)
  if (settingId == "audiooutput.audiodevice")
  {
    CSettingString *audioDevice = (CSettingString*)setting;
    // Gotham and older didn't enumerate audio devices per stream on osx
    // add stream0 per default which should be ok for all old settings.
    if (!StringUtils::EqualsNoCase(audioDevice->GetValue(), "DARWINOSX:default") && 
        StringUtils::FindWords(audioDevice->GetValue().c_str(), ":stream") == std::string::npos)
    {
      std::string newSetting = audioDevice->GetValue();
      newSetting += ":stream0";
      return audioDevice->SetValue(newSetting);
    }
  }
#endif

  return false;
}

bool CApplication::OnSettingsSaving() const
{
  // don't save settings when we're busy stopping the application
  // a lot of screens try to save settings on deinit and deinit is
  // called for every screen when the application is stopping
  if (m_bStop)
    return false;

  return true;
}

void CApplication::ReloadSkin(bool confirm/*=false*/)
{
  std::string oldSkin = g_SkinInfo ? g_SkinInfo->ID() : "";

  CGUIMessage msg(GUI_MSG_LOAD_SKIN, -1, g_windowManager.GetActiveWindow());
  g_windowManager.SendMessage(msg);

  string newSkin = CSettings::Get().GetString("lookandfeel.skin");
  if (LoadSkin(newSkin))
  {
    /* The Reset() or SetString() below will cause recursion, so the m_skinReverting boolean is set so as to not prompt the
       user as to whether they want to keep the current skin. */
    if (confirm && !m_skinReverting)
    {
      bool cancelled;
      if (!CGUIDialogYesNo::ShowAndGetInput(13123, 13111, -1, -1, -1, -1, cancelled, 10000))
      {
        m_skinReverting = true;
        if (oldSkin.empty())
          CSettings::Get().GetSetting("lookandfeel.skin")->Reset();
        else
          CSettings::Get().SetString("lookandfeel.skin", oldSkin);
      }
    }
  }
  else
  {
    // skin failed to load - we revert to the default only if we didn't fail loading the default
    string defaultSkin = ((CSettingString*)CSettings::Get().GetSetting("lookandfeel.skin"))->GetDefault();
    if (newSkin != defaultSkin)
    {
      m_skinReverting = true;
      CSettings::Get().GetSetting("lookandfeel.skin")->Reset();
      CGUIDialogKaiToast::QueueNotification(CGUIDialogKaiToast::Error, g_localizeStrings.Get(24102), g_localizeStrings.Get(24103));
    }
  }
  m_skinReverting = false;
}

bool CApplication::Load(const TiXmlNode *settings)
{
  if (settings == NULL)
    return false;

  const TiXmlElement *audioElement = settings->FirstChildElement("audio");
  if (audioElement != NULL)
  {
    XMLUtils::GetBoolean(audioElement, "mute", m_muted);
    if (!XMLUtils::GetFloat(audioElement, "fvolumelevel", m_volumeLevel, VOLUME_MINIMUM, VOLUME_MAXIMUM))
      m_volumeLevel = VOLUME_MAXIMUM;
  }

  return true;
}

bool CApplication::Save(TiXmlNode *settings) const
{
  if (settings == NULL)
    return false;

  TiXmlElement volumeNode("audio");
  TiXmlNode *audioNode = settings->InsertEndChild(volumeNode);
  if (audioNode == NULL)
    return false;

  XMLUtils::SetBoolean(audioNode, "mute", m_muted);
  XMLUtils::SetFloat(audioNode, "fvolumelevel", m_volumeLevel);

  return true;
}

bool CApplication::LoadSkin(const std::string& skinID)
{
  AddonPtr addon;
  if (CAddonMgr::Get().GetAddon(skinID, addon, ADDON_SKIN))
  {
    if (LoadSkin(std::dynamic_pointer_cast<ADDON::CSkinInfo>(addon)))
      return true;
  }
  CLog::Log(LOGERROR, "failed to load requested skin '%s'", skinID.c_str());
  return false;
}

bool CApplication::LoadSkin(const SkinPtr& skin)
{
  if (!skin)
    return false;

  skin->Start();
  if (!skin->HasSkinFile("Home.xml"))
    return false;

  bool bPreviousPlayingState=false;
  bool bPreviousRenderingState=false;
  if (g_application.m_pPlayer->IsPlayingVideo())
  {
    bPreviousPlayingState = !g_application.m_pPlayer->IsPausedPlayback();
    if (bPreviousPlayingState)
      g_application.m_pPlayer->Pause();
#ifdef HAS_VIDEO_PLAYBACK
    if (g_windowManager.GetActiveWindow() == WINDOW_FULLSCREEN_VIDEO)
    {
      g_windowManager.ActivateWindow(WINDOW_HOME);
      bPreviousRenderingState = true;
    }
#endif
  }
  // close the music and video overlays (they're re-opened automatically later)
  CSingleLock lock(g_graphicsContext);

  // save the current window details and focused control
  int currentWindow = g_windowManager.GetActiveWindow();
  int iCtrlID = -1;
  CGUIWindow* pWindow = g_windowManager.GetWindow(currentWindow);
  if (pWindow)
    iCtrlID = pWindow->GetFocusedControlID();
  vector<int> currentModelessWindows;
  g_windowManager.GetActiveModelessWindows(currentModelessWindows);

  UnloadSkin();

  CLog::Log(LOGINFO, "  load skin from: %s (version: %s)", skin->Path().c_str(), skin->Version().asString().c_str());
  g_SkinInfo = skin;
  g_SkinInfo->Start();

  CLog::Log(LOGINFO, "  load fonts for skin...");
  g_graphicsContext.SetMediaDir(skin->Path());
  g_directoryCache.ClearSubPaths(skin->Path());

  g_colorManager.Load(CSettings::Get().GetString("lookandfeel.skincolors"));

  g_fontManager.LoadFonts(CSettings::Get().GetString("lookandfeel.font"));

  // load in the skin strings
  std::string langPath = URIUtils::AddFileToFolder(skin->Path(), "language");
  URIUtils::AddSlashAtEnd(langPath);

  g_localizeStrings.LoadSkinStrings(langPath, CSettings::Get().GetString("locale.language"));

  g_SkinInfo->LoadIncludes();

  int64_t start;
  start = CurrentHostCounter();

  CLog::Log(LOGINFO, "  load new skin...");

  // Load the user windows
  LoadUserWindows();

  int64_t end, freq;
  end = CurrentHostCounter();
  freq = CurrentHostFrequency();
  CLog::Log(LOGDEBUG,"Load Skin XML: %.2fms", 1000.f * (end - start) / freq);

  CLog::Log(LOGINFO, "  initialize new skin...");
  g_windowManager.AddMsgTarget(this);
  g_windowManager.AddMsgTarget(&g_playlistPlayer);
  g_windowManager.AddMsgTarget(&g_infoManager);
  g_windowManager.AddMsgTarget(&g_fontManager);
  g_windowManager.AddMsgTarget(&CStereoscopicsManager::Get());
  g_windowManager.SetCallback(*this);
  g_windowManager.Initialize();
  CTextureCache::Get().Initialize();
  g_audioManager.Enable(true);
  g_audioManager.Load();

  if (g_SkinInfo->HasSkinFile("DialogFullScreenInfo.xml"))
    g_windowManager.Add(new CGUIDialogFullScreenInfo);

  { // we can't register visible condition in dialog's ctor because infomanager is cleared when unloading skin
    CGUIDialog *overlay = (CGUIDialog *)g_windowManager.GetWindow(WINDOW_DIALOG_VIDEO_OVERLAY);
    if (overlay) overlay->SetVisibleCondition("skin.hasvideooverlay");
    overlay = (CGUIDialog *)g_windowManager.GetWindow(WINDOW_DIALOG_MUSIC_OVERLAY);
    if (overlay) overlay->SetVisibleCondition("skin.hasmusicoverlay");
  }

  CLog::Log(LOGINFO, "  skin loaded...");

  // leave the graphics lock
  lock.Leave();

  // restore windows
  if (currentWindow != WINDOW_INVALID)
  {
    g_windowManager.ActivateWindow(currentWindow);
    for (unsigned int i = 0; i < currentModelessWindows.size(); i++)
    {
      CGUIDialog *dialog = (CGUIDialog *)g_windowManager.GetWindow(currentModelessWindows[i]);
      if (dialog) dialog->Show();
    }
    if (iCtrlID != -1)
    {
      pWindow = g_windowManager.GetWindow(currentWindow);
      if (pWindow && pWindow->HasSaveLastControl())
      {
        CGUIMessage msg(GUI_MSG_SETFOCUS, currentWindow, iCtrlID, 0);
        pWindow->OnMessage(msg);
      }
    }
  }

  if (g_application.m_pPlayer->IsPlayingVideo())
  {
    if (bPreviousPlayingState)
      g_application.m_pPlayer->Pause();
    if (bPreviousRenderingState)
      g_windowManager.ActivateWindow(WINDOW_FULLSCREEN_VIDEO);
  }
  return true;
}

void CApplication::UnloadSkin(bool forReload /* = false */)
{
  CLog::Log(LOGINFO, "Unloading old skin %s...", forReload ? "for reload " : "");

  g_audioManager.Enable(false);

  g_windowManager.DeInitialize();
  CTextureCache::Get().Deinitialize();

  // remove the skin-dependent window
  g_windowManager.Delete(WINDOW_DIALOG_FULLSCREEN_INFO);

  g_TextureManager.Cleanup();
  g_largeTextureManager.CleanupUnusedImages(true);

  g_fontManager.Clear();

  g_colorManager.Clear();

  g_infoManager.Clear();

//  The g_SkinInfo shared_ptr ought to be reset here
// but there are too many places it's used without checking for NULL
// and as a result a race condition on exit can cause a crash.
}

bool CApplication::LoadUserWindows()
{
  // Start from wherever home.xml is
  std::vector<std::string> vecSkinPath;
  g_SkinInfo->GetSkinPaths(vecSkinPath);
  for (unsigned int i = 0;i < vecSkinPath.size();++i)
  {
    CLog::Log(LOGINFO, "Loading user windows, path %s", vecSkinPath[i].c_str());
    CFileItemList items;
    if (CDirectory::GetDirectory(vecSkinPath[i], items, ".xml", DIR_FLAG_NO_FILE_DIRS))
    {
      for (int i = 0; i < items.Size(); ++i)
      {
        if (items[i]->m_bIsFolder)
          continue;
        std::string skinFile = URIUtils::GetFileName(items[i]->GetPath());
        if (StringUtils::StartsWithNoCase(skinFile, "custom"))
        {
          CXBMCTinyXML xmlDoc;
          if (!xmlDoc.LoadFile(items[i]->GetPath()))
          {
            CLog::Log(LOGERROR, "unable to load: %s, Line %d\n%s", items[i]->GetPath().c_str(), xmlDoc.ErrorRow(), xmlDoc.ErrorDesc());
            continue;
          }

          // Root element should be <window>
          TiXmlElement* pRootElement = xmlDoc.RootElement();
          std::string strValue = pRootElement->Value();
          if (!StringUtils::EqualsNoCase(strValue, "window"))
          {
            CLog::Log(LOGERROR, "file: %s doesnt contain <window>", skinFile.c_str());
            continue;
          }

          // Read the <type> element to get the window type to create
          // If no type is specified, create a CGUIWindow as default
          CGUIWindow* pWindow = NULL;
          std::string strType;
          if (pRootElement->Attribute("type"))
            strType = pRootElement->Attribute("type");
          else
          {
            const TiXmlNode *pType = pRootElement->FirstChild("type");
            if (pType && pType->FirstChild())
              strType = pType->FirstChild()->Value();
          }
          int id = WINDOW_INVALID;
          if (!pRootElement->Attribute("id", &id))
          {
            const TiXmlNode *pType = pRootElement->FirstChild("id");
            if (pType && pType->FirstChild())
              id = atol(pType->FirstChild()->Value());
          }
          std::string visibleCondition;
          CGUIControlFactory::GetConditionalVisibility(pRootElement, visibleCondition);

          if (StringUtils::EqualsNoCase(strType, "dialog"))
            pWindow = new CGUIDialog(id + WINDOW_HOME, skinFile);
          else if (StringUtils::EqualsNoCase(strType, "submenu"))
            pWindow = new CGUIDialogSubMenu(id + WINDOW_HOME, skinFile);
          else if (StringUtils::EqualsNoCase(strType, "buttonmenu"))
            pWindow = new CGUIDialogButtonMenu(id + WINDOW_HOME, skinFile);
          else
            pWindow = new CGUIWindow(id + WINDOW_HOME, skinFile);

          // Check to make sure the pointer isn't still null
          if (pWindow == NULL)
          {
            CLog::Log(LOGERROR, "Out of memory / Failed to create new object in LoadUserWindows");
            return false;
          }
          if (id == WINDOW_INVALID || g_windowManager.GetWindow(WINDOW_HOME + id))
          {
            delete pWindow;
            continue;
          }
          pWindow->SetVisibleCondition(visibleCondition);
          pWindow->SetLoadType(CGUIWindow::KEEP_IN_MEMORY);
          g_windowManager.AddCustomWindow(pWindow);
        }
      }
    }
  }
  return true;
}

bool CApplication::RenderNoPresent()
{
  MEASURE_FUNCTION;

// DXMERGE: This may have been important?
//  g_graphicsContext.AcquireCurrentContext();

  g_graphicsContext.Lock();

  // dont show GUI when playing full screen video
  if (g_graphicsContext.IsFullScreenVideo())
  {
    // close window overlays
    CGUIDialog *overlay = (CGUIDialog *)g_windowManager.GetWindow(WINDOW_DIALOG_VIDEO_OVERLAY);
    if (overlay) overlay->Close(true);
    overlay = (CGUIDialog *)g_windowManager.GetWindow(WINDOW_DIALOG_MUSIC_OVERLAY);
    if (overlay) overlay->Close(true);

  }

  bool hasRendered = g_windowManager.Render();

  g_graphicsContext.Unlock();

  return hasRendered;
}

float CApplication::GetDimScreenSaverLevel() const
{
  if (!m_bScreenSave || !m_screenSaver ||
      (m_screenSaver->ID() != "screensaver.xbmc.builtin.dim" &&
       m_screenSaver->ID() != "screensaver.xbmc.builtin.black" &&
       !m_screenSaver->ID().empty()))
    return 0;

  if (!m_screenSaver->GetSetting("level").empty())
    return 100.0f - (float)atof(m_screenSaver->GetSetting("level").c_str());
  return 100.0f;
}

void CApplication::Render()
{
  // do not render if we are stopped or in background
  if (m_bStop)
    return;

  MEASURE_FUNCTION;

  int vsync_mode = CSettings::Get().GetInt("videoscreen.vsync");

  bool hasRendered = false;
  bool limitFrames = false;
  unsigned int singleFrameTime = 10; // default limit 100 fps
  bool vsync = true;

  // Whether externalplayer is playing and we're unfocused
  bool extPlayerActive = m_pPlayer->GetCurrentPlayer() == EPC_EXTPLAYER && m_pPlayer->IsPlaying() && !m_AppFocused;

  {
    // Less fps in DPMS
    bool lowfps = g_Windowing.EnableFrameLimiter();

    m_bPresentFrame = false;
    if (!extPlayerActive && g_graphicsContext.IsFullScreenVideo() && !m_pPlayer->IsPausedPlayback())
    {
      m_bPresentFrame = g_renderManager.HasFrame();
      if (vsync_mode == VSYNC_DISABLED)
        vsync = false;
    }
    else
    {
      // engage the frame limiter as needed
      limitFrames = lowfps || extPlayerActive;
      // DXMERGE - we checked for g_videoConfig.GetVSyncMode() before this
      //           perhaps allowing it to be set differently than the UI option??
      if (vsync_mode == VSYNC_DISABLED || vsync_mode == VSYNC_VIDEO)
      {
        limitFrames = true; // not using vsync.
        vsync = false;
      }
      else if ((g_infoManager.GetFPS() > g_graphicsContext.GetFPS() + 10) && g_infoManager.GetFPS() > 1000 / singleFrameTime)
      {
        limitFrames = true; // using vsync, but it isn't working.
        vsync = false;
      }

      if (limitFrames)
      {
        if (extPlayerActive)
        {
          ResetScreenSaver();  // Prevent screensaver dimming the screen
          singleFrameTime = 1000;  // 1 fps, high wakeup latency but v.low CPU usage
        }
        else if (lowfps)
          singleFrameTime = 200;  // 5 fps, <=200 ms latency to wake up
      }

    }
  }

  CSingleLock lock(g_graphicsContext);
  g_infoManager.UpdateFPS();

  if (g_graphicsContext.IsFullScreenVideo() && m_pPlayer->IsPlaying() && vsync_mode == VSYNC_VIDEO
#ifdef HAS_DS_PLAYER
    && !g_dsSettings.pRendererSettings->vSync
#endif
)
    g_Windowing.SetVSync(true);
  else if (vsync_mode == VSYNC_ALWAYS)
#ifdef HAS_DS_PLAYER
  {
    if (m_pPlayer->IsPlaying() && g_dsSettings.pRendererSettings->vSync)
      g_Windowing.SetVSync(false); // Disable XBMC vsync and use DSplayer one
    else
      g_Windowing.SetVSync(true);
  }
#else
    g_Windowing.SetVSync(true);
#endif
  else if (vsync_mode != VSYNC_DRIVER)
    g_Windowing.SetVSync(false);

  if (m_bPresentFrame && m_pPlayer->IsPlaying() && !m_pPlayer->IsPaused())
    ResetScreenSaver();

  if(!g_Windowing.BeginRender())
    return;

  CDirtyRegionList dirtyRegions = g_windowManager.GetDirty();
  if(g_graphicsContext.GetStereoMode())
  {
    g_graphicsContext.SetStereoView(RENDER_STEREO_VIEW_LEFT);
    if(RenderNoPresent())
      hasRendered = true;

    if(g_graphicsContext.GetStereoMode() != RENDER_STEREO_MODE_MONO)
    {
      g_graphicsContext.SetStereoView(RENDER_STEREO_VIEW_RIGHT);
      if(RenderNoPresent())
        hasRendered = true;
    }
    g_graphicsContext.SetStereoView(RENDER_STEREO_VIEW_OFF);
  }
  else
  {
    if(RenderNoPresent())
      hasRendered = true;
  }

  g_Windowing.EndRender();

  // execute post rendering actions (finalize window closing)
  g_windowManager.AfterRender();

  // reset our info cache - we do this at the end of Render so that it is
  // fresh for the next process(), or after a windowclose animation (where process()
  // isn't called)
  g_infoManager.ResetCache();
  lock.Leave();

  unsigned int now = XbmcThreads::SystemClockMillis();
  if (hasRendered)
    m_lastRenderTime = now;

  //when nothing has been rendered for m_guiDirtyRegionNoFlipTimeout milliseconds,
  //we don't call g_graphicsContext.Flip() anymore, this saves gpu and cpu usage
  bool flip;
  if (g_advancedSettings.m_guiDirtyRegionNoFlipTimeout >= 0)
    flip = hasRendered || (now - m_lastRenderTime) < (unsigned int)g_advancedSettings.m_guiDirtyRegionNoFlipTimeout;
  else
    flip = true;

  //fps limiter, make sure each frame lasts at least singleFrameTime milliseconds
  if (limitFrames || !(flip || m_bPresentFrame))
  {
    if (!limitFrames)
      singleFrameTime = 40; //if not flipping, loop at 25 fps

    unsigned int frameTime = now - m_lastFrameTime;
    if (frameTime < singleFrameTime)
      Sleep(singleFrameTime - frameTime);
  }

  if (flip)
    g_graphicsContext.Flip(dirtyRegions);

  if (!extPlayerActive && g_graphicsContext.IsFullScreenVideo() && !m_pPlayer->IsPausedPlayback())
  {
    g_renderManager.FrameWait(100);
  }

  m_lastFrameTime = XbmcThreads::SystemClockMillis();
  CTimeUtils::UpdateFrameTime(flip, vsync);

  g_renderManager.UpdateResolution();
  g_renderManager.ManageCaptures();
}

void CApplication::SetStandAlone(bool value)
{
  g_advancedSettings.m_handleMounting = m_bStandalone = value;
}


// OnAppCommand is called in response to a XBMC_APPCOMMAND event.
// This needs to return true if it processed the appcommand or false if it didn't
bool CApplication::OnAppCommand(const CAction &action)
{
  // Reset the screen saver
  ResetScreenSaver();

  // If we were currently in the screen saver wake up and don't process the appcommand
  if (WakeUpScreenSaverAndDPMS())
    return true;

  // The action ID is the APPCOMMAND code. We need to retrieve the action
  // associated with this appcommand from the mapping table.
  uint32_t appcmd = action.GetID();
  CKey key(appcmd | KEY_APPCOMMAND, (unsigned int) 0);
  int iWin = g_windowManager.GetActiveWindow() & WINDOW_ID_MASK;
  CAction appcmdaction = CButtonTranslator::GetInstance().GetAction(iWin, key);

  // If we couldn't find an action return false to indicate we have not
  // handled this appcommand
  if (!appcmdaction.GetID())
  {
    CLog::LogF(LOGDEBUG, "unknown appcommand %d", appcmd);
    return false;
  }

  // Process the appcommand
  CLog::LogF(LOGDEBUG, "appcommand %d, trying action %s", appcmd, appcmdaction.GetName().c_str());
  OnAction(appcmdaction);

  // Always return true regardless of whether the action succeeded or not.
  // This stops Windows handling the appcommand itself.
  return true;
}

bool CApplication::OnAction(const CAction &action)
{
  // special case for switching between GUI & fullscreen mode.
  if (action.GetID() == ACTION_SHOW_GUI)
  { // Switch to fullscreen mode if we can
    if (SwitchToFullScreen())
    {
      m_navigationTimer.StartZero();
      return true;
    }
  }

  if (action.GetID() == ACTION_TOGGLE_FULLSCREEN)
  {
    g_graphicsContext.ToggleFullScreenRoot();
    return true;
  }

  if (action.IsMouse())
    CInputManager::Get().SetMouseActive(true);

  
  if (action.GetID() == ACTION_CREATE_EPISODE_BOOKMARK)   
  {
    CGUIDialogVideoBookmarks::OnAddEpisodeBookmark();
  }
  if (action.GetID() == ACTION_CREATE_BOOKMARK)
  {
    CGUIDialogVideoBookmarks::OnAddBookmark();
  }
  
  // The action PLAYPAUSE behaves as ACTION_PAUSE if we are currently
  // playing or ACTION_PLAYER_PLAY if we are seeking (FF/RW) or not playing.
  if (action.GetID() == ACTION_PLAYER_PLAYPAUSE)
  {
    if (m_pPlayer->IsPlaying() && m_pPlayer->GetPlaySpeed() == 1)
      return OnAction(CAction(ACTION_PAUSE));
    else
      return OnAction(CAction(ACTION_PLAYER_PLAY));
  }

  //if the action would start or stop inertial scrolling
  //by gesture - bypass the normal OnAction handler of current window
  if( !m_pInertialScrollingHandler->CheckForInertialScrolling(&action) )
  {
    // in normal case
    // just pass the action to the current window and let it handle it
    if (g_windowManager.OnAction(action))
    {
      m_navigationTimer.StartZero();
      return true;
    }
  }

  // handle extra global presses

  // notify action listeners
  if (NotifyActionListeners(action))
    return true;
  
  // screenshot : take a screenshot :)
  if (action.GetID() == ACTION_TAKE_SCREENSHOT)
  {
    CScreenShot::TakeScreenshot();
    return true;
  }
  // built in functions : execute the built-in
  if (action.GetID() == ACTION_BUILT_IN_FUNCTION)
  {
    if (!CBuiltins::IsSystemPowerdownCommand(action.GetName()) ||
        g_PVRManager.CanSystemPowerdown())
    {
      CBuiltins::Execute(action.GetName());
      m_navigationTimer.StartZero();
    }
    return true;
  }

  // reload keymaps
  if (action.GetID() == ACTION_RELOAD_KEYMAPS)
  {
    CButtonTranslator::GetInstance().Clear();
    CButtonTranslator::GetInstance().Load();
  }

  // show info : Shows the current video or song information
  if (action.GetID() == ACTION_SHOW_INFO)
  {
    g_infoManager.ToggleShowInfo();
    return true;
  }

  // codec info : Shows the current song, video or picture codec information
  if (action.GetID() == ACTION_SHOW_CODEC)
  {
    g_infoManager.ToggleShowCodec();
    return true;
  }

  if ((action.GetID() == ACTION_INCREASE_RATING || action.GetID() == ACTION_DECREASE_RATING) && m_pPlayer->IsPlayingAudio())
  {
    const CMusicInfoTag *tag = g_infoManager.GetCurrentSongTag();
    if (tag)
    {
      *m_itemCurrentFile->GetMusicInfoTag() = *tag;
      char rating = tag->GetRating();
      bool needsUpdate(false);
      if (rating > '0' && action.GetID() == ACTION_DECREASE_RATING)
      {
        m_itemCurrentFile->GetMusicInfoTag()->SetRating(rating - 1);
        needsUpdate = true;
      }
      else if (rating < '5' && action.GetID() == ACTION_INCREASE_RATING)
      {
        m_itemCurrentFile->GetMusicInfoTag()->SetRating(rating + 1);
        needsUpdate = true;
      }
      if (needsUpdate)
      {
        CMusicDatabase db;
        if (db.Open())      // OpenForWrite() ?
        {
          db.SetSongRating(m_itemCurrentFile->GetPath(), m_itemCurrentFile->GetMusicInfoTag()->GetRating());
          db.Close();
        }
        // send a message to all windows to tell them to update the fileitem (eg playlistplayer, media windows)
        CGUIMessage msg(GUI_MSG_NOTIFY_ALL, 0, 0, GUI_MSG_UPDATE_ITEM, 0, m_itemCurrentFile);
        g_windowManager.SendMessage(msg);
      }
    }
    return true;
  }

  // Now check with the playlist player if action can be handled.
  // In case of the action PREV_ITEM, we only allow the playlist player to take it if we're less than 3 seconds into playback.
  if (!(action.GetID() == ACTION_PREV_ITEM && m_pPlayer->CanSeek() && GetTime() > 3) )
  {
    if (g_playlistPlayer.OnAction(action))
      return true;
  }

  // Now check with the player if action can be handled.
  bool bIsPlayingPVRChannel = (g_PVRManager.IsStarted() && g_application.CurrentFileItem().IsPVRChannel());
  if (g_windowManager.GetActiveWindow() == WINDOW_FULLSCREEN_VIDEO ||
      (g_windowManager.GetActiveWindow() == WINDOW_VISUALISATION && bIsPlayingPVRChannel) ||
      ((g_windowManager.GetActiveWindow() == WINDOW_DIALOG_VIDEO_OSD || (g_windowManager.GetActiveWindow() == WINDOW_DIALOG_MUSIC_OSD && bIsPlayingPVRChannel)) &&
        (action.GetID() == ACTION_NEXT_ITEM || action.GetID() == ACTION_PREV_ITEM || action.GetID() == ACTION_CHANNEL_UP || action.GetID() == ACTION_CHANNEL_DOWN)) ||
      action.GetID() == ACTION_STOP)
  {
    if (m_pPlayer->OnAction(action))
      return true;
    // Player ignored action; popup the OSD
    if ((action.GetID() == ACTION_MOUSE_MOVE && (action.GetAmount(2) || action.GetAmount(3)))  // filter "false" mouse move from touch
        || action.GetID() == ACTION_MOUSE_LEFT_CLICK)
      CApplicationMessenger::Get().SendAction(CAction(ACTION_TRIGGER_OSD), WINDOW_INVALID, false);
  }

  // stop : stops playing current audio song
  if (action.GetID() == ACTION_STOP)
  {
    StopPlaying();
    return true;
  }

  // In case the playlist player nor the player didn't handle PREV_ITEM, because we are past the 3 secs limit.
  // If so, we just jump to the start of the track.
  if (action.GetID() == ACTION_PREV_ITEM && m_pPlayer->CanSeek())
  {
    SeekTime(0);
    m_pPlayer->SetPlaySpeed(1, g_application.m_muted);
    return true;
  }

  // forward action to graphic context and see if it can handle it
  if (CStereoscopicsManager::Get().OnAction(action))
    return true;

  if (m_pPlayer->IsPlaying())
  {
    // forward channel switches to the player - he knows what to do
    if (action.GetID() == ACTION_CHANNEL_UP || action.GetID() == ACTION_CHANNEL_DOWN)
    {
      m_pPlayer->OnAction(action);
      return true;
    }

    // pause : toggle pause action
    if (action.GetID() == ACTION_PAUSE)
    {
      m_pPlayer->Pause();
      // go back to normal play speed on unpause
      if (!m_pPlayer->IsPaused() && m_pPlayer->GetPlaySpeed() != 1)
        m_pPlayer->SetPlaySpeed(1, g_application.m_muted);

      #ifdef HAS_KARAOKE
      m_pKaraokeMgr->SetPaused( m_pPlayer->IsPaused() );
#endif
      g_audioManager.Enable(m_pPlayer->IsPaused());
      return true;
    }
    // play: unpause or set playspeed back to normal
    if (action.GetID() == ACTION_PLAYER_PLAY)
    {
      // if currently paused - unpause
      if (m_pPlayer->IsPaused())
        return OnAction(CAction(ACTION_PAUSE));
      // if we do a FF/RW then go back to normal speed
      if (m_pPlayer->GetPlaySpeed() != 1)
        m_pPlayer->SetPlaySpeed(1, g_application.m_muted);
      return true;
    }
    if (!m_pPlayer->IsPaused())
    {
      if (action.GetID() == ACTION_PLAYER_FORWARD || action.GetID() == ACTION_PLAYER_REWIND)
      {
        int iPlaySpeed = m_pPlayer->GetPlaySpeed();
        if (action.GetID() == ACTION_PLAYER_REWIND && iPlaySpeed == 1) // Enables Rewinding
          iPlaySpeed *= -2;
        else if (action.GetID() == ACTION_PLAYER_REWIND && iPlaySpeed > 1) //goes down a notch if you're FFing
          iPlaySpeed /= 2;
        else if (action.GetID() == ACTION_PLAYER_FORWARD && iPlaySpeed < 1) //goes up a notch if you're RWing
          iPlaySpeed /= 2;
        else
          iPlaySpeed *= 2;

        if (action.GetID() == ACTION_PLAYER_FORWARD && iPlaySpeed == -1) //sets iSpeed back to 1 if -1 (didn't plan for a -1)
          iPlaySpeed = 1;
        if (iPlaySpeed > 32 || iPlaySpeed < -32)
          iPlaySpeed = 1;

        m_pPlayer->SetPlaySpeed(iPlaySpeed, g_application.m_muted);
        return true;
      }
      else if ((action.GetAmount() || m_pPlayer->GetPlaySpeed() != 1) && (action.GetID() == ACTION_ANALOG_REWIND || action.GetID() == ACTION_ANALOG_FORWARD))
      {
        // calculate the speed based on the amount the button is held down
        int iPower = (int)(action.GetAmount() * MAX_FFWD_SPEED + 0.5f);
        // returns 0 -> MAX_FFWD_SPEED
        int iSpeed = 1 << iPower;
        if (iSpeed != 1 && action.GetID() == ACTION_ANALOG_REWIND)
          iSpeed = -iSpeed;
        g_application.m_pPlayer->SetPlaySpeed(iSpeed, g_application.m_muted);
        if (iSpeed == 1)
          CLog::Log(LOGDEBUG,"Resetting playspeed");
        return true;
      }
    }
    // allow play to unpause
    else
    {
      if (action.GetID() == ACTION_PLAYER_PLAY)
      {
        // unpause, and set the playspeed back to normal
        m_pPlayer->Pause();
        g_audioManager.Enable(m_pPlayer->IsPaused());

        g_application.m_pPlayer->SetPlaySpeed(1, g_application.m_muted);
        return true;
      }
    }

    // record current file
    if (action.GetID() == ACTION_RECORD)
    {
      if (m_pPlayer->CanRecord())
        m_pPlayer->Record(!m_pPlayer->IsRecording());
    }

    if (m_playerController->OnAction(action))
      return true;
  }


  if (action.GetID() == ACTION_SWITCH_PLAYER)
  {
    if(m_pPlayer->IsPlaying())
    {
      VECPLAYERCORES cores;
      CFileItem item(*m_itemCurrentFile.get());
      CPlayerCoreFactory::Get().GetPlayers(item, cores);
      PLAYERCOREID core = CPlayerCoreFactory::Get().SelectPlayerDialog(cores);
      if(core != EPC_NONE)
      {
        g_application.m_eForcedNextPlayer = core;
        item.m_lStartOffset = (int)(GetTime() * 75);
        PlayFile(item, true);
      }
    }
    else
    {
      VECPLAYERCORES cores;
      CPlayerCoreFactory::Get().GetRemotePlayers(cores);
      PLAYERCOREID core = CPlayerCoreFactory::Get().SelectPlayerDialog(cores);
      if(core != EPC_NONE)
      {
        CFileItem item;
        g_application.m_eForcedNextPlayer = core;
        PlayFile(item, false);
      }
    }
  }

  if (g_peripherals.OnAction(action))
    return true;

  if (action.GetID() == ACTION_MUTE)
  {
    ToggleMute();
    return true;
  }

  if (action.GetID() == ACTION_TOGGLE_DIGITAL_ANALOG)
  {
    bool passthrough = CSettings::Get().GetBool("audiooutput.passthrough");
    CSettings::Get().SetBool("audiooutput.passthrough", !passthrough);

    if (g_windowManager.GetActiveWindow() == WINDOW_SETTINGS_SYSTEM)
    {
      CGUIMessage msg(GUI_MSG_WINDOW_INIT, 0,0,WINDOW_INVALID,g_windowManager.GetActiveWindow());
      g_windowManager.SendMessage(msg);
    }
    return true;
  }

  // Check for global volume control
  if (action.GetAmount() && (action.GetID() == ACTION_VOLUME_UP || action.GetID() == ACTION_VOLUME_DOWN))
  {
    if (!m_pPlayer->IsPassthrough())
    {
      if (m_muted)
        UnMute();
      float volume = m_volumeLevel;
// Android has steps based on the max available volume level
#if defined(TARGET_ANDROID)
      float step = (VOLUME_MAXIMUM - VOLUME_MINIMUM) / CXBMCApp::GetMaxSystemVolume();
#else
      float step   = (VOLUME_MAXIMUM - VOLUME_MINIMUM) / VOLUME_CONTROL_STEPS;

      if (action.GetRepeat())
        step *= action.GetRepeat() * 50; // 50 fps
#endif
      if (action.GetID() == ACTION_VOLUME_UP)
        volume += (float)fabs(action.GetAmount()) * action.GetAmount() * step;
      else
        volume -= (float)fabs(action.GetAmount()) * action.GetAmount() * step;
      SetVolume(volume, false);
    }
    // show visual feedback of volume change...
    ShowVolumeBar(&action);
    return true;
  }
  if (action.GetID() == ACTION_GUIPROFILE_BEGIN)
  {
    CGUIControlProfiler::Instance().SetOutputFile(CSpecialProtocol::TranslatePath("special://home/guiprofiler.xml"));
    CGUIControlProfiler::Instance().Start();
    return true;
  }
  if (action.GetID() == ACTION_SHOW_PLAYLIST)
  {
    int iPlaylist = g_playlistPlayer.GetCurrentPlaylist();
    if (iPlaylist == PLAYLIST_VIDEO && g_windowManager.GetActiveWindow() != WINDOW_VIDEO_PLAYLIST)
      g_windowManager.ActivateWindow(WINDOW_VIDEO_PLAYLIST);
    else if (iPlaylist == PLAYLIST_MUSIC && g_windowManager.GetActiveWindow() != WINDOW_MUSIC_PLAYLIST)
      g_windowManager.ActivateWindow(WINDOW_MUSIC_PLAYLIST);
    return true;
  }
  return false;
}

void CApplication::FrameMove(bool processEvents, bool processGUI)
{
  MEASURE_FUNCTION;

  if (processEvents)
  {
    // currently we calculate the repeat time (ie time from last similar keypress) just global as fps
    float frameTime = m_frameTime.GetElapsedSeconds();
    m_frameTime.StartZero();
    // never set a frametime less than 2 fps to avoid problems when debuggin and on breaks
    if( frameTime > 0.5 ) frameTime = 0.5;

    if (processGUI && m_renderGUI)
    {
      g_graphicsContext.Lock();
      // check if there are notifications to display
      CGUIDialogKaiToast *toast = (CGUIDialogKaiToast *)g_windowManager.GetWindow(WINDOW_DIALOG_KAI_TOAST);
      if (toast && toast->DoWork())
      {
        if (!toast->IsDialogRunning())
        {
          toast->Show();
        }
      }
      g_graphicsContext.Unlock();
    }
    CWinEvents::MessagePump();

    CInputManager::Get().Process(g_windowManager.GetActiveWindowID(), frameTime);

    if (processGUI && m_renderGUI)
    {
      m_pInertialScrollingHandler->ProcessInertialScroll(frameTime);
      CSeekHandler::Get().Process();
    }
  }
  if (processGUI && m_renderGUI)
  {
    if (!m_bStop)
      g_windowManager.Process(CTimeUtils::GetFrameTime());
    g_windowManager.FrameMove();
  }
}



bool CApplication::Cleanup()
{
  try
  {
    g_windowManager.DestroyWindows();

    CAddonMgr::Get().DeInit();

    CLog::Log(LOGNOTICE, "closing down remote control service");
    CInputManager::Get().DisableRemoteControl();

    CLog::Log(LOGNOTICE, "unload sections");

#ifdef HAS_PERFORMANCE_SAMPLE
    CLog::Log(LOGNOTICE, "performance statistics");
    m_perfStats.DumpStats();
#endif

    //  Shutdown as much as possible of the
    //  application, to reduce the leaks dumped
    //  to the vc output window before calling
    //  _CrtDumpMemoryLeaks(). Most of the leaks
    //  shown are no real leaks, as parts of the app
    //  are still allocated.

    g_localizeStrings.Clear();
    g_LangCodeExpander.Clear();
    g_charsetConverter.clear();
    g_directoryCache.Clear();
    CButtonTranslator::GetInstance().Clear();
#ifdef HAS_EVENT_SERVER
    CEventServer::RemoveInstance();
#endif
    DllLoaderContainer::Clear();
    g_playlistPlayer.Clear();
    CSettings::Get().Uninitialize();
    g_advancedSettings.Clear();

#ifdef TARGET_POSIX
    CXHandle::DumpObjectTracker();

#ifdef HAS_DVD_DRIVE
    CLibcdio::ReleaseInstance();
#endif
#endif 
#if defined(TARGET_ANDROID)
    // enable for all platforms once it's safe
    g_sectionLoader.UnloadAll();
#endif
#ifdef _CRTDBG_MAP_ALLOC
    _CrtDumpMemoryLeaks();
    while(1); // execution ends
#endif

    delete m_network;
    m_network = NULL;

    return true;
  }
  catch (...)
  {
    CLog::Log(LOGERROR, "Exception in CApplication::Cleanup()");
    return false;
  }
}

void CApplication::Stop(int exitCode)
{
  try
  {
    CVariant vExitCode(CVariant::VariantTypeObject);
    vExitCode["exitcode"] = exitCode;
    CAnnouncementManager::Get().Announce(System, "xbmc", "OnQuit", vExitCode);

    SaveFileState(true);

    g_alarmClock.StopThread();

    if( m_bSystemScreenSaverEnable )
      g_Windowing.EnableSystemScreenSaver(true);

    CLog::Log(LOGNOTICE, "Storing total System Uptime");
    g_sysinfo.SetTotalUptime(g_sysinfo.GetTotalUptime() + (int)(CTimeUtils::GetFrameTime() / 60000));

    // Update the settings information (volume, uptime etc. need saving)
    if (CFile::Exists(CProfilesManager::Get().GetSettingsFile()))
    {
      CLog::Log(LOGNOTICE, "Saving settings");
      CSettings::Get().Save();
    }
    else
      CLog::Log(LOGNOTICE, "Not saving settings (settings.xml is not present)");

    m_bStop = true;
    m_AppFocused = false;
    m_ExitCode = exitCode;
    CLog::Log(LOGNOTICE, "stop all");

    // cancel any jobs from the jobmanager
    CJobManager::GetInstance().CancelJobs();

    // stop scanning before we kill the network and so on
    if (m_musicInfoScanner->IsScanning())
      m_musicInfoScanner->Stop();

    if (CVideoLibraryQueue::Get().IsRunning())
      CVideoLibraryQueue::Get().CancelAllJobs();

    CApplicationMessenger::Get().Cleanup();

    CLog::Log(LOGNOTICE, "stop player");
    m_pPlayer->ClosePlayer();

    CAnnouncementManager::Get().Deinitialize();

    StopPVRManager();
    StopServices();
    //Sleep(5000);

#if HAS_FILESYTEM_DAAP
    CLog::Log(LOGNOTICE, "stop daap clients");
    g_DaapClient.Release();
#endif
#ifdef HAS_FILESYSTEM_SAP
    CLog::Log(LOGNOTICE, "stop sap announcement listener");
    g_sapsessions.StopThread();
#endif
#ifdef HAS_ZEROCONF
    if(CZeroconfBrowser::IsInstantiated())
    {
      CLog::Log(LOGNOTICE, "stop zeroconf browser");
      CZeroconfBrowser::GetInstance()->Stop();
      CZeroconfBrowser::ReleaseInstance();
    }
#endif

    CLog::Log(LOGNOTICE, "clean cached files!");
#ifdef HAS_FILESYSTEM_RAR
    g_RarManager.ClearCache(true);
#endif

#ifdef HAS_FILESYSTEM_SFTP
    CSFTPSessionManager::DisconnectAllSessions();
#endif

#if defined(TARGET_POSIX) && defined(HAS_FILESYSTEM_SMB)
    smb.Deinit();
#endif

    CLog::Log(LOGNOTICE, "unload skin");
    UnloadSkin();

#if defined(TARGET_DARWIN_OSX)
    if (XBMCHelper::GetInstance().IsAlwaysOn() == false)
      XBMCHelper::GetInstance().Stop();
#endif

    g_mediaManager.Stop();

    // Stop services before unloading Python
    CAddonMgr::Get().StopServices(false);

    // unregister action listeners
    UnregisterActionListener(&CSeekHandler::Get());

    // stop all remaining scripts; must be done after skin has been unloaded,
    // not before some windows still need it when deinitializing during skin
    // unloading
    CScriptInvocationManager::Get().Uninitialize();

    g_Windowing.DestroyRenderSystem();
    g_Windowing.DestroyWindow();
    g_Windowing.DestroyWindowSystem();

    g_audioManager.DeInitialize();
    // shutdown the AudioEngine
    CAEFactory::Shutdown();
    CAEFactory::UnLoadEngine();

    // unregister ffmpeg lock manager call back
    av_lockmgr_register(NULL);

    CLog::Log(LOGNOTICE, "stopped");
  }
  catch (...)
  {
    CLog::Log(LOGERROR, "Exception in CApplication::Stop()");
  }

  // we may not get to finish the run cycle but exit immediately after a call to g_application.Stop()
  // so we may never get to Destroy() in CXBApplicationEx::Run(), we call it here.
  Destroy();
  cleanup_emu_environ();

  Sleep(200);
}

bool CApplication::PlayMedia(const CFileItem& item, int iPlaylist)
{
  //If item is a plugin, expand out now and run ourselves again
  if (item.IsPlugin())
  {
    CFileItem item_new(item);
    if (XFILE::CPluginDirectory::GetPluginResult(item.GetPath(), item_new))
      return PlayMedia(item_new, iPlaylist);
    return false;
  }
  if (item.IsSmartPlayList())
  {
    CFileItemList items;
    CUtil::GetRecursiveListing(item.GetPath(), items, "", DIR_FLAG_NO_FILE_DIRS);
    if (items.Size())
    {
      CSmartPlaylist smartpl;
      //get name and type of smartplaylist, this will always succeed as GetDirectory also did this.
      smartpl.OpenAndReadName(item.GetURL());
      CPlayList playlist;
      playlist.Add(items);
      return ProcessAndStartPlaylist(smartpl.GetName(), playlist, (smartpl.GetType() == "songs" || smartpl.GetType() == "albums") ? PLAYLIST_MUSIC:PLAYLIST_VIDEO);
    }
  }
  else if (item.IsPlayList() || item.IsInternetStream())
  {
    CGUIDialogCache* dlgCache = new CGUIDialogCache(5000, g_localizeStrings.Get(10214), item.GetLabel());

    //is or could be a playlist
    unique_ptr<CPlayList> pPlayList (CPlayListFactory::Create(item));
    bool gotPlayList = (pPlayList.get() && pPlayList->Load(item.GetPath()));

    if (dlgCache)
    {
       dlgCache->Close();
       if (dlgCache->IsCanceled())
          return true;
    }

    if (gotPlayList)
    {

      if (iPlaylist != PLAYLIST_NONE)
      {
        int track=0;
        if (item.HasProperty("playlist_starting_track"))
          track = (int)item.GetProperty("playlist_starting_track").asInteger();
        return ProcessAndStartPlaylist(item.GetPath(), *pPlayList, iPlaylist, track);
      }
      else
      {
        CLog::Log(LOGWARNING, "CApplication::PlayMedia called to play a playlist %s but no idea which playlist to use, playing first item", item.GetPath().c_str());
        if(pPlayList->size())
          return PlayFile(*(*pPlayList)[0], false) == PLAYBACK_OK;
      }
    }
  }
  else if (item.IsPVR())
  {
    return g_PVRManager.PlayMedia(item);
  }

  //nothing special just play
  return PlayFile(item, false) == PLAYBACK_OK;
}

// PlayStack()
// For playing a multi-file video.  Particularly inefficient
// on startup, as we are required to calculate the length
// of each video, so we open + close each one in turn.
// A faster calculation of video time would improve this
// substantially.
// return value: same with PlayFile()
PlayBackRet CApplication::PlayStack(const CFileItem& item, bool bRestart)
{
  if (!item.IsStack())
    return PLAYBACK_FAIL;

  CVideoDatabase dbs;

  // case 1: stacked ISOs
  if (CFileItem(CStackDirectory::GetFirstStackedFile(item.GetPath()),false).IsDiscImage())
  {
    CStackDirectory dir;
    CFileItemList movieList;
    if (!dir.GetDirectory(item.GetURL(), movieList) || movieList.IsEmpty())
      return PLAYBACK_FAIL;

    // first assume values passed to the stack
    int selectedFile = item.m_lStartPartNumber;
    int startoffset = item.m_lStartOffset;

    // check if we instructed the stack to resume from default
    if (startoffset == STARTOFFSET_RESUME) // selected file is not specified, pick the 'last' resume point
    {
      if (dbs.Open())
      {
        CBookmark bookmark;
        std::string path = item.GetPath();
        if (item.HasProperty("original_listitem_url") && URIUtils::IsPlugin(item.GetProperty("original_listitem_url").asString()))
          path = item.GetProperty("original_listitem_url").asString();
        if( dbs.GetResumeBookMark(path, bookmark) )
        {
          startoffset = (int)(bookmark.timeInSeconds*75);
          selectedFile = bookmark.partNumber;
        }
        dbs.Close();
      }
      else
        CLog::LogF(LOGERROR, "Cannot open VideoDatabase");
    }

    // make sure that the selected part is within the boundaries
    if (selectedFile <= 0)
    {
      CLog::LogF(LOGWARNING, "Selected part %d out of range, playing part 1", selectedFile);
      selectedFile = 1;
    }
    else if (selectedFile > movieList.Size())
    {
      CLog::LogF(LOGWARNING, "Selected part %d out of range, playing part %d", selectedFile, movieList.Size());
      selectedFile = movieList.Size();
    }

    // set startoffset in movieitem, track stack item for updating purposes, and finally play disc part
    movieList[selectedFile - 1]->m_lStartOffset = startoffset > 0 ? STARTOFFSET_RESUME : 0;
    movieList[selectedFile - 1]->SetProperty("stackFileItemToUpdate", true);
    *m_stackFileItemToUpdate = item;
    return PlayFile(*(movieList[selectedFile - 1]));
  }
  // case 2: all other stacks
  else
  {
    LoadVideoSettings(item);
    
    // see if we have the info in the database
    // TODO: If user changes the time speed (FPS via framerate conversion stuff)
    //       then these times will be wrong.
    //       Also, this is really just a hack for the slow load up times we have
    //       A much better solution is a fast reader of FPS and fileLength
    //       that we can use on a file to get it's time.
    vector<int> times;
    bool haveTimes(false);
    CVideoDatabase dbs;
    if (dbs.Open())
    {
      haveTimes = dbs.GetStackTimes(item.GetPath(), times);
      dbs.Close();
    }


    // calculate the total time of the stack
    CStackDirectory dir;
    if (!dir.GetDirectory(item.GetURL(), *m_currentStack) || m_currentStack->IsEmpty())
      return PLAYBACK_FAIL;
    long totalTime = 0;
    for (int i = 0; i < m_currentStack->Size(); i++)
    {
      if (haveTimes)
        (*m_currentStack)[i]->m_lEndOffset = times[i];
      else
      {
        int duration;
        if (!CDVDFileInfo::GetFileDuration((*m_currentStack)[i]->GetPath(), duration))
        {
          m_currentStack->Clear();
          return PLAYBACK_FAIL;
        }
        totalTime += duration / 1000;
        (*m_currentStack)[i]->m_lEndOffset = totalTime;
        times.push_back(totalTime);
      }
    }

    double seconds = item.m_lStartOffset / 75.0;

    if (!haveTimes || item.m_lStartOffset == STARTOFFSET_RESUME )
    {  // have our times now, so update the dB
      if (dbs.Open())
      {
        if (!haveTimes && !times.empty())
          dbs.SetStackTimes(item.GetPath(), times);

        if (item.m_lStartOffset == STARTOFFSET_RESUME)
        {
          // can only resume seek here, not dvdstate
          CBookmark bookmark;
          std::string path = item.GetPath();
          if (item.HasProperty("original_listitem_url") && URIUtils::IsPlugin(item.GetProperty("original_listitem_url").asString()))
            path = item.GetProperty("original_listitem_url").asString();
          if (dbs.GetResumeBookMark(path, bookmark))
            seconds = bookmark.timeInSeconds;
          else
            seconds = 0.0f;
        }
        dbs.Close();
      }
    }

    *m_itemCurrentFile = item;
    m_currentStackPosition = 0;
    m_pPlayer->ResetPlayer(); // must be reset on initial play otherwise last player will be used

    if (seconds > 0)
    {
      // work out where to seek to
      for (int i = 0; i < m_currentStack->Size(); i++)
      {
        if (seconds < (*m_currentStack)[i]->m_lEndOffset)
        {
          CFileItem item(*(*m_currentStack)[i]);
          long start = (i > 0) ? (*m_currentStack)[i-1]->m_lEndOffset : 0;
          item.m_lStartOffset = (long)(seconds - start) * 75;
          m_currentStackPosition = i;
          return PlayFile(item, true);
        }
      }
    }

    return PlayFile(*(*m_currentStack)[0], true);
  }
  return PLAYBACK_FAIL;
}

PlayBackRet CApplication::PlayFile(const CFileItem& item, bool bRestart)
{
  // Ensure the MIME type has been retrieved for http:// and shout:// streams
  if (item.GetMimeType().empty())
    const_cast<CFileItem&>(item).FillInMimeType();

  if (!bRestart)
  {
    SaveFileState(true);

    // Switch to default options
    CMediaSettings::Get().GetCurrentVideoSettings() = CMediaSettings::Get().GetDefaultVideoSettings();
    // see if we have saved options in the database

    m_pPlayer->SetPlaySpeed(1, g_application.m_muted);
    m_pPlayer->m_iPlaySpeed = 1;     // Reset both CApp's & Player's speed else we'll get confused

    *m_itemCurrentFile = item;
    m_nextPlaylistItem = -1;
    m_currentStackPosition = 0;
    m_currentStack->Clear();
#ifdef HAS_DS_PLAYER
    m_progressTrackingVideoResumeBookmark.edition.editionNumber = 0;
    m_progressTrackingVideoResumeBookmark.edition.editionName = "";
#endif
    if (item.IsVideo())
      CUtil::ClearSubtitles();
  }

  if (item.IsDiscStub())
  {
#ifdef HAS_DVD_DRIVE
    // Display the Play Eject dialog if there is any optical disc drive
    if (g_mediaManager.HasOpticalDrive())
    {
      if (CGUIDialogPlayEject::ShowAndGetInput(item))
        // PlayDiscAskResume takes path to disc. No parameter means default DVD drive.
        // Can't do better as CGUIDialogPlayEject calls CMediaManager::IsDiscInDrive, which assumes default DVD drive anyway
        return MEDIA_DETECT::CAutorun::PlayDiscAskResume() ? PLAYBACK_OK : PLAYBACK_FAIL;
    }
    else
#endif
      CGUIDialogOK::ShowAndGetInput(435, 0, 436, 0);

    return PLAYBACK_OK;
  }

  if (item.IsPlayList())
    return PLAYBACK_FAIL;

  if (item.IsPlugin())
  { // we modify the item so that it becomes a real URL
    CFileItem item_new(item);
    if (XFILE::CPluginDirectory::GetPluginResult(item.GetPath(), item_new))
      return PlayFile(item_new, false);
    return PLAYBACK_FAIL;
  }

  // a disc image might be Blu-Ray disc
  if (item.IsBDFile() || item.IsDiscImage())
  {
    //check if we must show the simplified bd menu
    if (!CGUIDialogSimpleMenu::ShowPlaySelection(const_cast<CFileItem&>(item)))
      return PLAYBACK_CANCELED;
  }

#ifdef HAS_UPNP
  if (URIUtils::IsUPnP(item.GetPath()))
  {
    CFileItem item_new(item);
    if (XFILE::CUPnPDirectory::GetResource(item.GetURL(), item_new))
      return PlayFile(item_new, false);
    return PLAYBACK_FAIL;
  }
#endif

  // if we have a stacked set of files, we need to setup our stack routines for
  // "seamless" seeking and total time of the movie etc.
  // will recall with restart set to true
  if (item.IsStack())
    return PlayStack(item, bRestart);

  CPlayerOptions options;

  if( item.HasProperty("StartPercent") )
  {
    double fallback = 0.0f;
    if(item.GetProperty("StartPercent").isString())
      fallback = (double)atof(item.GetProperty("StartPercent").asString().c_str());
    options.startpercent = item.GetProperty("StartPercent").asDouble(fallback);
  }

  PLAYERCOREID eNewCore = EPC_NONE;
  if( bRestart )
  {
    // have to be set here due to playstack using this for starting the file
    options.starttime = item.m_lStartOffset / 75.0;
    if (m_itemCurrentFile->IsStack() && m_currentStack->Size() > 0 && m_itemCurrentFile->m_lStartOffset != 0)
      m_itemCurrentFile->m_lStartOffset = STARTOFFSET_RESUME; // to force fullscreen switching

    if( m_eForcedNextPlayer != EPC_NONE )
      eNewCore = m_eForcedNextPlayer;
    else if( m_pPlayer->GetCurrentPlayer() == EPC_NONE )
      eNewCore = CPlayerCoreFactory::Get().GetDefaultPlayer(item);
    else
      eNewCore = m_pPlayer->GetCurrentPlayer();
  }
  else
  {
    options.starttime = item.m_lStartOffset / 75.0;
    LoadVideoSettings(item);

    if (item.IsVideo())
    {
      // open the d/b and retrieve the bookmarks for the current movie
      CVideoDatabase dbs;
      dbs.Open();

      if( item.m_lStartOffset == STARTOFFSET_RESUME )
      {
        options.starttime = 0.0f;
        CBookmark bookmark;
        std::string path = item.GetPath();
        if (item.HasVideoInfoTag() && StringUtils::StartsWith(item.GetVideoInfoTag()->m_strFileNameAndPath, "removable://"))
          path = item.GetVideoInfoTag()->m_strFileNameAndPath;
        else if (item.HasProperty("original_listitem_url") && URIUtils::IsPlugin(item.GetProperty("original_listitem_url").asString()))
          path = item.GetProperty("original_listitem_url").asString();
        if(dbs.GetResumeBookMark(path, bookmark))
        {
          options.starttime = bookmark.timeInSeconds;
          options.state = bookmark.playerState;
        }
        /*
         override with information from the actual item if available.  We do this as the VFS (eg plugins)
         may set the resume point to override whatever XBMC has stored, yet we ignore it until now so that,
         should the playerState be required, it is fetched from the database.
         See the note in CGUIWindowVideoBase::ShowResumeMenu.
         */
        if (item.IsResumePointSet())
          options.starttime = item.GetCurrentResumeTime();
        else if (item.HasVideoInfoTag())
        {
          // No resume point is set, but check if this item is part of a multi-episode file
          const CVideoInfoTag *tag = item.GetVideoInfoTag();

          if (tag->m_iBookmarkId > 0)
          {
            CBookmark bookmark;
            dbs.GetBookMarkForEpisode(*tag, bookmark);
            options.starttime = bookmark.timeInSeconds;
            options.state = bookmark.playerState;
          }
        }
      }
      else if (item.HasVideoInfoTag())
      {
        const CVideoInfoTag *tag = item.GetVideoInfoTag();

        if (tag->m_iBookmarkId > 0)
        {
          CBookmark bookmark;
          dbs.GetBookMarkForEpisode(*tag, bookmark);
          options.starttime = bookmark.timeInSeconds;
          options.state = bookmark.playerState;
        }
      }

      dbs.Close();
    }

    if (m_eForcedNextPlayer != EPC_NONE)
      eNewCore = m_eForcedNextPlayer;
    else
      eNewCore = CPlayerCoreFactory::Get().GetDefaultPlayer(item);
  }

  // this really aught to be inside !bRestart, but since PlayStack
  // uses that to init playback, we have to keep it outside
  int playlist = g_playlistPlayer.GetCurrentPlaylist();
  if (item.IsVideo() && playlist == PLAYLIST_VIDEO && g_playlistPlayer.GetPlaylist(playlist).size() > 1)
  { // playing from a playlist by the looks
    // don't switch to fullscreen if we are not playing the first item...
    options.fullscreen = !g_playlistPlayer.HasPlayedFirstFile() && g_advancedSettings.m_fullScreenOnMovieStart && !CMediaSettings::Get().DoesVideoStartWindowed();
  }
  else if(m_itemCurrentFile->IsStack() && m_currentStack->Size() > 0)
  {
    // TODO - this will fail if user seeks back to first file in stack
    if(m_currentStackPosition == 0 || m_itemCurrentFile->m_lStartOffset == STARTOFFSET_RESUME)
      options.fullscreen = g_advancedSettings.m_fullScreenOnMovieStart && !CMediaSettings::Get().DoesVideoStartWindowed();
    else
      options.fullscreen = false;
    // reset this so we don't think we are resuming on seek
    m_itemCurrentFile->m_lStartOffset = 0;
  }
  else
    options.fullscreen = g_advancedSettings.m_fullScreenOnMovieStart && !CMediaSettings::Get().DoesVideoStartWindowed();

  // reset VideoStartWindowed as it's a temp setting
  CMediaSettings::Get().SetVideoStartWindowed(false);

#ifdef HAS_KARAOKE
  //We have to stop parsing a cdg before mplayer is deallocated
  // WHY do we have to do this????
  if (m_pKaraokeMgr)
    m_pKaraokeMgr->Stop();
#endif

  {
    CSingleLock lock(m_playStateMutex);
    // tell system we are starting a file
    m_bPlaybackStarting = true;
    
    // for playing a new item, previous playing item's callback may already
    // pushed some delay message into the threadmessage list, they are not
    // expected be processed after or during the new item playback starting.
    // so we clean up previous playing item's playback callback delay messages here.
    int previousMsgsIgnoredByNewPlaying[] = {
      GUI_MSG_PLAYBACK_STARTED,
      GUI_MSG_PLAYBACK_ENDED,
      GUI_MSG_PLAYBACK_STOPPED,
      GUI_MSG_PLAYLIST_CHANGED,
      GUI_MSG_PLAYLISTPLAYER_STOPPED,
      GUI_MSG_PLAYLISTPLAYER_STARTED,
      GUI_MSG_PLAYLISTPLAYER_CHANGED,
      GUI_MSG_QUEUE_NEXT_ITEM,
      0
    };
    int dMsgCount = g_windowManager.RemoveThreadMessageByMessageIds(&previousMsgsIgnoredByNewPlaying[0]);
    if (dMsgCount > 0)
      CLog::LogF(LOGDEBUG,"Ignored %d playback thread messages", dMsgCount);
  }

  // We should restart the player, unless the previous and next tracks are using
  // one of the players that allows gapless playback (paplayer, dvdplayer)
  m_pPlayer->ClosePlayerGapless(eNewCore);

  // now reset play state to starting, since we already stopped the previous playing item if there is.
  // and from now there should be no playback callback from previous playing item be called.
  m_ePlayState = PLAY_STATE_STARTING;

  m_pPlayer->CreatePlayer(eNewCore, *this);

  PlayBackRet iResult;
  if (m_pPlayer->HasPlayer())
  {
    /* When playing video pause any low priority jobs, they will be unpaused  when playback stops.
     * This should speed up player startup for files on internet filesystems (eg. webdav) and
     * increase performance on low powered systems (Atom/ARM).
     */
    if (item.IsVideo())
    {
      CJobManager::GetInstance().PauseJobs();
    }

    // don't hold graphicscontext here since player
    // may wait on another thread, that requires gfx
    CSingleExit ex(g_graphicsContext);

    iResult = m_pPlayer->OpenFile(item, options);
  }
  else
  {
    CLog::Log(LOGERROR, "Error creating player for item %s (File doesn't exist?)", item.GetPath().c_str());
    iResult = PLAYBACK_FAIL;
  }

  if(iResult == PLAYBACK_OK)
  {
    if (m_pPlayer->GetPlaySpeed() != 1)
    {
      int iSpeed = m_pPlayer->GetPlaySpeed();
      m_pPlayer->m_iPlaySpeed = 1;
      m_pPlayer->SetPlaySpeed(iSpeed, g_application.m_muted);
    }

    // if player has volume control, set it.
    if (m_pPlayer->ControlsVolume())
    {
       m_pPlayer->SetVolume(m_volumeLevel);
       m_pPlayer->SetMute(m_muted);
    }

    if( m_pPlayer->IsPlayingAudio() )
    {
      if (g_windowManager.GetActiveWindow() == WINDOW_FULLSCREEN_VIDEO)
        g_windowManager.ActivateWindow(WINDOW_VISUALISATION);
    }

#ifdef HAS_VIDEO_PLAYBACK
    else if( m_pPlayer->IsPlayingVideo() )
    {
      if (g_windowManager.GetActiveWindow() == WINDOW_VISUALISATION)
        g_windowManager.ActivateWindow(WINDOW_FULLSCREEN_VIDEO);

      // if player didn't manange to switch to fullscreen by itself do it here
      if( options.fullscreen && g_renderManager.IsStarted()
       && g_windowManager.GetActiveWindow() != WINDOW_FULLSCREEN_VIDEO )
       SwitchToFullScreen();
    }
#endif
    else
    {
      if (g_windowManager.GetActiveWindow() == WINDOW_VISUALISATION
      ||  g_windowManager.GetActiveWindow() == WINDOW_FULLSCREEN_VIDEO)
        g_windowManager.PreviousWindow();

    }

#if !defined(TARGET_POSIX)
    g_audioManager.Enable(false);
#endif

    if (item.HasPVRChannelInfoTag())
      g_playlistPlayer.SetCurrentPlaylist(PLAYLIST_NONE);
  }

  CSingleLock lock(m_playStateMutex);
  m_bPlaybackStarting = false;

  if (iResult == PLAYBACK_OK)
  {
    // play state: none, starting; playing; stopped; ended.
    // last 3 states are set by playback callback, they are all ignored during starting,
    // but we recorded the state, here we can make up the callback for the state.
    CLog::LogF(LOGDEBUG,"OpenFile succeed, play state %d", m_ePlayState);
    switch (m_ePlayState)
    {
      case PLAY_STATE_PLAYING:
        OnPlayBackStarted();
        break;
      // FIXME: it seems no meaning to callback started here if there was an started callback
      //        before this stopped/ended callback we recorded. if we callback started here
      //        first, it will delay send OnPlay announce, but then we callback stopped/ended
      //        which will send OnStop announce at once, so currently, just call stopped/ended.
      case PLAY_STATE_ENDED:
        OnPlayBackEnded();
        break;
      case PLAY_STATE_STOPPED:
        OnPlayBackStopped();
        break;
      case PLAY_STATE_STARTING:
        // neither started nor stopped/ended callback be called, that means the item still
        // not started, we need not make up any callback, just leave this and
        // let the player callback do its work.
        break;
      default:
        break;
    }
  }
  else if (iResult == PLAYBACK_FAIL)
  {
    // we send this if it isn't playlistplayer that is doing this
    int next = g_playlistPlayer.GetNextSong();
    int size = g_playlistPlayer.GetPlaylist(g_playlistPlayer.GetCurrentPlaylist()).size();
    if(next < 0
    || next >= size)
      OnPlayBackStopped();
    m_ePlayState = PLAY_STATE_NONE;
  }

  return iResult;
}

void CApplication::OnPlayBackEnded()
{
  CSingleLock lock(m_playStateMutex);
  CLog::LogF(LOGDEBUG,"play state was %d, starting %d", m_ePlayState, m_bPlaybackStarting);
  m_ePlayState = PLAY_STATE_ENDED;
  if(m_bPlaybackStarting)
    return;

  // informs python script currently running playback has ended
  // (does nothing if python is not loaded)
#ifdef HAS_PYTHON
  g_pythonParser.OnPlayBackEnded();
#endif

  CVariant data(CVariant::VariantTypeObject);
  data["end"] = true;
  CAnnouncementManager::Get().Announce(Player, "xbmc", "OnStop", m_itemCurrentFile, data);

  CGUIMessage msg(GUI_MSG_PLAYBACK_ENDED, 0, 0);
  g_windowManager.SendThreadMessage(msg);
}

void CApplication::OnPlayBackStarted()
{
  CSingleLock lock(m_playStateMutex);
  CLog::LogF(LOGDEBUG,"play state was %d, starting %d", m_ePlayState, m_bPlaybackStarting);
  m_ePlayState = PLAY_STATE_PLAYING;
  if(m_bPlaybackStarting)
    return;

#ifdef HAS_PYTHON
  // informs python script currently running playback has started
  // (does nothing if python is not loaded)
  g_pythonParser.OnPlayBackStarted();
#endif

  CGUIMessage msg(GUI_MSG_PLAYBACK_STARTED, 0, 0);
  g_windowManager.SendThreadMessage(msg);
}

void CApplication::OnQueueNextItem()
{
  CSingleLock lock(m_playStateMutex);
  CLog::LogF(LOGDEBUG,"play state was %d, starting %d", m_ePlayState, m_bPlaybackStarting);
  if(m_bPlaybackStarting)
    return;
  // informs python script currently running that we are requesting the next track
  // (does nothing if python is not loaded)
#ifdef HAS_PYTHON
  g_pythonParser.OnQueueNextItem(); // currently unimplemented
#endif

  CGUIMessage msg(GUI_MSG_QUEUE_NEXT_ITEM, 0, 0);
  g_windowManager.SendThreadMessage(msg);
}

void CApplication::OnPlayBackStopped()
{
  CSingleLock lock(m_playStateMutex);
  CLog::LogF(LOGDEBUG, "play state was %d, starting %d", m_ePlayState, m_bPlaybackStarting);
  m_ePlayState = PLAY_STATE_STOPPED;
  if(m_bPlaybackStarting)
    return;

  // informs python script currently running playback has ended
  // (does nothing if python is not loaded)
#ifdef HAS_PYTHON
  g_pythonParser.OnPlayBackStopped();
#endif

  CVariant data(CVariant::VariantTypeObject);
  data["end"] = false;
  CAnnouncementManager::Get().Announce(Player, "xbmc", "OnStop", m_itemCurrentFile, data);

  CGUIMessage msg( GUI_MSG_PLAYBACK_STOPPED, 0, 0 );
  g_windowManager.SendThreadMessage(msg);
}

void CApplication::OnPlayBackPaused()
{
#ifdef HAS_PYTHON
  g_pythonParser.OnPlayBackPaused();
#endif

  CVariant param;
  param["player"]["speed"] = 0;
  param["player"]["playerid"] = g_playlistPlayer.GetCurrentPlaylist();
  CAnnouncementManager::Get().Announce(Player, "xbmc", "OnPause", m_itemCurrentFile, param);
}

void CApplication::OnPlayBackResumed()
{
#ifdef HAS_PYTHON
  g_pythonParser.OnPlayBackResumed();
#endif

  CVariant param;
  param["player"]["speed"] = 1;
  param["player"]["playerid"] = g_playlistPlayer.GetCurrentPlaylist();
  CAnnouncementManager::Get().Announce(Player, "xbmc", "OnPlay", m_itemCurrentFile, param);
}

void CApplication::OnPlayBackSpeedChanged(int iSpeed)
{
#ifdef HAS_PYTHON
  g_pythonParser.OnPlayBackSpeedChanged(iSpeed);
#endif

  CVariant param;
  param["player"]["speed"] = iSpeed;
  param["player"]["playerid"] = g_playlistPlayer.GetCurrentPlaylist();
  CAnnouncementManager::Get().Announce(Player, "xbmc", "OnSpeedChanged", m_itemCurrentFile, param);
}

void CApplication::OnPlayBackSeek(int iTime, int seekOffset)
{
#ifdef HAS_PYTHON
  g_pythonParser.OnPlayBackSeek(iTime, seekOffset);
#endif

  CVariant param;
  CJSONUtils::MillisecondsToTimeObject(iTime, param["player"]["time"]);
  CJSONUtils::MillisecondsToTimeObject(seekOffset, param["player"]["seekoffset"]);;
  param["player"]["playerid"] = g_playlistPlayer.GetCurrentPlaylist();
  param["player"]["speed"] = m_pPlayer->GetPlaySpeed();
  CAnnouncementManager::Get().Announce(Player, "xbmc", "OnSeek", m_itemCurrentFile, param);
  g_infoManager.SetDisplayAfterSeek(2500, seekOffset);
}

void CApplication::OnPlayBackSeekChapter(int iChapter)
{
#ifdef HAS_PYTHON
  g_pythonParser.OnPlayBackSeekChapter(iChapter);
#endif
}

bool CApplication::IsPlayingFullScreenVideo() const
{
  return m_pPlayer->IsPlayingVideo() && g_graphicsContext.IsFullScreenVideo();
}

bool CApplication::IsFullScreen()
{
  return IsPlayingFullScreenVideo() ||
        (g_windowManager.GetActiveWindow() == WINDOW_VISUALISATION) ||
         g_windowManager.GetActiveWindow() == WINDOW_SLIDESHOW;
}

void CApplication::SaveFileState(bool bForeground /* = false */)
{
  if (!CProfilesManager::Get().GetCurrentProfile().canWriteDatabases())
    return;

  CJob* job = new CSaveFileStateJob(*m_progressTrackingItem,
      *m_stackFileItemToUpdate,
      m_progressTrackingVideoResumeBookmark,
      m_progressTrackingPlayCountUpdate,
      CMediaSettings::Get().GetCurrentVideoSettings());
  
  if (bForeground)
  {
    // Run job in the foreground to make sure it finishes
    job->DoWork();
    delete job;
  }
  else
    CJobManager::GetInstance().AddJob(job, NULL, CJob::PRIORITY_NORMAL);
}

void CApplication::UpdateFileState()
{
  // Did the file change?
  if (m_progressTrackingItem->GetPath() != "" && m_progressTrackingItem->GetPath() != CurrentFile())
  {
    // Ignore for PVR channels, PerformChannelSwitch takes care of this.
    // Also ignore video playlists containing multiple items: video settings have already been saved in PlayFile()
    // and we'd overwrite them with settings for the *previous* item.
    // TODO: these "exceptions" should be removed and the whole logic of saving settings be revisited and
    // possibly moved out of CApplication.  See PRs 5842, 5958, http://trac.kodi.tv/ticket/15704#comment:3
    int playlist = g_playlistPlayer.GetCurrentPlaylist();
    if (!m_progressTrackingItem->IsPVRChannel() && !(playlist == PLAYLIST_VIDEO && g_playlistPlayer.GetPlaylist(playlist).size() > 1))
      SaveFileState();

    // Reset tracking item
    m_progressTrackingItem->Reset();
  }
  else
  {
    if (m_pPlayer->IsPlaying())
    {
      if (m_progressTrackingItem->GetPath() == "")
      {
        // Init some stuff
        *m_progressTrackingItem = CurrentFileItem();
        m_progressTrackingPlayCountUpdate = false;
      }

      if ((m_progressTrackingItem->IsAudio() && g_advancedSettings.m_audioPlayCountMinimumPercent > 0 &&
          GetPercentage() >= g_advancedSettings.m_audioPlayCountMinimumPercent) ||
          (m_progressTrackingItem->IsVideo() && g_advancedSettings.m_videoPlayCountMinimumPercent > 0 &&
          GetPercentage() >= g_advancedSettings.m_videoPlayCountMinimumPercent))
      {
        m_progressTrackingPlayCountUpdate = true;
      }

      // Check whether we're *really* playing video else we may race when getting eg. stream details
      if (m_pPlayer->IsPlayingVideo())
      {
        /* Always update streamdetails, except for DVDs where we only update
           streamdetails if total duration > 15m (Should yield more correct info) */
        if (!(m_progressTrackingItem->IsDiscImage() || m_progressTrackingItem->IsDVDFile()) || m_pPlayer->GetTotalTime() > 15*60*1000)
        {
          CStreamDetails details;
          // Update with stream details from player, if any
          if (m_pPlayer->GetStreamDetails(details))
            m_progressTrackingItem->GetVideoInfoTag()->m_streamDetails = details;

          if (m_progressTrackingItem->IsStack())
            m_progressTrackingItem->GetVideoInfoTag()->m_streamDetails.SetVideoDuration(0, (int)GetTotalTime()); // Overwrite with CApp's totaltime as it takes into account total stack time
        }

        // Update bookmark for save
        m_progressTrackingVideoResumeBookmark.player = CPlayerCoreFactory::Get().GetPlayerName(m_pPlayer->GetCurrentPlayer());
        m_progressTrackingVideoResumeBookmark.playerState = m_pPlayer->GetPlayerState();
        m_progressTrackingVideoResumeBookmark.thumbNailImage.clear();

        if (g_advancedSettings.m_videoIgnorePercentAtEnd > 0 &&
            GetTotalTime() - GetTime() < 0.01f * g_advancedSettings.m_videoIgnorePercentAtEnd * GetTotalTime())
        {
          // Delete the bookmark
          m_progressTrackingVideoResumeBookmark.timeInSeconds = -1.0f;
        }
        else
        if (GetTime() > g_advancedSettings.m_videoIgnoreSecondsAtStart)
        {
          // Update the bookmark
          m_progressTrackingVideoResumeBookmark.timeInSeconds = GetTime();
          m_progressTrackingVideoResumeBookmark.totalTimeInSeconds = GetTotalTime();
        }
        else
        {
          // Do nothing
          m_progressTrackingVideoResumeBookmark.timeInSeconds = 0.0f;
        }
      }
    }
  }
}

void CApplication::LoadVideoSettings(const CFileItem& item)
{
  CVideoDatabase dbs;
  if (dbs.Open())
  {
    CLog::Log(LOGDEBUG, "Loading settings for %s", item.GetPath().c_str());
    
    // Load stored settings if they exist, otherwise use default
    if (!dbs.GetVideoSettings(item, CMediaSettings::Get().GetCurrentVideoSettings()))
      CMediaSettings::Get().GetCurrentVideoSettings() = CMediaSettings::Get().GetDefaultVideoSettings();
    
    dbs.Close();
  }
}

void CApplication::StopPlaying()
{
  int iWin = g_windowManager.GetActiveWindow();
  if ( m_pPlayer->IsPlaying() )
  {
#ifdef HAS_KARAOKE
    if( m_pKaraokeMgr )
      m_pKaraokeMgr->Stop();
#endif


#ifdef HAS_DS_PLAYER
  if (m_pPlayer->GetEditionsCount() > 1)
  {
    m_progressTrackingVideoResumeBookmark.edition.editionNumber = m_pPlayer->GetEdition();
    m_pPlayer->GetEditionInfo(m_progressTrackingVideoResumeBookmark.edition.editionNumber, m_progressTrackingVideoResumeBookmark.edition.editionName, NULL);
   }
#endif
    m_pPlayer->CloseFile();

    // turn off visualisation window when stopping
    if ((iWin == WINDOW_VISUALISATION
    ||  iWin == WINDOW_FULLSCREEN_VIDEO)
    && !m_bStop)
      g_windowManager.PreviousWindow();

    g_partyModeManager.Disable();
  }
}

void CApplication::ResetSystemIdleTimer()
{
  // reset system idle timer
  m_idleTimer.StartZero();
}

void CApplication::ResetScreenSaver()
{
  // reset our timers
  m_shutdownTimer.StartZero();

  // screen saver timer is reset only if we're not already in screensaver or
  // DPMS mode
  if ((!m_bScreenSave && m_iScreenSaveLock == 0) && !m_dpmsIsActive)
    ResetScreenSaverTimer();
}

void CApplication::ResetScreenSaverTimer()
{
  m_screenSaverTimer.StartZero();
}

void CApplication::StopScreenSaverTimer()
{
  m_screenSaverTimer.Stop();
}

bool CApplication::ToggleDPMS(bool manual)
{
  if (manual || (m_dpmsIsManual == manual))
  {
    if (m_dpmsIsActive)
    {
      m_dpmsIsActive = false;
      m_dpmsIsManual = false;
      SetRenderGUI(true);
      CAnnouncementManager::Get().Announce(GUI, "xbmc", "OnDPMSDeactivated");
      return m_dpms->DisablePowerSaving();
    }
    else
    {
      if (m_dpms->EnablePowerSaving(m_dpms->GetSupportedModes()[0]))
      {
        m_dpmsIsActive = true;
        m_dpmsIsManual = manual;
        SetRenderGUI(false);
        CAnnouncementManager::Get().Announce(GUI, "xbmc", "OnDPMSActivated");
        return true;
      }
    }
  }
  return false;
}

bool CApplication::WakeUpScreenSaverAndDPMS(bool bPowerOffKeyPressed /* = false */)
{
  bool result;

  // First reset DPMS, if active
  if (m_dpmsIsActive)
  {
    if (m_dpmsIsManual)
      return false;
    // TODO: if screensaver lock is specified but screensaver is not active
    // (DPMS came first), activate screensaver now.
    ToggleDPMS(false);
    ResetScreenSaverTimer();
    result = !m_bScreenSave || WakeUpScreenSaver(bPowerOffKeyPressed);
  }
  else
    result = WakeUpScreenSaver(bPowerOffKeyPressed);

  if(result)
  {
    // allow listeners to ignore the deactivation if it preceeds a powerdown/suspend etc
    CVariant data(CVariant::VariantTypeObject);
    data["shuttingdown"] = bPowerOffKeyPressed;
    CAnnouncementManager::Get().Announce(GUI, "xbmc", "OnScreensaverDeactivated", data);
#ifdef TARGET_ANDROID
    // Screensaver deactivated -> acquire wake lock
    CXBMCApp::EnableWakeLock(true);
#endif
  }

  return result;
}

bool CApplication::WakeUpScreenSaver(bool bPowerOffKeyPressed /* = false */)
{
  if (m_iScreenSaveLock == 2)
    return false;

  // if Screen saver is active
  if (m_bScreenSave && m_screenSaver)
  {
    if (m_iScreenSaveLock == 0)
      if (CProfilesManager::Get().GetMasterProfile().getLockMode() != LOCK_MODE_EVERYONE &&
          (CProfilesManager::Get().UsingLoginScreen() || CSettings::Get().GetBool("masterlock.startuplock")) &&
          CProfilesManager::Get().GetCurrentProfile().getLockMode() != LOCK_MODE_EVERYONE &&
          m_screenSaver->ID() != "screensaver.xbmc.builtin.dim" && m_screenSaver->ID() != "screensaver.xbmc.builtin.black" && !m_screenSaver->ID().empty() && m_screenSaver->ID() != "visualization")
      {
        m_iScreenSaveLock = 2;
        CGUIMessage msg(GUI_MSG_CHECK_LOCK,0,0);

        CGUIWindow* pWindow = g_windowManager.GetWindow(WINDOW_SCREENSAVER);
        if (pWindow)
          pWindow->OnMessage(msg);
      }
    if (m_iScreenSaveLock == -1)
    {
      m_iScreenSaveLock = 0;
      return true;
    }

    // disable screensaver
    m_bScreenSave = false;
    m_iScreenSaveLock = 0;
    ResetScreenSaverTimer();

    if (m_screenSaver->ID() == "visualization")
    {
      // we can just continue as usual from vis mode
      return false;
    }
    else if (m_screenSaver->ID() == "screensaver.xbmc.builtin.dim" || m_screenSaver->ID() == "screensaver.xbmc.builtin.black" || m_screenSaver->ID().empty())
      return true;
    else if (!m_screenSaver->ID().empty())
    { // we're in screensaver window
      if (g_windowManager.GetActiveWindow() == WINDOW_SCREENSAVER)
        g_windowManager.PreviousWindow();  // show the previous window
      if (g_windowManager.GetActiveWindow() == WINDOW_SLIDESHOW)
        CApplicationMessenger::Get().SendAction(CAction(ACTION_STOP), WINDOW_SLIDESHOW);
    }
    return true;
  }
  else
    return false;
}

void CApplication::CheckScreenSaverAndDPMS()
{
  if (!m_dpmsIsActive)
    g_Windowing.ResetOSScreensaver();

  bool maybeScreensaver =
      !m_dpmsIsActive && !m_bScreenSave
      && !CSettings::Get().GetString("screensaver.mode").empty();
  bool maybeDPMS =
      !m_dpmsIsActive && m_dpms->IsSupported()
      && CSettings::Get().GetInt("powermanagement.displaysoff") > 0;

  // Has the screen saver window become active?
  if (maybeScreensaver && g_windowManager.IsWindowActive(WINDOW_SCREENSAVER))
  {
    m_bScreenSave = true;
    maybeScreensaver = false;
  }

  if (m_bScreenSave && m_pPlayer->IsPlayingVideo() && !m_pPlayer->IsPaused())
  {
    WakeUpScreenSaverAndDPMS();
    return;
  }

  if (!maybeScreensaver && !maybeDPMS) return;  // Nothing to do.

  // See if we need to reset timer.
  // * Are we playing a video and it is not paused?
  if ((m_pPlayer->IsPlayingVideo() && !m_pPlayer->IsPaused())
      // * Are we playing some music in fullscreen vis?
      || (m_pPlayer->IsPlayingAudio() && g_windowManager.GetActiveWindow() == WINDOW_VISUALISATION
          && !CSettings::Get().GetString("musicplayer.visualisation").empty()))
  {
    ResetScreenSaverTimer();
    return;
  }

  float elapsed = m_screenSaverTimer.IsRunning() ? m_screenSaverTimer.GetElapsedSeconds() : 0.f;

  // DPMS has priority (it makes the screensaver not needed)
  if (maybeDPMS
      && elapsed > CSettings::Get().GetInt("powermanagement.displaysoff") * 60)
  {
    ToggleDPMS(false);
    WakeUpScreenSaver();
  }
  else if (maybeScreensaver
           && elapsed > CSettings::Get().GetInt("screensaver.time") * 60)
  {
    ActivateScreenSaver();
  }
}

// activate the screensaver.
// if forceType is true, we ignore the various conditions that can alter
// the type of screensaver displayed
void CApplication::ActivateScreenSaver(bool forceType /*= false */)
{
  if (m_pPlayer->IsPlayingAudio() && CSettings::Get().GetBool("screensaver.usemusicvisinstead") && !CSettings::Get().GetString("musicplayer.visualisation").empty())
  { // just activate the visualisation if user toggled the usemusicvisinstead option
    g_windowManager.ActivateWindow(WINDOW_VISUALISATION);
    return;
  }

  m_bScreenSave = true;

  // Get Screensaver Mode
  m_screenSaver.reset();
  if (!CAddonMgr::Get().GetAddon(CSettings::Get().GetString("screensaver.mode"), m_screenSaver))
    m_screenSaver.reset(new CScreenSaver(""));

  CAnnouncementManager::Get().Announce(GUI, "xbmc", "OnScreensaverActivated");

  // disable screensaver lock from the login screen
  m_iScreenSaveLock = g_windowManager.GetActiveWindow() == WINDOW_LOGIN_SCREEN ? 1 : 0;
  if (!forceType)
  {
    // set to Dim in the case of a dialog on screen or playing video
    if (g_windowManager.HasModalDialog() || (m_pPlayer->IsPlayingVideo() && CSettings::Get().GetBool("screensaver.usedimonpause")) || g_PVRManager.IsRunningChannelScan())
    {
      if (!CAddonMgr::Get().GetAddon("screensaver.xbmc.builtin.dim", m_screenSaver))
        m_screenSaver.reset(new CScreenSaver(""));
    }
  }
  if (m_screenSaver->ID() == "screensaver.xbmc.builtin.dim"
      || m_screenSaver->ID() == "screensaver.xbmc.builtin.black")
  {
#ifdef TARGET_ANDROID
    // Default screensaver activated -> release wake lock
    CXBMCApp::EnableWakeLock(false);
#endif
    return;
  }
  else if (m_screenSaver->ID().empty())
    return;
  else
    g_windowManager.ActivateWindow(WINDOW_SCREENSAVER);
}

void CApplication::CheckShutdown()
{
  // first check if we should reset the timer
  if (m_bInhibitIdleShutdown
      || m_pPlayer->IsPlaying() || m_pPlayer->IsPausedPlayback() // is something playing?
      || m_musicInfoScanner->IsScanning()
      || CVideoLibraryQueue::Get().IsRunning()
      || g_windowManager.IsWindowActive(WINDOW_DIALOG_PROGRESS) // progress dialog is onscreen
      || !g_PVRManager.CanSystemPowerdown(false))
  {
    m_shutdownTimer.StartZero();
    return;
  }

  float elapsed = m_shutdownTimer.IsRunning() ? m_shutdownTimer.GetElapsedSeconds() : 0.f;
  if ( elapsed > CSettings::Get().GetInt("powermanagement.shutdowntime") * 60 )
  {
    // Since it is a sleep instead of a shutdown, let's set everything to reset when we wake up.
    m_shutdownTimer.Stop();

    // Sleep the box
    CApplicationMessenger::Get().Shutdown();
  }
}

void CApplication::InhibitIdleShutdown(bool inhibit)
{
  m_bInhibitIdleShutdown = inhibit;
}

bool CApplication::IsIdleShutdownInhibited() const
{
  return m_bInhibitIdleShutdown;
}

bool CApplication::OnMessage(CGUIMessage& message)
{
  switch ( message.GetMessage() )
  {
  case GUI_MSG_NOTIFY_ALL:
    {
      if (message.GetParam1()==GUI_MSG_REMOVED_MEDIA)
      {
        // Update general playlist: Remove DVD playlist items
        int nRemoved = g_playlistPlayer.RemoveDVDItems();
        if ( nRemoved > 0 )
        {
          CGUIMessage msg( GUI_MSG_PLAYLIST_CHANGED, 0, 0 );
          g_windowManager.SendMessage( msg );
        }
        // stop the file if it's on dvd (will set the resume point etc)
        if (m_itemCurrentFile->IsOnDVD())
          StopPlaying();
      }
    }
    break;

  case GUI_MSG_PLAYBACK_STARTED:
    {
#ifdef TARGET_DARWIN
      CDarwinUtils::SetScheduling(message.GetMessage());
#endif
      // reset the seek handler
      CSeekHandler::Get().Reset();
      CPlayList playList = g_playlistPlayer.GetPlaylist(g_playlistPlayer.GetCurrentPlaylist());

      // Update our infoManager with the new details etc.
      if (m_nextPlaylistItem >= 0)
      { 
        // playing an item which is not in the list - player might be stopped already
        // so do nothing
        if (playList.size() <= m_nextPlaylistItem)
          return true;

        // we've started a previously queued item
        CFileItemPtr item = playList[m_nextPlaylistItem];
        // update the playlist manager
        int currentSong = g_playlistPlayer.GetCurrentSong();
        int param = ((currentSong & 0xffff) << 16) | (m_nextPlaylistItem & 0xffff);
        CGUIMessage msg(GUI_MSG_PLAYLISTPLAYER_CHANGED, 0, 0, g_playlistPlayer.GetCurrentPlaylist(), param, item);
        g_windowManager.SendThreadMessage(msg);
        g_playlistPlayer.SetCurrentSong(m_nextPlaylistItem);
        *m_itemCurrentFile = *item;
      }
      g_infoManager.SetCurrentItem(*m_itemCurrentFile);
      g_partyModeManager.OnSongChange(true);

      CVariant param;
      param["player"]["speed"] = 1;
      param["player"]["playerid"] = g_playlistPlayer.GetCurrentPlaylist();
      CAnnouncementManager::Get().Announce(Player, "xbmc", "OnPlay", m_itemCurrentFile, param);

      if (m_pPlayer->IsPlayingAudio())
      {
        // Start our cdg parser as appropriate
#ifdef HAS_KARAOKE
        if (m_pKaraokeMgr && CSettings::Get().GetBool("karaoke.enabled") && !m_itemCurrentFile->IsInternetStream())
        {
          m_pKaraokeMgr->Stop();
          if (m_itemCurrentFile->IsMusicDb())
          {
            if (!m_itemCurrentFile->HasMusicInfoTag() || !m_itemCurrentFile->GetMusicInfoTag()->Loaded())
            {
              IMusicInfoTagLoader* tagloader = CMusicInfoTagLoaderFactory::CreateLoader(m_itemCurrentFile->GetPath());
              tagloader->Load(m_itemCurrentFile->GetPath(),*m_itemCurrentFile->GetMusicInfoTag());
              delete tagloader;
            }
            m_pKaraokeMgr->Start(m_itemCurrentFile->GetMusicInfoTag()->GetURL());
          }
          else
            m_pKaraokeMgr->Start(m_itemCurrentFile->GetPath());
        }
#endif
      }

      return true;
    }
    break;

  case GUI_MSG_QUEUE_NEXT_ITEM:
    {
      // Check to see if our playlist player has a new item for us,
      // and if so, we check whether our current player wants the file
      int iNext = g_playlistPlayer.GetNextSong();
      CPlayList& playlist = g_playlistPlayer.GetPlaylist(g_playlistPlayer.GetCurrentPlaylist());
      if (iNext < 0 || iNext >= playlist.size())
      {
        m_pPlayer->OnNothingToQueueNotify();
        return true; // nothing to do
      }

      // ok, grab the next song
      CFileItem file(*playlist[iNext]);
      // handle plugin://
      CURL url(file.GetPath());
      if (url.IsProtocol("plugin"))
        XFILE::CPluginDirectory::GetPluginResult(url.Get(), file);

      // Don't queue if next media type is different from current one
      if ((!file.IsVideo() && m_pPlayer->IsPlayingVideo())
          || ((!file.IsAudio() || file.IsVideo()) && m_pPlayer->IsPlayingAudio()))
      {
        m_pPlayer->OnNothingToQueueNotify();
        return true;
      }

#ifdef HAS_UPNP
      if (URIUtils::IsUPnP(file.GetPath()))
      {
        if (!XFILE::CUPnPDirectory::GetResource(file.GetURL(), file))
          return true;
      }
#endif

      // ok - send the file to the player, if it accepts it
      if (m_pPlayer->QueueNextFile(file))
      {
        // player accepted the next file
        m_nextPlaylistItem = iNext;
      }
      else
      {
        /* Player didn't accept next file: *ALWAYS* advance playlist in this case so the player can
            queue the next (if it wants to) and it doesn't keep looping on this song */
        g_playlistPlayer.SetCurrentSong(iNext);
      }

      return true;
    }
    break;

  case GUI_MSG_PLAYBACK_STOPPED:
  case GUI_MSG_PLAYBACK_ENDED:
  case GUI_MSG_PLAYLISTPLAYER_STOPPED:
    {
#ifdef HAS_KARAOKE
      if (m_pKaraokeMgr )
        m_pKaraokeMgr->Stop();
#endif
#ifdef TARGET_DARWIN
      CDarwinUtils::SetScheduling(message.GetMessage());
#endif
      // first check if we still have items in the stack to play
      if (message.GetMessage() == GUI_MSG_PLAYBACK_ENDED)
      {
        if (m_itemCurrentFile->IsStack() && m_currentStack->Size() > 0 && m_currentStackPosition < m_currentStack->Size() - 1)
        { // just play the next item in the stack
          PlayFile(*(*m_currentStack)[++m_currentStackPosition], true);
          return true;
        }
      }

      // In case playback ended due to user eg. skipping over the end, clear
      // our resume bookmark here
      if (message.GetMessage() == GUI_MSG_PLAYBACK_ENDED && m_progressTrackingPlayCountUpdate && g_advancedSettings.m_videoIgnorePercentAtEnd > 0)
      {
        // Delete the bookmark
        m_progressTrackingVideoResumeBookmark.timeInSeconds = -1.0f;
      }

      // reset the current playing file
      m_itemCurrentFile->Reset();
      g_infoManager.ResetCurrentItem();
      m_currentStack->Clear();

      if (message.GetMessage() == GUI_MSG_PLAYBACK_ENDED)
      {
        g_playlistPlayer.PlayNext(1, true);
      }
      else
      {
        // reset any forced player
        m_eForcedNextPlayer = EPC_NONE;

        m_pPlayer->ClosePlayer();

        // Reset playspeed
        m_pPlayer->m_iPlaySpeed = 1;
      }

      if (!m_pPlayer->IsPlaying())
      {
        g_audioManager.Enable(true);
      }

      if (!m_pPlayer->IsPlayingVideo())
      {
        if(g_windowManager.GetActiveWindow() == WINDOW_FULLSCREEN_VIDEO)
        {
          g_windowManager.PreviousWindow();
        }
        else
        {
          CSingleLock lock(g_graphicsContext);
          //  resets to res_desktop or look&feel resolution (including refreshrate)
          g_graphicsContext.SetFullScreenVideo(false);
        }
      }

      if (!m_pPlayer->IsPlayingAudio() && g_playlistPlayer.GetCurrentPlaylist() == PLAYLIST_NONE && g_windowManager.GetActiveWindow() == WINDOW_VISUALISATION)
      {
        CSettings::Get().Save();  // save vis settings
        WakeUpScreenSaverAndDPMS();
        g_windowManager.PreviousWindow();
      }

      // DVD ejected while playing in vis ?
      if (!m_pPlayer->IsPlayingAudio() && (m_itemCurrentFile->IsCDDA() || m_itemCurrentFile->IsOnDVD()) && !g_mediaManager.IsDiscInDrive() && g_windowManager.GetActiveWindow() == WINDOW_VISUALISATION)
      {
        // yes, disable vis
        CSettings::Get().Save();    // save vis settings
        WakeUpScreenSaverAndDPMS();
        g_windowManager.PreviousWindow();
      }

      if (IsEnableTestMode())
        CApplicationMessenger::Get().Quit();
      return true;
    }
    break;

  case GUI_MSG_PLAYLISTPLAYER_STARTED:
  case GUI_MSG_PLAYLISTPLAYER_CHANGED:
    {
      return true;
    }
    break;
  case GUI_MSG_FULLSCREEN:
    { // Switch to fullscreen, if we can
      SwitchToFullScreen();
      return true;
    }
    break;
  case GUI_MSG_EXECUTE:
    if (message.GetNumStringParams())
      return ExecuteXBMCAction(message.GetStringParam());
    break;
  }
  return false;
}

bool CApplication::ExecuteXBMCAction(std::string actionStr)
{
  // see if it is a user set string

  //We don't know if there is unsecure information in this yet, so we
  //postpone any logging
  const std::string in_actionStr(actionStr);
  actionStr = CGUIInfoLabel::GetLabel(actionStr);

  // user has asked for something to be executed
  if (CBuiltins::HasCommand(actionStr))
  {
    if (!CBuiltins::IsSystemPowerdownCommand(actionStr) ||
        g_PVRManager.CanSystemPowerdown())
      CBuiltins::Execute(actionStr);
  }
  else
  {
    // try translating the action from our ButtonTranslator
    int actionID;
    if (CButtonTranslator::TranslateActionString(actionStr.c_str(), actionID))
    {
      OnAction(CAction(actionID));
      return true;
    }
    CFileItem item(actionStr, false);
#ifdef HAS_PYTHON
    if (item.IsPythonScript())
    { // a python script
      CScriptInvocationManager::Get().ExecuteAsync(item.GetPath());
    }
    else
#endif
    if (item.IsAudio() || item.IsVideo())
    { // an audio or video file
      PlayFile(item);
    }
    else
    {
      //At this point we have given up to translate, so even though
      //there may be insecure information, we log it.
      CLog::LogF(LOGDEBUG,"Tried translating, but failed to understand %s", in_actionStr.c_str());
      return false;
    }
  }
  return true;
}

// inform the user that the configuration data has moved from old XBMC location
// to new Kodi location - if applicable
void CApplication::ShowAppMigrationMessage()
{
  // .kodi_migration_complete will be created from the installer/packaging
  // once an old XBMC configuration was moved to the new Kodi location
  // if this is the case show the migration info to the user once which
  // tells him to have a look into the wiki where the move of configuration
  // is further explained.
  if (CFile::Exists("special://home/.kodi_data_was_migrated") &&
      !CFile::Exists("special://home/.kodi_migration_info_shown"))
  {
    CGUIDialogOK::ShowAndGetInput(24128, 0, 24129, 0);
    CFile tmpFile;
    // create the file which will prevent this dialog from appearing in the future
    tmpFile.OpenForWrite("special://home/.kodi_migration_info_shown");
    tmpFile.Close();
  }
}

void CApplication::Process()
{
  MEASURE_FUNCTION;

  // dispatch the messages generated by python or other threads to the current window
  g_windowManager.DispatchThreadMessages();

  // process messages which have to be send to the gui
  // (this can only be done after g_windowManager.Render())
  CApplicationMessenger::Get().ProcessWindowMessages();

  if (m_loggingIn)
  {
    m_loggingIn = false;

    // autoexec.py - profile
    std::string strAutoExecPy = CSpecialProtocol::TranslatePath("special://profile/autoexec.py");

    if (XFILE::CFile::Exists(strAutoExecPy))
      CScriptInvocationManager::Get().ExecuteAsync(strAutoExecPy);
    else
      CLog::Log(LOGDEBUG, "no profile autoexec.py (%s) found, skipping", strAutoExecPy.c_str());
  }

  // handle any active scripts
  CScriptInvocationManager::Get().Process();

  // process messages, even if a movie is playing
  CApplicationMessenger::Get().ProcessMessages();
  if (g_application.m_bStop) return; //we're done, everything has been unloaded

  // check how far we are through playing the current item
  // and do anything that needs doing (playcount updates etc)
  CheckPlayingProgress();

  // update sound
  m_pPlayer->DoAudioWork();

  // do any processing that isn't needed on each run
  if( m_slowTimer.GetElapsedMilliseconds() > 500 )
  {
    m_slowTimer.Reset();
    ProcessSlow();
  }

  g_cpuInfo.getUsedPercentage(); // must call it to recalculate pct values
}

// We get called every 500ms
void CApplication::ProcessSlow()
{
  g_powerManager.ProcessEvents();

#if defined(TARGET_DARWIN_OSX)
  // There is an issue on OS X that several system services ask the cursor to become visible
  // during their startup routines.  Given that we can't control this, we hack it in by
  // forcing the
  if (g_Windowing.IsFullScreen())
  { // SDL thinks it's hidden
    Cocoa_HideMouse();
  }
#endif

  // Temporarely pause pausable jobs when viewing video/picture
  int currentWindow = g_windowManager.GetActiveWindow();
  if (CurrentFileItem().IsVideo() || CurrentFileItem().IsPicture() || currentWindow == WINDOW_FULLSCREEN_VIDEO || currentWindow == WINDOW_SLIDESHOW)
  {
    CJobManager::GetInstance().PauseJobs();
  }
  else
  {
    CJobManager::GetInstance().UnPauseJobs();
  }

  // Store our file state for use on close()
  UpdateFileState();

  // Check if we need to activate the screensaver / DPMS.
  CheckScreenSaverAndDPMS();

  // Check if we need to shutdown (if enabled).
#if defined(TARGET_DARWIN)
  if (CSettings::Get().GetInt("powermanagement.shutdowntime") && g_advancedSettings.m_fullScreen)
#else
  if (CSettings::Get().GetInt("powermanagement.shutdowntime"))
#endif
  {
    CheckShutdown();
  }

  // check if we should restart the player
  CheckDelayedPlayerRestart();

  //  check if we can unload any unreferenced dlls or sections
  if (!m_pPlayer->IsPlayingVideo())
    CSectionLoader::UnloadDelayed();

  // check for any idle curl connections
  g_curlInterface.CheckIdle();

#ifdef HAS_KARAOKE
  if ( m_pKaraokeMgr )
    m_pKaraokeMgr->ProcessSlow();
#endif

  if (!m_pPlayer->IsPlayingVideo())
    g_largeTextureManager.CleanupUnusedImages();

  g_TextureManager.FreeUnusedTextures(5000);

#ifdef HAS_DVD_DRIVE
  // checks whats in the DVD drive and tries to autostart the content (xbox games, dvd, cdda, avi files...)
  if (!m_pPlayer->IsPlayingVideo())
    m_Autorun->HandleAutorun();
#endif

  // update upnp server/renderer states
#ifdef HAS_UPNP
  if(UPNP::CUPnP::IsInstantiated())
    UPNP::CUPnP::GetInstance()->UpdateState();
#endif

#if defined(TARGET_POSIX) && defined(HAS_FILESYSTEM_SMB)
  smb.CheckIfIdle();
#endif

#ifdef HAS_FILESYSTEM_NFS
  gNfsConnection.CheckIfIdle();
#endif

#ifdef HAS_FILESYSTEM_SFTP
  CSFTPSessionManager::ClearOutIdleSessions();
#endif

  g_mediaManager.ProcessEvents();

  if (!m_pPlayer->IsPlayingVideo() &&
      CSettings::Get().GetInt("general.addonupdates") != AUTO_UPDATES_NEVER)
    CAddonInstaller::Get().UpdateRepos();

  CAEFactory::GarbageCollect();

  // if we don't render the gui there's no reason to start the screensaver.
  // that way the screensaver won't kick in if we maximize the XBMC window
  // after the screensaver start time.
  if(!m_renderGUI)
    ResetScreenSaverTimer();
}

// Global Idle Time in Seconds
// idle time will be resetet if on any OnKey()
// int return: system Idle time in seconds! 0 is no idle!
int CApplication::GlobalIdleTime()
{
  if(!m_idleTimer.IsRunning())
    m_idleTimer.StartZero();
  return (int)m_idleTimer.GetElapsedSeconds();
}

float CApplication::NavigationIdleTime()
{
  if (!m_navigationTimer.IsRunning())
    m_navigationTimer.StartZero();
  return m_navigationTimer.GetElapsedSeconds();
}

void CApplication::DelayedPlayerRestart()
{
  m_restartPlayerTimer.StartZero();
}

void CApplication::CheckDelayedPlayerRestart()
{
  if (m_restartPlayerTimer.GetElapsedSeconds() > 3)
  {
    m_restartPlayerTimer.Stop();
    m_restartPlayerTimer.Reset();
    Restart(true);
  }
}

void CApplication::Restart(bool bSamePosition)
{
  // this function gets called when the user changes a setting (like noninterleaved)
  // and which means we gotta close & reopen the current playing file

  // first check if we're playing a file
  if ( !m_pPlayer->IsPlayingVideo() && !m_pPlayer->IsPlayingAudio())
    return ;

  if( !m_pPlayer->HasPlayer() )
    return ;

  SaveFileState();

  // do we want to return to the current position in the file
  if (false == bSamePosition)
  {
    // no, then just reopen the file and start at the beginning
    PlayFile(*m_itemCurrentFile, true);
    return ;
  }

  // else get current position
  double time = GetTime();

  // get player state, needed for dvd's
  std::string state = m_pPlayer->GetPlayerState();

  // set the requested starttime
  m_itemCurrentFile->m_lStartOffset = (long)(time * 75.0);

  // reopen the file
  if ( PlayFile(*m_itemCurrentFile, true) == PLAYBACK_OK )
    m_pPlayer->SetPlayerState(state);
}

const std::string& CApplication::CurrentFile()
{
  return m_itemCurrentFile->GetPath();
}

CFileItem& CApplication::CurrentFileItem()
{
  return *m_itemCurrentFile;
}

CFileItem& CApplication::CurrentUnstackedItem()
{
  if (m_itemCurrentFile->IsStack() && m_currentStack->Size() > 0)
    return *(*m_currentStack)[m_currentStackPosition];
  else
    return *m_itemCurrentFile;
}

void CApplication::ShowVolumeBar(const CAction *action)
{
  CGUIDialog *volumeBar = (CGUIDialog *)g_windowManager.GetWindow(WINDOW_DIALOG_VOLUME_BAR);
  if (volumeBar)
  {
    volumeBar->Show();
    if (action)
      volumeBar->OnAction(*action);
  }
}

bool CApplication::IsMuted() const
{
  if (g_peripherals.IsMuted())
    return true;
  return CAEFactory::IsMuted();
}

void CApplication::ToggleMute(void)
{
  if (m_muted)
    UnMute();
  else
    Mute();
}

void CApplication::SetMute(bool mute)
{
  if (m_muted != mute)
  {
    ToggleMute();
    m_muted = mute;
  }
}

void CApplication::Mute()
{
  if (g_peripherals.Mute())
    return;

  CAEFactory::SetMute(true);
  m_muted = true;
  VolumeChanged();
}

void CApplication::UnMute()
{
  if (g_peripherals.UnMute())
    return;

  CAEFactory::SetMute(false);
  m_muted = false;
  VolumeChanged();
}

void CApplication::SetVolume(float iValue, bool isPercentage/*=true*/)
{
  float hardwareVolume = iValue;

  if(isPercentage)
    hardwareVolume /= 100.0f;

  SetHardwareVolume(hardwareVolume);
  VolumeChanged();
}

void CApplication::SetHardwareVolume(float hardwareVolume)
{
  hardwareVolume = std::max(VOLUME_MINIMUM, std::min(VOLUME_MAXIMUM, hardwareVolume));
  m_volumeLevel = hardwareVolume;

  CAEFactory::SetVolume(hardwareVolume);
}

float CApplication::GetVolume(bool percentage /* = true */) const
{
  if (percentage)
  {
    // converts the hardware volume to a percentage
    return m_volumeLevel * 100.0f;
  }
  
  return m_volumeLevel;
}

void CApplication::VolumeChanged() const
{
  CVariant data(CVariant::VariantTypeObject);
  data["volume"] = GetVolume();
  data["muted"] = m_muted;
  CAnnouncementManager::Get().Announce(Application, "xbmc", "OnVolumeChanged", data);

  // if player has volume control, set it.
  if (m_pPlayer->ControlsVolume())
  {
     m_pPlayer->SetVolume(m_volumeLevel);
     m_pPlayer->SetMute(m_muted);
  }
}

int CApplication::GetSubtitleDelay() const
{
  // converts subtitle delay to a percentage
  return int(((float)(CMediaSettings::Get().GetCurrentVideoSettings().m_SubtitleDelay + g_advancedSettings.m_videoSubsDelayRange)) / (2 * g_advancedSettings.m_videoSubsDelayRange)*100.0f + 0.5f);
}

int CApplication::GetAudioDelay() const
{
  // converts audio delay to a percentage
  return int(((float)(CMediaSettings::Get().GetCurrentVideoSettings().m_AudioDelay + g_advancedSettings.m_videoAudioDelayRange)) / (2 * g_advancedSettings.m_videoAudioDelayRange)*100.0f + 0.5f);
}

// Returns the total time in seconds of the current media.  Fractional
// portions of a second are possible - but not necessarily supported by the
// player class.  This returns a double to be consistent with GetTime() and
// SeekTime().
double CApplication::GetTotalTime() const
{
  double rc = 0.0;

  if (m_pPlayer->IsPlaying())
  {
    if (m_itemCurrentFile->IsStack() && m_currentStack->Size() > 0)
      rc = (*m_currentStack)[m_currentStack->Size() - 1]->m_lEndOffset;
    else
      rc = static_cast<double>(m_pPlayer->GetTotalTime() * 0.001f);
  }

  return rc;
}

void CApplication::StopShutdownTimer()
{
  m_shutdownTimer.Stop();
}

void CApplication::ResetShutdownTimers()
{
  // reset system shutdown timer
  m_shutdownTimer.StartZero();

  // delete custom shutdown timer
  if (g_alarmClock.HasAlarm("shutdowntimer"))
    g_alarmClock.Stop("shutdowntimer", true);
}

// Returns the current time in seconds of the currently playing media.
// Fractional portions of a second are possible.  This returns a double to
// be consistent with GetTotalTime() and SeekTime().
double CApplication::GetTime() const
{
  double rc = 0.0;

  if (m_pPlayer->IsPlaying())
  {
    if (m_itemCurrentFile->IsStack() && m_currentStack->Size() > 0)
    {
      long startOfCurrentFile = (m_currentStackPosition > 0) ? (*m_currentStack)[m_currentStackPosition-1]->m_lEndOffset : 0;
      rc = (double)startOfCurrentFile + m_pPlayer->GetTime() * 0.001;
    }
    else
      rc = static_cast<double>(m_pPlayer->GetTime() * 0.001f);
  }

  return rc;
}

// Sets the current position of the currently playing media to the specified
// time in seconds.  Fractional portions of a second are valid.  The passed
// time is the time offset from the beginning of the file as opposed to a
// delta from the current position.  This method accepts a double to be
// consistent with GetTime() and GetTotalTime().
void CApplication::SeekTime( double dTime )
{
  if (m_pPlayer->IsPlaying() && (dTime >= 0.0))
  {
    if (!m_pPlayer->CanSeek()) return;
    if (m_itemCurrentFile->IsStack() && m_currentStack->Size() > 0)
    {
      // find the item in the stack we are seeking to, and load the new
      // file if necessary, and calculate the correct seek within the new
      // file.  Otherwise, just fall through to the usual routine if the
      // time is higher than our total time.
      for (int i = 0; i < m_currentStack->Size(); i++)
      {
        if ((*m_currentStack)[i]->m_lEndOffset > dTime)
        {
          long startOfNewFile = (i > 0) ? (*m_currentStack)[i-1]->m_lEndOffset : 0;
          if (m_currentStackPosition == i)
            m_pPlayer->SeekTime((int64_t)((dTime - startOfNewFile) * 1000.0));
          else
          { // seeking to a new file
            m_currentStackPosition = i;
            CFileItem item(*(*m_currentStack)[i]);
            item.m_lStartOffset = (long)((dTime - startOfNewFile) * 75.0);
            // don't just call "PlayFile" here, as we are quite likely called from the
            // player thread, so we won't be able to delete ourselves.
            CApplicationMessenger::Get().PlayFile(item, true);
          }
          return;
        }
      }
    }
    // convert to milliseconds and perform seek
    m_pPlayer->SeekTime( static_cast<int64_t>( dTime * 1000.0 ) );
  }
}

float CApplication::GetPercentage() const
{
  if (m_pPlayer->IsPlaying())
  {
    if (m_pPlayer->GetTotalTime() == 0 && m_pPlayer->IsPlayingAudio() && m_itemCurrentFile->HasMusicInfoTag())
    {
      const CMusicInfoTag& tag = *m_itemCurrentFile->GetMusicInfoTag();
      if (tag.GetDuration() > 0)
        return (float)(GetTime() / tag.GetDuration() * 100);
    }

    if (m_itemCurrentFile->IsStack() && m_currentStack->Size() > 0)
    {
      double totalTime = GetTotalTime();
      if (totalTime > 0.0f)
        return (float)(GetTime() / totalTime * 100);
    }
    else
      return m_pPlayer->GetPercentage();
  }
  return 0.0f;
}

float CApplication::GetCachePercentage() const
{
  if (m_pPlayer->IsPlaying())
  {
    // Note that the player returns a relative cache percentage and we want an absolute percentage
    if (m_itemCurrentFile->IsStack() && m_currentStack->Size() > 0)
    {
      float stackedTotalTime = (float) GetTotalTime();
      // We need to take into account the stack's total time vs. currently playing file's total time
      if (stackedTotalTime > 0.0f)
        return min( 100.0f, GetPercentage() + (m_pPlayer->GetCachePercentage() * m_pPlayer->GetTotalTime() * 0.001f / stackedTotalTime ) );
    }
    else
      return min( 100.0f, m_pPlayer->GetPercentage() + m_pPlayer->GetCachePercentage() );
  }
  return 0.0f;
}

void CApplication::SeekPercentage(float percent)
{
  if (m_pPlayer->IsPlaying() && (percent >= 0.0))
  {
    if (!m_pPlayer->CanSeek()) return;
    if (m_itemCurrentFile->IsStack() && m_currentStack->Size() > 0)
      SeekTime(percent * 0.01 * GetTotalTime());
    else
      m_pPlayer->SeekPercentage(percent);
  }
}

// SwitchToFullScreen() returns true if a switch is made, else returns false
bool CApplication::SwitchToFullScreen()
{
  // if playing from the video info window, close it first!
  if (g_windowManager.HasModalDialog() && g_windowManager.GetTopMostModalDialogID() == WINDOW_DIALOG_VIDEO_INFO)
  {
    CGUIDialogVideoInfo* pDialog = (CGUIDialogVideoInfo*)g_windowManager.GetWindow(WINDOW_DIALOG_VIDEO_INFO);
    if (pDialog) pDialog->Close(true);
  }

  // don't switch if there is a dialog on screen or the slideshow is active
  if (/*g_windowManager.HasModalDialog() ||*/ g_windowManager.GetActiveWindow() == WINDOW_SLIDESHOW)
    return false;

  // See if we're playing a video, and are in GUI mode
  if ( m_pPlayer->IsPlayingVideo() && g_windowManager.GetActiveWindow() != WINDOW_FULLSCREEN_VIDEO)
  {
    // then switch to fullscreen mode
    g_windowManager.ActivateWindow(WINDOW_FULLSCREEN_VIDEO);
    return true;
  }
  // special case for switching between GUI & visualisation mode. (only if we're playing an audio song)
  if (m_pPlayer->IsPlayingAudio() && g_windowManager.GetActiveWindow() != WINDOW_VISUALISATION)
  { // then switch to visualisation
    g_windowManager.ActivateWindow(WINDOW_VISUALISATION);
    return true;
  }
  return false;
}

void CApplication::Minimize()
{
  g_Windowing.Minimize();
}

PLAYERCOREID CApplication::GetCurrentPlayer()
{
  return m_pPlayer->GetCurrentPlayer();
}

void CApplication::UpdateLibraries()
{
  if (CSettings::Get().GetBool("videolibrary.updateonstartup"))
  {
    CLog::LogF(LOGNOTICE, "Starting video library startup scan");
    StartVideoScan("", !CSettings::Get().GetBool("videolibrary.backgroundupdate"));
  }

  if (CSettings::Get().GetBool("musiclibrary.updateonstartup"))
  {
    CLog::LogF(LOGNOTICE, "Starting music library startup scan");
    StartMusicScan("", !CSettings::Get().GetBool("musiclibrary.backgroundupdate"));
  }
}

bool CApplication::IsVideoScanning() const
{
  return CVideoLibraryQueue::Get().IsScanningLibrary();
}

bool CApplication::IsMusicScanning() const
{
  return m_musicInfoScanner->IsScanning();
}

void CApplication::StopVideoScan()
{
  CVideoLibraryQueue::Get().StopLibraryScanning();
}

void CApplication::StopMusicScan()
{
  if (m_musicInfoScanner->IsScanning())
    m_musicInfoScanner->Stop();
}

void CApplication::StartVideoCleanup(bool userInitiated /* = true */)
{
  if (userInitiated && CVideoLibraryQueue::Get().IsRunning())
    return;

  std::set<int> paths;
  if (userInitiated)
    CVideoLibraryQueue::Get().CleanLibraryModal(paths);
  else
    CVideoLibraryQueue::Get().CleanLibrary(paths, true);
}

void CApplication::StartVideoScan(const std::string &strDirectory, bool userInitiated /* = true */, bool scanAll /* = false */)
{
  CVideoLibraryQueue::Get().ScanLibrary(strDirectory, scanAll, userInitiated);
}

void CApplication::StartMusicCleanup(bool userInitiated /* = true */)
{
  if (m_musicInfoScanner->IsScanning())
    return;

  if (userInitiated)
    m_musicInfoScanner->CleanDatabase(true);
  else
  {
    m_musicInfoScanner->ShowDialog(false);
    m_musicInfoScanner->StartCleanDatabase();
  }
}

void CApplication::StartMusicScan(const std::string &strDirectory, bool userInitiated /* = true */, int flags /* = 0 */)
{
  if (m_musicInfoScanner->IsScanning())
    return;

  if (!flags)
  { // setup default flags
    if (CSettings::Get().GetBool("musiclibrary.downloadinfo"))
      flags |= CMusicInfoScanner::SCAN_ONLINE;
    if (!userInitiated || CSettings::Get().GetBool("musiclibrary.backgroundupdate"))
      flags |= CMusicInfoScanner::SCAN_BACKGROUND;
  }

  if (!(flags & CMusicInfoScanner::SCAN_BACKGROUND))
    m_musicInfoScanner->ShowDialog(true);

  m_musicInfoScanner->Start(strDirectory, flags);
}

void CApplication::StartMusicAlbumScan(const std::string& strDirectory,
                                       bool refresh)
{
  if (m_musicInfoScanner->IsScanning())
    return;

  m_musicInfoScanner->ShowDialog(true);

  m_musicInfoScanner->FetchAlbumInfo(strDirectory,refresh);
}

void CApplication::StartMusicArtistScan(const std::string& strDirectory,
                                        bool refresh)
{
  if (m_musicInfoScanner->IsScanning())
    return;

  m_musicInfoScanner->ShowDialog(true);

  m_musicInfoScanner->FetchArtistInfo(strDirectory,refresh);
}

void CApplication::CheckPlayingProgress()
{
  // check if we haven't rewound past the start of the file
  if (m_pPlayer->IsPlaying())
  {
    int iSpeed = g_application.m_pPlayer->GetPlaySpeed();
    if (iSpeed < 1)
    {
      iSpeed *= -1;
      int iPower = 0;
      while (iSpeed != 1)
      {
        iSpeed >>= 1;
        iPower++;
      }
      if (g_infoManager.GetPlayTime() / 1000 < iPower)
      {
        g_application.m_pPlayer->SetPlaySpeed(1, g_application.m_muted);
        g_application.SeekTime(0);
      }
    }
  }
}

bool CApplication::ProcessAndStartPlaylist(const std::string& strPlayList, CPlayList& playlist, int iPlaylist, int track)
{
  CLog::Log(LOGDEBUG,"CApplication::ProcessAndStartPlaylist(%s, %i)",strPlayList.c_str(), iPlaylist);

  // initial exit conditions
  // no songs in playlist just return
  if (playlist.size() == 0)
    return false;

  // illegal playlist
  if (iPlaylist < PLAYLIST_MUSIC || iPlaylist > PLAYLIST_VIDEO)
    return false;

  // setup correct playlist
  g_playlistPlayer.ClearPlaylist(iPlaylist);

  // if the playlist contains an internet stream, this file will be used
  // to generate a thumbnail for musicplayer.cover
  g_application.m_strPlayListFile = strPlayList;

  // add the items to the playlist player
  g_playlistPlayer.Add(iPlaylist, playlist);

  // if we have a playlist
  if (g_playlistPlayer.GetPlaylist(iPlaylist).size())
  {
    // start playing it
    g_playlistPlayer.SetCurrentPlaylist(iPlaylist);
    g_playlistPlayer.Reset();
    g_playlistPlayer.Play(track);
    return true;
  }
  return false;
}

bool CApplication::IsCurrentThread() const
{
  return CThread::IsCurrentThread(m_threadID);
}

void CApplication::SetRenderGUI(bool renderGUI)
{
  if (renderGUI && ! m_renderGUI)
    g_windowManager.MarkDirty();
  m_renderGUI = renderGUI;
}

CNetwork& CApplication::getNetwork()
{
  return *m_network;
}
#ifdef HAS_PERFORMANCE_SAMPLE
CPerformanceStats &CApplication::GetPerformanceStats()
{
  return m_perfStats;
}
#endif

bool CApplication::SetLanguage(const std::string &strLanguage)
{
  // nothing to be done if the language hasn't changed
  if (strLanguage == CSettings::Get().GetString("locale.language"))
    return true;

  return CSettings::Get().SetString("locale.language", strLanguage);
}

bool CApplication::LoadLanguage(bool reload, bool& fallback)
{
  // load the configured langauge
  if (!g_langInfo.SetLanguage(fallback, "", reload))
    return false;

  // set the proper audio and subtitle languages
  g_langInfo.SetAudioLanguage(CSettings::Get().GetString("locale.audiolanguage"));
  g_langInfo.SetSubtitleLanguage(CSettings::Get().GetString("locale.subtitlelanguage"));

  return true;
}

void CApplication::CloseNetworkShares()
{
  CLog::Log(LOGDEBUG,"CApplication::CloseNetworkShares: Closing all network shares");

#if defined(HAS_FILESYSTEM_SMB) && !defined(TARGET_WINDOWS)
  smb.Deinit();
#endif
  
#ifdef HAS_FILESYSTEM_NFS
  gNfsConnection.Deinit();
#endif

#ifdef HAS_FILESYSTEM_SFTP
  CSFTPSessionManager::DisconnectAllSessions();
#endif
}

void CApplication::RegisterActionListener(IActionListener *listener)
{
  CSingleLock lock(m_critSection);
  std::vector<IActionListener *>::iterator it = std::find(m_actionListeners.begin(), m_actionListeners.end(), listener);
  if (it == m_actionListeners.end())
    m_actionListeners.push_back(listener);
}

void CApplication::UnregisterActionListener(IActionListener *listener)
{
  CSingleLock lock(m_critSection);
  std::vector<IActionListener *>::iterator it = std::find(m_actionListeners.begin(), m_actionListeners.end(), listener);
  if (it != m_actionListeners.end())
    m_actionListeners.erase(it);
}

bool CApplication::NotifyActionListeners(const CAction &action) const
{
  CSingleLock lock(m_critSection);
  for (std::vector<IActionListener *>::const_iterator it = m_actionListeners.begin(); it != m_actionListeners.end(); ++it)
  {
    if ((*it)->OnAction(action))
      return true;
  }
  
  return false;
}<|MERGE_RESOLUTION|>--- conflicted
+++ resolved
@@ -661,34 +661,10 @@
 
   update_emu_environ();//apply the GUI settings
 
-<<<<<<< HEAD
 #ifdef HAS_DS_PLAYER // DSPlayer
   g_dsSettings.Initialize();
   g_dsSettings.LoadConfig();
 #endif
-
-  // Load the langinfo to have user charset <-> utf-8 conversion
-  std::string strLanguage = CSettings::Get().GetString("locale.language");
-  strLanguage[0] = toupper(strLanguage[0]);
-
-  std::string strLangInfoPath = StringUtils::Format("special://xbmc/language/%s/langinfo.xml", strLanguage.c_str());
-
-  CLog::Log(LOGINFO, "load language info file: %s", strLangInfoPath.c_str());
-  g_langInfo.Load(strLangInfoPath);
-  g_langInfo.SetAudioLanguage(CSettings::Get().GetString("locale.audiolanguage"));
-  g_langInfo.SetSubtitleLanguage(CSettings::Get().GetString("locale.subtitlelanguage"));
-
-  std::string strLanguagePath = "special://xbmc/language/";
-
-  CLog::Log(LOGINFO, "load %s language file, from path: %s", strLanguage.c_str(), strLanguagePath.c_str());
-  if (!g_localizeStrings.Load(strLanguagePath, strLanguage))
-  {
-    CLog::LogF(LOGFATAL, "Failed to load %s language file, from path: %s", strLanguage.c_str(), strLanguagePath.c_str());
-    return false;
-  }
-
-=======
->>>>>>> 7bb2fd48
 #ifdef TARGET_WINDOWS
   CWIN32Util::SetThreadLocalLocale(true); // enable independent locale for each thread, see https://connect.microsoft.com/VisualStudio/feedback/details/794122
 #endif // TARGET_WINDOWS
