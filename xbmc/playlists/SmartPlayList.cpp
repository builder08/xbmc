/*
 *      Copyright (C) 2005-2012 Team XBMC
 *      http://www.xbmc.org
 *
 *  This Program is free software; you can redistribute it and/or modify
 *  it under the terms of the GNU General Public License as published by
 *  the Free Software Foundation; either version 2, or (at your option)
 *  any later version.
 *
 *  This Program is distributed in the hope that it will be useful,
 *  but WITHOUT ANY WARRANTY; without even the implied warranty of
 *  MERCHANTABILITY or FITNESS FOR A PARTICULAR PURPOSE. See the
 *  GNU General Public License for more details.
 *
 *  You should have received a copy of the GNU General Public License
 *  along with XBMC; see the file COPYING.  If not, see
 *  <http://www.gnu.org/licenses/>.
 *
 */

#include "SmartPlayList.h"
#include "utils/log.h"
#include "utils/StringUtils.h"
#include "filesystem/SmartPlaylistDirectory.h"
#include "filesystem/File.h"
#include "utils/CharsetConverter.h"
#include "utils/DatabaseUtils.h"
#include "utils/JSONVariantParser.h"
#include "utils/JSONVariantWriter.h"
#include "utils/URIUtils.h"
#include "utils/Variant.h"
#include "utils/XMLUtils.h"
#include "video/VideoDatabase.h"
#include "Util.h"
#include "XBDateTime.h"
#include "guilib/LocalizeStrings.h"

using namespace std;
using namespace XFILE;

typedef struct
{
  char string[17];
  Field field;
  SortBy sort;
  CSmartPlaylistRule::FIELD_TYPE type;
  int localizedString;
} translateField;

static const translateField fields[] = {
  { "none",              FieldNone,                    SortByNone,                     CSmartPlaylistRule::TEXT_FIELD,       231 },
  { "filename",          FieldFilename,                SortByFile,                     CSmartPlaylistRule::TEXT_FIELD,       561 },
  { "path",              FieldPath,                    SortByPath,                     CSmartPlaylistRule::BROWSEABLE_FIELD, 573 },
  { "album",             FieldAlbum,                   SortByAlbum,                    CSmartPlaylistRule::BROWSEABLE_FIELD, 558 },
  { "albumartist",       FieldAlbumArtist,             SortByNone,                     CSmartPlaylistRule::BROWSEABLE_FIELD, 566 },
  { "artist",            FieldArtist,                  SortByArtist,                   CSmartPlaylistRule::BROWSEABLE_FIELD, 557 },
  { "tracknumber",       FieldTrackNumber,             SortByTrackNumber,              CSmartPlaylistRule::NUMERIC_FIELD,    554 },
  { "comment",           FieldComment,                 SortByNone,                     CSmartPlaylistRule::TEXT_FIELD,       569 },
  { "review",            FieldReview,                  SortByNone,                     CSmartPlaylistRule::TEXT_FIELD,       183 },
  { "themes",            FieldThemes,                  SortByNone,                     CSmartPlaylistRule::TEXT_FIELD,       21895 },
  { "moods",             FieldMoods,                   SortByNone,                     CSmartPlaylistRule::TEXT_FIELD,       175 },
  { "styles",            FieldStyles,                  SortByNone,                     CSmartPlaylistRule::TEXT_FIELD,       176 },
  { "type",              FieldAlbumType,               SortByAlbumType,                CSmartPlaylistRule::TEXT_FIELD,       564 },
  { "label",             FieldMusicLabel,              SortByNone,                     CSmartPlaylistRule::TEXT_FIELD,       21899 },
  { "title",             FieldTitle,                   SortByTitle,                    CSmartPlaylistRule::TEXT_FIELD,       556 },
  { "sorttitle",         FieldSortTitle,               SortBySortTitle,                CSmartPlaylistRule::TEXT_FIELD,       556 },
  { "year",              FieldYear,                    SortByYear,                     CSmartPlaylistRule::BROWSEABLE_FIELD, 562 },
  { "time",              FieldTime,                    SortByTime,                     CSmartPlaylistRule::SECONDS_FIELD,    180 },
  { "playcount",         FieldPlaycount,               SortByPlaycount,                CSmartPlaylistRule::NUMERIC_FIELD,    567 },
  { "lastplayed",        FieldLastPlayed,              SortByLastPlayed,               CSmartPlaylistRule::DATE_FIELD,       568 },
  { "inprogress",        FieldInProgress,              SortByNone,                     CSmartPlaylistRule::BOOLEAN_FIELD,    575 },
  { "rating",            FieldRating,                  SortByRating,                   CSmartPlaylistRule::NUMERIC_FIELD,    563 },
  { "votes",             FieldVotes,                   SortByVotes,                    CSmartPlaylistRule::TEXT_FIELD,       205 },
  { "top250",            FieldTop250,                  SortByTop250,                   CSmartPlaylistRule::NUMERIC_FIELD,    13409 },
  { "mpaarating",        FieldMPAA,                    SortByMPAA,                     CSmartPlaylistRule::TEXT_FIELD,       20074 },
  { "dateadded",         FieldDateAdded,               SortByDateAdded,                CSmartPlaylistRule::DATE_FIELD,       570 },
  { "genre",             FieldGenre,                   SortByGenre,                    CSmartPlaylistRule::BROWSEABLE_FIELD, 515 },
  { "plot",              FieldPlot,                    SortByNone,                     CSmartPlaylistRule::TEXT_FIELD,       207 },
  { "plotoutline",       FieldPlotOutline,             SortByNone,                     CSmartPlaylistRule::TEXT_FIELD,       203 },
  { "tagline",           FieldTagline,                 SortByNone,                     CSmartPlaylistRule::TEXT_FIELD,       202 },
  { "set",               FieldSet,                     SortByNone,                     CSmartPlaylistRule::BROWSEABLE_FIELD, 20457 },
  { "director",          FieldDirector,                SortByNone,                     CSmartPlaylistRule::BROWSEABLE_FIELD, 20339 },
  { "actor",             FieldActor,                   SortByNone,                     CSmartPlaylistRule::BROWSEABLE_FIELD, 20337 },
  { "writers",           FieldWriter,                  SortByNone,                     CSmartPlaylistRule::BROWSEABLE_FIELD, 20417 },
  { "airdate",           FieldAirDate,                 SortByYear,                     CSmartPlaylistRule::DATE_FIELD,       20416 },
  { "hastrailer",        FieldTrailer,                 SortByNone,                     CSmartPlaylistRule::BOOLEAN_FIELD,    20423 },
  { "studio",            FieldStudio,                  SortByStudio,                   CSmartPlaylistRule::BROWSEABLE_FIELD, 572 },
  { "country",           FieldCountry,                 SortByCountry,                  CSmartPlaylistRule::BROWSEABLE_FIELD, 574 },
  { "tvshow",            FieldTvShowTitle,             SortByTvShowTitle,              CSmartPlaylistRule::BROWSEABLE_FIELD, 20364 },
  { "status",            FieldTvShowStatus,            SortByTvShowStatus,             CSmartPlaylistRule::TEXT_FIELD,       126 },
  { "season",            FieldSeason,                  SortBySeason,                   CSmartPlaylistRule::NUMERIC_FIELD,    20373 },
  { "episode",           FieldEpisodeNumber,           SortByEpisodeNumber,            CSmartPlaylistRule::NUMERIC_FIELD,    20359 },
  { "numepisodes",       FieldNumberOfEpisodes,        SortByNumberOfEpisodes,         CSmartPlaylistRule::NUMERIC_FIELD,    20360 },
  { "numwatched",        FieldNumberOfWatchedEpisodes, SortByNumberOfWatchedEpisodes,  CSmartPlaylistRule::NUMERIC_FIELD,    21441 },
  { "videoresolution",   FieldVideoResolution,         SortByVideoResolution,          CSmartPlaylistRule::NUMERIC_FIELD,    21443 },
  { "videocodec",        FieldVideoCodec,              SortByVideoCodec,               CSmartPlaylistRule::TEXTIN_FIELD,     21445 },
  { "videoaspect",       FieldVideoAspectRatio,        SortByVideoAspectRatio,         CSmartPlaylistRule::NUMERIC_FIELD,    21374 },
  { "audiochannels",     FieldAudioChannels,           SortByAudioChannels,            CSmartPlaylistRule::NUMERIC_FIELD,    21444 },
  { "audiocodec",        FieldAudioCodec,              SortByAudioCodec,               CSmartPlaylistRule::TEXTIN_FIELD,     21446 },
  { "audiolanguage",     FieldAudioLanguage,           SortByAudioLanguage,            CSmartPlaylistRule::TEXTIN_FIELD,     21447 },
  { "subtitlelanguage",  FieldSubtitleLanguage,        SortBySubtitleLanguage,         CSmartPlaylistRule::TEXTIN_FIELD,     21448 },
  { "random",            FieldRandom,                  SortByRandom,                   CSmartPlaylistRule::TEXT_FIELD,       590 },
  { "playlist",          FieldPlaylist,                SortByPlaylistOrder,            CSmartPlaylistRule::PLAYLIST_FIELD,   559 },
  { "tag",               FieldTag,                     SortByNone,                     CSmartPlaylistRule::BROWSEABLE_FIELD, 20459 },
  { "instruments",       FieldInstruments,             SortByNone,                     CSmartPlaylistRule::TEXT_FIELD,       21892 },
  { "biography",         FieldBiography,               SortByNone,                     CSmartPlaylistRule::TEXT_FIELD,       21887 },
  { "born",              FieldBorn,                    SortByNone,                     CSmartPlaylistRule::TEXT_FIELD,       21893 },
  { "bandformed",        FieldBandFormed,              SortByNone,                     CSmartPlaylistRule::TEXT_FIELD,       21894 },
  { "disbanded",         FieldDisbanded,               SortByNone,                     CSmartPlaylistRule::TEXT_FIELD,       21896 },
  { "died",              FieldDied,                    SortByNone,                     CSmartPlaylistRule::TEXT_FIELD,       21897 }
};

#define NUM_FIELDS sizeof(fields) / sizeof(translateField)

typedef struct
{
  char string[15];
  CSmartPlaylistRule::SEARCH_OPERATOR op;
  int localizedString;
} operatorField;

static const operatorField operators[] = { { "contains", CSmartPlaylistRule::OPERATOR_CONTAINS, 21400 },
                                           { "doesnotcontain", CSmartPlaylistRule::OPERATOR_DOES_NOT_CONTAIN, 21401 },
                                           { "is", CSmartPlaylistRule::OPERATOR_EQUALS, 21402 },
                                           { "isnot", CSmartPlaylistRule::OPERATOR_DOES_NOT_EQUAL, 21403 },
                                           { "startswith", CSmartPlaylistRule::OPERATOR_STARTS_WITH, 21404 },
                                           { "endswith", CSmartPlaylistRule::OPERATOR_ENDS_WITH, 21405 },
                                           { "greaterthan", CSmartPlaylistRule::OPERATOR_GREATER_THAN, 21406 },
                                           { "lessthan", CSmartPlaylistRule::OPERATOR_LESS_THAN, 21407 },
                                           { "after", CSmartPlaylistRule::OPERATOR_AFTER, 21408 },
                                           { "before", CSmartPlaylistRule::OPERATOR_BEFORE, 21409 },
                                           { "inthelast", CSmartPlaylistRule::OPERATOR_IN_THE_LAST, 21410 },
                                           { "notinthelast", CSmartPlaylistRule::OPERATOR_NOT_IN_THE_LAST, 21411 },
                                           { "true", CSmartPlaylistRule::OPERATOR_TRUE, 20122 },
                                           { "false", CSmartPlaylistRule::OPERATOR_FALSE, 20424 },
                                           { "between", CSmartPlaylistRule::OPERATOR_BETWEEN, 21456 }
                                         };

#define NUM_OPERATORS sizeof(operators) / sizeof(operatorField)

CSmartPlaylistRule::CSmartPlaylistRule()
{
  m_field = FieldNone;
  m_operator = OPERATOR_CONTAINS;
  m_parameter.clear();
}

bool CSmartPlaylistRule::Load(TiXmlElement *element, const CStdString &encoding /* = "UTF-8" */)
{
  if (element == NULL)
    return false;

  // format is:
  // <rule field="Genre" operator="contains">parameter</rule>
  // where parameter can either be a string or a list of
  // <value> tags containing a string
  const char *field = element->Attribute("field");
  const char *oper = element->Attribute("operator");
  if (field == NULL || oper == NULL)
    return false;

  m_field = TranslateField(field);
  m_operator = TranslateOperator(oper);

  if (m_operator == OPERATOR_TRUE || m_operator == OPERATOR_FALSE)
    return true;

  TiXmlNode *parameter = element->FirstChild();
  if (parameter == NULL)
    return false;

  if (parameter->Type() == TiXmlNode::TINYXML_TEXT)
  {
    CStdString utf8Parameter;
    if (encoding.IsEmpty()) // utf8
      utf8Parameter = parameter->ValueStr();
    else
      g_charsetConverter.stringCharsetToUtf8(encoding, parameter->ValueStr(), utf8Parameter);

    if (!utf8Parameter.empty())
      m_parameter.push_back(utf8Parameter);
  }
  else if (parameter->Type() == TiXmlNode::TINYXML_ELEMENT)
  {
    TiXmlElement *valueElem = element->FirstChildElement("value");
    while (valueElem != NULL)
    {
      TiXmlNode *value = valueElem->FirstChild();
      if (value != NULL && value->Type() == TiXmlNode::TINYXML_TEXT)
      {
        CStdString utf8Parameter;
        if (encoding.IsEmpty()) // utf8
          utf8Parameter = value->ValueStr();
        else
          g_charsetConverter.stringCharsetToUtf8(encoding, value->ValueStr(), utf8Parameter);

        if (!utf8Parameter.empty())
          m_parameter.push_back(utf8Parameter);
      }

      valueElem = valueElem->NextSiblingElement("value");
    }
  }
  else
    return false;

  return true;
}

bool CSmartPlaylistRule::Load(const CVariant &obj)
{
  if (!obj.isObject() ||
      !obj.isMember("field") || !obj["field"].isString() ||
      !obj.isMember("operator") || !obj["operator"].isString())
    return false;

  m_field = TranslateField(obj["field"].asString().c_str());
  m_operator = TranslateOperator(obj["operator"].asString().c_str());

  if (m_operator == OPERATOR_TRUE || m_operator == OPERATOR_FALSE)
    return true;

  if (!obj.isMember("value") || (!obj["value"].isString() && !obj["value"].isArray()))
    return false;

  const CVariant &value = obj["value"];
  if (value.isString() && !value.asString().empty())
    m_parameter.push_back(value.asString());
  else if (value.isArray())
  {
    for (CVariant::const_iterator_array val = value.begin_array(); val != value.end_array(); val++)
    {
      if (val->isString() && !val->asString().empty())
        m_parameter.push_back(val->asString());
    }
  }
  else
    return false;

  return true;
}

bool CSmartPlaylistRule::Save(TiXmlNode *parent) const
{
  if (parent == NULL || (m_parameter.empty() && m_operator != OPERATOR_TRUE && m_operator != OPERATOR_FALSE))
    return false;

  TiXmlElement rule("rule");
  rule.SetAttribute("field", TranslateField(m_field).c_str());
  rule.SetAttribute("operator", TranslateOperator(m_operator).c_str());

  for (vector<CStdString>::const_iterator it = m_parameter.begin(); it != m_parameter.end(); it++)
  {
    TiXmlElement value("value");
    TiXmlText text(it->c_str());
    value.InsertEndChild(text);
    rule.InsertEndChild(value);
  }

  parent->InsertEndChild(rule);

  return true;
}

bool CSmartPlaylistRule::Save(CVariant &obj) const
{
  if (obj.isNull() || (m_parameter.empty() && m_operator != OPERATOR_TRUE && m_operator != OPERATOR_FALSE))
    return false;

  obj["field"] = TranslateField(m_field);
  obj["operator"] = TranslateOperator(m_operator);

  obj["value"] = CVariant(CVariant::VariantTypeArray);
  for (vector<CStdString>::const_iterator it = m_parameter.begin(); it != m_parameter.end(); it++)
    obj["value"].push_back(*it);

  return true;
}

Field CSmartPlaylistRule::TranslateField(const char *field)
{
  for (unsigned int i = 0; i < NUM_FIELDS; i++)
    if (strcmpi(field, fields[i].string) == 0) return fields[i].field;
  return FieldNone;
}

CStdString CSmartPlaylistRule::TranslateField(Field field)
{
  for (unsigned int i = 0; i < NUM_FIELDS; i++)
    if (field == fields[i].field) return fields[i].string;
  return "none";
}

SortBy CSmartPlaylistRule::TranslateOrder(const char *order)
{
  for (unsigned int i = 0; i < NUM_FIELDS; i++)
    if (strcmpi(order, fields[i].string) == 0) return fields[i].sort;
  return SortByNone;
}

CStdString CSmartPlaylistRule::TranslateOrder(SortBy order)
{
  for (unsigned int i = 0; i < NUM_FIELDS; i++)
    if (order == fields[i].sort) return fields[i].string;
  return "none";
}

CSmartPlaylistRule::SEARCH_OPERATOR CSmartPlaylistRule::TranslateOperator(const char *oper)
{
  for (unsigned int i = 0; i < NUM_OPERATORS; i++)
    if (strcmpi(oper, operators[i].string) == 0) return operators[i].op;
  return OPERATOR_CONTAINS;
}

CStdString CSmartPlaylistRule::TranslateOperator(SEARCH_OPERATOR oper)
{
  for (unsigned int i = 0; i < NUM_OPERATORS; i++)
    if (oper == operators[i].op) return operators[i].string;
  return "contains";
}

CStdString CSmartPlaylistRule::GetLocalizedField(Field field)
{
  for (unsigned int i = 0; i < NUM_FIELDS; i++)
    if (field == fields[i].field) return g_localizeStrings.Get(fields[i].localizedString);
  return g_localizeStrings.Get(16018);
}

CStdString CSmartPlaylistRule::GetLocalizedOrder(SortBy order)
{
  for (unsigned int i = 0; i < NUM_FIELDS; i++)
    if (order == fields[i].sort) return g_localizeStrings.Get(fields[i].localizedString);
  return g_localizeStrings.Get(16018);
}

CSmartPlaylistRule::FIELD_TYPE CSmartPlaylistRule::GetFieldType(Field field)
{
  for (unsigned int i = 0; i < NUM_FIELDS; i++)
    if (field == fields[i].field) return fields[i].type;
  return TEXT_FIELD;
}

vector<Field> CSmartPlaylistRule::GetFields(const CStdString &type)
{
  vector<Field> fields;
  bool isVideo = false;
  if (type == "songs")
  {
    fields.push_back(FieldGenre);
    fields.push_back(FieldAlbum);
    fields.push_back(FieldArtist);
    fields.push_back(FieldAlbumArtist);
    fields.push_back(FieldTitle);
    fields.push_back(FieldYear);
    fields.push_back(FieldTime);
    fields.push_back(FieldTrackNumber);
    fields.push_back(FieldFilename);
    fields.push_back(FieldPath);
    fields.push_back(FieldPlaycount);
    fields.push_back(FieldLastPlayed);
    fields.push_back(FieldRating);
    fields.push_back(FieldComment);
    fields.push_back(FieldDateAdded);
  }
  else if (type == "albums")
  {
    fields.push_back(FieldGenre);
    fields.push_back(FieldAlbum);
    fields.push_back(FieldArtist);        // any artist
    fields.push_back(FieldAlbumArtist);  // album artist
    fields.push_back(FieldYear);
    fields.push_back(FieldReview);
    fields.push_back(FieldThemes);
    fields.push_back(FieldMoods);
    fields.push_back(FieldStyles);
    fields.push_back(FieldAlbumType);
    fields.push_back(FieldMusicLabel);
    fields.push_back(FieldRating);
    fields.push_back(FieldPlaycount);
  }
  else if (type == "artists")
  {
    fields.push_back(FieldArtist);
    fields.push_back(FieldGenre);
    fields.push_back(FieldMoods);
    fields.push_back(FieldStyles);
    fields.push_back(FieldInstruments);
    fields.push_back(FieldBiography);
    fields.push_back(FieldBorn);
    fields.push_back(FieldBandFormed);
    fields.push_back(FieldDisbanded);
    fields.push_back(FieldDied);
  }
  else if (type == "tvshows")
  {
    fields.push_back(FieldTitle);
    fields.push_back(FieldPlot);
    fields.push_back(FieldTvShowStatus);
    fields.push_back(FieldVotes);
    fields.push_back(FieldRating);
    fields.push_back(FieldYear);
    fields.push_back(FieldGenre);
    fields.push_back(FieldDirector);
    fields.push_back(FieldActor);
    fields.push_back(FieldNumberOfEpisodes);
    fields.push_back(FieldNumberOfWatchedEpisodes);
    fields.push_back(FieldPlaycount);
    fields.push_back(FieldPath);
    fields.push_back(FieldStudio);
    fields.push_back(FieldMPAA);
    fields.push_back(FieldDateAdded);
    fields.push_back(FieldLastPlayed);
    fields.push_back(FieldInProgress);
  }
  else if (type == "episodes")
  {
    fields.push_back(FieldTitle);
    fields.push_back(FieldTvShowTitle);
    fields.push_back(FieldPlot);
    fields.push_back(FieldVotes);
    fields.push_back(FieldRating);
    fields.push_back(FieldTime);
    fields.push_back(FieldWriter);
    fields.push_back(FieldAirDate);
    fields.push_back(FieldPlaycount);
    fields.push_back(FieldLastPlayed);
    fields.push_back(FieldInProgress);
    fields.push_back(FieldGenre);
    fields.push_back(FieldYear); // premiered
    fields.push_back(FieldDirector);
    fields.push_back(FieldActor);
    fields.push_back(FieldEpisodeNumber);
    fields.push_back(FieldSeason);
    fields.push_back(FieldFilename);
    fields.push_back(FieldPath);
    fields.push_back(FieldStudio);
    fields.push_back(FieldMPAA);
    fields.push_back(FieldDateAdded);
    isVideo = true;
  }
  else if (type == "movies")
  {
    fields.push_back(FieldTitle);
    fields.push_back(FieldPlot);
    fields.push_back(FieldPlotOutline);
    fields.push_back(FieldTagline);
    fields.push_back(FieldVotes);
    fields.push_back(FieldRating);
    fields.push_back(FieldTime);
    fields.push_back(FieldWriter);
    fields.push_back(FieldPlaycount);
    fields.push_back(FieldLastPlayed);
    fields.push_back(FieldInProgress);
    fields.push_back(FieldGenre);
    fields.push_back(FieldCountry);
    fields.push_back(FieldYear); // premiered
    fields.push_back(FieldDirector);
    fields.push_back(FieldActor);
    fields.push_back(FieldMPAA);
    fields.push_back(FieldTop250);
    fields.push_back(FieldStudio);
    fields.push_back(FieldTrailer);
    fields.push_back(FieldFilename);
    fields.push_back(FieldPath);
    fields.push_back(FieldSet);
    fields.push_back(FieldTag);
    fields.push_back(FieldDateAdded);
    isVideo = true;
  }
  else if (type == "musicvideos")
  {
    fields.push_back(FieldTitle);
    fields.push_back(FieldGenre);
    fields.push_back(FieldAlbum);
    fields.push_back(FieldYear);
    fields.push_back(FieldArtist);
    fields.push_back(FieldFilename);
    fields.push_back(FieldPath);
    fields.push_back(FieldPlaycount);
    fields.push_back(FieldLastPlayed);
    fields.push_back(FieldTime);
    fields.push_back(FieldDirector);
    fields.push_back(FieldStudio);
    fields.push_back(FieldPlot);
    fields.push_back(FieldDateAdded);
    isVideo = true;
  }
  if (isVideo)
  {
    fields.push_back(FieldVideoResolution);
    fields.push_back(FieldAudioChannels);
    fields.push_back(FieldVideoCodec);
    fields.push_back(FieldAudioCodec);
    fields.push_back(FieldAudioLanguage);
    fields.push_back(FieldSubtitleLanguage);
    fields.push_back(FieldVideoAspectRatio);
  }
  fields.push_back(FieldPlaylist);
  
  return fields;
}

std::vector<SortBy> CSmartPlaylistRule::GetOrders(const CStdString &type)
{
  vector<SortBy> orders;
  orders.push_back(SortByNone);
  if (type == "songs")
  {
    orders.push_back(SortByGenre);
    orders.push_back(SortByAlbum);
    orders.push_back(SortByArtist);
    orders.push_back(SortByTitle);
    orders.push_back(SortByYear);
    orders.push_back(SortByTime);
    orders.push_back(SortByTrackNumber);
    orders.push_back(SortByFile);
    orders.push_back(SortByPath);
    orders.push_back(SortByPlaycount);
    orders.push_back(SortByLastPlayed);
    orders.push_back(SortByRating);
  }
  else if (type == "albums")
  {
    orders.push_back(SortByGenre);
    orders.push_back(SortByAlbum);
    orders.push_back(SortByArtist);        // any artist
    orders.push_back(SortByYear);
    //orders.push_back(SortByThemes);
    //orders.push_back(SortByMoods);
    //orders.push_back(SortByStyles);
    orders.push_back(SortByAlbumType);
    //orders.push_back(SortByMusicLabel);
    orders.push_back(SortByRating);
    orders.push_back(SortByPlaycount);
  }
  else if (type == "artists")
  {
    orders.push_back(SortByArtist);
  }
  else if (type == "tvshows")
  {
    orders.push_back(SortBySortTitle);
    orders.push_back(SortByTvShowStatus);
    orders.push_back(SortByVotes);
    orders.push_back(SortByRating);
    orders.push_back(SortByYear);
    orders.push_back(SortByGenre);
    orders.push_back(SortByNumberOfEpisodes);
    orders.push_back(SortByNumberOfWatchedEpisodes);
    //orders.push_back(SortByPlaycount);
    orders.push_back(SortByPath);
    orders.push_back(SortByStudio);
    orders.push_back(SortByMPAA);
    orders.push_back(SortByDateAdded);
    orders.push_back(SortByLastPlayed);
  }
  else if (type == "episodes")
  {
    orders.push_back(SortByTitle);
    orders.push_back(SortByTvShowTitle);
    orders.push_back(SortByVotes);
    orders.push_back(SortByRating);
    orders.push_back(SortByTime);
    orders.push_back(SortByPlaycount);
    orders.push_back(SortByLastPlayed);
    orders.push_back(SortByYear); // premiered/dateaired
    orders.push_back(SortByEpisodeNumber);
    orders.push_back(SortBySeason);
    orders.push_back(SortByFile);
    orders.push_back(SortByPath);
    orders.push_back(SortByStudio);
    orders.push_back(SortByMPAA);
    orders.push_back(SortByDateAdded);
  }
  else if (type == "movies")
  {
    orders.push_back(SortBySortTitle);
    orders.push_back(SortByVotes);
    orders.push_back(SortByRating);
    orders.push_back(SortByTime);
    orders.push_back(SortByPlaycount);
    orders.push_back(SortByLastPlayed);
    orders.push_back(SortByGenre);
    orders.push_back(SortByCountry);
    orders.push_back(SortByYear); // premiered
    orders.push_back(SortByMPAA);
    orders.push_back(SortByTop250);
    orders.push_back(SortByStudio);
    orders.push_back(SortByFile);
    orders.push_back(SortByPath);
    orders.push_back(SortByDateAdded);
  }
  else if (type == "musicvideos")
  {
    orders.push_back(SortByTitle);
    orders.push_back(SortByGenre);
    orders.push_back(SortByAlbum);
    orders.push_back(SortByYear);
    orders.push_back(SortByArtist);
    orders.push_back(SortByFile);
    orders.push_back(SortByPath);
    orders.push_back(SortByPlaycount);
    orders.push_back(SortByLastPlayed);
    orders.push_back(SortByTime);
    orders.push_back(SortByStudio);
    orders.push_back(SortByDateAdded);
  }
  orders.push_back(SortByRandom);
	
  return orders;
}

CStdString CSmartPlaylistRule::GetLocalizedOperator(SEARCH_OPERATOR oper)
{
  for (unsigned int i = 0; i < NUM_OPERATORS; i++)
    if (oper == operators[i].op) return g_localizeStrings.Get(operators[i].localizedString);
  return g_localizeStrings.Get(16018);
}

CStdString CSmartPlaylistRule::GetLocalizedRule() const
{
  CStdString rule;
  rule.Format("%s %s %s", GetLocalizedField(m_field).c_str(), GetLocalizedOperator(m_operator).c_str(), GetParameter().c_str());
  return rule;
}

CStdString CSmartPlaylistRule::GetParameter() const
{
  return StringUtils::JoinString(m_parameter, " / ");
}

void CSmartPlaylistRule::SetParameter(const CStdString &value)
{
  m_parameter.clear();
  StringUtils::SplitString(value, " / ", m_parameter);
}

void CSmartPlaylistRule::SetParameter(const std::vector<CStdString> &values)
{
  m_parameter.assign(values.begin(), values.end());
}

CStdString CSmartPlaylistRule::GetVideoResolutionQuery(const CStdString &parameter) const
{
  CStdString retVal(" in (select distinct idFile from streamdetails where iVideoWidth ");
  int iRes = (int)strtol(parameter.c_str(), NULL, 10);

  int min, max;
  if (iRes >= 1080)     { min = 1281; max = INT_MAX; }
  else if (iRes >= 720) { min =  961; max = 1280; }
  else if (iRes >= 540) { min =  721; max =  960; }
  else                  { min =    0; max =  720; }

  switch (m_operator)
  {
    case OPERATOR_EQUALS:
      retVal.AppendFormat(">= %i and iVideoWidth <= %i)", min, max);
      break;
    case OPERATOR_DOES_NOT_EQUAL:
      retVal.AppendFormat("< %i or iVideoWidth > %i)", min, max);
      break;
    case OPERATOR_LESS_THAN:
      retVal.AppendFormat("< %i)", min);
      break;
    case OPERATOR_GREATER_THAN:
      retVal.AppendFormat("> %i)", max);
      break;
    default:
      retVal += ")";
      break;
  }
  return retVal;
}

CStdString CSmartPlaylistRule::GetWhereClause(const CDatabase &db, const CStdString& strType) const
{
  SEARCH_OPERATOR op = m_operator;
  if ((strType == "tvshows" || strType == "episodes") && m_field == FieldYear)
  { // special case for premiered which is a date rather than a year
    // TODO: SMARTPLAYLISTS do we really need this, or should we just make this field the premiered date and request a date?
    if (op == OPERATOR_EQUALS)
      op = OPERATOR_CONTAINS;
    else if (op == OPERATOR_DOES_NOT_EQUAL)
      op = OPERATOR_DOES_NOT_CONTAIN;
  }

  CStdString operatorString, negate;
  if (GetFieldType(m_field) == TEXTIN_FIELD)
  {
    if (op == OPERATOR_DOES_NOT_EQUAL)
      negate = " NOT";
  }
  else
  {
    // the comparison piece
    switch (op)
    {
    case OPERATOR_CONTAINS:
      operatorString = " LIKE '%%%s%%'"; break;
    case OPERATOR_DOES_NOT_CONTAIN:
      negate = " NOT"; operatorString = " LIKE '%%%s%%'"; break;
    case OPERATOR_EQUALS:
      operatorString = " LIKE '%s'"; break;
    case OPERATOR_DOES_NOT_EQUAL:
      negate = " NOT"; operatorString = " LIKE '%s'"; break;
    case OPERATOR_STARTS_WITH:
      operatorString = " LIKE '%s%%'"; break;
    case OPERATOR_ENDS_WITH:
      operatorString = " LIKE '%%%s'"; break;
    case OPERATOR_AFTER:
    case OPERATOR_GREATER_THAN:
    case OPERATOR_IN_THE_LAST:
      operatorString = " > ";
      if (GetFieldType(m_field) == NUMERIC_FIELD || GetFieldType(m_field) == SECONDS_FIELD)
        operatorString += "%s";
      else
        operatorString += "'%s'";
      break;
    case OPERATOR_BEFORE:
    case OPERATOR_LESS_THAN:
    case OPERATOR_NOT_IN_THE_LAST:
      operatorString = " < ";
      if (GetFieldType(m_field) == NUMERIC_FIELD || GetFieldType(m_field) == SECONDS_FIELD)
        operatorString += "%s";
      else
        operatorString += "'%s'";
      break;
    case OPERATOR_TRUE:
      operatorString = " = 1"; break;
    case OPERATOR_FALSE:
      negate = " NOT "; operatorString = " = 0"; break;
    default:
      break;
    }
  }

  // boolean operators don't have any values in m_parameter, they work on the operator
  if (m_operator == OPERATOR_FALSE || m_operator == OPERATOR_TRUE)
  {
    if (strType == "movies")
    {
      if (m_field == FieldInProgress)
        return "movieview.idFile " + negate + " IN (select idFile from bookmark where type = 1)";
      else if (m_field == FieldTrailer)
        return negate + GetField(m_field, strType) + "!= ''";
    }
    else if (strType == "episodes")
    {
      if (m_field == FieldInProgress)
        return "episodeview.idFile " + negate + " IN (select idFile from bookmark where type = 1)";
    }
    else if (strType == "tvshows")
    {
      if (m_field == FieldInProgress)
        return GetField(FieldId, strType) + negate + " IN (select " + GetField(FieldId, strType) + " from tvshowview where "
               "(watchedcount > 0 AND watchedcount < totalCount) OR "
               "(watchedcount = 0 AND " + GetField(FieldId, strType) + " IN "
               "(select episodeview.idShow from episodeview WHERE episodeview.idShow = " + GetField(FieldId, strType) + " AND episodeview.resumeTimeInSeconds > 0)))";
    }
  }

  // The BETWEEN operator is handled special
  if (op == OPERATOR_BETWEEN)
  {
    if (m_parameter.size() != 2)
      return "";

    FIELD_TYPE fieldType = GetFieldType(m_field);
    if (fieldType == NUMERIC_FIELD || m_field == FieldYear)
      return db.PrepareSQL("CAST(%s as DECIMAL(5,1)) BETWEEN %s AND %s", GetField(m_field, strType).c_str(), m_parameter[0].c_str(), m_parameter[1].c_str());
    else if (fieldType == SECONDS_FIELD)
      return db.PrepareSQL("CAST(%s as INTEGER) BETWEEN %s AND %s", GetField(m_field, strType).c_str(), m_parameter[0].c_str(), m_parameter[1].c_str());
    else
      return db.PrepareSQL("%s BETWEEN '%s' AND '%s'", GetField(m_field, strType).c_str(), m_parameter[0].c_str(), m_parameter[1].c_str());
  }

  // now the query parameter
  CStdString wholeQuery;
  for (vector<CStdString>::const_iterator it = m_parameter.begin(); it != m_parameter.end(); /* it++ is done further down */)
  {
    CStdString parameter;
    if (GetFieldType(m_field) == TEXTIN_FIELD)
    {
      CStdStringArray split;
      StringUtils::SplitString(*it, ",", split);
      for (CStdStringArray::iterator itIn = split.begin(); itIn != split.end(); ++itIn)
      {
        if (!parameter.IsEmpty())
          parameter += ",";
        parameter += db.PrepareSQL("'%s'", (*itIn).Trim().c_str());
      }
      parameter = " IN (" + parameter + ")";
    }
    else
      parameter = db.PrepareSQL(operatorString.c_str(), it->c_str());

    if (GetFieldType(m_field) == DATE_FIELD)
    {
      if (m_operator == OPERATOR_IN_THE_LAST || m_operator == OPERATOR_NOT_IN_THE_LAST)
      { // translate time period
        CDateTime date=CDateTime::GetCurrentDateTime();
        CDateTimeSpan span;
        span.SetFromPeriod(*it);
        date-=span;
        parameter = db.PrepareSQL(operatorString.c_str(), date.GetAsDBDate().c_str());
      }
    }
    else if (m_field == FieldTime)
    { // translate time to seconds
      CStdString seconds; seconds.Format("%i", StringUtils::TimeStringToSeconds(*it));
      parameter = db.PrepareSQL(operatorString.c_str(), seconds.c_str());
    }

    CStdString query;
    CStdString table;
    if (strType == "songs")
    {
      table = "songview";

      if (m_field == FieldGenre)
        query = GetField(FieldId, strType) + negate + " IN (SELECT idSong FROM song_genre, genre WHERE song_genre.idGenre = genre.idGenre AND genre.strGenre" + parameter + ")";
      else if (m_field == FieldArtist)
        query = GetField(FieldId, strType) + negate + " IN (SELECT idSong FROM song_artist, artist WHERE song_artist.idArtist = artist.idArtist AND artist.strArtist" + parameter + ")";
      else if (m_field == FieldAlbumArtist)
        query = table + ".idAlbum" + negate + " IN (SELECT idAlbum FROM album_artist, artist WHERE album_artist.idArtist = artist.idArtist AND artist.strArtist" + parameter + ")";
      else if (m_field == FieldLastPlayed && (m_operator == OPERATOR_LESS_THAN || m_operator == OPERATOR_BEFORE || m_operator == OPERATOR_NOT_IN_THE_LAST))
        query = GetField(m_field, strType) + " is NULL or " + GetField(m_field, strType) + parameter;
    }
    else if (strType == "albums")
    {
      table = "albumview";

      if (m_field == FieldGenre)
        query = GetField(FieldId, strType) + negate + " IN (SELECT song.idAlbum FROM song, song_genre, genre WHERE song.idSong = song_genre.idSong AND song_genre.idGenre = genre.idGenre AND genre.strGenre" + parameter + ")";
      else if (m_field == FieldArtist)
        query = GetField(FieldId, strType) + negate + " IN (SELECT song.idAlbum FROM song, song_artist, artist WHERE song.idSong = song_artist.idSong AND song_artist.idArtist = artist.idArtist AND artist.strArtist" + parameter + ")";
      else if (m_field == FieldAlbumArtist)
        query = GetField(FieldId, strType) + negate + " IN (SELECT album_artist.idAlbum FROM album_artist, artist WHERE album_artist.idArtist = artist.idArtist AND artist.strArtist" + parameter + ")";
    }
    else if (strType == "artists")
    {
      table = "artistview";

      if (m_field == FieldGenre)
        query = GetField(FieldId, strType) + negate + " IN (SELECT song_artist.idArtist FROM song_artist, song_genre, genre WHERE song_artist.idSong = song_genre.idSong AND song_genre.idGenre = genre.idGenre AND genre.strGenre" + parameter + ")";
    }
    else if (strType == "movies")
    {
      table = "movieview";

      if (m_field == FieldGenre)
        query = GetField(FieldId, strType) + negate + " IN (SELECT idMovie FROM genrelinkmovie JOIN genre ON genre.idGenre=genrelinkmovie.idGenre WHERE genre.strGenre" + parameter + ")";
      else if (m_field == FieldDirector)
        query = GetField(FieldId, strType) + negate + " IN (SELECT idMovie FROM directorlinkmovie JOIN actors ON actors.idActor=directorlinkmovie.idDirector WHERE actors.strActor" + parameter + ")";
      else if (m_field == FieldActor)
        query = GetField(FieldId, strType) + negate + " IN (SELECT idMovie FROM actorlinkmovie JOIN actors ON actors.idActor=actorlinkmovie.idActor WHERE actors.strActor" + parameter + ")";
      else if (m_field == FieldWriter)
        query = GetField(FieldId, strType) + negate + " IN (SELECT idMovie FROM writerlinkmovie JOIN actors ON actors.idActor=writerlinkmovie.idWriter WHERE actors.strActor" + parameter + ")";
      else if (m_field == FieldStudio)
        query = GetField(FieldId, strType) + negate + " IN (SELECT idMovie FROM studiolinkmovie JOIN studio ON studio.idStudio=studiolinkmovie.idStudio WHERE studio.strStudio" + parameter + ")";
      else if (m_field == FieldCountry)
        query = GetField(FieldId, strType) + negate + " IN (SELECT idMovie FROM countrylinkmovie JOIN country ON country.idCountry=countrylinkmovie.idCountry WHERE country.strCountry" + parameter + ")";
      else if ((m_field == FieldLastPlayed || m_field == FieldDateAdded) && (m_operator == OPERATOR_LESS_THAN || m_operator == OPERATOR_BEFORE || m_operator == OPERATOR_NOT_IN_THE_LAST))
        query = GetField(m_field, strType) + " IS NULL OR " + GetField(m_field, strType) + parameter;
      else if (m_field == FieldSet)
        query = GetField(FieldId, strType) + negate + " IN (SELECT idMovie FROM setlinkmovie JOIN sets ON sets.idSet=setlinkmovie.idSet WHERE sets.strSet" + parameter + ")";
      else if (m_field == FieldTag)
        query = GetField(FieldId, strType) + negate + " IN (SELECT idMedia FROM taglinks JOIN tag ON tag.idTag = taglinks.idTag WHERE tag.strTag" + parameter + " AND taglinks.media_type = 'movie')";
    }
    else if (strType == "musicvideos")
    {
      table = "musicvideoview";

      if (m_field == FieldGenre)
        query = GetField(FieldId, strType) + negate + " IN (SELECT idMVideo FROM genrelinkmusicvideo JOIN genre ON genre.idGenre=genrelinkmusicvideo.idGenre WHERE genre.strGenre" + parameter + ")";
      else if (m_field == FieldArtist)
        query = GetField(FieldId, strType) + negate + " IN (SELECT idMVideo FROM artistlinkmusicvideo JOIN actors ON actors.idActor=artistlinkmusicvideo.idArtist WHERE actors.strActor" + parameter + ")";
      else if (m_field == FieldStudio)
        query = GetField(FieldId, strType) + negate + " IN (SELECT idMVideo FROM studiolinkmusicvideo JOIN studio ON studio.idStudio=studiolinkmusicvideo.idStudio WHERE studio.strStudio" + parameter + ")";
      else if (m_field == FieldDirector)
        query = GetField(FieldId, strType) + negate + " IN (SELECT idMVideo FROM directorlinkmusicvideo JOIN actors ON actors.idActor=directorlinkmusicvideo.idDirector WHERE actors.strActor" + parameter + ")";
      else if ((m_field == FieldLastPlayed || m_field == FieldDateAdded) && (m_operator == OPERATOR_LESS_THAN || m_operator == OPERATOR_BEFORE || m_operator == OPERATOR_NOT_IN_THE_LAST))
        query = GetField(m_field, strType) + " IS NULL OR " + GetField(m_field, strType) + parameter;
    }
    else if (strType == "tvshows")
    {
      table = "tvshowview";

      if (m_field == FieldGenre)
        query = GetField(FieldId, strType) + negate + " IN (SELECT idShow FROM genrelinktvshow JOIN genre ON genre.idGenre=genrelinktvshow.idGenre WHERE genre.strGenre" + parameter + ")";
      else if (m_field == FieldDirector)
        query = GetField(FieldId, strType) + negate + " IN (SELECT idShow FROM directorlinktvshow JOIN actors ON actors.idActor=directorlinktvshow.idDirector WHERE actors.strActor" + parameter + ")";
      else if (m_field == FieldActor)
        query = GetField(FieldId, strType) + negate + " IN (SELECT idShow FROM actorlinktvshow JOIN actors ON actors.idActor=actorlinktvshow.idActor WHERE actors.strActor" + parameter + ")";
      else if (m_field == FieldStudio)
        query = GetField(FieldId, strType) + negate + " IN (SELECT idShow FROM tvshowview WHERE " + GetField(m_field, strType) + parameter + ")";
      else if (m_field == FieldMPAA)
        query = GetField(FieldId, strType) + negate + " IN (SELECT idShow FROM tvshowview WHERE " + GetField(m_field, strType) + parameter + ")";
      else if ((m_field == FieldLastPlayed || m_field == FieldDateAdded) && (m_operator == OPERATOR_LESS_THAN || m_operator == OPERATOR_BEFORE || m_operator == OPERATOR_NOT_IN_THE_LAST))
        query = GetField(m_field, strType) + " IS NULL OR " + GetField(m_field, strType) + parameter;
    }
    else if (strType == "episodes")
    {
      table = "episodeview";

      if (m_field == FieldGenre)
        query = table + ".idShow" + negate + " IN (SELECT idShow FROM genrelinktvshow JOIN genre ON genre.idGenre=genrelinktvshow.idGenre WHERE genre.strGenre" + parameter + ")";
      else if (m_field == FieldDirector)
        query = GetField(FieldId, strType) + negate + " IN (SELECT idEpisode FROM directorlinkepisode JOIN actors ON actors.idActor=directorlinkepisode.idDirector WHERE actors.strActor" + parameter + ")";
      else if (m_field == FieldActor)
        query = GetField(FieldId, strType) + negate + " IN (SELECT idEpisode FROM actorlinkepisode JOIN actors ON actors.idActor=actorlinkepisode.idActor WHERE actors.strActor" + parameter + ")";
      else if (m_field == FieldWriter)
        query = GetField(FieldId, strType) + negate + " IN (SELECT idEpisode FROM writerlinkepisode JOIN actors ON actors.idActor=writerlinkepisode.idWriter WHERE actors.strActor" + parameter + ")";
      else if ((m_field == FieldLastPlayed || m_field == FieldDateAdded) && (m_operator == OPERATOR_LESS_THAN || m_operator == OPERATOR_BEFORE || m_operator == OPERATOR_NOT_IN_THE_LAST))
        query = GetField(m_field, strType) + " IS NULL OR " + GetField(m_field, strType) + parameter;
      else if (m_field == FieldStudio)
        query = GetField(FieldId, strType) + negate + " IN (SELECT idEpisode FROM episodeview WHERE strStudio" + parameter + ")";
      else if (m_field == FieldMPAA)
        query = GetField(FieldId, strType) + negate + " IN (SELECT idEpisode FROM episodeview WHERE mpaa" + parameter + ")";
    }
    if (m_field == FieldVideoResolution)
      query = table + ".idFile" + negate + GetVideoResolutionQuery(*it);
    else if (m_field == FieldAudioChannels)
      query = table + ".idFile" + negate + " IN (SELECT DISTINCT idFile FROM streamdetails WHERE iAudioChannels " + parameter + ")";
    else if (m_field == FieldVideoCodec)
      query = table + ".idFile" + negate + " IN (SELECT DISTINCT idFile FROM streamdetails WHERE strVideoCodec " + parameter + ")";
    else if (m_field == FieldAudioCodec)
      query = table + ".idFile" + negate + " IN (SELECT DISTINCT idFile FROM streamdetails WHERE strAudioCodec " + parameter + ")";
    else if (m_field == FieldAudioLanguage)
      query = table + ".idFile" + negate + " IN (SELECT DISTINCT idFile FROM streamdetails WHERE strAudioLanguage " + parameter + ")";
    else if (m_field == FieldSubtitleLanguage)
      query = table + ".idFile" + negate + " IN (SELECT DISTINCT idFile FROM streamdetails WHERE strSubtitleLanguage " + parameter + ")";
    else if (m_field == FieldVideoAspectRatio)
      query = table + ".idFile" + negate + " IN (SELECT DISTINCT idFile FROM streamdetails WHERE fVideoAspect " + parameter + ")";
    if (m_field == FieldPlaycount && strType != "songs" && strType != "albums")
    { // playcount IS stored as NULL OR number IN video db
      if ((m_operator == OPERATOR_EQUALS && it->Equals("0")) ||
          (m_operator == OPERATOR_DOES_NOT_EQUAL && !it->Equals("0")) ||
          (m_operator == OPERATOR_LESS_THAN))
      {
        CStdString field = GetField(FieldPlaycount, strType);
        query = field + " IS NULL OR " + field + parameter;
      }
    }

    if (query.IsEmpty() && m_field != FieldNone)
    {
      string fmt = "%s";
      if (GetFieldType(m_field) == NUMERIC_FIELD)
        fmt = "CAST(%s as DECIMAL(5,1))";
      else if (GetFieldType(m_field) == SECONDS_FIELD)
        fmt = "CAST(%s as INTEGER)";

      query.Format(fmt.c_str(), GetField(m_field,strType).c_str());
      query += negate + parameter;
    }
    
    it++;
    if (query.Equals(negate + parameter))
      query = "1";

    query = "(" + query + ")";
    if (it != m_parameter.end())
      query += " OR ";

    wholeQuery += query;
  }

  return wholeQuery;
}

CStdString CSmartPlaylistRule::GetField(Field field, const CStdString& type)
{
  return DatabaseUtils::GetField(field, DatabaseUtils::MediaTypeFromString(type), DatabaseQueryPartWhere);
}

CSmartPlaylistRuleCombination::CSmartPlaylistRuleCombination()
  : m_type(CombinationAnd)
{ }

CStdString CSmartPlaylistRuleCombination::GetWhereClause(const CDatabase &db, const CStdString& strType, std::set<CStdString> &referencedPlaylists) const
{
  CStdString rule, currentRule;
  
  // translate the combinations into SQL
  for (vector<CSmartPlaylistRuleCombination>::const_iterator it = m_combinations.begin(); it != m_combinations.end(); ++it)
  {
    if (it != m_combinations.begin())
      rule += m_type == CombinationAnd ? " AND " : " OR ";
    rule += "(" + it->GetWhereClause(db, strType, referencedPlaylists) + ")";
  }

  // translate the rules into SQL
  for (CSmartPlaylistRules::const_iterator it = m_rules.begin(); it != m_rules.end(); ++it)
  {
    if (!rule.empty())
      rule += m_type == CombinationAnd ? " AND " : " OR ";
    rule += "(";
    CStdString currentRule;
    if (it->m_field == FieldPlaylist)
    {
      CStdString playlistFile = CSmartPlaylistDirectory::GetPlaylistByName(it->m_parameter.at(0), strType);
      if (!playlistFile.IsEmpty() && referencedPlaylists.find(playlistFile) == referencedPlaylists.end())
      {
        referencedPlaylists.insert(playlistFile);
        CSmartPlaylist playlist;
        playlist.Load(playlistFile);
        CStdString playlistQuery;
        // only playlists of same type will be part of the query
        if (playlist.GetType().Equals(strType) || (playlist.GetType().Equals("mixed") && (strType == "songs" || strType == "musicvideos")) || playlist.GetType().IsEmpty())
        {
          playlist.SetType(strType);
          playlistQuery = playlist.GetWhereClause(db, referencedPlaylists);
        }
        if (playlist.GetType().Equals(strType))
        {
          if (it->m_operator == CSmartPlaylistRule::OPERATOR_DOES_NOT_EQUAL)
            currentRule.Format("NOT (%s)", playlistQuery.c_str());
          else
            currentRule = playlistQuery;
        }
      }
    }
    else
      currentRule = (*it).GetWhereClause(db, strType);
    // if we don't get a rule, we add '1' or '0' so the query is still valid and doesn't fail
    if (currentRule.IsEmpty())
      currentRule = m_type == CombinationAnd ? "'1'" : "'0'";
    rule += currentRule;
    rule += ")";
  }

  return rule;
}

bool CSmartPlaylistRuleCombination::Load(const CVariant &obj)
{
  if (!obj.isObject() && !obj.isArray())
    return false;
  
  CVariant child;
  if (obj.isObject())
  {
    if (obj.isMember("and") && obj["and"].isArray())
    {
      m_type = CombinationAnd;
      child = obj["and"];
    }
    else if (obj.isMember("or") && obj["or"].isArray())
    {
      m_type = CombinationOr;
      child = obj["or"];
    }
    else
      return false;
  }
  else
    child = obj;

  for (CVariant::const_iterator_array it = child.begin_array(); it != child.end_array(); it++)
  {
    if (!it->isObject())
      continue;

    if (it->isMember("and") || it->isMember("or"))
    {
      CSmartPlaylistRuleCombination combo;
      if (combo.Load(*it))
        m_combinations.push_back(combo);
    }
    else
    {
      CSmartPlaylistRule rule;
      if (rule.Load(*it))
        m_rules.push_back(rule);
    }
  }

  return true;
}

bool CSmartPlaylistRuleCombination::Save(CVariant &obj) const
{
  if (!obj.isObject() || (m_combinations.empty() && m_rules.empty()))
    return false;

  CVariant comboArray(CVariant::VariantTypeArray);
  if (!m_combinations.empty())
  {
    for (CSmartPlaylistRuleCombinations::const_iterator combo = m_combinations.begin(); combo != m_combinations.end(); combo++)
    {
      CVariant comboObj(CVariant::VariantTypeObject);
      if (combo->Save(comboObj))
        comboArray.push_back(comboObj);
    }

  }
  if (!m_rules.empty())
  {
    for (CSmartPlaylistRules::const_iterator rule = m_rules.begin(); rule != m_rules.end(); rule++)
    {
      CVariant ruleObj(CVariant::VariantTypeObject);
      if (rule->Save(ruleObj))
        comboArray.push_back(ruleObj);
    }
  }

  obj[TranslateCombinationType()] = comboArray;

  return true;
}

std::string CSmartPlaylistRuleCombination::TranslateCombinationType() const
{
  return m_type == CombinationAnd ? "and" : "or";
}

void CSmartPlaylistRuleCombination::AddRule(const CSmartPlaylistRule &rule)
{
  m_rules.push_back(rule);
}

void CSmartPlaylistRuleCombination::AddCombination(const CSmartPlaylistRuleCombination &combination)
{
  m_combinations.push_back(combination);
}

CSmartPlaylist::CSmartPlaylist()
{
  Reset();
}

TiXmlElement *CSmartPlaylist::OpenAndReadName(const CStdString &path)
{
  CFileStream file;
  if (!file.Open(path))
  {
    CLog::Log(LOGERROR, "Error loading Smart playlist %s (failed to read file)", path.c_str());
    return NULL;
  }

  m_xmlDoc.Clear();
  file >> m_xmlDoc;

  TiXmlElement *root = readName();
  if (m_playlistName.empty())
  {
    m_playlistName = CUtil::GetTitleFromPath(path);
    if (URIUtils::GetExtension(m_playlistName) == ".xsp")
      URIUtils::RemoveExtension(m_playlistName);
  }
  return root;
}

TiXmlElement* CSmartPlaylist::readName()
{
  if (m_xmlDoc.Error())
  {
    CLog::Log(LOGERROR, "Error loading Smart playlist (failed to parse xml: %s)", m_xmlDoc.ErrorDesc());
    return NULL;
  }

  TiXmlElement *root = m_xmlDoc.RootElement();
  if (!root || strcmpi(root->Value(),"smartplaylist") != 0)
  {
    CLog::Log(LOGERROR, "Error loading Smart playlist");
    return NULL;
  }
  // load the playlist type
  const char* type = root->Attribute("type");
  if (type)
    m_playlistType = type;
  // backward compatibility:
  if (m_playlistType == "music")
    m_playlistType = "songs";
  if (m_playlistType == "video")
    m_playlistType = "musicvideos";

  // load the playlist name
  TiXmlHandle name = ((TiXmlHandle)root->FirstChild("name")).FirstChild();
  if (name.Node())
    m_playlistName = name.Node()->Value();

  return root;
}

TiXmlElement *CSmartPlaylist::readNameFromXml(const CStdString &xml)
{
  if (xml.empty())
  {
    CLog::Log(LOGERROR, "Error loading empty Smart playlist");
    return NULL;
  }

  m_xmlDoc.Clear();
  if (!m_xmlDoc.Parse(xml))
  {
    CLog::Log(LOGERROR, "Error loading Smart playlist (failed to parse xml: %s)", m_xmlDoc.ErrorDesc());
    return NULL;
  }

  return readName();
}

bool CSmartPlaylist::Load(const CStdString &path)
{
  return load(OpenAndReadName(path));
}

bool CSmartPlaylist::Load(const CVariant &obj)
{
  if (!obj.isObject())
    return false;

  // load the playlist type
  if (obj.isMember("type") && obj["type"].isString())
    m_playlistType = obj["type"].asString();

  // backward compatibility
  if (m_playlistType == "music")
    m_playlistType = "songs";
  if (m_playlistType == "video")
    m_playlistType = "musicvideos";

  // load the playlist name
  if (obj.isMember("name") && obj["name"].isString())
    m_playlistName = obj["name"].asString();

  if (obj.isMember("rules"))
    m_ruleCombination.Load(obj["rules"]);

  // now any limits
  if (obj.isMember("limit") && (obj["limit"].isInteger() || obj["limit"].isUnsignedInteger()) && obj["limit"].asUnsignedInteger() > 0)
    m_limit = (unsigned int)obj["limit"].asUnsignedInteger();

  // and order
  if (obj.isMember("order") && obj["order"].isMember("method") && obj["order"]["method"].isString())
  {
    if (obj["order"].isMember("direction") && obj["order"]["direction"].isString())
      m_orderDirection = strcmpi(obj["order"]["direction"].asString().c_str(), "ascending") == 0 ? SortOrderAscending : SortOrderDescending;

    m_orderField = CSmartPlaylistRule::TranslateOrder(obj["order"]["method"].asString().c_str());
  }

  return true;
}

bool CSmartPlaylist::LoadFromXml(const CStdString &xml)
{
  return load(readNameFromXml(xml));
}

bool CSmartPlaylist::load(TiXmlElement *root)
{
  if (!root)
    return false;

  // encoding:
  CStdString encoding;
  XMLUtils::GetEncoding(&m_xmlDoc, encoding);
  
  // from here we decode from XML
  return LoadFromXML(root, encoding);
}

bool CSmartPlaylist::LoadFromXML(TiXmlElement *root, const CStdString &encoding)
{
  if (!root)
    return false;

  TiXmlHandle match = ((TiXmlHandle)root->FirstChild("match")).FirstChild();
  if (match.Node())
    m_ruleCombination.SetType(strcmpi(match.Node()->Value(), "all") == 0 ? CSmartPlaylistRuleCombination::CombinationAnd : CSmartPlaylistRuleCombination::CombinationOr);

  // now the rules
  TiXmlElement *ruleElement = root->FirstChildElement("rule");
  while (ruleElement)
  {
    CSmartPlaylistRule rule;
    if (rule.Load(ruleElement, encoding))
      m_ruleCombination.AddRule(rule);

    ruleElement = ruleElement->NextSiblingElement("rule");
  }

  // now any limits
  // format is <limit>25</limit>
  TiXmlHandle limit = ((TiXmlHandle)root->FirstChild("limit")).FirstChild();
  if (limit.Node())
    m_limit = atoi(limit.Node()->Value());

  // and order
  // format is <order direction="ascending">field</order>
  TiXmlElement *order = root->FirstChildElement("order");
  if (order && order->FirstChild())
  {
    const char *direction = order->Attribute("direction");
    if (direction)
      m_orderDirection = strcmpi(direction, "ascending") == 0 ? SortOrderAscending : SortOrderDescending;
    m_orderField = CSmartPlaylistRule::TranslateOrder(order->FirstChild()->Value());
  }
  return true;
}

bool CSmartPlaylist::LoadFromJson(const CStdString &json)
{
<<<<<<< HEAD
=======
  if (json.empty())
    return false;

  CVariant obj = CJSONVariantParser::Parse((const unsigned char *)json.c_str(), json.size());
  return Load(obj);
}

bool CSmartPlaylist::Save(const CStdString &path) const
{
>>>>>>> 0be99e96
  CXBMCTinyXML doc;
  TiXmlDeclaration decl("1.0", "UTF-8", "yes");
  doc.InsertEndChild(decl);

  TiXmlElement xmlRootElement("smartplaylist");
  xmlRootElement.SetAttribute("type",m_playlistType.c_str());
  TiXmlNode *pRoot = doc.InsertEndChild(xmlRootElement);
  if (!pRoot)
    return false;

  // add the <name> tag
  TiXmlText name(m_playlistName.c_str());
  TiXmlElement nodeName("name");
  nodeName.InsertEndChild(name);
  pRoot->InsertEndChild(nodeName);

  // add the <match> tag
  TiXmlText match(m_ruleCombination.GetType() == CSmartPlaylistRuleCombination::CombinationAnd ? "all" : "one");
  TiXmlElement nodeMatch("match");
  nodeMatch.InsertEndChild(match);
  pRoot->InsertEndChild(nodeMatch);

  // add <rule> tags
  for (CSmartPlaylistRules::const_iterator it = m_ruleCombination.m_rules.begin(); it != m_ruleCombination.m_rules.end(); ++it)
    it->Save(pRoot);

  // add <limit> tag
  if (m_limit)
  {
    CStdString limitFormat;
    limitFormat.Format("%i", m_limit);
    TiXmlText limit(limitFormat);
    TiXmlElement nodeLimit("limit");
    nodeLimit.InsertEndChild(limit);
    pRoot->InsertEndChild(nodeLimit);
  }

  // add <order> tag
  if (m_orderField != SortByNone)
  {
    TiXmlText order(CSmartPlaylistRule::TranslateOrder(m_orderField).c_str());
    TiXmlElement nodeOrder("order");
    nodeOrder.SetAttribute("direction", m_orderDirection == SortOrderDescending ? "descending" : "ascending");
    nodeOrder.InsertEndChild(order);
    pRoot->InsertEndChild(nodeOrder);
  }
  return doc.SaveFile(path);
}

bool CSmartPlaylist::Save(CVariant &obj, bool full /* = true */) const
{
  if (obj.type() == CVariant::VariantTypeConstNull)
    return false;

  obj.clear();
  // add "type"
  obj["type"] = m_playlistType;

  // add "rules"
  CVariant rulesObj = CVariant(CVariant::VariantTypeObject);
  if (m_ruleCombination.Save(rulesObj))
    obj["rules"] = rulesObj;

  // add "limit"
  if (full && m_limit)
    obj["limit"] = m_limit;

  // add "order"
  if (full && m_orderField != SortByNone)
  {
    obj["order"] = CVariant(CVariant::VariantTypeObject);
    obj["order"]["method"] = CSmartPlaylistRule::TranslateOrder(m_orderField);
    obj["order"]["direction"] = m_orderDirection == SortOrderDescending ? "descending" : "ascending";
  }

  return true;
}

bool CSmartPlaylist::SaveAsJson(CStdString &json, bool full /* = true */) const
{
  CVariant xsp(CVariant::VariantTypeObject);
  if (!Save(xsp, full))
    return false;

  json = CJSONVariantWriter::Write(xsp, true);
  return json.size() > 0;
}

void CSmartPlaylist::Reset()
{
  m_ruleCombination.m_combinations.clear();
  m_ruleCombination.m_rules.clear();
  m_ruleCombination.SetType(CSmartPlaylistRuleCombination::CombinationAnd);
  m_limit = 0;
  m_orderField = SortByNone;
  m_orderDirection = SortOrderNone;
  m_playlistType = "songs"; // sane default
}

void CSmartPlaylist::SetName(const CStdString &name)
{
  m_playlistName = name;
}

void CSmartPlaylist::SetType(const CStdString &type)
{
  m_playlistType = type;
}

CStdString CSmartPlaylist::GetWhereClause(const CDatabase &db, set<CStdString> &referencedPlaylists) const
{
  return m_ruleCombination.GetWhereClause(db, GetType(), referencedPlaylists);
}

CStdString CSmartPlaylist::GetSaveLocation() const
{
  if (m_playlistType == "songs" || m_playlistType == "albums" || m_playlistType == "artists")
    return "music";
  else if (m_playlistType == "mixed")
    return "mixed";
  // all others are video
  return "video";
}

void CSmartPlaylist::GetAvailableFields(const std::string &type, std::vector<std::string> &fieldList)
{
  vector<Field> typeFields = CSmartPlaylistRule::GetFields(type);
  for (vector<Field>::const_iterator field = typeFields.begin(); field != typeFields.end(); field++)
  {
    for (unsigned int i = 0; i < NUM_FIELDS; i++)
    {
      if (*field == fields[i].field)
        fieldList.push_back(fields[i].string);
    }
  }
}

void CSmartPlaylist::GetAvailableOperators(std::vector<std::string> &operatorList)
{
  for (unsigned int index = 0; index < NUM_OPERATORS; index++)
    operatorList.push_back(operators[index].string);
}

bool CSmartPlaylist::IsEmpty(bool ignoreSortAndLimit /* = true */) const
{
  bool empty = m_ruleCombination.m_rules.empty() && m_ruleCombination.m_combinations.empty();
  if (empty && !ignoreSortAndLimit)
    empty = m_limit <= 0 && m_orderField == SortByNone && m_orderDirection == SortOrderNone;

  return empty;
}<|MERGE_RESOLUTION|>--- conflicted
+++ resolved
@@ -1304,8 +1304,6 @@
 
 bool CSmartPlaylist::LoadFromJson(const CStdString &json)
 {
-<<<<<<< HEAD
-=======
   if (json.empty())
     return false;
 
@@ -1315,7 +1313,6 @@
 
 bool CSmartPlaylist::Save(const CStdString &path) const
 {
->>>>>>> 0be99e96
   CXBMCTinyXML doc;
   TiXmlDeclaration decl("1.0", "UTF-8", "yes");
   doc.InsertEndChild(decl);
