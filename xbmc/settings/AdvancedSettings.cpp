/*
 *      Copyright (C) 2005-2012 Team XBMC
 *      http://www.xbmc.org
 *
 *  This Program is free software; you can redistribute it and/or modify
 *  it under the terms of the GNU General Public License as published by
 *  the Free Software Foundation; either version 2, or (at your option)
 *  any later version.
 *
 *  This Program is distributed in the hope that it will be useful,
 *  but WITHOUT ANY WARRANTY; without even the implied warranty of
 *  MERCHANTABILITY or FITNESS FOR A PARTICULAR PURPOSE. See the
 *  GNU General Public License for more details.
 *
 *  You should have received a copy of the GNU General Public License
 *  along with XBMC; see the file COPYING.  If not, see
 *  <http://www.gnu.org/licenses/>.
 *
 */

#include <limits.h>

#include "system.h"
#include "AdvancedSettings.h"
#include "Application.h"
#include "network/DNSNameCache.h"
#include "filesystem/File.h"
#include "utils/LangCodeExpander.h"
#include "LangInfo.h"
#include "settings/GUISettings.h"
#include "settings/Settings.h"
#include "utils/StringUtils.h"
#include "utils/SystemInfo.h"
#include "utils/URIUtils.h"
#include "utils/XMLUtils.h"
#include "utils/log.h"
#include "filesystem/SpecialProtocol.h"

using namespace XFILE;

CAdvancedSettings::CAdvancedSettings()
{
  m_initialized = false;
}

void CAdvancedSettings::Initialize()
{
  m_audioHeadRoom = 0;
  m_ac3Gain = 12.0f;
  m_audioApplyDrc = true;
  m_dvdplayerIgnoreDTSinWAV = false;
  m_audioResample = 0;
  m_allowTranscode44100 = false;
  m_audioForceDirectSound = false;
  m_audioAudiophile = false;
  m_allChannelStereo = false;
  m_streamSilence = false;
  m_audioSinkBufferDurationMsec = 50;

  //default hold time of 25 ms, this allows a 20 hertz sine to pass undistorted
  m_limiterHold = 0.025f;
  m_limiterRelease = 0.1f;

  m_omxHWAudioDecode = false;
  m_omxDecodeStartWithValidFrame = false;

  m_karaokeSyncDelayCDG = 0.0f;
  m_karaokeSyncDelayLRC = 0.0f;
  m_karaokeChangeGenreForKaraokeSongs = false;
  m_karaokeKeepDelay = true;
  m_karaokeStartIndex = 1;
  m_karaokeAlwaysEmptyOnCdgs = 1;
  m_karaokeUseSongSpecificBackground = 0;

  m_audioDefaultPlayer = "paplayer";
  m_audioPlayCountMinimumPercent = 90.0f;
  m_audioHost = "default";

  m_videoSubsDelayRange = 10;
  m_videoAudioDelayRange = 10;
  m_videoSmallStepBackSeconds = 7;
  m_videoSmallStepBackTries = 3;
  m_videoSmallStepBackDelay = 300;
  m_videoUseTimeSeeking = true;
  m_videoTimeSeekForward = 30;
  m_videoTimeSeekBackward = -30;
  m_videoTimeSeekForwardBig = 600;
  m_videoTimeSeekBackwardBig = -600;
  m_videoPercentSeekForward = 2;
  m_videoPercentSeekBackward = -2;
  m_videoPercentSeekForwardBig = 10;
  m_videoPercentSeekBackwardBig = -10;
  m_videoBlackBarColour = 0;
  m_videoPPFFmpegDeint = "linblenddeint";
  m_videoPPFFmpegPostProc = "ha:128:7,va,dr";
  m_videoDefaultPlayer = "dvdplayer";
  m_videoDefaultDVDPlayer = "dvdplayer";
  m_videoIgnoreSecondsAtStart = 3*60;
  m_videoIgnorePercentAtEnd   = 8.0f;
  m_videoPlayCountMinimumPercent = 90.0f;
  m_videoVDPAUScaling = false;
  m_videoNonLinStretchRatio = 0.5f;
  m_videoEnableHighQualityHwScalers = false;
  m_videoAutoScaleMaxFps = 30.0f;
  m_videoAllowMpeg4VDPAU = false;
  m_videoAllowMpeg4VAAPI = false;  
  m_videoDisableBackgroundDeinterlace = false;
  m_videoCaptureUseOcclusionQuery = -1; //-1 is auto detect
  m_DXVACheckCompatibility = false;
  m_DXVACheckCompatibilityPresent = false;
  m_DXVAForceProcessorRenderer = true;
  m_DXVANoDeintProcForProgressive = false;
  m_videoFpsDetect = 1;
  m_videoDefaultLatency = 0.0;

  m_musicUseTimeSeeking = true;
  m_musicTimeSeekForward = 10;
  m_musicTimeSeekBackward = -10;
  m_musicTimeSeekForwardBig = 60;
  m_musicTimeSeekBackwardBig = -60;
  m_musicPercentSeekForward = 1;
  m_musicPercentSeekBackward = -1;
  m_musicPercentSeekForwardBig = 10;
  m_musicPercentSeekBackwardBig = -10;

  m_slideshowPanAmount = 2.5f;
  m_slideshowZoomAmount = 5.0f;
  m_slideshowBlackBarCompensation = 20.0f;

  m_lcdHeartbeat = false;
  m_lcdDimOnScreenSave = false;
  m_lcdScrolldelay = 1;
  m_lcdHostName = "localhost";

  m_songInfoDuration = 10;

  m_cddbAddress = "freedb.freedb.org";

  m_handleMounting = g_application.IsStandAlone();

  m_fullScreenOnMovieStart = true;
  m_cachePath = "special://temp/";

  m_videoCleanDateTimeRegExp = "(.*[^ _\\,\\.\\(\\)\\[\\]\\-])[ _\\.\\(\\)\\[\\]\\-]+(19[0-9][0-9]|20[0-1][0-9])([ _\\,\\.\\(\\)\\[\\]\\-]|[^0-9]$)";

  m_videoCleanStringRegExps.push_back("[ _\\,\\.\\(\\)\\[\\]\\-](ac3|dts|custom|dc|remastered|divx|divx5|dsr|dsrip|dutch|dvd|dvd5|dvd9|dvdrip|dvdscr|dvdscreener|screener|dvdivx|cam|fragment|fs|hdtv|hdrip|hdtvrip|internal|limited|multisubs|ntsc|ogg|ogm|pal|pdtv|proper|repack|rerip|retail|r3|r5|bd5|se|svcd|swedish|german|read.nfo|nfofix|unrated|extended|ws|telesync|ts|telecine|tc|brrip|bdrip|480p|480i|576p|576i|720p|720i|1080p|1080i|3d|hrhd|hrhdtv|hddvd|bluray|x264|h264|xvid|xvidvd|xxx|www.www|cd[1-9]|\\[.*\\])([ _\\,\\.\\(\\)\\[\\]\\-]|$)");
  m_videoCleanStringRegExps.push_back("(\\[.*\\])");

  m_moviesExcludeFromScanRegExps.push_back("-trailer");
  m_moviesExcludeFromScanRegExps.push_back("[!-._ \\\\/]sample[-._ \\\\/]");
  m_tvshowExcludeFromScanRegExps.push_back("[!-._ \\\\/]sample[-._ \\\\/]");

  m_folderStackRegExps.push_back("((cd|dvd|dis[ck])[0-9]+)$");

  m_videoStackRegExps.push_back("(.*?)([ _.-]*(?:cd|dvd|p(?:(?:ar)?t)|dis[ck]|d)[ _.-]*[0-9]+)(.*?)(\\.[^.]+)$");
  m_videoStackRegExps.push_back("(.*?)([ _.-]*(?:cd|dvd|p(?:(?:ar)?t)|dis[ck]|d)[ _.-]*[a-d])(.*?)(\\.[^.]+)$");
  m_videoStackRegExps.push_back("(.*?)([ ._-]*[a-d])(.*?)(\\.[^.]+)$");
  // This one is a bit too greedy to enable by default.  It will stack sequels
  // in a flat dir structure, but is perfectly safe in a dir-per-vid one.
  //m_videoStackRegExps.push_back("(.*?)([ ._-]*[0-9])(.*?)(\\.[^.]+)$");

  // foo.s01.e01, foo.s01_e01, S01E02 foo, S01 - E02
  m_tvshowEnumRegExps.push_back(TVShowRegexp(false,"[Ss]([0-9]+)[][ ._-]*[Ee]([0-9]+(?:(?:[a-i]|\\.[1-9])(?![0-9]))?)([^\\\\/]*)$"));
  // foo.ep01, foo.EP_01
  m_tvshowEnumRegExps.push_back(TVShowRegexp(false,"[\\._ -]()[Ee][Pp]_?([0-9]+(?:(?:[a-i]|\\.[1-9])(?![0-9]))?)([^\\\\/]*)$"));
  // foo.yyyy.mm.dd.* (byDate=true)
  m_tvshowEnumRegExps.push_back(TVShowRegexp(true,"([0-9]{4})[\\.-]([0-9]{2})[\\.-]([0-9]{2})"));
  // foo.mm.dd.yyyy.* (byDate=true)
  m_tvshowEnumRegExps.push_back(TVShowRegexp(true,"([0-9]{2})[\\.-]([0-9]{2})[\\.-]([0-9]{4})"));
  // foo.1x09* or just /1x09*
  m_tvshowEnumRegExps.push_back(TVShowRegexp(false,"[\\\\/\\._ \\[\\(-]([0-9]+)x([0-9]+(?:(?:[a-i]|\\.[1-9])(?![0-9]))?)([^\\\\/]*)$"));
  // foo.103*, 103 foo
  m_tvshowEnumRegExps.push_back(TVShowRegexp(false,"[\\\\/\\._ -]([0-9]+)([0-9][0-9](?:(?:[a-i]|\\.[1-9])(?![0-9]))?)([\\._ -][^\\\\/]*)$"));
  // Part I, Pt.VI
  m_tvshowEnumRegExps.push_back(TVShowRegexp(false,"[\\/._ -]p(?:ar)?t[_. -]()([ivx]+)([._ -][^\\/]*)$"));

  m_tvshowMultiPartEnumRegExp = "^[-_EeXx]+([0-9]+(?:(?:[a-i]|\\.[1-9])(?![0-9]))?)";

  m_remoteDelay = 3;
  m_controllerDeadzone = 0.2f;

  m_playlistAsFolders = true;
  m_detectAsUdf = false;

  m_fanartRes = 1080;
  m_imageRes = 720;
  m_useDDSFanart = false;

  m_sambaclienttimeout = 10;
  m_sambadoscodepage = "";
  m_sambastatfiles = true;

  m_bHTTPDirectoryStatFilesize = false;

  m_bFTPThumbs = false;

  m_musicThumbs = "folder.jpg|Folder.jpg|folder.JPG|Folder.JPG|cover.jpg|Cover.jpg|cover.jpeg|thumb.jpg|Thumb.jpg|thumb.JPG|Thumb.JPG";
  m_fanartImages = "fanart.jpg|fanart.png";

  m_bMusicLibraryHideAllItems = false;
  m_bMusicLibraryAllItemsOnBottom = false;
  m_bMusicLibraryAlbumsSortByArtistThenYear = false;
  m_iMusicLibraryRecentlyAddedItems = 25;
  m_strMusicLibraryAlbumFormat = "";
  m_strMusicLibraryAlbumFormatRight = "";
  m_prioritiseAPEv2tags = false;
  m_musicItemSeparator = " / ";
  m_videoItemSeparator = " / ";

  m_bVideoLibraryHideAllItems = false;
  m_bVideoLibraryAllItemsOnBottom = false;
  m_bVideoLibraryHideEmptySeries = false;
  m_bVideoLibraryCleanOnUpdate = false;
  m_bVideoLibraryExportAutoThumbs = false;
  m_bVideoLibraryImportWatchedState = false;
  m_bVideoLibraryImportResumePoint = false;
  m_bVideoScannerIgnoreErrors = false;
  m_iVideoLibraryDateAdded = 1; // prefer mtime over ctime and current time

  m_iTuxBoxStreamtsPort = 31339;
  m_bTuxBoxAudioChannelSelection = false;
  m_bTuxBoxSubMenuSelection = false;
  m_bTuxBoxPictureIcon= true;
  m_bTuxBoxSendAllAPids= false;
  m_iTuxBoxEpgRequestTime = 10; //seconds
  m_iTuxBoxDefaultSubMenu = 4;
  m_iTuxBoxDefaultRootMenu = 0; //default TV Mode
  m_iTuxBoxZapWaitTime = 0; // Time in sec. Default 0:OFF
  m_bTuxBoxZapstream = true;
  m_iTuxBoxZapstreamPort = 31344;

  m_iMythMovieLength = 0; // 0 == Off

  m_iEpgLingerTime = 60;           /* keep 1 hour by default */
  m_iEpgUpdateCheckInterval = 300; /* check if tables need to be updated every 5 minutes */
  m_iEpgCleanupInterval = 900;     /* remove old entries from the EPG every 15 minutes */
  m_iEpgActiveTagCheckInterval = 60; /* check for updated active tags every minute */
  m_iEpgRetryInterruptedUpdateInterval = 30; /* retry an interrupted epg update after 30 seconds */
  m_bEpgDisplayUpdatePopup = true; /* display a progress popup while updating EPG data from clients */
  m_bEpgDisplayIncrementalUpdatePopup = false; /* also display a progress popup while doing incremental EPG updates */

  m_bEdlMergeShortCommBreaks = false;      // Off by default
  m_iEdlMaxCommBreakLength = 8 * 30 + 10;  // Just over 8 * 30 second commercial break.
  m_iEdlMinCommBreakLength = 3 * 30;       // 3 * 30 second commercial breaks.
  m_iEdlMaxCommBreakGap = 4 * 30;          // 4 * 30 second commercial breaks.
  m_iEdlMaxStartGap = 5 * 60;              // 5 minutes.
  m_iEdlCommBreakAutowait = 0;             // Off by default
  m_iEdlCommBreakAutowind = 0;             // Off by default

  m_curlconnecttimeout = 10;
  m_curllowspeedtime = 20;
  m_curlretries = 2;
  m_curlDisableIPV6 = false;      //Certain hardware/OS combinations have trouble
                                  //with ipv6.

  m_fullScreen = m_startFullScreen = false;
  m_showExitButton = true;
  m_splashImage = true;

  m_playlistRetries = 100;
  m_playlistTimeout = 20; // 20 seconds timeout
  m_GLRectangleHack = false;
  m_iSkipLoopFilter = 0;
  m_AllowD3D9Ex = true;
  m_ForceD3D9Ex = false;
  m_AllowDynamicTextures = true;
  m_RestrictCapsMask = 0;
  m_sleepBeforeFlip = 0;
  m_bVirtualShares = true;

//caused lots of jerks
//#ifdef _WIN32
//  m_ForcedSwapTime = 2.0;
//#else
  m_ForcedSwapTime = 0.0;
//#endif

  m_cpuTempCmd = "";
  m_gpuTempCmd = "";
#if defined(TARGET_DARWIN)
  // default for osx is fullscreen always on top
  m_alwaysOnTop = true;
#else
  // default for windows is not always on top
  m_alwaysOnTop = false;
#endif

  m_bgInfoLoaderMaxThreads = 5;

  m_iPVRTimeCorrection             = 0;
  m_iPVRInfoToggleInterval         = 3000;
  m_bPVRShowEpgInfoOnEpgItemSelect = true;
  m_iPVRMinVideoCacheLevel         = 5;
  m_iPVRMinAudioCacheLevel         = 10;
  m_bPVRCacheInDvdPlayer           = true;

  m_measureRefreshrate = false;

  m_cacheMemBufferSize = 1024 * 1024 * 20;
  m_addonPackageFolderSize = 200;

  m_jsonOutputCompact = true;
  m_jsonTcpPort = 9090;

  m_enableMultimediaKeys = false;

  m_canWindowed = true;
  m_guiVisualizeDirtyRegions = false;
  m_guiAlgorithmDirtyRegions = 3;
  m_guiDirtyRegionNoFlipTimeout = 0;
  m_logEnableAirtunes = false;
  m_airTunesPort = 36666;
  m_airPlayPort = 36667;
<<<<<<< HEAD

  /* PLEX */
  /* Adjust the timeseekbackward to match what Plex9 did */
  m_videoTimeSeekBackward = -15;

  /* Disable this since Plex has it's own plugins etc */
  m_bVirtualShares = false;

  m_secondsToVisualizer = 10;
  m_bVisualizerOnPlay = true;
  m_nowPlayingFlipTime = 120;
  m_bBackgroundMusicOnlyWhenFocused = true;
  m_bAutoShuffle = true;
  m_bUseAnamorphicZoom = false;
  m_bEnableViewRestrictions = true;
  m_bEnableKeyboardBacklightControl = false;
  m_bEnablePlexTokensInLogs = false;

  /* Use Union and 1000ms by default */
  m_guiAlgorithmDirtyRegions = 1;
  m_guiDirtyRegionNoFlipTimeout = 1000;
  /* END PLEX */
=======
  m_initialized = true;

  m_databaseMusic.Reset();
  m_databaseVideo.Reset();

  m_logLevelHint = m_logLevel = LOG_LEVEL_NORMAL;
>>>>>>> 0be99e96
}

bool CAdvancedSettings::Load()
{
  // NOTE: This routine should NOT set the default of any of these parameters
  //       it should instead use the versions of GetString/Integer/Float that
  //       don't take defaults in.  Defaults are set in the constructor above
  Initialize(); // In case of profile switch.
  ParseSettingsFile("special://xbmc/system/advancedsettings.xml");
  for (unsigned int i = 0; i < m_settingsFiles.size(); i++)
    ParseSettingsFile(m_settingsFiles[i]);
  ParseSettingsFile(g_settings.GetUserDataItem("advancedsettings.xml"));
  return true;
}

void CAdvancedSettings::ParseSettingsFile(const CStdString &file)
{
  CXBMCTinyXML advancedXML;
  if (!CFile::Exists(file))
  {
    CLog::Log(LOGNOTICE, "No settings file to load (%s)", file.c_str());
    return;
  }

  if (!advancedXML.LoadFile(file))
  {
    CLog::Log(LOGERROR, "Error loading %s, Line %d\n%s", file.c_str(), advancedXML.ErrorRow(), advancedXML.ErrorDesc());
    return;
  }

  TiXmlElement *pRootElement = advancedXML.RootElement();
  if (!pRootElement || strcmpi(pRootElement->Value(),"advancedsettings") != 0)
  {
    CLog::Log(LOGERROR, "Error loading %s, no <advancedsettings> node", file.c_str());
    return;
  }

  // succeeded - tell the user it worked
  CLog::Log(LOGNOTICE, "Loaded settings file from %s", file.c_str());

  // Dump contents of AS.xml to debug log
  TiXmlPrinter printer;
  printer.SetLineBreak("\n");
  printer.SetIndent("  ");
  advancedXML.Accept(&printer);
  CLog::Log(LOGNOTICE, "Contents of %s are...\n%s", file.c_str(), printer.CStr());

  TiXmlElement *pElement = pRootElement->FirstChildElement("audio");
  if (pElement)
  {
    XMLUtils::GetFloat(pElement, "ac3downmixgain", m_ac3Gain, -96.0f, 96.0f);
    XMLUtils::GetInt(pElement, "headroom", m_audioHeadRoom, 0, 12);
    XMLUtils::GetString(pElement, "defaultplayer", m_audioDefaultPlayer);
    // 101 on purpose - can be used to never automark as watched
    XMLUtils::GetFloat(pElement, "playcountminimumpercent", m_audioPlayCountMinimumPercent, 0.0f, 101.0f);

    XMLUtils::GetBoolean(pElement, "usetimeseeking", m_musicUseTimeSeeking);
    XMLUtils::GetInt(pElement, "timeseekforward", m_musicTimeSeekForward, 0, 6000);
    XMLUtils::GetInt(pElement, "timeseekbackward", m_musicTimeSeekBackward, -6000, 0);
    XMLUtils::GetInt(pElement, "timeseekforwardbig", m_musicTimeSeekForwardBig, 0, 6000);
    XMLUtils::GetInt(pElement, "timeseekbackwardbig", m_musicTimeSeekBackwardBig, -6000, 0);

    XMLUtils::GetInt(pElement, "percentseekforward", m_musicPercentSeekForward, 0, 100);
    XMLUtils::GetInt(pElement, "percentseekbackward", m_musicPercentSeekBackward, -100, 0);
    XMLUtils::GetInt(pElement, "percentseekforwardbig", m_musicPercentSeekForwardBig, 0, 100);
    XMLUtils::GetInt(pElement, "percentseekbackwardbig", m_musicPercentSeekBackwardBig, -100, 0);

    XMLUtils::GetInt(pElement, "resample", m_audioResample, 0, 192000);
    XMLUtils::GetBoolean(pElement, "allowtranscode44100", m_allowTranscode44100);
    XMLUtils::GetBoolean(pElement, "forceDirectSound", m_audioForceDirectSound);
    XMLUtils::GetBoolean(pElement, "audiophile", m_audioAudiophile);
    XMLUtils::GetBoolean(pElement, "allchannelstereo", m_allChannelStereo);
    XMLUtils::GetBoolean(pElement, "streamsilence", m_streamSilence);
    XMLUtils::GetString(pElement, "transcodeto", m_audioTranscodeTo);
    XMLUtils::GetInt(pElement, "audiosinkbufferdurationmsec", m_audioSinkBufferDurationMsec);

    TiXmlElement* pAudioExcludes = pElement->FirstChildElement("excludefromlisting");
    if (pAudioExcludes)
      GetCustomRegexps(pAudioExcludes, m_audioExcludeFromListingRegExps);

    pAudioExcludes = pElement->FirstChildElement("excludefromscan");
    if (pAudioExcludes)
      GetCustomRegexps(pAudioExcludes, m_audioExcludeFromScanRegExps);

    XMLUtils::GetString(pElement, "audiohost", m_audioHost);
    XMLUtils::GetBoolean(pElement, "applydrc", m_audioApplyDrc);
    XMLUtils::GetBoolean(pElement, "dvdplayerignoredtsinwav", m_dvdplayerIgnoreDTSinWAV);

    XMLUtils::GetFloat(pElement, "limiterhold", m_limiterHold, 0.0f, 100.0f);
    XMLUtils::GetFloat(pElement, "limiterrelease", m_limiterRelease, 0.001f, 100.0f);
  }

  pElement = pRootElement->FirstChildElement("omx");
  if (pElement)
  {
    XMLUtils::GetBoolean(pElement, "omxhwaudiodecode", m_omxHWAudioDecode);
    XMLUtils::GetBoolean(pElement, "omxdecodestartwithvalidframe", m_omxDecodeStartWithValidFrame);
  }

  pElement = pRootElement->FirstChildElement("karaoke");
  if (pElement)
  {
    XMLUtils::GetFloat(pElement, "syncdelaycdg", m_karaokeSyncDelayCDG, -3.0f, 3.0f); // keep the old name for comp
    XMLUtils::GetFloat(pElement, "syncdelaylrc", m_karaokeSyncDelayLRC, -3.0f, 3.0f);
    XMLUtils::GetBoolean(pElement, "alwaysreplacegenre", m_karaokeChangeGenreForKaraokeSongs );
    XMLUtils::GetBoolean(pElement, "storedelay", m_karaokeKeepDelay );
    XMLUtils::GetInt(pElement, "autoassignstartfrom", m_karaokeStartIndex, 1, 2000000000);
    XMLUtils::GetBoolean(pElement, "nocdgbackground", m_karaokeAlwaysEmptyOnCdgs );
    XMLUtils::GetBoolean(pElement, "lookupsongbackground", m_karaokeUseSongSpecificBackground );

    TiXmlElement* pKaraokeBackground = pElement->FirstChildElement("defaultbackground");
    if (pKaraokeBackground)
    {
      const char* attr = pKaraokeBackground->Attribute("type");
      if ( attr )
        m_karaokeDefaultBackgroundType = attr;

      attr = pKaraokeBackground->Attribute("path");
      if ( attr )
        m_karaokeDefaultBackgroundFilePath = attr;
    }
  }

  pElement = pRootElement->FirstChildElement("video");
  if (pElement)
  {
    XMLUtils::GetFloat(pElement, "subsdelayrange", m_videoSubsDelayRange, 10, 600);
    XMLUtils::GetFloat(pElement, "audiodelayrange", m_videoAudioDelayRange, 10, 600);
    XMLUtils::GetInt(pElement, "blackbarcolour", m_videoBlackBarColour, 0, 255);
    XMLUtils::GetString(pElement, "defaultplayer", m_videoDefaultPlayer);
    XMLUtils::GetString(pElement, "defaultdvdplayer", m_videoDefaultDVDPlayer);
    XMLUtils::GetBoolean(pElement, "fullscreenonmoviestart", m_fullScreenOnMovieStart);
    // 101 on purpose - can be used to never automark as watched
    XMLUtils::GetFloat(pElement, "playcountminimumpercent", m_videoPlayCountMinimumPercent, 0.0f, 101.0f);
    XMLUtils::GetInt(pElement, "ignoresecondsatstart", m_videoIgnoreSecondsAtStart, 0, 900);
    XMLUtils::GetFloat(pElement, "ignorepercentatend", m_videoIgnorePercentAtEnd, 0, 100.0f);

    XMLUtils::GetInt(pElement, "smallstepbackseconds", m_videoSmallStepBackSeconds, 1, INT_MAX);
    XMLUtils::GetInt(pElement, "smallstepbacktries", m_videoSmallStepBackTries, 1, 10);
    XMLUtils::GetInt(pElement, "smallstepbackdelay", m_videoSmallStepBackDelay, 100, 5000); //MS

    XMLUtils::GetBoolean(pElement, "usetimeseeking", m_videoUseTimeSeeking);
    XMLUtils::GetInt(pElement, "timeseekforward", m_videoTimeSeekForward, 0, 6000);
    XMLUtils::GetInt(pElement, "timeseekbackward", m_videoTimeSeekBackward, -6000, 0);
    XMLUtils::GetInt(pElement, "timeseekforwardbig", m_videoTimeSeekForwardBig, 0, 6000);
    XMLUtils::GetInt(pElement, "timeseekbackwardbig", m_videoTimeSeekBackwardBig, -6000, 0);

    XMLUtils::GetInt(pElement, "percentseekforward", m_videoPercentSeekForward, 0, 100);
    XMLUtils::GetInt(pElement, "percentseekbackward", m_videoPercentSeekBackward, -100, 0);
    XMLUtils::GetInt(pElement, "percentseekforwardbig", m_videoPercentSeekForwardBig, 0, 100);
    XMLUtils::GetInt(pElement, "percentseekbackwardbig", m_videoPercentSeekBackwardBig, -100, 0);

    TiXmlElement* pVideoExcludes = pElement->FirstChildElement("excludefromlisting");
    if (pVideoExcludes)
      GetCustomRegexps(pVideoExcludes, m_videoExcludeFromListingRegExps);

    pVideoExcludes = pElement->FirstChildElement("excludefromscan");
    if (pVideoExcludes)
      GetCustomRegexps(pVideoExcludes, m_moviesExcludeFromScanRegExps);

    pVideoExcludes = pElement->FirstChildElement("excludetvshowsfromscan");
    if (pVideoExcludes)
      GetCustomRegexps(pVideoExcludes, m_tvshowExcludeFromScanRegExps);

    pVideoExcludes = pElement->FirstChildElement("cleanstrings");
    if (pVideoExcludes)
      GetCustomRegexps(pVideoExcludes, m_videoCleanStringRegExps);

    XMLUtils::GetString(pElement,"cleandatetime", m_videoCleanDateTimeRegExp);
    XMLUtils::GetString(pElement,"ppffmpegdeinterlacing",m_videoPPFFmpegDeint);
    XMLUtils::GetString(pElement,"ppffmpegpostprocessing",m_videoPPFFmpegPostProc);
    XMLUtils::GetBoolean(pElement,"vdpauscaling",m_videoVDPAUScaling);
    XMLUtils::GetFloat(pElement, "nonlinearstretchratio", m_videoNonLinStretchRatio, 0.01f, 1.0f);
    XMLUtils::GetBoolean(pElement,"enablehighqualityhwscalers", m_videoEnableHighQualityHwScalers);
    XMLUtils::GetFloat(pElement,"autoscalemaxfps",m_videoAutoScaleMaxFps, 0.0f, 1000.0f);
    XMLUtils::GetBoolean(pElement,"allowmpeg4vdpau",m_videoAllowMpeg4VDPAU);
    XMLUtils::GetBoolean(pElement,"allowmpeg4vaapi",m_videoAllowMpeg4VAAPI);    
    XMLUtils::GetBoolean(pElement, "disablebackgrounddeinterlace", m_videoDisableBackgroundDeinterlace);
    XMLUtils::GetInt(pElement, "useocclusionquery", m_videoCaptureUseOcclusionQuery, -1, 1);

    TiXmlElement* pAdjustRefreshrate = pElement->FirstChildElement("adjustrefreshrate");
    if (pAdjustRefreshrate)
    {
      TiXmlElement* pRefreshOverride = pAdjustRefreshrate->FirstChildElement("override");
      while (pRefreshOverride)
      {
        RefreshOverride override = {0};

        float fps;
        if (XMLUtils::GetFloat(pRefreshOverride, "fps", fps))
        {
          override.fpsmin = fps - 0.01f;
          override.fpsmax = fps + 0.01f;
        }

        float fpsmin, fpsmax;
        if (XMLUtils::GetFloat(pRefreshOverride, "fpsmin", fpsmin) &&
            XMLUtils::GetFloat(pRefreshOverride, "fpsmax", fpsmax))
        {
          override.fpsmin = fpsmin;
          override.fpsmax = fpsmax;
        }

        float refresh;
        if (XMLUtils::GetFloat(pRefreshOverride, "refresh", refresh))
        {
          override.refreshmin = refresh - 0.01f;
          override.refreshmax = refresh + 0.01f;
        }

        float refreshmin, refreshmax;
        if (XMLUtils::GetFloat(pRefreshOverride, "refreshmin", refreshmin) &&
            XMLUtils::GetFloat(pRefreshOverride, "refreshmax", refreshmax))
        {
          override.refreshmin = refreshmin;
          override.refreshmax = refreshmax;
        }

        bool fpsCorrect     = (override.fpsmin > 0.0f && override.fpsmax >= override.fpsmin);
        bool refreshCorrect = (override.refreshmin > 0.0f && override.refreshmax >= override.refreshmin);

        if (fpsCorrect && refreshCorrect)
          m_videoAdjustRefreshOverrides.push_back(override);
        else
          CLog::Log(LOGWARNING, "Ignoring malformed refreshrate override, fpsmin:%f fpsmax:%f refreshmin:%f refreshmax:%f",
              override.fpsmin, override.fpsmax, override.refreshmin, override.refreshmax);

        pRefreshOverride = pRefreshOverride->NextSiblingElement("override");
      }

      TiXmlElement* pRefreshFallback = pAdjustRefreshrate->FirstChildElement("fallback");
      while (pRefreshFallback)
      {
        RefreshOverride fallback = {0};
        fallback.fallback = true;

        float refresh;
        if (XMLUtils::GetFloat(pRefreshFallback, "refresh", refresh))
        {
          fallback.refreshmin = refresh - 0.01f;
          fallback.refreshmax = refresh + 0.01f;
        }

        float refreshmin, refreshmax;
        if (XMLUtils::GetFloat(pRefreshFallback, "refreshmin", refreshmin) &&
            XMLUtils::GetFloat(pRefreshFallback, "refreshmax", refreshmax))
        {
          fallback.refreshmin = refreshmin;
          fallback.refreshmax = refreshmax;
        }

        if (fallback.refreshmin > 0.0f && fallback.refreshmax >= fallback.refreshmin)
          m_videoAdjustRefreshOverrides.push_back(fallback);
        else
          CLog::Log(LOGWARNING, "Ignoring malformed refreshrate fallback, fpsmin:%f fpsmax:%f refreshmin:%f refreshmax:%f",
              fallback.fpsmin, fallback.fpsmax, fallback.refreshmin, fallback.refreshmax);

        pRefreshFallback = pRefreshFallback->NextSiblingElement("fallback");
      }
    }

    m_DXVACheckCompatibilityPresent = XMLUtils::GetBoolean(pElement,"checkdxvacompatibility", m_DXVACheckCompatibility);

    XMLUtils::GetBoolean(pElement,"forcedxvarenderer", m_DXVAForceProcessorRenderer);
    XMLUtils::GetBoolean(pElement,"dxvanodeintforprogressive", m_DXVANoDeintProcForProgressive);
    //0 = disable fps detect, 1 = only detect on timestamps with uniform spacing, 2 detect on all timestamps
    XMLUtils::GetInt(pElement, "fpsdetect", m_videoFpsDetect, 0, 2);

    // Store global display latency settings
    TiXmlElement* pVideoLatency = pElement->FirstChildElement("latency");
    if (pVideoLatency)
    {
      float refresh, refreshmin, refreshmax, delay;
      TiXmlElement* pRefreshVideoLatency = pVideoLatency->FirstChildElement("refresh");

      while (pRefreshVideoLatency)
      {
        RefreshVideoLatency videolatency = {0};

        if (XMLUtils::GetFloat(pRefreshVideoLatency, "rate", refresh))
        {
          videolatency.refreshmin = refresh - 0.01f;
          videolatency.refreshmax = refresh + 0.01f;
        }
        else if (XMLUtils::GetFloat(pRefreshVideoLatency, "min", refreshmin) &&
                 XMLUtils::GetFloat(pRefreshVideoLatency, "max", refreshmax))
        {
          videolatency.refreshmin = refreshmin;
          videolatency.refreshmax = refreshmax;
        }
        if (XMLUtils::GetFloat(pRefreshVideoLatency, "delay", delay, -600.0f, 600.0f))
          videolatency.delay = delay;

        if (videolatency.refreshmin > 0.0f && videolatency.refreshmax >= videolatency.refreshmin)
          m_videoRefreshLatency.push_back(videolatency);
        else
          CLog::Log(LOGWARNING, "Ignoring malformed display latency <refresh> entry, min:%f max:%f", videolatency.refreshmin, videolatency.refreshmax);

        pRefreshVideoLatency = pRefreshVideoLatency->NextSiblingElement("refresh");
      }

      // Get default global display latency
      XMLUtils::GetFloat(pVideoLatency, "delay", m_videoDefaultLatency, -600.0f, 600.0f);
    }
  }

  pElement = pRootElement->FirstChildElement("musiclibrary");
  if (pElement)
  {
    XMLUtils::GetBoolean(pElement, "hideallitems", m_bMusicLibraryHideAllItems);
    XMLUtils::GetInt(pElement, "recentlyaddeditems", m_iMusicLibraryRecentlyAddedItems, 1, INT_MAX);
    XMLUtils::GetBoolean(pElement, "prioritiseapetags", m_prioritiseAPEv2tags);
    XMLUtils::GetBoolean(pElement, "allitemsonbottom", m_bMusicLibraryAllItemsOnBottom);
    XMLUtils::GetBoolean(pElement, "albumssortbyartistthenyear", m_bMusicLibraryAlbumsSortByArtistThenYear);
    XMLUtils::GetString(pElement, "albumformat", m_strMusicLibraryAlbumFormat);
    XMLUtils::GetString(pElement, "albumformatright", m_strMusicLibraryAlbumFormatRight);
    XMLUtils::GetString(pElement, "itemseparator", m_musicItemSeparator);
  }

  pElement = pRootElement->FirstChildElement("videolibrary");
  if (pElement)
  {
    XMLUtils::GetBoolean(pElement, "hideallitems", m_bVideoLibraryHideAllItems);
    XMLUtils::GetBoolean(pElement, "allitemsonbottom", m_bVideoLibraryAllItemsOnBottom);
    XMLUtils::GetBoolean(pElement, "hideemptyseries", m_bVideoLibraryHideEmptySeries);
    XMLUtils::GetBoolean(pElement, "cleanonupdate", m_bVideoLibraryCleanOnUpdate);
    XMLUtils::GetString(pElement, "itemseparator", m_videoItemSeparator);
    XMLUtils::GetBoolean(pElement, "exportautothumbs", m_bVideoLibraryExportAutoThumbs);
    XMLUtils::GetBoolean(pElement, "importwatchedstate", m_bVideoLibraryImportWatchedState);
    XMLUtils::GetBoolean(pElement, "importresumepoint", m_bVideoLibraryImportResumePoint);
    XMLUtils::GetInt(pElement, "dateadded", m_iVideoLibraryDateAdded);
  }

  pElement = pRootElement->FirstChildElement("videoscanner");
  if (pElement)
  {
    XMLUtils::GetBoolean(pElement, "ignoreerrors", m_bVideoScannerIgnoreErrors);
  }

  // Backward-compatibility of ExternalPlayer config
  pElement = pRootElement->FirstChildElement("externalplayer");
  if (pElement)
  {
    CLog::Log(LOGWARNING, "External player configuration has been removed from advancedsettings.xml.  It can now be configed in userdata/playercorefactory.xml");
  }
  pElement = pRootElement->FirstChildElement("slideshow");
  if (pElement)
  {
    XMLUtils::GetFloat(pElement, "panamount", m_slideshowPanAmount, 0.0f, 20.0f);
    XMLUtils::GetFloat(pElement, "zoomamount", m_slideshowZoomAmount, 0.0f, 20.0f);
    XMLUtils::GetFloat(pElement, "blackbarcompensation", m_slideshowBlackBarCompensation, 0.0f, 50.0f);
  }

  pElement = pRootElement->FirstChildElement("lcd");
  if (pElement)
  {
    XMLUtils::GetBoolean(pElement, "heartbeat", m_lcdHeartbeat);
    XMLUtils::GetBoolean(pElement, "dimonscreensave", m_lcdDimOnScreenSave);
    XMLUtils::GetInt(pElement, "scrolldelay", m_lcdScrolldelay, -8, 8);
    XMLUtils::GetString(pElement, "hostname", m_lcdHostName);
  }
  pElement = pRootElement->FirstChildElement("network");
  if (pElement)
  {
    XMLUtils::GetInt(pElement, "curlclienttimeout", m_curlconnecttimeout, 1, 1000);
    XMLUtils::GetInt(pElement, "curllowspeedtime", m_curllowspeedtime, 1, 1000);
    XMLUtils::GetInt(pElement, "curlretries", m_curlretries, 0, 10);
    XMLUtils::GetBoolean(pElement,"disableipv6", m_curlDisableIPV6);
    XMLUtils::GetUInt(pElement, "cachemembuffersize", m_cacheMemBufferSize);
  }

  pElement = pRootElement->FirstChildElement("jsonrpc");
  if (pElement)
  {
    XMLUtils::GetBoolean(pElement, "compactoutput", m_jsonOutputCompact);
    XMLUtils::GetUInt(pElement, "tcpport", m_jsonTcpPort);
  }

  pElement = pRootElement->FirstChildElement("samba");
  if (pElement)
  {
    XMLUtils::GetString(pElement,  "doscodepage",   m_sambadoscodepage);
    XMLUtils::GetInt(pElement, "clienttimeout", m_sambaclienttimeout, 5, 100);
    XMLUtils::GetBoolean(pElement, "statfiles", m_sambastatfiles);
  }

  pElement = pRootElement->FirstChildElement("httpdirectory");
  if (pElement)
    XMLUtils::GetBoolean(pElement, "statfilesize", m_bHTTPDirectoryStatFilesize);

  pElement = pRootElement->FirstChildElement("ftp");
  if (pElement)
  {
    XMLUtils::GetBoolean(pElement, "remotethumbs", m_bFTPThumbs);
  }

  pElement = pRootElement->FirstChildElement("loglevel");
  if (pElement)
  { // read the loglevel setting, so set the setting advanced to hide it in GUI
    // as altering it will do nothing - we don't write to advancedsettings.xml
    XMLUtils::GetInt(pRootElement, "loglevel", m_logLevelHint, LOG_LEVEL_NONE, LOG_LEVEL_MAX);
    CSettingBool *setting = (CSettingBool *)g_guiSettings.GetSetting("debug.showloginfo");
    if (setting)
    {
      const char* hide;
      if (!((hide = pElement->Attribute("hide")) && strnicmp("false", hide, 4) == 0))
        setting->SetAdvanced();
    }
    g_advancedSettings.m_logLevel = std::max(g_advancedSettings.m_logLevel, g_advancedSettings.m_logLevelHint);
    CLog::SetLogLevel(g_advancedSettings.m_logLevel);
  }

  XMLUtils::GetString(pRootElement, "cddbaddress", m_cddbAddress);

  //airtunes + airplay
  XMLUtils::GetBoolean(pRootElement, "enableairtunesdebuglog", m_logEnableAirtunes);
  XMLUtils::GetInt(pRootElement,     "airtunesport", m_airTunesPort);
  XMLUtils::GetInt(pRootElement,     "airplayport", m_airPlayPort);  

  XMLUtils::GetBoolean(pRootElement, "handlemounting", m_handleMounting);

#if defined(HAS_SDL) || defined(TARGET_WINDOWS)
  XMLUtils::GetBoolean(pRootElement, "fullscreen", m_startFullScreen);
#endif
  XMLUtils::GetBoolean(pRootElement, "splash", m_splashImage);
  XMLUtils::GetBoolean(pRootElement, "showexitbutton", m_showExitButton);
  XMLUtils::GetBoolean(pRootElement, "canwindowed", m_canWindowed);

  XMLUtils::GetInt(pRootElement, "songinfoduration", m_songInfoDuration, 0, INT_MAX);
  XMLUtils::GetInt(pRootElement, "playlistretries", m_playlistRetries, -1, 5000);
  XMLUtils::GetInt(pRootElement, "playlisttimeout", m_playlistTimeout, 0, 5000);

  XMLUtils::GetBoolean(pRootElement,"glrectanglehack", m_GLRectangleHack);
  XMLUtils::GetInt(pRootElement,"skiploopfilter", m_iSkipLoopFilter, -16, 48);
  XMLUtils::GetFloat(pRootElement, "forcedswaptime", m_ForcedSwapTime, 0.0, 100.0);

  XMLUtils::GetBoolean(pRootElement,"allowd3d9ex", m_AllowD3D9Ex);
  XMLUtils::GetBoolean(pRootElement,"forced3d9ex", m_ForceD3D9Ex);
  XMLUtils::GetBoolean(pRootElement,"allowdynamictextures", m_AllowDynamicTextures);
  XMLUtils::GetUInt(pRootElement,"restrictcapsmask", m_RestrictCapsMask);
  XMLUtils::GetFloat(pRootElement,"sleepbeforeflip", m_sleepBeforeFlip, 0.0f, 1.0f);
  XMLUtils::GetBoolean(pRootElement,"virtualshares", m_bVirtualShares);
  XMLUtils::GetUInt(pRootElement, "packagefoldersize", m_addonPackageFolderSize);

  //Tuxbox
  pElement = pRootElement->FirstChildElement("tuxbox");
  if (pElement)
  {
    XMLUtils::GetInt(pElement, "streamtsport", m_iTuxBoxStreamtsPort, 0, 65535);
    XMLUtils::GetBoolean(pElement, "audiochannelselection", m_bTuxBoxAudioChannelSelection);
    XMLUtils::GetBoolean(pElement, "submenuselection", m_bTuxBoxSubMenuSelection);
    XMLUtils::GetBoolean(pElement, "pictureicon", m_bTuxBoxPictureIcon);
    XMLUtils::GetBoolean(pElement, "sendallaudiopids", m_bTuxBoxSendAllAPids);
    XMLUtils::GetInt(pElement, "epgrequesttime", m_iTuxBoxEpgRequestTime, 0, 3600);
    XMLUtils::GetInt(pElement, "defaultsubmenu", m_iTuxBoxDefaultSubMenu, 1, 4);
    XMLUtils::GetInt(pElement, "defaultrootmenu", m_iTuxBoxDefaultRootMenu, 0, 4);
    XMLUtils::GetInt(pElement, "zapwaittime", m_iTuxBoxZapWaitTime, 0, 120);
    XMLUtils::GetBoolean(pElement, "zapstream", m_bTuxBoxZapstream);
    XMLUtils::GetInt(pElement, "zapstreamport", m_iTuxBoxZapstreamPort, 0, 65535);
  }

  // Myth TV
  pElement = pRootElement->FirstChildElement("myth");
  if (pElement)
  {
    XMLUtils::GetInt(pElement, "movielength", m_iMythMovieLength);
  }

  // EPG
  pElement = pRootElement->FirstChildElement("epg");
  if (pElement)
  {
    XMLUtils::GetInt(pElement, "lingertime", m_iEpgLingerTime);
    XMLUtils::GetInt(pElement, "updatecheckinterval", m_iEpgUpdateCheckInterval);
    XMLUtils::GetInt(pElement, "cleanupinterval", m_iEpgCleanupInterval);
    XMLUtils::GetInt(pElement, "activetagcheckinterval", m_iEpgActiveTagCheckInterval);
    XMLUtils::GetInt(pElement, "retryinterruptedupdateinterval", m_iEpgRetryInterruptedUpdateInterval);
    XMLUtils::GetBoolean(pElement, "displayupdatepopup", m_bEpgDisplayUpdatePopup);
    XMLUtils::GetBoolean(pElement, "displayincrementalupdatepopup", m_bEpgDisplayIncrementalUpdatePopup);
  }

  // EDL commercial break handling
  pElement = pRootElement->FirstChildElement("edl");
  if (pElement)
  {
    XMLUtils::GetBoolean(pElement, "mergeshortcommbreaks", m_bEdlMergeShortCommBreaks);
    XMLUtils::GetInt(pElement, "maxcommbreaklength", m_iEdlMaxCommBreakLength, 0, 10 * 60); // Between 0 and 10 minutes
    XMLUtils::GetInt(pElement, "mincommbreaklength", m_iEdlMinCommBreakLength, 0, 5 * 60);  // Between 0 and 5 minutes
    XMLUtils::GetInt(pElement, "maxcommbreakgap", m_iEdlMaxCommBreakGap, 0, 5 * 60);        // Between 0 and 5 minutes.
    XMLUtils::GetInt(pElement, "maxstartgap", m_iEdlMaxStartGap, 0, 10 * 60);               // Between 0 and 10 minutes
    XMLUtils::GetInt(pElement, "commbreakautowait", m_iEdlCommBreakAutowait, 0, 10);        // Between 0 and 10 seconds
    XMLUtils::GetInt(pElement, "commbreakautowind", m_iEdlCommBreakAutowind, 0, 10);        // Between 0 and 10 seconds
  }

  // picture exclude regexps
  TiXmlElement* pPictureExcludes = pRootElement->FirstChildElement("pictureexcludes");
  if (pPictureExcludes)
    GetCustomRegexps(pPictureExcludes, m_pictureExcludeFromListingRegExps);

  // picture extensions
  TiXmlElement* pExts = pRootElement->FirstChildElement("pictureextensions");
  if (pExts)
    GetCustomExtensions(pExts,g_settings.m_pictureExtensions);

  // music extensions
  pExts = pRootElement->FirstChildElement("musicextensions");
  if (pExts)
    GetCustomExtensions(pExts,g_settings.m_musicExtensions);

  // video extensions
  pExts = pRootElement->FirstChildElement("videoextensions");
  if (pExts)
    GetCustomExtensions(pExts,g_settings.m_videoExtensions);

  // stub extensions
  pExts = pRootElement->FirstChildElement("discstubextensions");
  if (pExts)
    GetCustomExtensions(pExts,g_settings.m_discStubExtensions);

  m_vecTokens.clear();
  CLangInfo::LoadTokens(pRootElement->FirstChild("sorttokens"),m_vecTokens);

  // TODO: Should cache path be given in terms of our predefined paths??
  //       Are we even going to have predefined paths??
  CSettings::GetPath(pRootElement, "cachepath", m_cachePath);
  URIUtils::AddSlashAtEnd(m_cachePath);

  g_LangCodeExpander.LoadUserCodes(pRootElement->FirstChildElement("languagecodes"));

  // trailer matching regexps
  TiXmlElement* pTrailerMatching = pRootElement->FirstChildElement("trailermatching");
  if (pTrailerMatching)
    GetCustomRegexps(pTrailerMatching, m_trailerMatchRegExps);

  //everything thats a trailer is not a movie
  m_moviesExcludeFromScanRegExps.insert(m_moviesExcludeFromScanRegExps.end(),
                                        m_trailerMatchRegExps.begin(),
                                        m_trailerMatchRegExps.end());

  // video stacking regexps
  TiXmlElement* pVideoStacking = pRootElement->FirstChildElement("moviestacking");
  if (pVideoStacking)
    GetCustomRegexps(pVideoStacking, m_videoStackRegExps);

  // folder stacking regexps
  TiXmlElement* pFolderStacking = pRootElement->FirstChildElement("folderstacking");
  if (pFolderStacking)
    GetCustomRegexps(pFolderStacking, m_folderStackRegExps);

  //tv stacking regexps
  TiXmlElement* pTVStacking = pRootElement->FirstChildElement("tvshowmatching");
  if (pTVStacking)
    GetCustomTVRegexps(pTVStacking, m_tvshowEnumRegExps);

  //tv multipart enumeration regexp
  XMLUtils::GetString(pRootElement, "tvmultipartmatching", m_tvshowMultiPartEnumRegExp);

  // path substitutions
  TiXmlElement* pPathSubstitution = pRootElement->FirstChildElement("pathsubstitution");
  if (pPathSubstitution)
  {
    m_pathSubstitutions.clear();
    CLog::Log(LOGDEBUG,"Configuring path substitutions");
    TiXmlNode* pSubstitute = pPathSubstitution->FirstChildElement("substitute");
    while (pSubstitute)
    {
      CStdString strFrom, strTo;
      TiXmlNode* pFrom = pSubstitute->FirstChild("from");
      if (pFrom)
        strFrom = CSpecialProtocol::TranslatePath(pFrom->FirstChild()->Value()).c_str();
      TiXmlNode* pTo = pSubstitute->FirstChild("to");
      if (pTo)
        strTo = pTo->FirstChild()->Value();

      if (!strFrom.IsEmpty() && !strTo.IsEmpty())
      {
        CLog::Log(LOGDEBUG,"  Registering substition pair:");
        CLog::Log(LOGDEBUG,"    From: [%s]", strFrom.c_str());
        CLog::Log(LOGDEBUG,"    To:   [%s]", strTo.c_str());
        m_pathSubstitutions.push_back(make_pair(strFrom,strTo));
      }
      else
      {
        // error message about missing tag
        if (strFrom.IsEmpty())
          CLog::Log(LOGERROR,"  Missing <from> tag");
        else
          CLog::Log(LOGERROR,"  Missing <to> tag");
      }

      // get next one
      pSubstitute = pSubstitute->NextSiblingElement("substitute");
    }
  }

  XMLUtils::GetInt(pRootElement, "remotedelay", m_remoteDelay, 1, 20);
  XMLUtils::GetFloat(pRootElement, "controllerdeadzone", m_controllerDeadzone, 0.0f, 1.0f);
  XMLUtils::GetUInt(pRootElement, "fanartres", m_fanartRes, 0, 1080);
  XMLUtils::GetUInt(pRootElement, "imageres", m_imageRes, 0, 1080);
  XMLUtils::GetBoolean(pRootElement, "useddsfanart", m_useDDSFanart);

  XMLUtils::GetBoolean(pRootElement, "playlistasfolders", m_playlistAsFolders);
  XMLUtils::GetBoolean(pRootElement, "detectasudf", m_detectAsUdf);

  // music thumbs
  TiXmlElement* pThumbs = pRootElement->FirstChildElement("musicthumbs");
  if (pThumbs)
    GetCustomExtensions(pThumbs,m_musicThumbs);

  // movie fanarts
  TiXmlElement* pFanart = pRootElement->FirstChildElement("fanart");
  if (pFanart)
    GetCustomExtensions(pFanart,m_fanartImages);

  // music filename->tag filters
  TiXmlElement* filters = pRootElement->FirstChildElement("musicfilenamefilters");
  if (filters)
  {
    TiXmlNode* filter = filters->FirstChild("filter");
    while (filter)
    {
      if (filter->FirstChild())
        m_musicTagsFromFileFilters.push_back(filter->FirstChild()->ValueStr());
      filter = filter->NextSibling("filter");
    }
  }

  TiXmlElement* pHostEntries = pRootElement->FirstChildElement("hosts");
  if (pHostEntries)
  {
    TiXmlElement* element = pHostEntries->FirstChildElement("entry");
    while(element)
    {
      CStdString name  = element->Attribute("name");
      CStdString value;
      if(element->GetText())
        value = element->GetText();

      if(name.length() > 0 && value.length() > 0)
        CDNSNameCache::Add(name, value);
      element = element->NextSiblingElement("entry");
    }
  }

  XMLUtils::GetString(pRootElement, "cputempcommand", m_cpuTempCmd);
  XMLUtils::GetString(pRootElement, "gputempcommand", m_gpuTempCmd);

  XMLUtils::GetBoolean(pRootElement, "alwaysontop", m_alwaysOnTop);

  XMLUtils::GetInt(pRootElement, "bginfoloadermaxthreads", m_bgInfoLoaderMaxThreads);
  m_bgInfoLoaderMaxThreads = std::max(1, m_bgInfoLoaderMaxThreads);

  TiXmlElement *pPVR = pRootElement->FirstChildElement("pvr");
  if (pPVR)
  {
    XMLUtils::GetInt(pPVR, "timecorrection", m_iPVRTimeCorrection, 0, 1440);
    XMLUtils::GetInt(pPVR, "infotoggleinterval", m_iPVRInfoToggleInterval, 0, 30000);
    XMLUtils::GetBoolean(pPVR, "showepginfoonselect", m_bPVRShowEpgInfoOnEpgItemSelect);
    XMLUtils::GetInt(pPVR, "minvideocachelevel", m_iPVRMinVideoCacheLevel, 0, 100);
    XMLUtils::GetInt(pPVR, "minaudiocachelevel", m_iPVRMinAudioCacheLevel, 0, 100);
    XMLUtils::GetBoolean(pPVR, "cacheindvdplayer", m_bPVRCacheInDvdPlayer);
  }

  XMLUtils::GetBoolean(pRootElement, "measurerefreshrate", m_measureRefreshrate);

  TiXmlElement* pDatabase = pRootElement->FirstChildElement("videodatabase");
  if (pDatabase)
  {
    CLog::Log(LOGWARNING, "VIDEO database configuration is experimental.");
    XMLUtils::GetString(pDatabase, "type", m_databaseVideo.type);
    XMLUtils::GetString(pDatabase, "host", m_databaseVideo.host);
    XMLUtils::GetString(pDatabase, "port", m_databaseVideo.port);
    XMLUtils::GetString(pDatabase, "user", m_databaseVideo.user);
    XMLUtils::GetString(pDatabase, "pass", m_databaseVideo.pass);
    XMLUtils::GetString(pDatabase, "name", m_databaseVideo.name);
  }

  pDatabase = pRootElement->FirstChildElement("musicdatabase");
  if (pDatabase)
  {
    XMLUtils::GetString(pDatabase, "type", m_databaseMusic.type);
    XMLUtils::GetString(pDatabase, "host", m_databaseMusic.host);
    XMLUtils::GetString(pDatabase, "port", m_databaseMusic.port);
    XMLUtils::GetString(pDatabase, "user", m_databaseMusic.user);
    XMLUtils::GetString(pDatabase, "pass", m_databaseMusic.pass);
    XMLUtils::GetString(pDatabase, "name", m_databaseMusic.name);
  }

  pDatabase = pRootElement->FirstChildElement("tvdatabase");
  if (pDatabase)
  {
    XMLUtils::GetString(pDatabase, "type", m_databaseTV.type);
    XMLUtils::GetString(pDatabase, "host", m_databaseTV.host);
    XMLUtils::GetString(pDatabase, "port", m_databaseTV.port);
    XMLUtils::GetString(pDatabase, "user", m_databaseTV.user);
    XMLUtils::GetString(pDatabase, "pass", m_databaseTV.pass);
    XMLUtils::GetString(pDatabase, "name", m_databaseTV.name);
  }

  pDatabase = pRootElement->FirstChildElement("epgdatabase");
  if (pDatabase)
  {
    XMLUtils::GetString(pDatabase, "type", m_databaseEpg.type);
    XMLUtils::GetString(pDatabase, "host", m_databaseEpg.host);
    XMLUtils::GetString(pDatabase, "port", m_databaseEpg.port);
    XMLUtils::GetString(pDatabase, "user", m_databaseEpg.user);
    XMLUtils::GetString(pDatabase, "pass", m_databaseEpg.pass);
    XMLUtils::GetString(pDatabase, "name", m_databaseEpg.name);
  }

  pElement = pRootElement->FirstChildElement("enablemultimediakeys");
  if (pElement)
  {
    XMLUtils::GetBoolean(pRootElement, "enablemultimediakeys", m_enableMultimediaKeys);
  }
  
  pElement = pRootElement->FirstChildElement("gui");
  if (pElement)
  {
    XMLUtils::GetBoolean(pElement, "visualizedirtyregions", m_guiVisualizeDirtyRegions);
    XMLUtils::GetInt(pElement, "algorithmdirtyregions",     m_guiAlgorithmDirtyRegions);
    XMLUtils::GetInt(pElement, "nofliptimeout",             m_guiDirtyRegionNoFlipTimeout);
  }

  /* PLEX */
  XMLUtils::GetInt(pRootElement, "nowplayingfliptime", m_nowPlayingFlipTime, 10, 6000);
  XMLUtils::GetBoolean(pRootElement, "enableviewrestricitons", m_bEnableViewRestrictions);
  XMLUtils::GetInt(pRootElement, "secondstovisualizer", m_secondsToVisualizer, 0, 6000);
  XMLUtils::GetInt(pRootElement, "nowplayingfliptime", m_nowPlayingFlipTime, 10, 6000);
  XMLUtils::GetBoolean(pRootElement, "visualizeronplay", m_bVisualizerOnPlay);
  XMLUtils::GetBoolean(pRootElement, "backgroundmusiconlywhenfocused", m_bBackgroundMusicOnlyWhenFocused);
  XMLUtils::GetBoolean(pRootElement, "autoshuffle", m_bAutoShuffle);
  XMLUtils::GetBoolean(pRootElement, "anamorphiczoom", m_bUseAnamorphicZoom);
  XMLUtils::GetBoolean(pRootElement, "enableviewrestrictions", m_bEnableViewRestrictions);
  XMLUtils::GetBoolean(pRootElement, "enablekeyboardbacklightcontrol", m_bEnableKeyboardBacklightControl);
  XMLUtils::GetBoolean(pRootElement, "enableplextokensinlogs", m_bEnablePlexTokensInLogs);
  /* END PLEX */

  // load in the GUISettings overrides:
  g_guiSettings.LoadXML(pRootElement, true);  // true to hide the settings we read in
}

void CAdvancedSettings::Clear()
{
  m_videoCleanStringRegExps.clear();
  m_moviesExcludeFromScanRegExps.clear();
  m_tvshowExcludeFromScanRegExps.clear();
  m_videoExcludeFromListingRegExps.clear();
  m_videoStackRegExps.clear();
  m_folderStackRegExps.clear();
  m_audioExcludeFromScanRegExps.clear();
  m_audioExcludeFromListingRegExps.clear();
  m_pictureExcludeFromListingRegExps.clear();
}

void CAdvancedSettings::GetCustomTVRegexps(TiXmlElement *pRootElement, SETTINGS_TVSHOWLIST& settings)
{
  TiXmlElement *pElement = pRootElement;
  while (pElement)
  {
    int iAction = 0; // overwrite
    // for backward compatibility
    const char* szAppend = pElement->Attribute("append");
    if ((szAppend && stricmp(szAppend, "yes") == 0))
      iAction = 1;
    // action takes precedence if both attributes exist
    const char* szAction = pElement->Attribute("action");
    if (szAction)
    {
      iAction = 0; // overwrite
      if (stricmp(szAction, "append") == 0)
        iAction = 1; // append
      else if (stricmp(szAction, "prepend") == 0)
        iAction = 2; // prepend
    }
    if (iAction == 0)
      settings.clear();
    TiXmlNode* pRegExp = pElement->FirstChild("regexp");
    int i = 0;
    while (pRegExp)
    {
      if (pRegExp->FirstChild())
      {
        bool bByDate = false;
        int iDefaultSeason = 1;
        if (pRegExp->ToElement())
        {
          CStdString byDate = pRegExp->ToElement()->Attribute("bydate");
          if(byDate && stricmp(byDate, "true") == 0)
          {
            bByDate = true;
          }
          CStdString defaultSeason = pRegExp->ToElement()->Attribute("defaultseason");
          if(!defaultSeason.empty())
          {
            iDefaultSeason = atoi(defaultSeason.c_str());
          }
        }
        CStdString regExp = pRegExp->FirstChild()->Value();
        regExp.MakeLower();
        if (iAction == 2)
          settings.insert(settings.begin() + i++, 1, TVShowRegexp(bByDate,regExp,iDefaultSeason));
        else
          settings.push_back(TVShowRegexp(bByDate,regExp,iDefaultSeason));
      }
      pRegExp = pRegExp->NextSibling("regexp");
    }

    pElement = pElement->NextSiblingElement(pRootElement->Value());
  }
}

void CAdvancedSettings::GetCustomRegexps(TiXmlElement *pRootElement, CStdStringArray& settings)
{
  TiXmlElement *pElement = pRootElement;
  while (pElement)
  {
    int iAction = 0; // overwrite
    // for backward compatibility
    const char* szAppend = pElement->Attribute("append");
    if ((szAppend && stricmp(szAppend, "yes") == 0))
      iAction = 1;
    // action takes precedence if both attributes exist
    const char* szAction = pElement->Attribute("action");
    if (szAction)
    {
      iAction = 0; // overwrite
      if (stricmp(szAction, "append") == 0)
        iAction = 1; // append
      else if (stricmp(szAction, "prepend") == 0)
        iAction = 2; // prepend
    }
    if (iAction == 0)
      settings.clear();
    TiXmlNode* pRegExp = pElement->FirstChild("regexp");
    int i = 0;
    while (pRegExp)
    {
      if (pRegExp->FirstChild())
      {
        CStdString regExp = pRegExp->FirstChild()->Value();
        if (iAction == 2)
          settings.insert(settings.begin() + i++, 1, regExp);
        else
          settings.push_back(regExp);
      }
      pRegExp = pRegExp->NextSibling("regexp");
    }

    pElement = pElement->NextSiblingElement(pRootElement->Value());
  }
}

void CAdvancedSettings::GetCustomExtensions(TiXmlElement *pRootElement, CStdString& extensions)
{
  CStdString extraExtensions;
  CSettings::GetString(pRootElement,"add",extraExtensions,"");
  if (extraExtensions != "")
    extensions += "|" + extraExtensions;
  CSettings::GetString(pRootElement,"remove",extraExtensions,"");
  if (extraExtensions != "")
  {
    CStdStringArray exts;
    StringUtils::SplitString(extraExtensions,"|",exts);
    for (unsigned int i=0;i<exts.size();++i)
    {
      int iPos = extensions.Find(exts[i]);
      if (iPos == -1)
        continue;
      extensions.erase(iPos,exts[i].size()+1);
    }
  }
}

void CAdvancedSettings::AddSettingsFile(const CStdString &filename)
{
  m_settingsFiles.push_back(filename);
}

float CAdvancedSettings::GetDisplayLatency(float refreshrate)
{
  float delay = m_videoDefaultLatency / 1000.0f;
  for (int i = 0; i < (int) m_videoRefreshLatency.size(); i++)
  {
    RefreshVideoLatency& videolatency = m_videoRefreshLatency[i];
    if (refreshrate >= videolatency.refreshmin && refreshrate <= videolatency.refreshmax)
      delay = videolatency.delay / 1000.0f;
  }

  return delay; // in seconds
}

void CAdvancedSettings::SetDebugMode(bool debug)
{
  if (debug)
  {
    int level = std::max(m_logLevelHint, LOG_LEVEL_DEBUG_FREEMEM);
    m_logLevel = level;
    CLog::SetLogLevel(level);
    CLog::Log(LOGNOTICE, "Enabled debug logging due to GUI setting. Level %d.", level);
  }
  else
  {
    int level = std::min(m_logLevelHint, LOG_LEVEL_DEBUG/*LOG_LEVEL_NORMAL*/);
    CLog::Log(LOGNOTICE, "Disabled debug logging due to GUI setting. Level %d.", level);
    m_logLevel = level;
    CLog::SetLogLevel(level);
  }
}<|MERGE_RESOLUTION|>--- conflicted
+++ resolved
@@ -311,7 +311,12 @@
   m_logEnableAirtunes = false;
   m_airTunesPort = 36666;
   m_airPlayPort = 36667;
-<<<<<<< HEAD
+  m_initialized = true;
+
+  m_databaseMusic.Reset();
+  m_databaseVideo.Reset();
+
+  m_logLevelHint = m_logLevel = LOG_LEVEL_NORMAL;
 
   /* PLEX */
   /* Adjust the timeseekbackward to match what Plex9 did */
@@ -334,14 +339,8 @@
   m_guiAlgorithmDirtyRegions = 1;
   m_guiDirtyRegionNoFlipTimeout = 1000;
   /* END PLEX */
-=======
-  m_initialized = true;
-
-  m_databaseMusic.Reset();
-  m_databaseVideo.Reset();
-
-  m_logLevelHint = m_logLevel = LOG_LEVEL_NORMAL;
->>>>>>> 0be99e96
+
+
 }
 
 bool CAdvancedSettings::Load()
