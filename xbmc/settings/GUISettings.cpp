/*
 *      Copyright (C) 2005-2008 Team XBMC
 *      http://www.xbmc.org
 *
 *  This Program is free software; you can redistribute it and/or modify
 *  it under the terms of the GNU General Public License as published by
 *  the Free Software Foundation; either version 2, or (at your option)
 *  any later version.
 *
 *  This Program is distributed in the hope that it will be useful,
 *  but WITHOUT ANY WARRANTY; without even the implied warranty of
 *  MERCHANTABILITY or FITNESS FOR A PARTICULAR PURPOSE. See the
 *  GNU General Public License for more details.
 *
 *  You should have received a copy of the GNU General Public License
 *  along with XBMC; see the file COPYING.  If not, write to
 *  the Free Software Foundation, 675 Mass Ave, Cambridge, MA 02139, USA.
 *  http://www.gnu.org/copyleft/gpl.html
 *
 */

#include "GUISettings.h"
#include <limits.h>
#include <float.h>
#include "Settings.h"
#include "dialogs/GUIDialogFileBrowser.h"
#include "storage/MediaManager.h"
#ifdef _LINUX
#include "LinuxTimezone.h"
#endif
#include "Application.h"
#include "filesystem/SpecialProtocol.h"
#include "AdvancedSettings.h"
#include "guilib/LocalizeStrings.h"
#include "utils/StringUtils.h"
#include "utils/SystemInfo.h"
#include "utils/log.h"
#include "tinyXML/tinyxml.h"
#include "windowing/WindowingFactory.h"
#include "powermanagement/PowerManager.h"
#include "cores/dvdplayer/DVDCodecs/Video/CrystalHD.h"
#include "utils/PCMRemap.h"
#include "guilib/GUIFont.h" // for FONT_STYLE_* definitions
#include "guilib/GUIFontManager.h"
#include "utils/Weather.h"
#include "LangInfo.h"
#if defined(__APPLE__)
  #include "osx/DarwinUtils.h"
#endif

using namespace std;
using namespace ADDON;

// String id's of the masks
#define MASK_DAYS   17999
#define MASK_HOURS  17998
#define MASK_MINS   14044
#define MASK_SECS   14045
#define MASK_MS    14046
#define MASK_PERCENT 14047
#define MASK_KBPS   14048
#define MASK_MB    17997
#define MASK_KB    14049
#define MASK_DB    14050

#define MAX_RESOLUTIONS 128

#define TEXT_OFF  351
#define TEXT_NONE 231

#ifdef _LINUX
#define DEFAULT_VISUALISATION "visualization.glspectrum"
#elif defined(_WIN32)
#ifdef HAS_DX
#define DEFAULT_VISUALISATION "visualization.milkdrop"
#else
#define DEFAULT_VISUALISATION "visualization.glspectrum"
#endif
#endif

struct sortsettings
{
  bool operator()(const CSetting* pSetting1, const CSetting* pSetting2)
  {
    return pSetting1->GetOrder() < pSetting2->GetOrder();
  }
};

void CSettingBool::FromString(const CStdString &strValue)
{
  m_bData = (strValue == "true");
}

CStdString CSettingBool::ToString() const
{
  return m_bData ? "true" : "false";
}

CSettingSeparator::CSettingSeparator(int iOrder, const char *strSetting)
    : CSetting(iOrder, strSetting, 0, SEPARATOR_CONTROL)
{
}

CSettingFloat::CSettingFloat(int iOrder, const char *strSetting, int iLabel, float fData, float fMin, float fStep, float fMax, int iControlType)
    : CSetting(iOrder, strSetting, iLabel, iControlType)
{
  m_fData = fData;
  m_fMin = fMin;
  m_fStep = fStep;
  m_fMax = fMax;
}

void CSettingFloat::FromString(const CStdString &strValue)
{
  SetData((float)atof(strValue.c_str()));
}

CStdString CSettingFloat::ToString() const
{
  CStdString strValue;
  strValue.Format("%f", m_fData);
  return strValue;
}

CSettingInt::CSettingInt(int iOrder, const char *strSetting, int iLabel, int iData, int iMin, int iStep, int iMax, int iControlType, const char *strFormat)
    : CSetting(iOrder, strSetting, iLabel, iControlType)
{
  m_iData = iData;
  m_iMin = iMin;
  m_iMax = iMax;
  m_iStep = iStep;
  m_iFormat = -1;
  m_iLabelMin = -1;
  if (strFormat)
    m_strFormat = strFormat;
  else
    m_strFormat = "%i";
}

CSettingInt::CSettingInt(int iOrder, const char *strSetting, int iLabel, int iData, int iMin, int iStep, int iMax, int iControlType, int iFormat, int iLabelMin)
    : CSetting(iOrder, strSetting, iLabel, iControlType)
{
  m_iData = iData;
  m_iMin = iMin;
  m_iMax = iMax;
  m_iStep = iStep;
  m_iLabelMin = iLabelMin;
  m_iFormat = iFormat;
  if (m_iFormat < 0)
    m_strFormat = "%i";
}

CSettingInt::CSettingInt(int iOrder, const char *strSetting, int iLabel,
                         int iData, const map<int,int>& entries, int iControlType)
  : CSetting(iOrder, strSetting, iLabel, iControlType),
    m_entries(entries)
{
  m_iData = iData;
  m_iMin = -1;
  m_iMax = -1;
  m_iStep = 1;
  m_iLabelMin = -1;
}

void CSettingInt::FromString(const CStdString &strValue)
{
  int id = atoi(strValue.c_str());
  SetData(id);
}

CStdString CSettingInt::ToString() const
{
  CStdString strValue;
  strValue.Format("%i", m_iData);
  return strValue;
}

void CSettingHex::FromString(const CStdString &strValue)
{
  int iHexValue;
  if (sscanf(strValue, "%x", (unsigned int *)&iHexValue))
    SetData(iHexValue);
}

CStdString CSettingHex::ToString() const
{
  CStdString strValue;
  strValue.Format("%x", m_iData);
  return strValue;
}

CSettingString::CSettingString(int iOrder, const char *strSetting, int iLabel, const char *strData, int iControlType, bool bAllowEmpty, int iHeadingString)
    : CSetting(iOrder, strSetting, iLabel, iControlType)
{
  m_strData = strData;
  m_bAllowEmpty = bAllowEmpty;
  m_iHeadingString = iHeadingString;
}

void CSettingString::FromString(const CStdString &strValue)
{
  m_strData = strValue;
}

CStdString CSettingString::ToString() const
{
  return m_strData;
}

CSettingPath::CSettingPath(int iOrder, const char *strSetting, int iLabel, const char *strData, int iControlType, bool bAllowEmpty, int iHeadingString)
    : CSettingString(iOrder, strSetting, iLabel, strData, iControlType, bAllowEmpty, iHeadingString)
{
}

CSettingAddon::CSettingAddon(int iOrder, const char *strSetting, int iLabel, const char *strData, const TYPE type)
  : CSettingString(iOrder, strSetting, iLabel, strData, BUTTON_CONTROL_STANDARD, false, -1)
  , m_type(type)
{
}

void CSettingsGroup::GetCategories(vecSettingsCategory &vecCategories)
{
  vecCategories.clear();
  for (unsigned int i = 0; i < m_vecCategories.size(); i++)
  {
    vecSettings settings;
    // check whether we actually have these settings available.
    g_guiSettings.GetSettingsGroup(m_vecCategories[i]->m_strCategory, settings);
    if (settings.size())
      vecCategories.push_back(m_vecCategories[i]);
  }
}

// Settings are case sensitive
CGUISettings::CGUISettings(void)
{
}

void CGUISettings::Initialize()
{
  ZeroMemory(&m_replayGain, sizeof(ReplayGainSettings));

  // Pictures settings
  AddGroup(0, 1);
  CSettingsCategory* pic = AddCategory(0, "pictures", 14081);
  AddBool(pic, "pictures.usetags", 14082, true);
  AddBool(pic,"pictures.generatethumbs",13360,true);
  AddBool(pic, "pictures.useexifrotation", 20184, true);
  AddBool(pic, "pictures.showvideos", 22022, true);
  // FIXME: hide this setting until it is properly respected. In the meanwhile, default to AUTO.
  AddInt(NULL, "pictures.displayresolution", 169, (int)RES_AUTORES, (int)RES_AUTORES, 1, (int)RES_AUTORES, SPIN_CONTROL_TEXT);

  CSettingsCategory* cat = AddCategory(0, "slideshow", 108);
  AddInt(cat, "slideshow.staytime", 12378, 5, 1, 1, 100, SPIN_CONTROL_INT_PLUS, MASK_SECS);
  AddBool(cat, "slideshow.displayeffects", 12379, true);
  AddBool(NULL, "slideshow.shuffle", 13319, false);

  // Programs settings
//  AddGroup(1, 0);

  // My Weather settings
  AddGroup(2, 8);
  CSettingsCategory* wea = AddCategory(2, "weather", 16000);
  AddInt(NULL, "weather.currentlocation", 0, 1, 1, 1, 3, SPIN_CONTROL_INT_PLUS);
  AddString(wea, "weather.areacode1", 14019, "USNY0996 - New York, NY", BUTTON_CONTROL_STANDARD);
  AddString(wea, "weather.areacode2", 14020, "UKXX0085 - London, United Kingdom", BUTTON_CONTROL_STANDARD);
  AddString(wea, "weather.areacode3", 14021, "JAXX0085 - Tokyo, Japan", BUTTON_CONTROL_STANDARD);
  AddSeparator(wea, "weather.sep1");
  AddDefaultAddon(wea, "weather.script", 24027, DEFAULT_WEATHER_ADDON, ADDON_SCRIPT_WEATHER);
  AddString(wea, "weather.scriptsettings", 21417, "", BUTTON_CONTROL_STANDARD, true);

  // My Music Settings
  AddGroup(3, 2);
  CSettingsCategory* ml = AddCategory(3,"musiclibrary",14022);
  AddBool(NULL, "musiclibrary.enabled", 418, true);
  AddBool(ml, "musiclibrary.showcompilationartists", 13414, true);
  AddSeparator(ml,"musiclibrary.sep1");
  AddBool(ml,"musiclibrary.downloadinfo", 20192, false);
  AddDefaultAddon(ml, "musiclibrary.albumsscraper", 20193, "metadata.albums.allmusic.com", ADDON_SCRAPER_ALBUMS);
  AddDefaultAddon(ml, "musiclibrary.artistsscraper", 20194, "metadata.artists.allmusic.com", ADDON_SCRAPER_ARTISTS);
  AddBool(ml, "musiclibrary.updateonstartup", 22000, false);
  AddBool(ml, "musiclibrary.backgroundupdate", 22001, false);
  AddSeparator(ml,"musiclibrary.sep2");
  AddString(ml, "musiclibrary.cleanup", 334, "", BUTTON_CONTROL_STANDARD);
  AddString(ml, "musiclibrary.export", 20196, "", BUTTON_CONTROL_STANDARD);
  AddString(ml, "musiclibrary.import", 20197, "", BUTTON_CONTROL_STANDARD);

  CSettingsCategory* mp = AddCategory(3, "musicplayer", 14086);
  AddBool(mp, "musicplayer.autoplaynextitem", 489, true);
  AddBool(mp, "musicplayer.queuebydefault", 14084, false);
  AddSeparator(mp, "musicplayer.sep1");
  map<int,int> gain;
  gain.insert(make_pair(351,REPLAY_GAIN_NONE));
  gain.insert(make_pair(639,REPLAY_GAIN_TRACK));
  gain.insert(make_pair(640,REPLAY_GAIN_ALBUM));

  AddInt(mp, "musicplayer.replaygaintype", 638, REPLAY_GAIN_ALBUM, gain, SPIN_CONTROL_TEXT);
  AddInt(NULL, "musicplayer.replaygainpreamp", 641, 89, 77, 1, 101, SPIN_CONTROL_INT_PLUS, MASK_DB);
  AddInt(NULL, "musicplayer.replaygainnogainpreamp", 642, 89, 77, 1, 101, SPIN_CONTROL_INT_PLUS, MASK_DB);
  AddBool(NULL, "musicplayer.replaygainavoidclipping", 643, false);
  AddInt(mp, "musicplayer.crossfade", 13314, 0, 0, 1, 15, SPIN_CONTROL_INT_PLUS, MASK_SECS, TEXT_OFF);
  AddBool(mp, "musicplayer.crossfadealbumtracks", 13400, true);
  AddSeparator(mp, "musicplayer.sep3");
  AddDefaultAddon(mp, "musicplayer.visualisation", 250, DEFAULT_VISUALISATION, ADDON_VIZ);

  CSettingsCategory* mf = AddCategory(3, "musicfiles", 14081);
  AddBool(mf, "musicfiles.usetags", 258, true);
  AddString(mf, "musicfiles.trackformat", 13307, "[%N. ]%A - %T", EDIT_CONTROL_INPUT, false, 16016);
  AddString(mf, "musicfiles.trackformatright", 13387, "%D", EDIT_CONTROL_INPUT, false, 16016);
  // advanced per-view trackformats.
  AddString(NULL, "musicfiles.nowplayingtrackformat", 13307, "", EDIT_CONTROL_INPUT, false, 16016);
  AddString(NULL, "musicfiles.nowplayingtrackformatright", 13387, "", EDIT_CONTROL_INPUT, false, 16016);
  AddString(NULL, "musicfiles.librarytrackformat", 13307, "", EDIT_CONTROL_INPUT, false, 16016);
  AddString(NULL, "musicfiles.librarytrackformatright", 13387, "", EDIT_CONTROL_INPUT, false, 16016);
  AddBool(mf, "musicfiles.findremotethumbs", 14059, true);

  CSettingsCategory* scr = AddCategory(3, "scrobbler", 15221);
  AddBool(scr, "scrobbler.lastfmsubmit", 15201, false);
  AddBool(scr, "scrobbler.lastfmsubmitradio", 15250, false);
  AddString(scr,"scrobbler.lastfmusername", 15202, "", EDIT_CONTROL_INPUT, false, 15202);
  AddString(scr,"scrobbler.lastfmpass", 15203, "", EDIT_CONTROL_MD5_INPUT, false, 15203);
  AddSeparator(scr, "scrobbler.sep1");
  AddBool(scr, "scrobbler.librefmsubmit", 15217, false);
  AddString(scr, "scrobbler.librefmusername", 15218, "", EDIT_CONTROL_INPUT, false, 15218);
  AddString(scr, "scrobbler.librefmpass", 15219, "", EDIT_CONTROL_MD5_INPUT, false, 15219);

  CSettingsCategory* acd = AddCategory(3, "audiocds", 620);
  AddBool(acd, "audiocds.autorun", 14085, false);
  AddBool(acd, "audiocds.usecddb", 227, true);
  AddSeparator(acd, "audiocds.sep1");
  AddPath(acd,"audiocds.recordingpath",20000,"select writable folder",BUTTON_CONTROL_PATH_INPUT,false,657);
  AddString(acd, "audiocds.trackpathformat", 13307, "%A - %B/[%N. ][%A - ]%T", EDIT_CONTROL_INPUT, false, 16016);
  map<int,int> encoders;
  encoders.insert(make_pair(34000,CDDARIP_ENCODER_LAME));
  encoders.insert(make_pair(34001,CDDARIP_ENCODER_VORBIS));
  encoders.insert(make_pair(34002,CDDARIP_ENCODER_WAV));
  encoders.insert(make_pair(34005,CDDARIP_ENCODER_FLAC));
  AddInt(acd, "audiocds.encoder", 621, CDDARIP_ENCODER_FLAC, encoders, SPIN_CONTROL_TEXT);

  map<int,int> qualities;
  qualities.insert(make_pair(604,CDDARIP_QUALITY_CBR));
  qualities.insert(make_pair(601,CDDARIP_QUALITY_MEDIUM));
  qualities.insert(make_pair(602,CDDARIP_QUALITY_STANDARD));
  qualities.insert(make_pair(603,CDDARIP_QUALITY_EXTREME));
  AddInt(acd, "audiocds.quality", 622, CDDARIP_QUALITY_CBR, qualities, SPIN_CONTROL_TEXT);
  AddInt(acd, "audiocds.bitrate", 623, 192, 128, 32, 320, SPIN_CONTROL_INT_PLUS, MASK_KBPS);
  AddInt(acd, "audiocds.compressionlevel", 665, 5, 0, 1, 8, SPIN_CONTROL_INT_PLUS);

#ifdef HAS_KARAOKE
  CSettingsCategory* kar = AddCategory(3, "karaoke", 13327);
  AddBool(kar, "karaoke.enabled", 13323, false);
  // auto-popup the song selector dialog when the karaoke song was just finished and playlist is empty.
  AddBool(kar, "karaoke.autopopupselector", 22037, false);
  AddSeparator(kar, "karaoke.sep1");
  AddString(kar, "karaoke.font", 22030, "arial.ttf", SPIN_CONTROL_TEXT);
  AddInt(kar, "karaoke.fontheight", 22031, 36, 16, 2, 74, SPIN_CONTROL_TEXT); // use text as there is a disk based lookup needed
  map<int,int> colors;
  for (int i = KARAOKE_COLOR_START; i <= KARAOKE_COLOR_END; i++)
    colors.insert(make_pair(22040 + i, i));
  AddInt(kar, "karaoke.fontcolors", 22032, KARAOKE_COLOR_START, colors, SPIN_CONTROL_TEXT);
  AddString(kar, "karaoke.charset", 22033, "DEFAULT", SPIN_CONTROL_TEXT);
  AddSeparator(kar,"karaoke.sep2");
  AddString(kar, "karaoke.export", 22038, "", BUTTON_CONTROL_STANDARD);
  AddString(kar, "karaoke.importcsv", 22036, "", BUTTON_CONTROL_STANDARD);
#endif

  // System settings
  AddGroup(4, 13000);
  CSettingsCategory* vs = AddCategory(4, "videoscreen", 21373);

#if (defined(__APPLE__) && defined(__arm__))
  // define but hide display, resolution and blankdisplays settings on atv2/ios, they are not user controlled
  AddInt(NULL, "videoscreen.screen", 240, 0, -1, 1, g_Windowing.GetNumScreens(), SPIN_CONTROL_TEXT);
  AddInt(NULL, "videoscreen.resolution", 131, -1, 0, 1, INT_MAX, SPIN_CONTROL_TEXT);
  AddBool(NULL, "videoscreen.blankdisplays", 13130, false);
#else
  // this setting would ideally not be saved, as its value is systematically derived from videoscreen.screenmode.
  // contains a DISPLAYMODE
  AddInt(vs, "videoscreen.screen", 240, 0, -1, 1, g_Windowing.GetNumScreens(), SPIN_CONTROL_TEXT);
  // this setting would ideally not be saved, as its value is systematically derived from videoscreen.screenmode.
  // contains an index to the g_settings.m_ResInfo array. the only meaningful fields are iScreen, iWidth, iHeight.
#if defined (__APPLE__)
  AddInt(vs, "videoscreen.resolution", 131, -1, 0, 1, INT_MAX, SPIN_CONTROL_TEXT);
#else
  AddInt(vs, "videoscreen.resolution", 169, -1, 0, 1, INT_MAX, SPIN_CONTROL_TEXT);
#endif
  AddString(g_application.IsStandAlone() ? vs : NULL, "videoscreen.screenmode", 243, "DESKTOP", SPIN_CONTROL_TEXT);

#if defined(_WIN32) || defined (__APPLE__)
  // We prefer a fake fullscreen mode (window covering the screen rather than dedicated fullscreen)
  // as it works nicer with switching to other applications. However on some systems vsync is broken
  // when we do this (eg non-Aero on ATI in particular) and on others (AppleTV) we can't get XBMC to
  // the front
  bool fakeFullScreen = true;
  bool showSetting = true;
  if (g_sysinfo.IsAeroDisabled())
    fakeFullScreen = false;

#if defined(_WIN32) && defined(HAS_GL)
  fakeFullScreen = true;
  showSetting = false;
#endif

#if defined (__APPLE__)
  if (g_sysinfo.IsAppleTV())
  {
    fakeFullScreen = false;
  }
  showSetting = false;
#endif
  AddBool(showSetting ? vs : NULL, "videoscreen.fakefullscreen", 14083, fakeFullScreen);
  AddBool(vs, "videoscreen.blankdisplays", 13130, false);
  AddSeparator(vs, "videoscreen.sep1");
#endif
#endif

  map<int,int> vsync;
#if defined(_LINUX) && !defined(__APPLE__)
  vsync.insert(make_pair(13101,VSYNC_DRIVER));
#endif
  vsync.insert(make_pair(13106,VSYNC_DISABLED));
  vsync.insert(make_pair(13107,VSYNC_VIDEO));
  vsync.insert(make_pair(13108,VSYNC_ALWAYS));
  AddInt(vs, "videoscreen.vsync", 13105, DEFAULT_VSYNC, vsync, SPIN_CONTROL_TEXT);

  AddString(vs, "videoscreen.guicalibration",214,"", BUTTON_CONTROL_STANDARD);
#ifndef HAS_DX
  // Todo: Implement test pattern for DX
  AddString(vs, "videoscreen.testpattern",226,"", BUTTON_CONTROL_STANDARD);
#endif
#if defined(_LINUX) && !defined(__APPLE__)
  AddBool(NULL, "videoscreen.haslcd", 4501, false);
#endif

  CSettingsCategory* ao = AddCategory(4, "audiooutput", 772);

  map<int,int> audiomode;
  audiomode.insert(make_pair(338,AUDIO_ANALOG));
  audiomode.insert(make_pair(339,AUDIO_IEC958));
  audiomode.insert(make_pair(420,AUDIO_HDMI  ));
  AddInt(ao, "audiooutput.mode", 337, AUDIO_ANALOG, audiomode, SPIN_CONTROL_TEXT);

  map<int,int> channelLayout;
  for(int layout = 0; layout < PCM_MAX_LAYOUT; ++layout)
    channelLayout.insert(make_pair(34101+layout, layout));
  AddInt(ao, "audiooutput.channellayout", 34100, PCM_LAYOUT_2_0, channelLayout, SPIN_CONTROL_TEXT);
  AddBool(ao, "audiooutput.dontnormalizelevels", 346, true);

#if (defined(__APPLE__) && defined(__arm__))
  AddBool(g_sysinfo.IsAppleTV2() ? ao : NULL, "audiooutput.ac3passthrough", 364, false);
  AddBool(g_sysinfo.IsAppleTV2() ? ao : NULL, "audiooutput.dtspassthrough", 254, false);
#else
  AddBool(ao, "audiooutput.ac3passthrough", 364, true);
  AddBool(ao, "audiooutput.dtspassthrough", 254, true);
#endif
  AddBool(NULL, "audiooutput.passthroughaac", 299, false);
  AddBool(NULL, "audiooutput.passthroughmp1", 300, false);
  AddBool(NULL, "audiooutput.passthroughmp2", 301, false);
  AddBool(NULL, "audiooutput.passthroughmp3", 302, false);

#ifdef __APPLE__
  AddString(ao, "audiooutput.audiodevice", 545, "Default", SPIN_CONTROL_TEXT);
#elif defined(_LINUX)
  AddSeparator(ao, "audiooutput.sep1");
  AddString(ao, "audiooutput.audiodevice", 545, "default", SPIN_CONTROL_TEXT);
  AddString(ao, "audiooutput.customdevice", 1300, "", EDIT_CONTROL_INPUT);
  AddSeparator(ao, "audiooutput.sep2");
  AddString(ao, "audiooutput.passthroughdevice", 546, "iec958", SPIN_CONTROL_TEXT);
  AddString(ao, "audiooutput.custompassthrough", 1301, "", EDIT_CONTROL_INPUT);
  AddSeparator(ao, "audiooutput.sep3");
#elif defined(_WIN32)
  AddString(ao, "audiooutput.audiodevice", 545, "Default", SPIN_CONTROL_TEXT);
#endif

  CSettingsCategory* in = AddCategory(4, "input", 14094);
  AddString(in, "input.peripherals", 35000, "", BUTTON_CONTROL_STANDARD);
#if defined(__APPLE__)
  map<int,int> remotemode;
  remotemode.insert(make_pair(13610,APPLE_REMOTE_DISABLED));
  remotemode.insert(make_pair(13611,APPLE_REMOTE_STANDARD));
  remotemode.insert(make_pair(13612,APPLE_REMOTE_UNIVERSAL));
  remotemode.insert(make_pair(13613,APPLE_REMOTE_MULTIREMOTE));
  AddInt(in, "input.appleremotemode", 13600, APPLE_REMOTE_STANDARD, remotemode, SPIN_CONTROL_TEXT);
#if !defined(__arm__)
  AddBool(in, "input.appleremotealwayson", 13602, false);
#else
  AddBool(NULL, "input.appleremotealwayson", 13602, false);
#endif
  AddInt(NULL, "input.appleremotesequencetime", 13603, 500, 50, 50, 1000, SPIN_CONTROL_INT_PLUS, MASK_MS, TEXT_OFF);
  AddSeparator(in, "input.sep1");
#endif
  AddBool(in, "input.remoteaskeyboard", 21449, false);
#if defined(TARGET_DARWIN_IOS)
  AddBool(NULL, "input.enablemouse", 21369, true);
#else
  AddBool(in, "input.enablemouse", 21369, true);
#endif

  CSettingsCategory* pwm = AddCategory(4, "powermanagement", 14095);
  // Note: Application.cpp might hide powersaving settings if not supported.
  AddInt(pwm, "powermanagement.displaysoff", 1450, 0, 0, 5, 120, SPIN_CONTROL_INT_PLUS, MASK_MINS, TEXT_OFF);
  AddInt(pwm, "powermanagement.shutdowntime", 357, 0, 0, 5, 120, SPIN_CONTROL_INT_PLUS, MASK_MINS, TEXT_OFF);

  map<int,int> shutdown;
  if (g_powerManager.CanPowerdown())
    shutdown.insert(make_pair(13005,POWERSTATE_SHUTDOWN));

  if (g_powerManager.CanHibernate())
    shutdown.insert(make_pair(13010,POWERSTATE_HIBERNATE));

  if (g_powerManager.CanSuspend())
    shutdown.insert(make_pair(13011,POWERSTATE_SUSPEND));

  // In standalone mode we default to another.
  if (g_application.IsStandAlone())
    AddInt(pwm, "powermanagement.shutdownstate", 13008, POWERSTATE_SHUTDOWN, shutdown, SPIN_CONTROL_TEXT);
  else
  {
    shutdown.insert(make_pair(13009,POWERSTATE_QUIT));
    shutdown.insert(make_pair(13014,POWERSTATE_MINIMIZE));
    AddInt(pwm, "powermanagement.shutdownstate", 13008, POWERSTATE_QUIT, shutdown, SPIN_CONTROL_TEXT);
  }

  CSettingsCategory* dbg = AddCategory(4, "debug", 14092);
  AddBool(dbg, "debug.showloginfo", 20191, false);
  AddPath(dbg, "debug.screenshotpath",20004,"select writable folder",BUTTON_CONTROL_PATH_INPUT,false,657);

  CSettingsCategory* mst = AddCategory(4, "masterlock", 12360);
  AddString(mst, "masterlock.lockcode"       , 20100, "-", BUTTON_CONTROL_STANDARD);
  AddBool(mst, "masterlock.startuplock"      , 20076,false);
  // hidden masterlock settings
  AddInt(NULL,"masterlock.maxretries", 12364, 3, 3, 1, 100, SPIN_CONTROL_TEXT);

  AddCategory(4, "cache", 439);
  AddInt(NULL, "cache.harddisk", 14025, 256, 0, 256, 4096, SPIN_CONTROL_INT_PLUS, MASK_KB, TEXT_OFF);
  AddSeparator(NULL, "cache.sep1");
  AddInt(NULL, "cachevideo.dvdrom", 14026, 2048, 0, 256, 16384, SPIN_CONTROL_INT_PLUS, MASK_KB, TEXT_OFF);
  AddInt(NULL, "cachevideo.lan", 14027, 2048, 0, 256, 16384, SPIN_CONTROL_INT_PLUS, MASK_KB, TEXT_OFF);
  AddInt(NULL, "cachevideo.internet", 14028, 4096, 0, 256, 16384, SPIN_CONTROL_INT_PLUS, MASK_KB, TEXT_OFF);
  AddSeparator(NULL, "cache.sep2");
  AddInt(NULL, "cacheaudio.dvdrom", 14030, 256, 0, 256, 4096, SPIN_CONTROL_INT_PLUS, MASK_KB, TEXT_OFF);
  AddInt(NULL, "cacheaudio.lan", 14031, 256, 0, 256, 4096, SPIN_CONTROL_INT_PLUS, MASK_KB, TEXT_OFF);
  AddInt(NULL, "cacheaudio.internet", 14032, 256, 0, 256, 4096, SPIN_CONTROL_INT_PLUS, MASK_KB, TEXT_OFF);
  AddSeparator(NULL, "cache.sep3");
  AddInt(NULL, "cachedvd.dvdrom", 14034, 2048, 0, 256, 16384, SPIN_CONTROL_INT_PLUS, MASK_KB, TEXT_OFF);
  AddInt(NULL, "cachedvd.lan", 14035, 2048, 0, 256, 16384, SPIN_CONTROL_INT_PLUS, MASK_KB, TEXT_OFF);
  AddSeparator(NULL, "cache.sep4");
  AddInt(NULL, "cacheunknown.internet", 14060, 4096, 0, 256, 16384, SPIN_CONTROL_INT_PLUS, MASK_KB, TEXT_OFF);

  // video settings
  AddGroup(5, 3);
  CSettingsCategory* vdl = AddCategory(5, "videolibrary", 14022);
  AddBool(NULL, "videolibrary.enabled", 418, true);
  AddBool(vdl, "videolibrary.showunwatchedplots", 20369, true);
  AddBool(NULL, "videolibrary.seasonthumbs", 20382, true);
  AddBool(vdl, "videolibrary.actorthumbs", 20402, true);

  map<int, int> flattenTVShowOptions;
  flattenTVShowOptions.insert(make_pair(20420, 0));
  flattenTVShowOptions.insert(make_pair(20421, 1));
  flattenTVShowOptions.insert(make_pair(20422, 2));
  AddInt(vdl, "videolibrary.flattentvshows", 20412, 1, flattenTVShowOptions, SPIN_CONTROL_TEXT);

  AddBool(NULL, "videolibrary.flattenmoviesets", 22002, false);
  AddBool(vdl, "videolibrary.updateonstartup", 22000, false);
  AddBool(vdl, "videolibrary.backgroundupdate", 22001, false);
  AddSeparator(vdl, "videolibrary.sep3");
  AddString(vdl, "videolibrary.cleanup", 334, "", BUTTON_CONTROL_STANDARD);
  AddString(vdl, "videolibrary.export", 647, "", BUTTON_CONTROL_STANDARD);
  AddString(vdl, "videolibrary.import", 648, "", BUTTON_CONTROL_STANDARD);

  CSettingsCategory* vp = AddCategory(5, "videoplayer", 14086);

  map<int, int> renderers;
  renderers.insert(make_pair(13416, RENDER_METHOD_AUTO));

#ifdef HAS_DX
  if (g_sysinfo.IsVistaOrHigher())
    renderers.insert(make_pair(16319, RENDER_METHOD_DXVA));
  renderers.insert(make_pair(13431, RENDER_METHOD_D3D_PS));
  renderers.insert(make_pair(13419, RENDER_METHOD_SOFTWARE));
#endif

#ifdef HAS_GL
  renderers.insert(make_pair(13417, RENDER_METHOD_ARB));
  renderers.insert(make_pair(13418, RENDER_METHOD_GLSL));
  renderers.insert(make_pair(13419, RENDER_METHOD_SOFTWARE));
#endif
  AddInt(vp, "videoplayer.rendermethod", 13415, RENDER_METHOD_AUTO, renderers, SPIN_CONTROL_TEXT);

#ifdef HAVE_LIBVDPAU
  AddBool(vp, "videoplayer.usevdpau", 13425, true);
#endif
#ifdef HAVE_LIBVA
  AddBool(vp, "videoplayer.usevaapi", 13426, true);
#endif
#ifdef HAS_DX
  AddBool(g_sysinfo.IsVistaOrHigher() ? vp: NULL, "videoplayer.usedxva2", 13427, false);
#endif
#ifdef HAVE_LIBCRYSTALHD
  AddBool(CCrystalHD::GetInstance()->DevicePresent() ? vp: NULL, "videoplayer.usechd", 13428, true);
#endif
#ifdef HAVE_LIBVDADECODER
  AddBool(g_sysinfo.HasVDADecoder() ? vp: NULL, "videoplayer.usevda", 13429, true);
#endif
#ifdef HAVE_LIBOPENMAX
  AddBool(vp, "videoplayer.useomx", 13430, true);
#endif
#ifdef HAVE_VIDEOTOOLBOXDECODER
  AddBool(g_sysinfo.HasVideoToolBoxDecoder() ? vp: NULL, "videoplayer.usevideotoolbox", 13432, true);
#endif

#ifdef HAS_GL
  AddBool(NULL, "videoplayer.usepbo", 13424, true);
#endif

  // FIXME: hide this setting until it is properly respected. In the meanwhile, default to AUTO.
  //AddInt(5, "videoplayer.displayresolution", 169, (int)RES_AUTORES, (int)RES_AUTORES, 1, (int)CUSTOM+MAX_RESOLUTIONS, SPIN_CONTROL_TEXT);
  AddInt(NULL, "videoplayer.displayresolution", 169, (int)RES_AUTORES, (int)RES_AUTORES, 1, (int)RES_AUTORES, SPIN_CONTROL_TEXT);
#if !(defined(__APPLE__) && defined(__arm__))
  AddBool(vp, "videoplayer.adjustrefreshrate", 170, false);
  AddInt(vp, "videoplayer.pauseafterrefreshchange", 13550, 0, 0, 1, MAXREFRESHCHANGEDELAY, SPIN_CONTROL_TEXT);
#else
  AddBool(NULL, "videoplayer.adjustrefreshrate", 170, false);
  AddInt(NULL, "videoplayer.pauseafterrefreshchange", 13550, 0, 0, 1, MAXREFRESHCHANGEDELAY, SPIN_CONTROL_TEXT);
#endif
  //sync settings not available on windows gl build
#if defined(_WIN32) && defined(HAS_GL)
  #define SYNCSETTINGS 0
#else
  #define SYNCSETTINGS 1
#endif
  AddBool(SYNCSETTINGS ? vp : NULL, "videoplayer.usedisplayasclock", 13510, false);

  map<int, int> syncTypes;
  syncTypes.insert(make_pair(13501, SYNC_DISCON));
  syncTypes.insert(make_pair(13502, SYNC_SKIPDUP));
  syncTypes.insert(make_pair(13503, SYNC_RESAMPLE));
  AddInt(SYNCSETTINGS ? vp : NULL, "videoplayer.synctype", 13500, SYNC_RESAMPLE, syncTypes, SPIN_CONTROL_TEXT);
  AddFloat(NULL, "videoplayer.maxspeedadjust", 13504, 5.0f, 0.0f, 0.1f, 10.0f);

  map<int, int> resampleQualities;
  resampleQualities.insert(make_pair(13506, RESAMPLE_LOW));
  resampleQualities.insert(make_pair(13507, RESAMPLE_MID));
  resampleQualities.insert(make_pair(13508, RESAMPLE_HIGH));
  resampleQualities.insert(make_pair(13509, RESAMPLE_REALLYHIGH));
  AddInt(NULL, "videoplayer.resamplequality", 13505, RESAMPLE_MID, resampleQualities, SPIN_CONTROL_TEXT);
  AddInt(vp, "videoplayer.errorinaspect", 22021, 0, 0, 1, 20, SPIN_CONTROL_INT_PLUS, MASK_PERCENT, TEXT_NONE);

  map<int,int> stretch;
  stretch.insert(make_pair(630,VIEW_MODE_NORMAL));
  stretch.insert(make_pair(633,VIEW_MODE_WIDE_ZOOM));
  stretch.insert(make_pair(634,VIEW_MODE_STRETCH_16x9));
  stretch.insert(make_pair(631,VIEW_MODE_ZOOM));
  AddInt(vp, "videoplayer.stretch43", 173, VIEW_MODE_NORMAL, stretch, SPIN_CONTROL_TEXT);
#ifdef HAVE_LIBVDPAU
  AddBool(NULL, "videoplayer.vdpau_allow_xrandr", 13122, false);
#endif
#if defined(HAS_GL) || HAS_GLES == 2  // May need changing for GLES
  AddSeparator(vp, "videoplayer.sep1.5");
#ifdef HAVE_LIBVDPAU
  AddBool(NULL, "videoplayer.vdpauUpscalingLevel", 13121, false);
  AddBool(vp, "videoplayer.vdpaustudiolevel", 13122, false);
#endif
#endif
  AddSeparator(vp, "videoplayer.sep5");
  AddBool(vp, "videoplayer.teletextenabled", 23050, true);

  CSettingsCategory* vid = AddCategory(5, "myvideos", 14081);

  map<int, int> myVideosSelectActions;
  myVideosSelectActions.insert(make_pair(22080, SELECT_ACTION_CHOOSE));
  myVideosSelectActions.insert(make_pair(208,   SELECT_ACTION_PLAY_OR_RESUME));
  myVideosSelectActions.insert(make_pair(13404, SELECT_ACTION_RESUME));
  myVideosSelectActions.insert(make_pair(22081, SELECT_ACTION_INFO));
  
  AddInt(vid, "myvideos.selectaction", 22079, SELECT_ACTION_PLAY_OR_RESUME, myVideosSelectActions, SPIN_CONTROL_TEXT);
  AddBool(NULL, "myvideos.treatstackasfile", 20051, true);
  AddBool(vid, "myvideos.extractflags",20433, true);
  AddBool(vid, "myvideos.filemetadata", 20419, true);
  AddBool(NULL, "myvideos.extractthumb",20433, true);

  CSettingsCategory* sub = AddCategory(5, "subtitles", 287);
  AddString(sub, "subtitles.font", 14089, "arial.ttf", SPIN_CONTROL_TEXT);
  AddInt(sub, "subtitles.height", 289, 28, 16, 2, 74, SPIN_CONTROL_TEXT); // use text as there is a disk based lookup needed

  map<int, int> fontStyles;
  fontStyles.insert(make_pair(738, FONT_STYLE_NORMAL));
  fontStyles.insert(make_pair(739, FONT_STYLE_BOLD));
  fontStyles.insert(make_pair(740, FONT_STYLE_ITALICS));
  fontStyles.insert(make_pair(741, FONT_STYLE_BOLD_ITALICS));

  AddInt(sub, "subtitles.style", 736, FONT_STYLE_BOLD, fontStyles, SPIN_CONTROL_TEXT);
  AddInt(sub, "subtitles.color", 737, SUBTITLE_COLOR_START + 1, SUBTITLE_COLOR_START, 1, SUBTITLE_COLOR_END, SPIN_CONTROL_TEXT);
  AddString(sub, "subtitles.charset", 735, "DEFAULT", SPIN_CONTROL_TEXT);
  AddSeparator(sub, "subtitles.sep1");
  AddPath(sub, "subtitles.custompath", 21366, "", BUTTON_CONTROL_PATH_INPUT, false, 657);

  map<int, int> subtitleAlignments;
  subtitleAlignments.insert(make_pair(21461, SUBTITLE_ALIGN_MANUAL));
  subtitleAlignments.insert(make_pair(21462, SUBTITLE_ALIGN_BOTTOM_INSIDE));
  subtitleAlignments.insert(make_pair(21463, SUBTITLE_ALIGN_BOTTOM_OUTSIDE));
  subtitleAlignments.insert(make_pair(21464, SUBTITLE_ALIGN_TOP_INSIDE));
  subtitleAlignments.insert(make_pair(21465, SUBTITLE_ALIGN_TOP_OUTSIDE));
  AddInt(sub, "subtitles.align", 21460, SUBTITLE_ALIGN_MANUAL, subtitleAlignments, SPIN_CONTROL_TEXT);

  CSettingsCategory* dvd = AddCategory(5, "dvds", 14087);
  AddBool(dvd, "dvds.autorun", 14088, false);
  AddInt(dvd, "dvds.playerregion", 21372, 0, 0, 1, 8, SPIN_CONTROL_INT_PLUS, -1, TEXT_OFF);
  AddBool(dvd, "dvds.automenu", 21882, false);

  AddDefaultAddon(NULL, "scrapers.moviesdefault", 21413, "metadata.themoviedb.org", ADDON_SCRAPER_MOVIES);
  AddDefaultAddon(NULL, "scrapers.tvshowsdefault", 21414, "metadata.tvdb.com", ADDON_SCRAPER_TVSHOWS);
  AddDefaultAddon(NULL, "scrapers.musicvideosdefault", 21415, "metadata.yahoomusic.com", ADDON_SCRAPER_MUSICVIDEOS);
  AddBool(NULL, "scrapers.langfallback", 21416, false);

  // network settings
  AddGroup(6, 705);

  CSettingsCategory* srv = AddCategory(6, "services", 14036);
  AddString(srv,"services.devicename", 1271, "XBMC", EDIT_CONTROL_INPUT);
  AddSeparator(srv,"services.sep4");
  AddBool(srv, "services.upnpserver", 21360, false);
  AddBool(srv, "services.upnprenderer", 21881, false);
  AddSeparator(srv,"services.sep3");
#ifdef HAS_WEB_SERVER
  AddBool(srv,  "services.webserver",        263, false);
#ifdef _LINUX
  AddString(srv,"services.webserverport",    730, (geteuid()==0)?"80":"8080", EDIT_CONTROL_NUMBER_INPUT, false, 730);
#else
  AddString(srv,"services.webserverport",    730, "80", EDIT_CONTROL_NUMBER_INPUT, false, 730);
#endif
  AddString(srv,"services.webserverusername",1048, "xbmc", EDIT_CONTROL_INPUT);
  AddString(srv,"services.webserverpassword",733, "", EDIT_CONTROL_HIDDEN_INPUT, true, 733);
  AddDefaultAddon(srv, "services.webskin",199, DEFAULT_WEB_INTERFACE, ADDON_WEB_INTERFACE);
#endif
#ifdef HAS_EVENT_SERVER
  AddSeparator(srv,"services.sep1");
  AddBool(srv,  "services.esenabled",         791, true);
  AddString(NULL,"services.esport",            792, "9777", EDIT_CONTROL_NUMBER_INPUT, false, 792);
  AddInt(NULL,   "services.esportrange",       793, 10, 1, 1, 100, SPIN_CONTROL_INT);
  AddInt(NULL,   "services.esmaxclients",      797, 20, 1, 1, 100, SPIN_CONTROL_INT);
  AddBool(srv,  "services.esallinterfaces",   794, false);
  AddInt(NULL,   "services.esinitialdelay",    795, 750, 5, 5, 10000, SPIN_CONTROL_INT);
  AddInt(NULL,   "services.escontinuousdelay", 796, 25, 5, 5, 10000, SPIN_CONTROL_INT);
#endif
#ifdef HAS_ZEROCONF
  AddSeparator(srv, "services.sep2");
#ifdef TARGET_WINDOWS
  AddBool(srv, "services.zeroconf", 1260, false);
#else
  AddBool(srv, "services.zeroconf", 1260, true);
#endif
#endif

#ifdef HAS_AIRPLAY
  AddSeparator(srv, "services.sep5");
  AddBool(srv, "services.airplay", 1270, false);
  AddBool(srv, "services.useairplaypassword", 1272, false);
  AddString(srv, "services.airplaypassword", 733, "", EDIT_CONTROL_HIDDEN_INPUT, false, 733);
  AddSeparator(srv, "services.sep6");  
#endif

#ifndef _WIN32
  CSettingsCategory* smb = AddCategory(6, "smb", 1200);
  AddString(smb, "smb.winsserver",  1207,   "",  EDIT_CONTROL_IP_INPUT);
  AddString(smb, "smb.workgroup",   1202,   "WORKGROUP", EDIT_CONTROL_INPUT, false, 1202);
#endif

  CSettingsCategory* net = AddCategory(6, "network", 798);
  if (g_application.IsStandAlone())
  {
#ifndef __APPLE__
    AddString(NULL, "network.interface",775,"", SPIN_CONTROL_TEXT);

    map<int, int> networkAssignments;
    networkAssignments.insert(make_pair(716, NETWORK_DHCP));
    networkAssignments.insert(make_pair(717, NETWORK_STATIC));
    networkAssignments.insert(make_pair(787, NETWORK_DISABLED));
    AddInt(NULL, "network.assignment", 715, NETWORK_DHCP, networkAssignments, SPIN_CONTROL_TEXT);
    AddString(NULL, "network.ipaddress", 719, "0.0.0.0", EDIT_CONTROL_IP_INPUT);
    AddString(NULL, "network.subnet", 720, "255.255.255.0", EDIT_CONTROL_IP_INPUT);
    AddString(NULL, "network.gateway", 721, "0.0.0.0", EDIT_CONTROL_IP_INPUT);
    AddString(NULL, "network.dns", 722, "0.0.0.0", EDIT_CONTROL_IP_INPUT);
    AddString(NULL, "network.dnssuffix", 22002, "", EDIT_CONTROL_INPUT, true);
    AddString(NULL, "network.essid", 776, "0.0.0.0", BUTTON_CONTROL_STANDARD);

    map<int, int> networkEncapsulations;
    networkEncapsulations.insert(make_pair(780, ENC_NONE));
    networkEncapsulations.insert(make_pair(781, ENC_WEP));
    networkEncapsulations.insert(make_pair(782, ENC_WPA));
    networkEncapsulations.insert(make_pair(783, ENC_WPA2));
    AddInt(NULL, "network.enc", 778, ENC_NONE, networkEncapsulations, SPIN_CONTROL_TEXT);
    AddString(NULL, "network.key", 777, "0.0.0.0", EDIT_CONTROL_INPUT);
#ifndef _WIN32
    AddString(NULL, "network.save", 779, "", BUTTON_CONTROL_STANDARD);
#endif
    AddSeparator(NULL, "network.sep1");
#endif
  }
  AddBool(net, "network.usehttpproxy", 708, false);
  AddString(net, "network.httpproxyserver", 706, "", EDIT_CONTROL_INPUT);
  AddString(net, "network.httpproxyport", 730, "8080", EDIT_CONTROL_NUMBER_INPUT, false, 707);
  AddString(net, "network.httpproxyusername", 1048, "", EDIT_CONTROL_INPUT);
  AddString(net, "network.httpproxypassword", 733, "", EDIT_CONTROL_HIDDEN_INPUT,true,733);
  AddInt(net, "network.bandwidth", 14041, 0, 0, 512, 100*1024, SPIN_CONTROL_INT_PLUS, MASK_KBPS, TEXT_OFF);

  // appearance settings
  AddGroup(7, 480);
  CSettingsCategory* laf = AddCategory(7,"lookandfeel", 166);
  AddDefaultAddon(laf, "lookandfeel.skin",166,DEFAULT_SKIN, ADDON_SKIN);
  AddString(laf, "lookandfeel.skintheme",15111,"SKINDEFAULT", SPIN_CONTROL_TEXT);
  AddString(laf, "lookandfeel.skincolors",14078, "SKINDEFAULT", SPIN_CONTROL_TEXT);
  AddString(laf, "lookandfeel.font",13303,"Default", SPIN_CONTROL_TEXT);
  AddInt(laf, "lookandfeel.skinzoom",20109, 0, -20, 2, 20, SPIN_CONTROL_INT, MASK_PERCENT);
  AddInt(laf, "lookandfeel.startupwindow",512,1, WINDOW_HOME, 1, WINDOW_PYTHON_END, SPIN_CONTROL_TEXT);
  AddString(laf, "lookandfeel.soundskin",15108,"SKINDEFAULT", SPIN_CONTROL_TEXT);
  AddSeparator(laf, "lookandfeel.sep2");
  AddBool(laf, "lookandfeel.enablerssfeeds",13305,  true);
  AddString(laf, "lookandfeel.rssedit", 21450, "", BUTTON_CONTROL_STANDARD);

  CSettingsCategory* loc = AddCategory(7, "locale", 14090);
  AddString(loc, "locale.language",248,"english", SPIN_CONTROL_TEXT);
  AddString(loc, "locale.country", 20026, "USA", SPIN_CONTROL_TEXT);
  AddString(loc, "locale.charset", 14091, "DEFAULT", SPIN_CONTROL_TEXT); // charset is set by the language file
  
  bool use_timezone = false;
  
#if defined(_LINUX)
#if defined(__APPLE__)
  if (g_sysinfo.IsAppleTV2() && GetIOSVersion() < 4.3)
#endif
    use_timezone = true;  
  
  if (use_timezone)
  {  
    AddSeparator(loc, "locale.sep1");
    AddString(loc, "locale.timezonecountry", 14079, g_timezone.GetCountryByTimezone(g_timezone.GetOSConfiguredTimezone()), SPIN_CONTROL_TEXT);
    AddString(loc, "locale.timezone", 14080, g_timezone.GetOSConfiguredTimezone(), SPIN_CONTROL_TEXT);
  }	
#endif
#ifdef HAS_TIME_SERVER
  AddSeparator(loc, "locale.sep2");
  AddBool(loc, "locale.timeserver", 168, false);
  AddString(loc, "locale.timeserveraddress", 731, "pool.ntp.org", EDIT_CONTROL_INPUT);
#endif

  CSettingsCategory* fl = AddCategory(7, "filelists", 14081);
  AddBool(fl, "filelists.showparentdiritems", 13306, true);
  AddBool(fl, "filelists.showextensions", 497, true);
  AddBool(fl, "filelists.ignorethewhensorting", 13399, true);
  AddBool(fl, "filelists.allowfiledeletion", 14071, false);
  AddBool(fl, "filelists.showaddsourcebuttons", 21382,  true);
  AddBool(fl, "filelists.showhidden", 21330, false);

  CSettingsCategory* ss = AddCategory(7, "screensaver", 360);
  AddInt(ss, "screensaver.time", 355, 3, 1, 1, 60, SPIN_CONTROL_INT_PLUS, MASK_MINS);
  AddDefaultAddon(ss, "screensaver.mode", 356, "screensaver.xbmc.builtin.dim", ADDON_SCREENSAVER);
  AddString(ss, "screensaver.settings", 21417, "", BUTTON_CONTROL_STANDARD);
  AddString(ss, "screensaver.preview", 1000, "", BUTTON_CONTROL_STANDARD);
  AddSeparator(ss, "screensaver.sep1");
  AddBool(ss, "screensaver.usemusicvisinstead", 13392, true);
  AddBool(ss, "screensaver.usedimonpause", 22014, true);

  AddCategory(7, "window", 0);
  AddInt(NULL, "window.width",  0, 720, 10, 1, INT_MAX, SPIN_CONTROL_INT);
  AddInt(NULL, "window.height", 0, 480, 10, 1, INT_MAX, SPIN_CONTROL_INT);

  AddPath(NULL,"system.playlistspath",20006,"set default",BUTTON_CONTROL_PATH_INPUT,false);

  // tv settings (access over TV menu from home window)
  AddGroup(8, 19180);
  CSettingsCategory* pvr = AddCategory(8, "pvrmanager", 128);
  AddBool(pvr, "pvrmanager.enabled", 449, false);
  AddSeparator(pvr, "pvrmanager.sep1");
  AddBool(pvr, "pvrmanager.syncchannelgroups", 19221, true);
  AddBool(pvr, "pvrmanager.backendchannelorder", 19231, false);
  AddBool(pvr, "pvrmanager.usebackendchannelnumbers", 19234, false);
  AddSeparator(pvr, "pvrmanager.sep2");
  AddString(pvr, "pvrmanager.channelmanager", 19199, "", BUTTON_CONTROL_STANDARD);
  AddString(pvr, "pvrmanager.channelscan", 19117, "", BUTTON_CONTROL_STANDARD);
  AddString(pvr, "pvrmanager.resetdb", 19185, "", BUTTON_CONTROL_STANDARD);

  CSettingsCategory* pvrm = AddCategory(8, "pvrmenu", 19181);
  AddBool(pvrm, "pvrmenu.infoswitch", 19178, true);
  AddBool(pvrm, "pvrmenu.infotimeout", 19179, true);
  AddBool(pvrm, "pvrmenu.closechannelosdonswitch", 19229, false);
  AddInt(pvrm, "pvrmenu.infotime", 19184, 5, 1, 1, 10, SPIN_CONTROL_INT_PLUS, MASK_SECS);
  AddBool(pvrm, "pvrmenu.hidevideolength", 19169, true);
  AddSeparator(pvrm, "pvrmenu.sep1");
  AddString(pvrm, "pvrmenu.iconpath", 19018, "", BUTTON_CONTROL_PATH_INPUT, false, 657);
  AddString(pvrm, "pvrmenu.searchicons", 19167, "", BUTTON_CONTROL_STANDARD);

  CSettingsCategory* pvre = AddCategory(8, "epg", 19069);
  AddInt(pvre, "epg.defaultguideview", 19065, GUIDE_VIEW_NOW, GUIDE_VIEW_CHANNEL, 1, GUIDE_VIEW_TIMELINE, SPIN_CONTROL_TEXT);
  AddInt(pvre, "epg.daystodisplay", 19182, 2, 1, 1, 14, SPIN_CONTROL_INT_PLUS, MASK_DAYS);
  AddSeparator(pvre, "epg.sep1");
  AddInt(pvre, "epg.epgupdate", 19071, 120, 15, 15, 480, SPIN_CONTROL_INT_PLUS, MASK_MINS);
  AddBool(pvre, "epg.preventupdateswhileplayingtv", 19230, false);
  AddBool(pvre, "epg.ignoredbforclient", 19072, false);
  AddString(pvre, "epg.resetepg", 19187, "", BUTTON_CONTROL_STANDARD);

  CSettingsCategory* pvrp = AddCategory(8, "pvrplayback", 19177);
  AddBool(pvrp, "pvrplayback.playminimized", 19171, true);
  AddInt(pvrp, "pvrplayback.startlast", 19189, START_LAST_CHANNEL_OFF, START_LAST_CHANNEL_OFF, 1, START_LAST_CHANNEL_ON, SPIN_CONTROL_TEXT);
  AddBool(pvrp, "pvrplayback.switchautoclose", 19168, true);
  AddBool(pvrp, "pvrplayback.signalquality", 19037, true);
  AddSeparator(pvrp, "pvrplayback.sep1");
  AddInt(pvrp, "pvrplayback.scantime", 19170, 15, 1, 1, 60, SPIN_CONTROL_INT_PLUS, MASK_SECS);
  AddInt(pvrp, "pvrplayback.channelentrytimeout", 19073, 0, 0, 250, 2000, SPIN_CONTROL_INT_PLUS, MASK_MS);

  CSettingsCategory* pvrr = AddCategory(8, "pvrrecord", 19043);
  AddInt(pvrr, "pvrrecord.instantrecordtime", 19172, 180, 1, 1, 720, SPIN_CONTROL_INT_PLUS, MASK_MINS);
  AddInt(pvrr, "pvrrecord.defaultpriority", 19173, 50, 1, 1, 100, SPIN_CONTROL_INT_PLUS);
  AddInt(pvrr, "pvrrecord.defaultlifetime", 19174, 99, 1, 1, 365, SPIN_CONTROL_INT_PLUS, MASK_DAYS);
  AddInt(pvrr, "pvrrecord.marginstart", 19175, 2, 1, 1, 60, SPIN_CONTROL_INT_PLUS, MASK_MINS);
  AddInt(pvrr, "pvrrecord.marginend", 19176, 10, 1, 1, 60, SPIN_CONTROL_INT_PLUS, MASK_MINS);
  AddSeparator(pvrr, "pvrrecord.sep1");
  AddBool(pvr, "pvrrecord.timernotifications", 19233, true);
}

CGUISettings::~CGUISettings(void)
{
  Clear();
}

void CGUISettings::AddGroup(int groupID, int labelID)
{
  CSettingsGroup *pGroup = new CSettingsGroup(groupID, labelID);
  if (pGroup)
    settingsGroups.push_back(pGroup);
}

CSettingsCategory* CGUISettings::AddCategory(int groupID, const char *strSetting, int labelID)
{
  for (unsigned int i = 0; i < settingsGroups.size(); i++)
  {
    if (settingsGroups[i]->GetGroupID() == groupID)
      return settingsGroups[i]->AddCategory(CStdString(strSetting).ToLower(), labelID);
  }
  return NULL;
}

CSettingsGroup *CGUISettings::GetGroup(int groupID)
{
  for (unsigned int i = 0; i < settingsGroups.size(); i++)
  {
    if (settingsGroups[i]->GetGroupID() == groupID)
      return settingsGroups[i];
  }
  CLog::Log(LOGDEBUG, "Error: Requested setting group (%i) was not found.  "
                      "It must be case-sensitive",
            groupID);
  return NULL;
}

void CGUISettings::AddSeparator(CSettingsCategory* cat, const char *strSetting)
{
  int iOrder = cat?++cat->m_entries:0;
  CSettingSeparator *pSetting = new CSettingSeparator(iOrder, CStdString(strSetting).ToLower());
  if (!pSetting) return;
  settingsMap.insert(pair<CStdString, CSetting*>(CStdString(strSetting).ToLower(), pSetting));
}

void CGUISettings::AddBool(CSettingsCategory* cat, const char *strSetting, int iLabel, bool bData, int iControlType)
{
  int iOrder = cat?++cat->m_entries:0;
  CSettingBool* pSetting = new CSettingBool(iOrder, CStdString(strSetting).ToLower(), iLabel, bData, iControlType);
  if (!pSetting) return ;
  settingsMap.insert(pair<CStdString, CSetting*>(CStdString(strSetting).ToLower(), pSetting));
}
bool CGUISettings::GetBool(const char *strSetting) const
{
  ASSERT(settingsMap.size());
  CStdString lower(strSetting);
  lower.ToLower();
  constMapIter it = settingsMap.find(lower);
  if (it != settingsMap.end())
  { // old category
    return ((CSettingBool*)(*it).second)->GetData();
  }
  // Backward compatibility (skins use this setting)
  if (lower == "lookandfeel.enablemouse")
    return GetBool("input.enablemouse");
  // Assert here and write debug output
  CLog::Log(LOGDEBUG,"Error: Requested setting (%s) was not found.  It must be case-sensitive", strSetting);
  return false;
}

void CGUISettings::SetBool(const char *strSetting, bool bSetting)
{
  ASSERT(settingsMap.size());
  mapIter it = settingsMap.find(CStdString(strSetting).ToLower());
  if (it != settingsMap.end())
  { // old category
    ((CSettingBool*)(*it).second)->SetData(bSetting);

    SetChanged();

    return ;
  }
  // Assert here and write debug output
  CLog::Log(LOGDEBUG,"Error: Requested setting (%s) was not found.  It must be case-sensitive", strSetting);
}

void CGUISettings::ToggleBool(const char *strSetting)
{
  ASSERT(settingsMap.size());
  mapIter it = settingsMap.find(CStdString(strSetting).ToLower());
  if (it != settingsMap.end())
  { // old category
    ((CSettingBool*)(*it).second)->SetData(!((CSettingBool *)(*it).second)->GetData());

    SetChanged();

    return ;
  }
  // Assert here and write debug output
  CLog::Log(LOGDEBUG,"Error: Requested setting (%s) was not found.  It must be case-sensitive", strSetting);
}

void CGUISettings::AddFloat(CSettingsCategory* cat, const char *strSetting, int iLabel, float fData, float fMin, float fStep, float fMax, int iControlType)
{
  int iOrder = cat?++cat->m_entries:0;
  CSettingFloat* pSetting = new CSettingFloat(iOrder, CStdString(strSetting).ToLower(), iLabel, fData, fMin, fStep, fMax, iControlType);
  if (!pSetting) return ;
  settingsMap.insert(pair<CStdString, CSetting*>(CStdString(strSetting).ToLower(), pSetting));
}

float CGUISettings::GetFloat(const char *strSetting) const
{
  ASSERT(settingsMap.size());
  constMapIter it = settingsMap.find(CStdString(strSetting).ToLower());
  if (it != settingsMap.end())
  {
    return ((CSettingFloat *)(*it).second)->GetData();
  }
  // Assert here and write debug output
  //ASSERT(false);
  CLog::Log(LOGDEBUG,"Error: Requested setting (%s) was not found.  It must be case-sensitive", strSetting);
  return 0.0f;
}

void CGUISettings::SetFloat(const char *strSetting, float fSetting)
{
  ASSERT(settingsMap.size());
  mapIter it = settingsMap.find(CStdString(strSetting).ToLower());
  if (it != settingsMap.end())
  {
    ((CSettingFloat *)(*it).second)->SetData(fSetting);

    SetChanged();

    return ;
  }
  // Assert here and write debug output
  ASSERT(false);
  CLog::Log(LOGDEBUG,"Error: Requested setting (%s) was not found.  It must be case-sensitive", strSetting);
}

void CGUISettings::LoadMasterLock(TiXmlElement *pRootElement)
{
  std::map<CStdString,CSetting*>::iterator it = settingsMap.find("masterlock.maxretries");
  if (it != settingsMap.end())
    LoadFromXML(pRootElement, it);
  it = settingsMap.find("masterlock.startuplock");
  if (it != settingsMap.end())
    LoadFromXML(pRootElement, it);
}


void CGUISettings::AddInt(CSettingsCategory* cat, const char *strSetting, int iLabel, int iData, int iMin, int iStep, int iMax, int iControlType, const char *strFormat)
{
  int iOrder = cat?++cat->m_entries:0;
  CSettingInt* pSetting = new CSettingInt(iOrder, CStdString(strSetting).ToLower(), iLabel, iData, iMin, iStep, iMax, iControlType, strFormat);
  if (!pSetting) return ;
  settingsMap.insert(pair<CStdString, CSetting*>(CStdString(strSetting).ToLower(), pSetting));
}

void CGUISettings::AddInt(CSettingsCategory* cat, const char *strSetting, int iLabel, int iData, int iMin, int iStep, int iMax, int iControlType, int iFormat, int iLabelMin/*=-1*/)
{
  int iOrder = cat?++cat->m_entries:0;
  CSettingInt* pSetting = new CSettingInt(iOrder, CStdString(strSetting).ToLower(), iLabel, iData, iMin, iStep, iMax, iControlType, iFormat, iLabelMin);
  if (!pSetting) return ;
  settingsMap.insert(pair<CStdString, CSetting*>(CStdString(strSetting).ToLower(), pSetting));
}

void CGUISettings::AddInt(CSettingsCategory* cat, const char *strSetting,
                          int iLabel, int iData, const map<int,int>& entries,
                          int iControlType)
{
  int iOrder = cat?++cat->m_entries:0;
  CSettingInt* pSetting = new CSettingInt(iOrder, CStdString(strSetting).ToLower(), iLabel, iData, entries, iControlType);
  if (!pSetting) return ;
  settingsMap.insert(pair<CStdString, CSetting*>(CStdString(strSetting).ToLower(), pSetting));
}

void CGUISettings::AddHex(CSettingsCategory* cat, const char *strSetting, int iLabel, int iData, int iMin, int iStep, int iMax, int iControlType, const char *strFormat)
{
  int iOrder = cat?++cat->m_entries:0;
  CSettingHex* pSetting = new CSettingHex(iOrder, CStdString(strSetting).ToLower(), iLabel, iData, iMin, iStep, iMax, iControlType, strFormat);
  if (!pSetting) return ;
  settingsMap.insert(pair<CStdString, CSetting*>(CStdString(strSetting).ToLower(), pSetting));
}

int CGUISettings::GetInt(const char *strSetting) const
{
  ASSERT(settingsMap.size());

  constMapIter it = settingsMap.find(CStdString(strSetting).ToLower());
  if (it != settingsMap.end())
  {
    return ((CSettingInt *)(*it).second)->GetData();
  }
  // Assert here and write debug output
  CLog::Log(LOGERROR,"Error: Requested setting (%s) was not found.  It must be case-sensitive", strSetting);
  //ASSERT(false);
  return 0;
}

void CGUISettings::SetInt(const char *strSetting, int iSetting)
{
  ASSERT(settingsMap.size());
  mapIter it = settingsMap.find(CStdString(strSetting).ToLower());
  if (it != settingsMap.end())
  {
    ((CSettingInt *)(*it).second)->SetData(iSetting);

    SetChanged();

    return ;
  }
  // Assert here and write debug output
  ASSERT(false);
}

void CGUISettings::AddString(CSettingsCategory* cat, const char *strSetting, int iLabel, const char *strData, int iControlType, bool bAllowEmpty, int iHeadingString)
{
  int iOrder = cat?++cat->m_entries:0;
  CSettingString* pSetting = new CSettingString(iOrder, CStdString(strSetting).ToLower(), iLabel, strData, iControlType, bAllowEmpty, iHeadingString);
  if (!pSetting) return ;
  settingsMap.insert(pair<CStdString, CSetting*>(CStdString(strSetting).ToLower(), pSetting));
}

void CGUISettings::AddPath(CSettingsCategory* cat, const char *strSetting, int iLabel, const char *strData, int iControlType, bool bAllowEmpty, int iHeadingString)
{
  int iOrder = cat?++cat->m_entries:0;
  CSettingPath* pSetting = new CSettingPath(iOrder, CStdString(strSetting).ToLower(), iLabel, strData, iControlType, bAllowEmpty, iHeadingString);
  if (!pSetting) return ;
  settingsMap.insert(pair<CStdString, CSetting*>(CStdString(strSetting).ToLower(), pSetting));
}

void CGUISettings::AddDefaultAddon(CSettingsCategory* cat, const char *strSetting, int iLabel, const char *strData, const TYPE type)
{
  int iOrder = cat?++cat->m_entries:0;
  CSettingAddon* pSetting = new CSettingAddon(iOrder, CStdString(strSetting).ToLower(), iLabel, strData, type);
  if (!pSetting) return ;
  settingsMap.insert(pair<CStdString, CSetting*>(CStdString(strSetting).ToLower(), pSetting));
}

const CStdString &CGUISettings::GetString(const char *strSetting, bool bPrompt /* = true */) const
{
  ASSERT(settingsMap.size());
  constMapIter it = settingsMap.find(CStdString(strSetting).ToLower());
  if (it != settingsMap.end())
  {
    CSettingString* result = ((CSettingString *)(*it).second);
    if (result->GetData() == "select folder" || result->GetData() == "select writable folder")
    {
      CStdString strData = "";
      if (bPrompt)
      {
        VECSOURCES shares;
        g_mediaManager.GetLocalDrives(shares);
        if (CGUIDialogFileBrowser::ShowAndGetDirectory(shares,g_localizeStrings.Get(result->GetLabel()),strData,result->GetData() == "select writable folder"))
        {
          result->SetData(strData);
          g_settings.Save();
        }
        else
          return StringUtils::EmptyString;
      }
      else
        return StringUtils::EmptyString;
    }
    return result->GetData();
  }
  // Assert here and write debug output
  CLog::Log(LOGDEBUG,"Error: Requested setting (%s) was not found.  It must be case-sensitive", strSetting);
  //ASSERT(false);
  // hardcoded return value so that compiler is happy
  return StringUtils::EmptyString;
}

void CGUISettings::SetString(const char *strSetting, const char *strData)
{
  ASSERT(settingsMap.size());
  mapIter it = settingsMap.find(CStdString(strSetting).ToLower());
  if (it != settingsMap.end())
  {
    ((CSettingString *)(*it).second)->SetData(strData);

    SetChanged();

    return ;
  }
  // Assert here and write debug output
  ASSERT(false);
  CLog::Log(LOGDEBUG,"Error: Requested setting (%s) was not found.  It must be case-sensitive", strSetting);
}

CSetting *CGUISettings::GetSetting(const char *strSetting)
{
  ASSERT(settingsMap.size());
  mapIter it = settingsMap.find(CStdString(strSetting).ToLower());
  if (it != settingsMap.end())
    return (*it).second;
  else
    return NULL;
}

// get all the settings beginning with the term "strGroup"
void CGUISettings::GetSettingsGroup(const char *strGroup, vecSettings &settings)
{
  vecSettings unorderedSettings;
  for (mapIter it = settingsMap.begin(); it != settingsMap.end(); it++)
  {
    if ((*it).first.Left(strlen(strGroup)).Equals(strGroup) && (*it).second->GetOrder() > 0 && !(*it).second->IsAdvanced())
      unorderedSettings.push_back((*it).second);
  }
  // now order them...
  sort(unorderedSettings.begin(), unorderedSettings.end(), sortsettings());

  // remove any instances of 2 separators in a row
  bool lastWasSeparator(false);
  for (vecSettings::iterator it = unorderedSettings.begin(); it != unorderedSettings.end(); it++)
  {
    CSetting *setting = *it;
    // only add separators if we don't have 2 in a row
    if (setting->GetType() == SETTINGS_TYPE_SEPARATOR)
    {
      if (!lastWasSeparator)
        settings.push_back(setting);
      lastWasSeparator = true;
    }
    else
    {
      lastWasSeparator = false;
      settings.push_back(setting);
    }
  }
}

void CGUISettings::LoadXML(TiXmlElement *pRootElement, bool hideSettings /* = false */)
{ // load our stuff...
  for (mapIter it = settingsMap.begin(); it != settingsMap.end(); it++)
  {
    LoadFromXML(pRootElement, it, hideSettings);
  }
  // Get hardware based stuff...
  CLog::Log(LOGNOTICE, "Getting hardware information now...");
  // FIXME: Check if the hardware supports it (if possible ;)
  //SetBool("audiooutput.ac3passthrough", g_audioConfig.GetAC3Enabled());
  //SetBool("audiooutput.dtspassthrough", g_audioConfig.GetDTSEnabled());
  CLog::Log(LOGINFO, "Using %s output", GetInt("audiooutput.mode") == AUDIO_ANALOG ? "analog" : "digital");
  CLog::Log(LOGINFO, "AC3 pass through is %s", GetBool("audiooutput.ac3passthrough") ? "enabled" : "disabled");
  CLog::Log(LOGINFO, "DTS pass through is %s", GetBool("audiooutput.dtspassthrough") ? "enabled" : "disabled");
  CLog::Log(LOGINFO, "AAC pass through is %s", GetBool("audiooutput.passthroughaac") ? "enabled" : "disabled");
  CLog::Log(LOGINFO, "MP1 pass through is %s", GetBool("audiooutput.passthroughmp1") ? "enabled" : "disabled");
  CLog::Log(LOGINFO, "MP2 pass through is %s", GetBool("audiooutput.passthroughmp2") ? "enabled" : "disabled");
  CLog::Log(LOGINFO, "MP3 pass through is %s", GetBool("audiooutput.passthroughmp3") ? "enabled" : "disabled");

  g_guiSettings.m_LookAndFeelResolution = GetResolution();
#ifdef __APPLE__
  // trap any previous vsync by driver setting, does not exist on OSX
  if (GetInt("videoscreen.vsync") == VSYNC_DRIVER)
  {
    SetInt("videoscreen.vsync", VSYNC_ALWAYS);
  }
#endif
 // DXMERGE: This might have been useful?
 // g_videoConfig.SetVSyncMode((VSYNC)GetInt("videoscreen.vsync"));
  CLog::Log(LOGNOTICE, "Checking resolution %i", g_guiSettings.m_LookAndFeelResolution);
  if (!g_graphicsContext.IsValidResolution(g_guiSettings.m_LookAndFeelResolution))
  {
    CLog::Log(LOGNOTICE, "Setting safe mode %i", RES_DESKTOP);
    SetResolution(RES_DESKTOP);
  }

  // Move replaygain settings into our struct
  m_replayGain.iPreAmp = GetInt("musicplayer.replaygainpreamp");
  m_replayGain.iNoGainPreAmp = GetInt("musicplayer.replaygainnogainpreamp");
  m_replayGain.iType = GetInt("musicplayer.replaygaintype");
  m_replayGain.bAvoidClipping = GetBool("musicplayer.replaygainavoidclipping");
  
  bool use_timezone = false;
  
#if defined(_LINUX)
#if defined(__APPLE__) 
  if (g_sysinfo.IsAppleTV2() && GetIOSVersion() < 4.3)
#endif
    use_timezone = true;
  
  if (use_timezone)
  {  
    CStdString timezone = GetString("locale.timezone");
    if(timezone == "0" || timezone.IsEmpty())
    {
      timezone = g_timezone.GetOSConfiguredTimezone();
      SetString("locale.timezone", timezone);
    }
    g_timezone.SetTimezone(timezone);	
  }
#endif
}

void CGUISettings::LoadFromXML(TiXmlElement *pRootElement, mapIter &it, bool advanced /* = false */)
{
  CStdStringArray strSplit;
  StringUtils::SplitString((*it).first, ".", strSplit);
  if (strSplit.size() > 1)
  {
    const TiXmlNode *pChild = pRootElement->FirstChild(strSplit[0].c_str());
    if (pChild)
    {
      const TiXmlElement *pGrandChild = pChild->FirstChildElement(strSplit[1].c_str());
      if (pGrandChild)
      {
        CStdString strValue = pGrandChild->FirstChild() ? pGrandChild->FirstChild()->Value() : "";
        if (strValue != "-")
        { // update our item
          if ((*it).second->GetType() == SETTINGS_TYPE_PATH)
          { // check our path
            int pathVersion = 0;
            pGrandChild->Attribute("pathversion", &pathVersion);
            strValue = CSpecialProtocol::ReplaceOldPath(strValue, pathVersion);
          }
          (*it).second->FromString(strValue);
          if (advanced)
            (*it).second->SetAdvanced();
        }
      }
    }
  }

  SetChanged();
}

void CGUISettings::SaveXML(TiXmlNode *pRootNode)
{
  for (mapIter it = settingsMap.begin(); it != settingsMap.end(); it++)
  {
    // don't save advanced settings
    CStdString first = (*it).first;
    if ((*it).second->IsAdvanced() || (*it).second->GetType() == SETTINGS_TYPE_SEPARATOR)
      continue;

    CStdStringArray strSplit;
    StringUtils::SplitString((*it).first, ".", strSplit);
    if (strSplit.size() > 1)
    {
      TiXmlNode *pChild = pRootNode->FirstChild(strSplit[0].c_str());
      if (!pChild)
      { // add our group tag
        TiXmlElement newElement(strSplit[0].c_str());
        pChild = pRootNode->InsertEndChild(newElement);
      }

      if (pChild)
      { // successfully added (or found) our group
        TiXmlElement newElement(strSplit[1]);
        if ((*it).second->GetType() == SETTINGS_TYPE_PATH)
          newElement.SetAttribute("pathversion", CSpecialProtocol::path_version);
        TiXmlNode *pNewNode = pChild->InsertEndChild(newElement);
        if (pNewNode)
        {
          TiXmlText value((*it).second->ToString());
          pNewNode->InsertEndChild(value);
        }
      }
    }
  }

  SetChanged();
}

void CGUISettings::Clear()
{
  for (mapIter it = settingsMap.begin(); it != settingsMap.end(); it++)
    delete (*it).second;
  settingsMap.clear();
  for (unsigned int i = 0; i < settingsGroups.size(); i++)
    delete settingsGroups[i];
  settingsGroups.clear();

  SetChanged();
}

float square_error(float x, float y)
{
  float yonx = (x > 0) ? y / x : 0;
  float xony = (y > 0) ? x / y : 0;
  return std::max(yonx, xony);
}

RESOLUTION CGUISettings::GetResolution() const
{
  return GetResFromString(GetString("videoscreen.screenmode"));
}

RESOLUTION CGUISettings::GetResFromString(const CStdString &res)
{
  if (res == "DESKTOP")
    return RES_DESKTOP;
  else if (res == "WINDOW")
    return RES_WINDOW;
  else if (res.GetLength()==20)
  {
    // format: SWWWWWHHHHHRRR.RRRRR, where S = screen, W = width, H = height, R = refresh
    int screen = atol(res.Mid(0,1).c_str());
    int width = atol(res.Mid(1,5).c_str());
    int height = atol(res.Mid(6,5).c_str());
    float refresh = (float)atof(res.Mid(11).c_str());
    // find the closest match to these in our res vector.  If we have the screen, we score the res
    RESOLUTION bestRes = RES_DESKTOP;
    float bestScore = FLT_MAX;
    for (unsigned int i = RES_DESKTOP; i < g_settings.m_ResInfo.size(); ++i)
    {
      const RESOLUTION_INFO &info = g_settings.m_ResInfo[i];
      if (info.iScreen != screen)
        continue;
      float score = 10*(square_error((float)info.iWidth, (float)width) + square_error((float)info.iHeight, (float)height)) + square_error(info.fRefreshRate, refresh);
      if (score < bestScore)
      {
        bestScore = score;
        bestRes = (RESOLUTION)i;
      }
    }
    return bestRes;
  }
  return RES_DESKTOP;
}

void CGUISettings::SetResolution(RESOLUTION res)
{
  CStdString mode;
  if (res == RES_DESKTOP)
    mode = "DESKTOP";
  else if (res == RES_WINDOW)
    mode = "WINDOW";
  else if (res >= RES_CUSTOM && res < (RESOLUTION)g_settings.m_ResInfo.size())
  {
    const RESOLUTION_INFO &info = g_settings.m_ResInfo[res];
    mode.Format("%1i%05i%05i%09.5f", info.iScreen, info.iWidth, info.iHeight, info.fRefreshRate);
  }
  else
  {
    CLog::Log(LOGWARNING, "%s, setting invalid resolution %i", __FUNCTION__, res);
    mode = "DESKTOP";
  }
  SetString("videoscreen.screenmode", mode);
  m_LookAndFeelResolution = res;
<<<<<<< HEAD

  SetChanged();
=======
}

bool CGUISettings::SetLanguage(const CStdString &strLanguage)
{
  CStdString strPreviousLanguage = GetString("locale.language");
  CStdString strNewLanguage = strLanguage;
  if (strNewLanguage != strPreviousLanguage)
  {
    CStdString strLangInfoPath;
    strLangInfoPath.Format("special://xbmc/language/%s/langinfo.xml", strNewLanguage.c_str());
    if (!g_langInfo.Load(strLangInfoPath))
      return false;

    if (g_langInfo.ForceUnicodeFont() && !g_fontManager.IsFontSetUnicode())
    {
      CLog::Log(LOGINFO, "Language needs a ttf font, loading first ttf font available");
      CStdString strFontSet;
      if (g_fontManager.GetFirstFontSetUnicode(strFontSet))
        strNewLanguage = strFontSet;
      else
        CLog::Log(LOGERROR, "No ttf font found but needed: %s", strFontSet.c_str());
    }
    SetString("locale.language", strNewLanguage);

    g_charsetConverter.reset();

    CStdString strLanguagePath;
    strLanguagePath.Format("special://xbmc/language/%s/strings.xml", strNewLanguage.c_str());
    if (!g_localizeStrings.Load(strLanguagePath))
      return false;

    // also tell our weather and skin to reload as these are localized
    g_weatherManager.Refresh();
    g_application.ReloadSkin();
  }

  return true;
>>>>>>> 1f22ca9b
}<|MERGE_RESOLUTION|>--- conflicted
+++ resolved
@@ -1460,10 +1460,8 @@
   }
   SetString("videoscreen.screenmode", mode);
   m_LookAndFeelResolution = res;
-<<<<<<< HEAD
 
   SetChanged();
-=======
 }
 
 bool CGUISettings::SetLanguage(const CStdString &strLanguage)
@@ -1501,5 +1499,4 @@
   }
 
   return true;
->>>>>>> 1f22ca9b
 }