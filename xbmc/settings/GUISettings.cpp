/*
 *      Copyright (C) 2005-2008 Team XBMC
 *      http://www.xbmc.org
 *
 *  This Program is free software; you can redistribute it and/or modify
 *  it under the terms of the GNU General Public License as published by
 *  the Free Software Foundation; either version 2, or (at your option)
 *  any later version.
 *
 *  This Program is distributed in the hope that it will be useful,
 *  but WITHOUT ANY WARRANTY; without even the implied warranty of
 *  MERCHANTABILITY or FITNESS FOR A PARTICULAR PURPOSE. See the
 *  GNU General Public License for more details.
 *
 *  You should have received a copy of the GNU General Public License
 *  along with XBMC; see the file COPYING.  If not, write to
 *  the Free Software Foundation, 675 Mass Ave, Cambridge, MA 02139, USA.
 *  http://www.gnu.org/copyleft/gpl.html
 *
 */

#include "GUISettings.h"
#include <limits.h>
#include <float.h>
#include "Settings.h"
#include "dialogs/GUIDialogFileBrowser.h"
#include "storage/MediaManager.h"
#ifdef _LINUX
#include "LinuxTimezone.h"
#endif
#include "Application.h"
#include "filesystem/SpecialProtocol.h"
#include "AdvancedSettings.h"
#include "guilib/LocalizeStrings.h"
#include "utils/StringUtils.h"
#include "utils/SystemInfo.h"
#include "utils/log.h"
#include "tinyXML/tinyxml.h"
#include "windowing/WindowingFactory.h"
#include "powermanagement/PowerManager.h"
#include "cores/dvdplayer/DVDCodecs/Video/CrystalHD.h"
#include "utils/PCMRemap.h"
#include "guilib/GUIFont.h" // for FONT_STYLE_* definitions
#include "guilib/GUIFontManager.h"
#include "utils/Weather.h"
#include "LangInfo.h"
#if defined(__APPLE__)
  #include "osx/DarwinUtils.h"
#endif

using namespace std;
using namespace ADDON;

// String id's of the masks
#define MASK_MINS   14044
#define MASK_SECS   14045
#define MASK_MS    14046
#define MASK_PERCENT 14047
#define MASK_KBPS   14048
#define MASK_KB    14049
#define MASK_DB    14050

#define MAX_RESOLUTIONS 128

#define TEXT_OFF  351
#define TEXT_NONE 231

#ifdef _LINUX
#define DEFAULT_VISUALISATION "visualization.glspectrum"
#elif defined(_WIN32)
#ifdef HAS_DX
#define DEFAULT_VISUALISATION "visualization.milkdrop"
#else
#define DEFAULT_VISUALISATION "visualization.glspectrum"
#endif
#endif

struct sortsettings
{
  bool operator()(const CSetting* pSetting1, const CSetting* pSetting2)
  {
    return pSetting1->GetOrder() < pSetting2->GetOrder();
  }
};

void CSettingBool::FromString(const CStdString &strValue)
{
  m_bData = (strValue == "true");
}

CStdString CSettingBool::ToString() const
{
  return m_bData ? "true" : "false";
}

CSettingSeparator::CSettingSeparator(int iOrder, const char *strSetting)
    : CSetting(iOrder, strSetting, 0, SEPARATOR_CONTROL)
{
}

CSettingFloat::CSettingFloat(int iOrder, const char *strSetting, int iLabel, float fData, float fMin, float fStep, float fMax, int iControlType)
    : CSetting(iOrder, strSetting, iLabel, iControlType)
{
  m_fData = fData;
  m_fMin = fMin;
  m_fStep = fStep;
  m_fMax = fMax;
}

void CSettingFloat::FromString(const CStdString &strValue)
{
  SetData((float)atof(strValue.c_str()));
}

CStdString CSettingFloat::ToString() const
{
  CStdString strValue;
  strValue.Format("%f", m_fData);
  return strValue;
}

CSettingInt::CSettingInt(int iOrder, const char *strSetting, int iLabel, int iData, int iMin, int iStep, int iMax, int iControlType, const char *strFormat)
    : CSetting(iOrder, strSetting, iLabel, iControlType)
{
  m_iData = iData;
  m_iMin = iMin;
  m_iMax = iMax;
  m_iStep = iStep;
  m_iFormat = -1;
  m_iLabelMin = -1;
  if (strFormat)
    m_strFormat = strFormat;
  else
    m_strFormat = "%i";
}

CSettingInt::CSettingInt(int iOrder, const char *strSetting, int iLabel, int iData, int iMin, int iStep, int iMax, int iControlType, int iFormat, int iLabelMin)
    : CSetting(iOrder, strSetting, iLabel, iControlType)
{
  m_iData = iData;
  m_iMin = iMin;
  m_iMax = iMax;
  m_iStep = iStep;
  m_iLabelMin = iLabelMin;
  m_iFormat = iFormat;
  if (m_iFormat < 0)
    m_strFormat = "%i";
}

CSettingInt::CSettingInt(int iOrder, const char *strSetting, int iLabel,
                         int iData, const map<int,int>& entries, int iControlType)
  : CSetting(iOrder, strSetting, iLabel, iControlType),
    m_entries(entries)
{
  m_iData = iData;
  m_iMin = -1;
  m_iMax = -1;
  m_iStep = 1;
  m_iLabelMin = -1;
}

void CSettingInt::FromString(const CStdString &strValue)
{
  int id = atoi(strValue.c_str());
  SetData(id);
}

CStdString CSettingInt::ToString() const
{
  CStdString strValue;
  strValue.Format("%i", m_iData);
  return strValue;
}

void CSettingHex::FromString(const CStdString &strValue)
{
  int iHexValue;
  if (sscanf(strValue, "%x", (unsigned int *)&iHexValue))
    SetData(iHexValue);
}

CStdString CSettingHex::ToString() const
{
  CStdString strValue;
  strValue.Format("%x", m_iData);
  return strValue;
}

CSettingString::CSettingString(int iOrder, const char *strSetting, int iLabel, const char *strData, int iControlType, bool bAllowEmpty, int iHeadingString)
    : CSetting(iOrder, strSetting, iLabel, iControlType)
{
  m_strData = strData;
  m_bAllowEmpty = bAllowEmpty;
  m_iHeadingString = iHeadingString;
}

void CSettingString::FromString(const CStdString &strValue)
{
  m_strData = strValue;
}

CStdString CSettingString::ToString() const
{
  return m_strData;
}

CSettingPath::CSettingPath(int iOrder, const char *strSetting, int iLabel, const char *strData, int iControlType, bool bAllowEmpty, int iHeadingString)
    : CSettingString(iOrder, strSetting, iLabel, strData, iControlType, bAllowEmpty, iHeadingString)
{
}

CSettingAddon::CSettingAddon(int iOrder, const char *strSetting, int iLabel, const char *strData, const TYPE type)
  : CSettingString(iOrder, strSetting, iLabel, strData, BUTTON_CONTROL_STANDARD, false, -1)
  , m_type(type)
{
}

void CSettingsGroup::GetCategories(vecSettingsCategory &vecCategories)
{
  vecCategories.clear();
  for (unsigned int i = 0; i < m_vecCategories.size(); i++)
  {
    vecSettings settings;
    // check whether we actually have these settings available.
    g_guiSettings.GetSettingsGroup(m_vecCategories[i]->m_strCategory, settings);
    if (settings.size())
      vecCategories.push_back(m_vecCategories[i]);
  }
}

// Settings are case sensitive
CGUISettings::CGUISettings(void)
{
}

void CGUISettings::Initialize()
{
  ZeroMemory(&m_replayGain, sizeof(ReplayGainSettings));

  // Pictures settings
  AddGroup(0, 1);
  CSettingsCategory* pic = AddCategory(0, "pictures", 14081);
  AddBool(pic, "pictures.usetags", 14082, true);
  AddBool(pic,"pictures.generatethumbs",13360,true);
  AddBool(pic, "pictures.useexifrotation", 20184, true);
  AddBool(pic, "pictures.showvideos", 22022, true);
  // FIXME: hide this setting until it is properly respected. In the meanwhile, default to AUTO.
  AddInt(NULL, "pictures.displayresolution", 169, (int)RES_AUTORES, (int)RES_AUTORES, 1, (int)RES_AUTORES, SPIN_CONTROL_TEXT);

  CSettingsCategory* cat = AddCategory(0, "slideshow", 108);
  AddInt(cat, "slideshow.staytime", 12378, 5, 1, 1, 100, SPIN_CONTROL_INT_PLUS, MASK_SECS);
  AddBool(cat, "slideshow.displayeffects", 12379, true);
  AddBool(NULL, "slideshow.shuffle", 13319, false);

  // Programs settings
//  AddGroup(1, 0);

  // My Weather settings
  AddGroup(2, 8);
  CSettingsCategory* wea = AddCategory(2, "weather", 16000);
  AddInt(NULL, "weather.currentlocation", 0, 1, 1, 1, 3, SPIN_CONTROL_INT_PLUS);
  AddString(wea, "weather.areacode1", 14019, "USNY0996 - New York, NY", BUTTON_CONTROL_STANDARD);
  AddString(wea, "weather.areacode2", 14020, "UKXX0085 - London, United Kingdom", BUTTON_CONTROL_STANDARD);
  AddString(wea, "weather.areacode3", 14021, "JAXX0085 - Tokyo, Japan", BUTTON_CONTROL_STANDARD);
  AddSeparator(wea, "weather.sep1");
  AddDefaultAddon(wea, "weather.script", 24027, DEFAULT_WEATHER_ADDON, ADDON_SCRIPT_WEATHER);
  AddString(wea, "weather.scriptsettings", 21417, "", BUTTON_CONTROL_STANDARD, true);

  // My Music Settings
  AddGroup(3, 2);
  CSettingsCategory* ml = AddCategory(3,"musiclibrary",14022);
  AddBool(NULL, "musiclibrary.enabled", 418, true);
  AddBool(ml, "musiclibrary.showcompilationartists", 13414, true);
  AddSeparator(ml,"musiclibrary.sep1");
  AddBool(ml,"musiclibrary.downloadinfo", 20192, false);
  AddDefaultAddon(ml, "musiclibrary.albumsscraper", 20193, "metadata.albums.allmusic.com", ADDON_SCRAPER_ALBUMS);
  AddDefaultAddon(ml, "musiclibrary.artistsscraper", 20194, "metadata.artists.allmusic.com", ADDON_SCRAPER_ARTISTS);
  AddBool(ml, "musiclibrary.updateonstartup", 22000, false);
  AddBool(ml, "musiclibrary.backgroundupdate", 22001, false);
  AddSeparator(ml,"musiclibrary.sep2");
  AddString(ml, "musiclibrary.cleanup", 334, "", BUTTON_CONTROL_STANDARD);
  AddString(ml, "musiclibrary.export", 20196, "", BUTTON_CONTROL_STANDARD);
  AddString(ml, "musiclibrary.import", 20197, "", BUTTON_CONTROL_STANDARD);

  CSettingsCategory* mp = AddCategory(3, "musicplayer", 14086);
  AddBool(mp, "musicplayer.autoplaynextitem", 489, true);
  AddBool(mp, "musicplayer.queuebydefault", 14084, false);
  AddSeparator(mp, "musicplayer.sep1");
  map<int,int> gain;
  gain.insert(make_pair(351,REPLAY_GAIN_NONE));
  gain.insert(make_pair(639,REPLAY_GAIN_TRACK));
  gain.insert(make_pair(640,REPLAY_GAIN_ALBUM));

  AddInt(mp, "musicplayer.replaygaintype", 638, REPLAY_GAIN_ALBUM, gain, SPIN_CONTROL_TEXT);
  AddInt(NULL, "musicplayer.replaygainpreamp", 641, 89, 77, 1, 101, SPIN_CONTROL_INT_PLUS, MASK_DB);
  AddInt(NULL, "musicplayer.replaygainnogainpreamp", 642, 89, 77, 1, 101, SPIN_CONTROL_INT_PLUS, MASK_DB);
  AddBool(NULL, "musicplayer.replaygainavoidclipping", 643, false);
  AddInt(mp, "musicplayer.crossfade", 13314, 0, 0, 1, 15, SPIN_CONTROL_INT_PLUS, MASK_SECS, TEXT_OFF);
  AddBool(mp, "musicplayer.crossfadealbumtracks", 13400, true);
  AddSeparator(mp, "musicplayer.sep3");
  AddDefaultAddon(mp, "musicplayer.visualisation", 250, DEFAULT_VISUALISATION, ADDON_VIZ);

  CSettingsCategory* mf = AddCategory(3, "musicfiles", 14081);
  AddBool(mf, "musicfiles.usetags", 258, true);
  AddString(mf, "musicfiles.trackformat", 13307, "[%N. ]%A - %T", EDIT_CONTROL_INPUT, false, 16016);
  AddString(mf, "musicfiles.trackformatright", 13387, "%D", EDIT_CONTROL_INPUT, false, 16016);
  // advanced per-view trackformats.
  AddString(NULL, "musicfiles.nowplayingtrackformat", 13307, "", EDIT_CONTROL_INPUT, false, 16016);
  AddString(NULL, "musicfiles.nowplayingtrackformatright", 13387, "", EDIT_CONTROL_INPUT, false, 16016);
  AddString(NULL, "musicfiles.librarytrackformat", 13307, "", EDIT_CONTROL_INPUT, false, 16016);
  AddString(NULL, "musicfiles.librarytrackformatright", 13387, "", EDIT_CONTROL_INPUT, false, 16016);
  AddBool(mf, "musicfiles.findremotethumbs", 14059, true);

  CSettingsCategory* scr = AddCategory(3, "scrobbler", 15221);
  AddBool(scr, "scrobbler.lastfmsubmit", 15201, false);
  AddBool(scr, "scrobbler.lastfmsubmitradio", 15250, false);
  AddString(scr,"scrobbler.lastfmusername", 15202, "", EDIT_CONTROL_INPUT, false, 15202);
  AddString(scr,"scrobbler.lastfmpass", 15203, "", EDIT_CONTROL_MD5_INPUT, false, 15203);
  AddSeparator(scr, "scrobbler.sep1");
  AddBool(scr, "scrobbler.librefmsubmit", 15217, false);
  AddString(scr, "scrobbler.librefmusername", 15218, "", EDIT_CONTROL_INPUT, false, 15218);
  AddString(scr, "scrobbler.librefmpass", 15219, "", EDIT_CONTROL_MD5_INPUT, false, 15219);

  CSettingsCategory* acd = AddCategory(3, "audiocds", 620);
  AddBool(acd, "audiocds.autorun", 14085, false);
  AddBool(acd, "audiocds.usecddb", 227, true);
  AddSeparator(acd, "audiocds.sep1");
  AddPath(acd,"audiocds.recordingpath",20000,"select writable folder",BUTTON_CONTROL_PATH_INPUT,false,657);
  AddString(acd, "audiocds.trackpathformat", 13307, "%A - %B/[%N. ][%A - ]%T", EDIT_CONTROL_INPUT, false, 16016);
  map<int,int> encoders;
  encoders.insert(make_pair(34000,CDDARIP_ENCODER_LAME));
  encoders.insert(make_pair(34001,CDDARIP_ENCODER_VORBIS));
  encoders.insert(make_pair(34002,CDDARIP_ENCODER_WAV));
  encoders.insert(make_pair(34005,CDDARIP_ENCODER_FLAC));
  AddInt(acd, "audiocds.encoder", 621, CDDARIP_ENCODER_FLAC, encoders, SPIN_CONTROL_TEXT);

  map<int,int> qualities;
  qualities.insert(make_pair(604,CDDARIP_QUALITY_CBR));
  qualities.insert(make_pair(601,CDDARIP_QUALITY_MEDIUM));
  qualities.insert(make_pair(602,CDDARIP_QUALITY_STANDARD));
  qualities.insert(make_pair(603,CDDARIP_QUALITY_EXTREME));
  AddInt(acd, "audiocds.quality", 622, CDDARIP_QUALITY_CBR, qualities, SPIN_CONTROL_TEXT);
  AddInt(acd, "audiocds.bitrate", 623, 192, 128, 32, 320, SPIN_CONTROL_INT_PLUS, MASK_KBPS);
  AddInt(acd, "audiocds.compressionlevel", 665, 5, 0, 1, 8, SPIN_CONTROL_INT_PLUS);

#ifdef HAS_KARAOKE
  CSettingsCategory* kar = AddCategory(3, "karaoke", 13327);
  AddBool(kar, "karaoke.enabled", 13323, false);
  // auto-popup the song selector dialog when the karaoke song was just finished and playlist is empty.
  AddBool(kar, "karaoke.autopopupselector", 22037, false);
  AddSeparator(kar, "karaoke.sep1");
  AddString(kar, "karaoke.font", 22030, "arial.ttf", SPIN_CONTROL_TEXT);
  AddInt(kar, "karaoke.fontheight", 22031, 36, 16, 2, 74, SPIN_CONTROL_TEXT); // use text as there is a disk based lookup needed
  map<int,int> colors;
  for (int i = KARAOKE_COLOR_START; i <= KARAOKE_COLOR_END; i++)
    colors.insert(make_pair(22040 + i, i));
  AddInt(kar, "karaoke.fontcolors", 22032, KARAOKE_COLOR_START, colors, SPIN_CONTROL_TEXT);
  AddString(kar, "karaoke.charset", 22033, "DEFAULT", SPIN_CONTROL_TEXT);
  AddSeparator(kar,"karaoke.sep2");
  AddString(kar, "karaoke.export", 22038, "", BUTTON_CONTROL_STANDARD);
  AddString(kar, "karaoke.importcsv", 22036, "", BUTTON_CONTROL_STANDARD);
#endif

  // System settings
  AddGroup(4, 13000);
  CSettingsCategory* vs = AddCategory(4, "videoscreen", 21373);

#if (defined(__APPLE__) && defined(__arm__))
  // define but hide display, resolution and blankdisplays settings on atv2/ios, they are not user controlled
  AddInt(NULL, "videoscreen.screen", 240, 0, -1, 1, g_Windowing.GetNumScreens(), SPIN_CONTROL_TEXT);
  AddInt(NULL, "videoscreen.resolution", 131, -1, 0, 1, INT_MAX, SPIN_CONTROL_TEXT);
  AddBool(NULL, "videoscreen.blankdisplays", 13130, false);
#else
  // this setting would ideally not be saved, as its value is systematically derived from videoscreen.screenmode.
  // contains a DISPLAYMODE
  AddInt(vs, "videoscreen.screen", 240, 0, -1, 1, g_Windowing.GetNumScreens(), SPIN_CONTROL_TEXT);
  // this setting would ideally not be saved, as its value is systematically derived from videoscreen.screenmode.
  // contains an index to the g_settings.m_ResInfo array. the only meaningful fields are iScreen, iWidth, iHeight.
#if defined (__APPLE__)
  AddInt(vs, "videoscreen.resolution", 131, -1, 0, 1, INT_MAX, SPIN_CONTROL_TEXT);
#else
  AddInt(vs, "videoscreen.resolution", 169, -1, 0, 1, INT_MAX, SPIN_CONTROL_TEXT);
#endif
  AddString(g_application.IsStandAlone() ? vs : NULL, "videoscreen.screenmode", 243, "DESKTOP", SPIN_CONTROL_TEXT);

#if defined(_WIN32) || defined (__APPLE__)
  // We prefer a fake fullscreen mode (window covering the screen rather than dedicated fullscreen)
  // as it works nicer with switching to other applications. However on some systems vsync is broken
  // when we do this (eg non-Aero on ATI in particular) and on others (AppleTV) we can't get XBMC to
  // the front
  bool fakeFullScreen = true;
  bool showSetting = true;
  if (g_sysinfo.IsAeroDisabled())
    fakeFullScreen = false;

#if defined(_WIN32) && defined(HAS_GL)
  fakeFullScreen = true;
  showSetting = false;
#endif

#if defined (__APPLE__)
  if (g_sysinfo.IsAppleTV())
  {
    fakeFullScreen = false;
  }
  showSetting = false;
#endif
  AddBool(showSetting ? vs : NULL, "videoscreen.fakefullscreen", 14083, fakeFullScreen);
  AddBool(vs, "videoscreen.blankdisplays", 13130, false);
  AddSeparator(vs, "videoscreen.sep1");
#endif
#endif

  map<int,int> vsync;
#if defined(_LINUX) && !defined(__APPLE__)
  vsync.insert(make_pair(13101,VSYNC_DRIVER));
#endif
  vsync.insert(make_pair(13106,VSYNC_DISABLED));
  vsync.insert(make_pair(13107,VSYNC_VIDEO));
  vsync.insert(make_pair(13108,VSYNC_ALWAYS));
  AddInt(vs, "videoscreen.vsync", 13105, DEFAULT_VSYNC, vsync, SPIN_CONTROL_TEXT);

  AddString(vs, "videoscreen.guicalibration",214,"", BUTTON_CONTROL_STANDARD);
#ifndef HAS_DX
  // Todo: Implement test pattern for DX
  AddString(vs, "videoscreen.testpattern",226,"", BUTTON_CONTROL_STANDARD);
#endif
#if defined(_LINUX) && !defined(__APPLE__)
  AddBool(NULL, "videoscreen.haslcd", 4501, false);
#endif

  CSettingsCategory* ao = AddCategory(4, "audiooutput", 772);

  map<int,int> audiomode;
  audiomode.insert(make_pair(338,AUDIO_ANALOG));
  audiomode.insert(make_pair(339,AUDIO_IEC958));
  audiomode.insert(make_pair(420,AUDIO_HDMI  ));
  AddInt(ao, "audiooutput.mode", 337, AUDIO_ANALOG, audiomode, SPIN_CONTROL_TEXT);

  map<int,int> channelLayout;
  for(int layout = 0; layout < PCM_MAX_LAYOUT; ++layout)
    channelLayout.insert(make_pair(34101+layout, layout));
  AddInt(ao, "audiooutput.channellayout", 34100, PCM_LAYOUT_2_0, channelLayout, SPIN_CONTROL_TEXT);
  AddBool(ao, "audiooutput.dontnormalizelevels", 346, true);

#if (defined(__APPLE__) && defined(__arm__))
  AddBool(g_sysinfo.IsAppleTV2() ? ao : NULL, "audiooutput.ac3passthrough", 364, false);
  AddBool(g_sysinfo.IsAppleTV2() ? ao : NULL, "audiooutput.dtspassthrough", 254, false);
#else
  AddBool(ao, "audiooutput.ac3passthrough", 364, true);
  AddBool(ao, "audiooutput.dtspassthrough", 254, true);
#endif
  AddBool(NULL, "audiooutput.passthroughaac", 299, false);
  AddBool(NULL, "audiooutput.passthroughmp1", 300, false);
  AddBool(NULL, "audiooutput.passthroughmp2", 301, false);
  AddBool(NULL, "audiooutput.passthroughmp3", 302, false);

#ifdef __APPLE__
  AddString(ao, "audiooutput.audiodevice", 545, "Default", SPIN_CONTROL_TEXT);
#elif defined(_LINUX)
  AddSeparator(ao, "audiooutput.sep1");
  AddString(ao, "audiooutput.audiodevice", 545, "default", SPIN_CONTROL_TEXT);
  AddString(ao, "audiooutput.customdevice", 1300, "", EDIT_CONTROL_INPUT);
  AddSeparator(ao, "audiooutput.sep2");
  AddString(ao, "audiooutput.passthroughdevice", 546, "iec958", SPIN_CONTROL_TEXT);
  AddString(ao, "audiooutput.custompassthrough", 1301, "", EDIT_CONTROL_INPUT);
  AddSeparator(ao, "audiooutput.sep3");
#elif defined(_WIN32)
  AddString(ao, "audiooutput.audiodevice", 545, "Default", SPIN_CONTROL_TEXT);
#endif

  CSettingsCategory* in = AddCategory(4, "input", 14094);
  AddString(in, "input.peripherals", 35000, "", BUTTON_CONTROL_STANDARD);
#if defined(__APPLE__)
  map<int,int> remotemode;
  remotemode.insert(make_pair(13610,APPLE_REMOTE_DISABLED));
  remotemode.insert(make_pair(13611,APPLE_REMOTE_STANDARD));
  remotemode.insert(make_pair(13612,APPLE_REMOTE_UNIVERSAL));
  remotemode.insert(make_pair(13613,APPLE_REMOTE_MULTIREMOTE));
  AddInt(in, "input.appleremotemode", 13600, APPLE_REMOTE_STANDARD, remotemode, SPIN_CONTROL_TEXT);
#if !defined(__arm__)
  AddBool(in, "input.appleremotealwayson", 13602, false);
#else
  AddBool(NULL, "input.appleremotealwayson", 13602, false);
#endif
  AddInt(NULL, "input.appleremotesequencetime", 13603, 500, 50, 50, 1000, SPIN_CONTROL_INT_PLUS, MASK_MS, TEXT_OFF);
  AddSeparator(in, "input.sep1");
#endif
  AddBool(in, "input.remoteaskeyboard", 21449, false);
#if defined(TARGET_DARWIN_IOS)
  AddBool(NULL, "input.enablemouse", 21369, true);
#else
  AddBool(in, "input.enablemouse", 21369, true);
#endif

  CSettingsCategory* pwm = AddCategory(4, "powermanagement", 14095);
  // Note: Application.cpp might hide powersaving settings if not supported.
  AddInt(pwm, "powermanagement.displaysoff", 1450, 0, 0, 5, 120, SPIN_CONTROL_INT_PLUS, MASK_MINS, TEXT_OFF);
  AddInt(pwm, "powermanagement.shutdowntime", 357, 0, 0, 5, 120, SPIN_CONTROL_INT_PLUS, MASK_MINS, TEXT_OFF);

  map<int,int> shutdown;
  if (g_powerManager.CanPowerdown())
    shutdown.insert(make_pair(13005,POWERSTATE_SHUTDOWN));

  if (g_powerManager.CanHibernate())
    shutdown.insert(make_pair(13010,POWERSTATE_HIBERNATE));

  if (g_powerManager.CanSuspend())
    shutdown.insert(make_pair(13011,POWERSTATE_SUSPEND));

  // In standalone mode we default to another.
  if (g_application.IsStandAlone())
    AddInt(pwm, "powermanagement.shutdownstate", 13008, POWERSTATE_SHUTDOWN, shutdown, SPIN_CONTROL_TEXT);
  else
  {
    shutdown.insert(make_pair(13009,POWERSTATE_QUIT));
    shutdown.insert(make_pair(13014,POWERSTATE_MINIMIZE));
    AddInt(pwm, "powermanagement.shutdownstate", 13008, POWERSTATE_QUIT, shutdown, SPIN_CONTROL_TEXT);
  }

  CSettingsCategory* dbg = AddCategory(4, "debug", 14092);
  AddBool(dbg, "debug.showloginfo", 20191, false);
  AddPath(dbg, "debug.screenshotpath",20004,"select writable folder",BUTTON_CONTROL_PATH_INPUT,false,657);

  CSettingsCategory* mst = AddCategory(4, "masterlock", 12360);
  AddString(mst, "masterlock.lockcode"       , 20100, "-", BUTTON_CONTROL_STANDARD);
  AddBool(mst, "masterlock.startuplock"      , 20076,false);
  // hidden masterlock settings
  AddInt(NULL,"masterlock.maxretries", 12364, 3, 3, 1, 100, SPIN_CONTROL_TEXT);

  AddCategory(4, "cache", 439);
  AddInt(NULL, "cache.harddisk", 14025, 256, 0, 256, 4096, SPIN_CONTROL_INT_PLUS, MASK_KB, TEXT_OFF);
  AddSeparator(NULL, "cache.sep1");
  AddInt(NULL, "cachevideo.dvdrom", 14026, 2048, 0, 256, 16384, SPIN_CONTROL_INT_PLUS, MASK_KB, TEXT_OFF);
  AddInt(NULL, "cachevideo.lan", 14027, 2048, 0, 256, 16384, SPIN_CONTROL_INT_PLUS, MASK_KB, TEXT_OFF);
  AddInt(NULL, "cachevideo.internet", 14028, 4096, 0, 256, 16384, SPIN_CONTROL_INT_PLUS, MASK_KB, TEXT_OFF);
  AddSeparator(NULL, "cache.sep2");
  AddInt(NULL, "cacheaudio.dvdrom", 14030, 256, 0, 256, 4096, SPIN_CONTROL_INT_PLUS, MASK_KB, TEXT_OFF);
  AddInt(NULL, "cacheaudio.lan", 14031, 256, 0, 256, 4096, SPIN_CONTROL_INT_PLUS, MASK_KB, TEXT_OFF);
  AddInt(NULL, "cacheaudio.internet", 14032, 256, 0, 256, 4096, SPIN_CONTROL_INT_PLUS, MASK_KB, TEXT_OFF);
  AddSeparator(NULL, "cache.sep3");
  AddInt(NULL, "cachedvd.dvdrom", 14034, 2048, 0, 256, 16384, SPIN_CONTROL_INT_PLUS, MASK_KB, TEXT_OFF);
  AddInt(NULL, "cachedvd.lan", 14035, 2048, 0, 256, 16384, SPIN_CONTROL_INT_PLUS, MASK_KB, TEXT_OFF);
  AddSeparator(NULL, "cache.sep4");
  AddInt(NULL, "cacheunknown.internet", 14060, 4096, 0, 256, 16384, SPIN_CONTROL_INT_PLUS, MASK_KB, TEXT_OFF);

  // video settings
  AddGroup(5, 3);
  CSettingsCategory* vdl = AddCategory(5, "videolibrary", 14022);
  AddBool(NULL, "videolibrary.enabled", 418, true);
  AddBool(vdl, "videolibrary.showunwatchedplots", 20369, true);
  AddBool(NULL, "videolibrary.seasonthumbs", 20382, true);
  AddBool(vdl, "videolibrary.actorthumbs", 20402, true);

  map<int, int> flattenTVShowOptions;
  flattenTVShowOptions.insert(make_pair(20420, 0));
  flattenTVShowOptions.insert(make_pair(20421, 1));
  flattenTVShowOptions.insert(make_pair(20422, 2));
  AddInt(vdl, "videolibrary.flattentvshows", 20412, 1, flattenTVShowOptions, SPIN_CONTROL_TEXT);

  AddBool(NULL, "videolibrary.flattenmoviesets", 22002, false);
  AddBool(vdl, "videolibrary.updateonstartup", 22000, false);
  AddBool(vdl, "videolibrary.backgroundupdate", 22001, false);
  AddSeparator(vdl, "videolibrary.sep3");
  AddString(vdl, "videolibrary.cleanup", 334, "", BUTTON_CONTROL_STANDARD);
  AddString(vdl, "videolibrary.export", 647, "", BUTTON_CONTROL_STANDARD);
  AddString(vdl, "videolibrary.import", 648, "", BUTTON_CONTROL_STANDARD);

  CSettingsCategory* vp = AddCategory(5, "videoplayer", 14086);

  map<int, int> renderers;
  renderers.insert(make_pair(13416, RENDER_METHOD_AUTO));

#ifdef HAS_DX
  if (g_sysinfo.IsVistaOrHigher())
    renderers.insert(make_pair(16319, RENDER_METHOD_DXVA));
  renderers.insert(make_pair(13431, RENDER_METHOD_D3D_PS));
  renderers.insert(make_pair(13419, RENDER_METHOD_SOFTWARE));
#endif

#ifdef HAS_GL
  renderers.insert(make_pair(13417, RENDER_METHOD_ARB));
  renderers.insert(make_pair(13418, RENDER_METHOD_GLSL));
  renderers.insert(make_pair(13419, RENDER_METHOD_SOFTWARE));
#endif
  AddInt(vp, "videoplayer.rendermethod", 13415, RENDER_METHOD_AUTO, renderers, SPIN_CONTROL_TEXT);

#ifdef HAVE_LIBVDPAU
  AddBool(vp, "videoplayer.usevdpau", 13425, true);
#endif
#ifdef HAVE_LIBVA
  AddBool(vp, "videoplayer.usevaapi", 13426, true);
#endif
#ifdef HAS_DX
  AddBool(g_sysinfo.IsVistaOrHigher() ? vp: NULL, "videoplayer.usedxva2", 13427, false);
#endif
#ifdef HAVE_LIBCRYSTALHD
  AddBool(CCrystalHD::GetInstance()->DevicePresent() ? vp: NULL, "videoplayer.usechd", 13428, true);
#endif
#ifdef HAVE_LIBVDADECODER
  AddBool(g_sysinfo.HasVDADecoder() ? vp: NULL, "videoplayer.usevda", 13429, true);
#endif
#ifdef HAVE_LIBOPENMAX
  AddBool(vp, "videoplayer.useomx", 13430, true);
#endif
#ifdef HAVE_VIDEOTOOLBOXDECODER
  AddBool(g_sysinfo.HasVideoToolBoxDecoder() ? vp: NULL, "videoplayer.usevideotoolbox", 13432, true);
#endif

#ifdef HAS_GL
  AddBool(NULL, "videoplayer.usepbo", 13424, true);
#endif

  // FIXME: hide this setting until it is properly respected. In the meanwhile, default to AUTO.
  //AddInt(5, "videoplayer.displayresolution", 169, (int)RES_AUTORES, (int)RES_AUTORES, 1, (int)CUSTOM+MAX_RESOLUTIONS, SPIN_CONTROL_TEXT);
  AddInt(NULL, "videoplayer.displayresolution", 169, (int)RES_AUTORES, (int)RES_AUTORES, 1, (int)RES_AUTORES, SPIN_CONTROL_TEXT);
#if !(defined(__APPLE__) && defined(__arm__))
  AddBool(vp, "videoplayer.adjustrefreshrate", 170, false);
  AddInt(vp, "videoplayer.pauseafterrefreshchange", 13550, 0, 0, 1, MAXREFRESHCHANGEDELAY, SPIN_CONTROL_TEXT);
#else
  AddBool(NULL, "videoplayer.adjustrefreshrate", 170, false);
  AddInt(NULL, "videoplayer.pauseafterrefreshchange", 13550, 0, 0, 1, MAXREFRESHCHANGEDELAY, SPIN_CONTROL_TEXT);
#endif
  //sync settings not available on windows gl build
#if defined(_WIN32) && defined(HAS_GL)
  #define SYNCSETTINGS 0
#else
  #define SYNCSETTINGS 1
#endif
  AddBool(SYNCSETTINGS ? vp : NULL, "videoplayer.usedisplayasclock", 13510, false);

  map<int, int> syncTypes;
  syncTypes.insert(make_pair(13501, SYNC_DISCON));
  syncTypes.insert(make_pair(13502, SYNC_SKIPDUP));
  syncTypes.insert(make_pair(13503, SYNC_RESAMPLE));
  AddInt(SYNCSETTINGS ? vp : NULL, "videoplayer.synctype", 13500, SYNC_RESAMPLE, syncTypes, SPIN_CONTROL_TEXT);
  AddFloat(NULL, "videoplayer.maxspeedadjust", 13504, 5.0f, 0.0f, 0.1f, 10.0f);

  map<int, int> resampleQualities;
  resampleQualities.insert(make_pair(13506, RESAMPLE_LOW));
  resampleQualities.insert(make_pair(13507, RESAMPLE_MID));
  resampleQualities.insert(make_pair(13508, RESAMPLE_HIGH));
  resampleQualities.insert(make_pair(13509, RESAMPLE_REALLYHIGH));
  AddInt(NULL, "videoplayer.resamplequality", 13505, RESAMPLE_MID, resampleQualities, SPIN_CONTROL_TEXT);
  AddInt(vp, "videoplayer.errorinaspect", 22021, 0, 0, 1, 20, SPIN_CONTROL_INT_PLUS, MASK_PERCENT, TEXT_NONE);

  map<int,int> stretch;
  stretch.insert(make_pair(630,VIEW_MODE_NORMAL));
  stretch.insert(make_pair(633,VIEW_MODE_WIDE_ZOOM));
  stretch.insert(make_pair(634,VIEW_MODE_STRETCH_16x9));
  stretch.insert(make_pair(631,VIEW_MODE_ZOOM));
  AddInt(vp, "videoplayer.stretch43", 173, VIEW_MODE_NORMAL, stretch, SPIN_CONTROL_TEXT);
#ifdef HAVE_LIBVDPAU
  AddBool(NULL, "videoplayer.vdpau_allow_xrandr", 13122, false);
#endif
#if defined(HAS_GL) || HAS_GLES == 2  // May need changing for GLES
  AddSeparator(vp, "videoplayer.sep1.5");
#ifdef HAVE_LIBVDPAU
  AddBool(NULL, "videoplayer.vdpauUpscalingLevel", 13121, false);
  AddBool(vp, "videoplayer.vdpaustudiolevel", 13122, false);
#endif
#endif
  AddSeparator(vp, "videoplayer.sep5");
  AddBool(vp, "videoplayer.teletextenabled", 23050, true);

  CSettingsCategory* vid = AddCategory(5, "myvideos", 14081);

  map<int, int> myVideosSelectActions;
  myVideosSelectActions.insert(make_pair(22080, SELECT_ACTION_CHOOSE));
  myVideosSelectActions.insert(make_pair(208,   SELECT_ACTION_PLAY_OR_RESUME));
  myVideosSelectActions.insert(make_pair(13404, SELECT_ACTION_RESUME));
  myVideosSelectActions.insert(make_pair(22081, SELECT_ACTION_INFO));
  
  AddInt(vid, "myvideos.selectaction", 22079, SELECT_ACTION_PLAY_OR_RESUME, myVideosSelectActions, SPIN_CONTROL_TEXT);
  AddBool(NULL, "myvideos.treatstackasfile", 20051, true);
  AddBool(vid, "myvideos.extractflags",20433, true);
  AddBool(vid, "myvideos.filemetadata", 20419, true);
  AddBool(NULL, "myvideos.extractthumb",20433, true);

  CSettingsCategory* sub = AddCategory(5, "subtitles", 287);
  AddString(sub, "subtitles.font", 14089, "arial.ttf", SPIN_CONTROL_TEXT);
  AddInt(sub, "subtitles.height", 289, 28, 16, 2, 74, SPIN_CONTROL_TEXT); // use text as there is a disk based lookup needed

  map<int, int> fontStyles;
  fontStyles.insert(make_pair(738, FONT_STYLE_NORMAL));
  fontStyles.insert(make_pair(739, FONT_STYLE_BOLD));
  fontStyles.insert(make_pair(740, FONT_STYLE_ITALICS));
  fontStyles.insert(make_pair(741, FONT_STYLE_BOLD_ITALICS));

  AddInt(sub, "subtitles.style", 736, FONT_STYLE_BOLD, fontStyles, SPIN_CONTROL_TEXT);
  AddInt(sub, "subtitles.color", 737, SUBTITLE_COLOR_START + 1, SUBTITLE_COLOR_START, 1, SUBTITLE_COLOR_END, SPIN_CONTROL_TEXT);
#ifdef HAS_DS_PLAYER
  AddInt(sub, "subtitles.border", 55050, SUBTITLE_BORDER_OUTLINE, SUBTITLE_BORDER_OUTLINE, 1, SUBTITLE_BORDER_OPAQUE, SPIN_CONTROL_TEXT);
  AddInt(sub, "subtitles.outline.width", 55053, 2, 0, 1, 100, SPIN_CONTROL_INT);
  AddInt(sub, "subtitles.shadow.depth", 55054, 3, 0, 1, 100, SPIN_CONTROL_INT);
  AddInt(sub, "subtitles.alpha", 55055, 0, 0, 5, 255, SPIN_CONTROL_INT);
#endif
  AddString(sub, "subtitles.charset", 735, "DEFAULT", SPIN_CONTROL_TEXT);
<<<<<<< HEAD
#ifdef HAS_DS_PLAYER
  AddString(sub, "subtitles.ds.font", 55056, "Arial", BUTTON_CONTROL_STANDARD);
#endif
=======
  AddBool(sub,"subtitles.overrideassfonts", 21368, false);
>>>>>>> 540a17eb
  AddSeparator(sub, "subtitles.sep1");
  AddPath(sub, "subtitles.custompath", 21366, "", BUTTON_CONTROL_PATH_INPUT, false, 657);

  map<int, int> subtitleAlignments;
  subtitleAlignments.insert(make_pair(21461, SUBTITLE_ALIGN_MANUAL));
  subtitleAlignments.insert(make_pair(21462, SUBTITLE_ALIGN_BOTTOM_INSIDE));
  subtitleAlignments.insert(make_pair(21463, SUBTITLE_ALIGN_BOTTOM_OUTSIDE));
  subtitleAlignments.insert(make_pair(21464, SUBTITLE_ALIGN_TOP_INSIDE));
  subtitleAlignments.insert(make_pair(21465, SUBTITLE_ALIGN_TOP_OUTSIDE));
  AddInt(sub, "subtitles.align", 21460, SUBTITLE_ALIGN_MANUAL, subtitleAlignments, SPIN_CONTROL_TEXT);

  CSettingsCategory* dvd = AddCategory(5, "dvds", 14087);
  AddBool(dvd, "dvds.autorun", 14088, false);
  AddInt(dvd, "dvds.playerregion", 21372, 0, 0, 1, 8, SPIN_CONTROL_INT_PLUS, -1, TEXT_OFF);
  AddBool(dvd, "dvds.automenu", 21882, false);

  AddDefaultAddon(NULL, "scrapers.moviesdefault", 21413, "metadata.themoviedb.org", ADDON_SCRAPER_MOVIES);
  AddDefaultAddon(NULL, "scrapers.tvshowsdefault", 21414, "metadata.tvdb.com", ADDON_SCRAPER_TVSHOWS);
  AddDefaultAddon(NULL, "scrapers.musicvideosdefault", 21415, "metadata.yahoomusic.com", ADDON_SCRAPER_MUSICVIDEOS);
  AddBool(NULL, "scrapers.langfallback", 21416, false);
#ifdef HAS_DS_PLAYER
  //Dsplayer
  CSettingsCategory* dsp = AddCategory(5, "dsplayer", 55000);
  //If vista or higher non default is vmr9
  AddBool(dsp, "dsplayer.forcenondefaultrenderer", g_sysinfo.IsVistaOrHigher() ? 55001 : 55002 , false);
  AddSeparator(dsp, "dsplayer.sep1");
  AddString(dsp, "dsplayer.audiorenderer", 55003, "Default", SPIN_CONTROL_TEXT);
  AddBool(dsp, "dsplayer.useinternalfilters", 55020, false);
#endif
  // network settings
  AddGroup(6, 705);

  CSettingsCategory* srv = AddCategory(6, "services", 14036);
  AddString(srv,"services.devicename", 1271, "XBMC", EDIT_CONTROL_INPUT);
  AddSeparator(srv,"services.sep4");
  AddBool(srv, "services.upnpserver", 21360, false);
  AddBool(srv, "services.upnprenderer", 21881, false);
  AddSeparator(srv,"services.sep3");
#ifdef HAS_WEB_SERVER
  AddBool(srv,  "services.webserver",        263, false);
#ifdef _LINUX
  AddString(srv,"services.webserverport",    730, (geteuid()==0)?"80":"8080", EDIT_CONTROL_NUMBER_INPUT, false, 730);
#else
  AddString(srv,"services.webserverport",    730, "80", EDIT_CONTROL_NUMBER_INPUT, false, 730);
#endif
  AddString(srv,"services.webserverusername",1048, "xbmc", EDIT_CONTROL_INPUT);
  AddString(srv,"services.webserverpassword",733, "", EDIT_CONTROL_HIDDEN_INPUT, true, 733);
  AddDefaultAddon(srv, "services.webskin",199, DEFAULT_WEB_INTERFACE, ADDON_WEB_INTERFACE);
#endif
#ifdef HAS_EVENT_SERVER
  AddSeparator(srv,"services.sep1");
  AddBool(srv,  "services.esenabled",         791, true);
  AddString(NULL,"services.esport",            792, "9777", EDIT_CONTROL_NUMBER_INPUT, false, 792);
  AddInt(NULL,   "services.esportrange",       793, 10, 1, 1, 100, SPIN_CONTROL_INT);
  AddInt(NULL,   "services.esmaxclients",      797, 20, 1, 1, 100, SPIN_CONTROL_INT);
  AddBool(srv,  "services.esallinterfaces",   794, false);
  AddInt(NULL,   "services.esinitialdelay",    795, 750, 5, 5, 10000, SPIN_CONTROL_INT);
  AddInt(NULL,   "services.escontinuousdelay", 796, 25, 5, 5, 10000, SPIN_CONTROL_INT);
#endif
#ifdef HAS_ZEROCONF
  AddSeparator(srv, "services.sep2");
#ifdef TARGET_WINDOWS
  AddBool(srv, "services.zeroconf", 1260, false);
#else
  AddBool(srv, "services.zeroconf", 1260, true);
#endif
#endif

#ifdef HAS_AIRPLAY
  AddSeparator(srv, "services.sep5");
  AddBool(srv, "services.airplay", 1270, false);
  AddBool(srv, "services.useairplaypassword", 1272, false);
  AddString(srv, "services.airplaypassword", 733, "", EDIT_CONTROL_HIDDEN_INPUT, false, 733);
  AddSeparator(srv, "services.sep6");  
#endif

#ifndef _WIN32
  CSettingsCategory* smb = AddCategory(6, "smb", 1200);
  AddString(smb, "smb.winsserver",  1207,   "",  EDIT_CONTROL_IP_INPUT);
  AddString(smb, "smb.workgroup",   1202,   "WORKGROUP", EDIT_CONTROL_INPUT, false, 1202);
#endif

  CSettingsCategory* net = AddCategory(6, "network", 798);
  if (g_application.IsStandAlone())
  {
#ifndef __APPLE__
    AddString(NULL, "network.interface",775,"", SPIN_CONTROL_TEXT);

    map<int, int> networkAssignments;
    networkAssignments.insert(make_pair(716, NETWORK_DHCP));
    networkAssignments.insert(make_pair(717, NETWORK_STATIC));
    networkAssignments.insert(make_pair(787, NETWORK_DISABLED));
    AddInt(NULL, "network.assignment", 715, NETWORK_DHCP, networkAssignments, SPIN_CONTROL_TEXT);
    AddString(NULL, "network.ipaddress", 719, "0.0.0.0", EDIT_CONTROL_IP_INPUT);
    AddString(NULL, "network.subnet", 720, "255.255.255.0", EDIT_CONTROL_IP_INPUT);
    AddString(NULL, "network.gateway", 721, "0.0.0.0", EDIT_CONTROL_IP_INPUT);
    AddString(NULL, "network.dns", 722, "0.0.0.0", EDIT_CONTROL_IP_INPUT);
    AddString(NULL, "network.dnssuffix", 22002, "", EDIT_CONTROL_INPUT, true);
    AddString(NULL, "network.essid", 776, "0.0.0.0", BUTTON_CONTROL_STANDARD);

    map<int, int> networkEncapsulations;
    networkEncapsulations.insert(make_pair(780, ENC_NONE));
    networkEncapsulations.insert(make_pair(781, ENC_WEP));
    networkEncapsulations.insert(make_pair(782, ENC_WPA));
    networkEncapsulations.insert(make_pair(783, ENC_WPA2));
    AddInt(NULL, "network.enc", 778, ENC_NONE, networkEncapsulations, SPIN_CONTROL_TEXT);
    AddString(NULL, "network.key", 777, "0.0.0.0", EDIT_CONTROL_INPUT);
#ifndef _WIN32
    AddString(NULL, "network.save", 779, "", BUTTON_CONTROL_STANDARD);
#endif
    AddSeparator(NULL, "network.sep1");
#endif
  }
  AddBool(net, "network.usehttpproxy", 708, false);
  AddString(net, "network.httpproxyserver", 706, "", EDIT_CONTROL_INPUT);
  AddString(net, "network.httpproxyport", 730, "8080", EDIT_CONTROL_NUMBER_INPUT, false, 707);
  AddString(net, "network.httpproxyusername", 1048, "", EDIT_CONTROL_INPUT);
  AddString(net, "network.httpproxypassword", 733, "", EDIT_CONTROL_HIDDEN_INPUT,true,733);
  AddInt(net, "network.bandwidth", 14041, 0, 0, 512, 100*1024, SPIN_CONTROL_INT_PLUS, MASK_KBPS, TEXT_OFF);

  // appearance settings
  AddGroup(7, 480);
  CSettingsCategory* laf = AddCategory(7,"lookandfeel", 166);
  AddDefaultAddon(laf, "lookandfeel.skin",166,DEFAULT_SKIN, ADDON_SKIN);
  AddString(laf, "lookandfeel.skintheme",15111,"SKINDEFAULT", SPIN_CONTROL_TEXT);
  AddString(laf, "lookandfeel.skincolors",14078, "SKINDEFAULT", SPIN_CONTROL_TEXT);
  AddString(laf, "lookandfeel.font",13303,"Default", SPIN_CONTROL_TEXT);
  AddInt(laf, "lookandfeel.skinzoom",20109, 0, -20, 2, 20, SPIN_CONTROL_INT, MASK_PERCENT);
  AddInt(laf, "lookandfeel.startupwindow",512,1, WINDOW_HOME, 1, WINDOW_PYTHON_END, SPIN_CONTROL_TEXT);
  AddString(laf, "lookandfeel.soundskin",15108,"SKINDEFAULT", SPIN_CONTROL_TEXT);
  AddSeparator(laf, "lookandfeel.sep2");
  AddBool(laf, "lookandfeel.enablerssfeeds",13305,  true);
  AddString(laf, "lookandfeel.rssedit", 21450, "", BUTTON_CONTROL_STANDARD);

  CSettingsCategory* loc = AddCategory(7, "locale", 14090);
  AddString(loc, "locale.language",248,"english", SPIN_CONTROL_TEXT);
  AddString(loc, "locale.country", 20026, "USA", SPIN_CONTROL_TEXT);
  AddString(loc, "locale.charset", 14091, "DEFAULT", SPIN_CONTROL_TEXT); // charset is set by the language file
  
  bool use_timezone = false;
  
#if defined(_LINUX)
#if defined(__APPLE__)
  if (g_sysinfo.IsAppleTV2() && GetIOSVersion() < 4.3)
#endif
    use_timezone = true;  
  
  if (use_timezone)
  {  
    AddSeparator(loc, "locale.sep1");
    AddString(loc, "locale.timezonecountry", 14079, g_timezone.GetCountryByTimezone(g_timezone.GetOSConfiguredTimezone()), SPIN_CONTROL_TEXT);
    AddString(loc, "locale.timezone", 14080, g_timezone.GetOSConfiguredTimezone(), SPIN_CONTROL_TEXT);
  }	
#endif
#ifdef HAS_TIME_SERVER
  AddSeparator(loc, "locale.sep2");
  AddBool(loc, "locale.timeserver", 168, false);
  AddString(loc, "locale.timeserveraddress", 731, "pool.ntp.org", EDIT_CONTROL_INPUT);
#endif

  CSettingsCategory* fl = AddCategory(7, "filelists", 14081);
  AddBool(fl, "filelists.showparentdiritems", 13306, true);
  AddBool(fl, "filelists.showextensions", 497, true);
  AddBool(fl, "filelists.ignorethewhensorting", 13399, true);
  AddBool(fl, "filelists.allowfiledeletion", 14071, false);
  AddBool(fl, "filelists.showaddsourcebuttons", 21382,  true);
  AddBool(fl, "filelists.showhidden", 21330, false);

  CSettingsCategory* ss = AddCategory(7, "screensaver", 360);
  AddInt(ss, "screensaver.time", 355, 3, 1, 1, 60, SPIN_CONTROL_INT_PLUS, MASK_MINS);
  AddDefaultAddon(ss, "screensaver.mode", 356, "screensaver.xbmc.builtin.dim", ADDON_SCREENSAVER);
  AddString(ss, "screensaver.settings", 21417, "", BUTTON_CONTROL_STANDARD);
  AddString(ss, "screensaver.preview", 1000, "", BUTTON_CONTROL_STANDARD);
  AddSeparator(ss, "screensaver.sep1");
  AddBool(ss, "screensaver.usemusicvisinstead", 13392, true);
  AddBool(ss, "screensaver.usedimonpause", 22014, true);

  AddCategory(7, "window", 0);
  AddInt(NULL, "window.width",  0, 720, 10, 1, INT_MAX, SPIN_CONTROL_INT);
  AddInt(NULL, "window.height", 0, 480, 10, 1, INT_MAX, SPIN_CONTROL_INT);

  AddPath(NULL,"system.playlistspath",20006,"set default",BUTTON_CONTROL_PATH_INPUT,false);
}

CGUISettings::~CGUISettings(void)
{
  Clear();
}

void CGUISettings::AddGroup(int groupID, int labelID)
{
  CSettingsGroup *pGroup = new CSettingsGroup(groupID, labelID);
  if (pGroup)
    settingsGroups.push_back(pGroup);
}

CSettingsCategory* CGUISettings::AddCategory(int groupID, const char *strSetting, int labelID)
{
  for (unsigned int i = 0; i < settingsGroups.size(); i++)
  {
    if (settingsGroups[i]->GetGroupID() == groupID)
      return settingsGroups[i]->AddCategory(CStdString(strSetting).ToLower(), labelID);
  }
  return NULL;
}

CSettingsGroup *CGUISettings::GetGroup(int groupID)
{
  for (unsigned int i = 0; i < settingsGroups.size(); i++)
  {
    if (settingsGroups[i]->GetGroupID() == groupID)
      return settingsGroups[i];
  }
  CLog::Log(LOGDEBUG, "Error: Requested setting group (%i) was not found.  "
                      "It must be case-sensitive",
            groupID);
  return NULL;
}

void CGUISettings::AddSeparator(CSettingsCategory* cat, const char *strSetting)
{
  int iOrder = cat?++cat->m_entries:0;
  CSettingSeparator *pSetting = new CSettingSeparator(iOrder, CStdString(strSetting).ToLower());
  if (!pSetting) return;
  settingsMap.insert(pair<CStdString, CSetting*>(CStdString(strSetting).ToLower(), pSetting));
}

void CGUISettings::AddBool(CSettingsCategory* cat, const char *strSetting, int iLabel, bool bData, int iControlType)
{
  int iOrder = cat?++cat->m_entries:0;
  CSettingBool* pSetting = new CSettingBool(iOrder, CStdString(strSetting).ToLower(), iLabel, bData, iControlType);
  if (!pSetting) return ;
  settingsMap.insert(pair<CStdString, CSetting*>(CStdString(strSetting).ToLower(), pSetting));
}
bool CGUISettings::GetBool(const char *strSetting) const
{
  ASSERT(settingsMap.size());
  CStdString lower(strSetting);
  lower.ToLower();
  constMapIter it = settingsMap.find(lower);
  if (it != settingsMap.end())
  { // old category
    return ((CSettingBool*)(*it).second)->GetData();
  }
  // Backward compatibility (skins use this setting)
  if (lower == "lookandfeel.enablemouse")
    return GetBool("input.enablemouse");
  // Assert here and write debug output
  CLog::Log(LOGDEBUG,"Error: Requested setting (%s) was not found.  It must be case-sensitive", strSetting);
  return false;
}

void CGUISettings::SetBool(const char *strSetting, bool bSetting)
{
  ASSERT(settingsMap.size());
  mapIter it = settingsMap.find(CStdString(strSetting).ToLower());
  if (it != settingsMap.end())
  { // old category
    ((CSettingBool*)(*it).second)->SetData(bSetting);
    return ;
  }
  // Assert here and write debug output
  CLog::Log(LOGDEBUG,"Error: Requested setting (%s) was not found.  It must be case-sensitive", strSetting);
}

void CGUISettings::ToggleBool(const char *strSetting)
{
  ASSERT(settingsMap.size());
  mapIter it = settingsMap.find(CStdString(strSetting).ToLower());
  if (it != settingsMap.end())
  { // old category
    ((CSettingBool*)(*it).second)->SetData(!((CSettingBool *)(*it).second)->GetData());
    return ;
  }
  // Assert here and write debug output
  CLog::Log(LOGDEBUG,"Error: Requested setting (%s) was not found.  It must be case-sensitive", strSetting);
}

void CGUISettings::AddFloat(CSettingsCategory* cat, const char *strSetting, int iLabel, float fData, float fMin, float fStep, float fMax, int iControlType)
{
  int iOrder = cat?++cat->m_entries:0;
  CSettingFloat* pSetting = new CSettingFloat(iOrder, CStdString(strSetting).ToLower(), iLabel, fData, fMin, fStep, fMax, iControlType);
  if (!pSetting) return ;
  settingsMap.insert(pair<CStdString, CSetting*>(CStdString(strSetting).ToLower(), pSetting));
}

float CGUISettings::GetFloat(const char *strSetting) const
{
  ASSERT(settingsMap.size());
  constMapIter it = settingsMap.find(CStdString(strSetting).ToLower());
  if (it != settingsMap.end())
  {
    return ((CSettingFloat *)(*it).second)->GetData();
  }
  // Assert here and write debug output
  //ASSERT(false);
  CLog::Log(LOGDEBUG,"Error: Requested setting (%s) was not found.  It must be case-sensitive", strSetting);
  return 0.0f;
}

void CGUISettings::SetFloat(const char *strSetting, float fSetting)
{
  ASSERT(settingsMap.size());
  mapIter it = settingsMap.find(CStdString(strSetting).ToLower());
  if (it != settingsMap.end())
  {
    ((CSettingFloat *)(*it).second)->SetData(fSetting);
    return ;
  }
  // Assert here and write debug output
  ASSERT(false);
  CLog::Log(LOGDEBUG,"Error: Requested setting (%s) was not found.  It must be case-sensitive", strSetting);
}

void CGUISettings::LoadMasterLock(TiXmlElement *pRootElement)
{
  std::map<CStdString,CSetting*>::iterator it = settingsMap.find("masterlock.maxretries");
  if (it != settingsMap.end())
    LoadFromXML(pRootElement, it);
  it = settingsMap.find("masterlock.startuplock");
  if (it != settingsMap.end())
    LoadFromXML(pRootElement, it);
}


void CGUISettings::AddInt(CSettingsCategory* cat, const char *strSetting, int iLabel, int iData, int iMin, int iStep, int iMax, int iControlType, const char *strFormat)
{
  int iOrder = cat?++cat->m_entries:0;
  CSettingInt* pSetting = new CSettingInt(iOrder, CStdString(strSetting).ToLower(), iLabel, iData, iMin, iStep, iMax, iControlType, strFormat);
  if (!pSetting) return ;
  settingsMap.insert(pair<CStdString, CSetting*>(CStdString(strSetting).ToLower(), pSetting));
}

void CGUISettings::AddInt(CSettingsCategory* cat, const char *strSetting, int iLabel, int iData, int iMin, int iStep, int iMax, int iControlType, int iFormat, int iLabelMin/*=-1*/)
{
  int iOrder = cat?++cat->m_entries:0;
  CSettingInt* pSetting = new CSettingInt(iOrder, CStdString(strSetting).ToLower(), iLabel, iData, iMin, iStep, iMax, iControlType, iFormat, iLabelMin);
  if (!pSetting) return ;
  settingsMap.insert(pair<CStdString, CSetting*>(CStdString(strSetting).ToLower(), pSetting));
}

void CGUISettings::AddInt(CSettingsCategory* cat, const char *strSetting,
                          int iLabel, int iData, const map<int,int>& entries,
                          int iControlType)
{
  int iOrder = cat?++cat->m_entries:0;
  CSettingInt* pSetting = new CSettingInt(iOrder, CStdString(strSetting).ToLower(), iLabel, iData, entries, iControlType);
  if (!pSetting) return ;
  settingsMap.insert(pair<CStdString, CSetting*>(CStdString(strSetting).ToLower(), pSetting));
}

void CGUISettings::AddHex(CSettingsCategory* cat, const char *strSetting, int iLabel, int iData, int iMin, int iStep, int iMax, int iControlType, const char *strFormat)
{
  int iOrder = cat?++cat->m_entries:0;
  CSettingHex* pSetting = new CSettingHex(iOrder, CStdString(strSetting).ToLower(), iLabel, iData, iMin, iStep, iMax, iControlType, strFormat);
  if (!pSetting) return ;
  settingsMap.insert(pair<CStdString, CSetting*>(CStdString(strSetting).ToLower(), pSetting));
}

int CGUISettings::GetInt(const char *strSetting) const
{
  ASSERT(settingsMap.size());

  constMapIter it = settingsMap.find(CStdString(strSetting).ToLower());
  if (it != settingsMap.end())
  {
    return ((CSettingInt *)(*it).second)->GetData();
  }
  // Assert here and write debug output
  CLog::Log(LOGERROR,"Error: Requested setting (%s) was not found.  It must be case-sensitive", strSetting);
  //ASSERT(false);
  return 0;
}

void CGUISettings::SetInt(const char *strSetting, int iSetting)
{
  ASSERT(settingsMap.size());
  mapIter it = settingsMap.find(CStdString(strSetting).ToLower());
  if (it != settingsMap.end())
  {
    ((CSettingInt *)(*it).second)->SetData(iSetting);
    return ;
  }
  // Assert here and write debug output
  ASSERT(false);
}

void CGUISettings::AddString(CSettingsCategory* cat, const char *strSetting, int iLabel, const char *strData, int iControlType, bool bAllowEmpty, int iHeadingString)
{
  int iOrder = cat?++cat->m_entries:0;
  CSettingString* pSetting = new CSettingString(iOrder, CStdString(strSetting).ToLower(), iLabel, strData, iControlType, bAllowEmpty, iHeadingString);
  if (!pSetting) return ;
  settingsMap.insert(pair<CStdString, CSetting*>(CStdString(strSetting).ToLower(), pSetting));
}

void CGUISettings::AddPath(CSettingsCategory* cat, const char *strSetting, int iLabel, const char *strData, int iControlType, bool bAllowEmpty, int iHeadingString)
{
  int iOrder = cat?++cat->m_entries:0;
  CSettingPath* pSetting = new CSettingPath(iOrder, CStdString(strSetting).ToLower(), iLabel, strData, iControlType, bAllowEmpty, iHeadingString);
  if (!pSetting) return ;
  settingsMap.insert(pair<CStdString, CSetting*>(CStdString(strSetting).ToLower(), pSetting));
}

void CGUISettings::AddDefaultAddon(CSettingsCategory* cat, const char *strSetting, int iLabel, const char *strData, const TYPE type)
{
  int iOrder = cat?++cat->m_entries:0;
  CSettingAddon* pSetting = new CSettingAddon(iOrder, CStdString(strSetting).ToLower(), iLabel, strData, type);
  if (!pSetting) return ;
  settingsMap.insert(pair<CStdString, CSetting*>(CStdString(strSetting).ToLower(), pSetting));
}

const CStdString &CGUISettings::GetString(const char *strSetting, bool bPrompt /* = true */) const
{
  ASSERT(settingsMap.size());
  constMapIter it = settingsMap.find(CStdString(strSetting).ToLower());
  if (it != settingsMap.end())
  {
    CSettingString* result = ((CSettingString *)(*it).second);
    if (result->GetData() == "select folder" || result->GetData() == "select writable folder")
    {
      CStdString strData = "";
      if (bPrompt)
      {
        VECSOURCES shares;
        g_mediaManager.GetLocalDrives(shares);
        if (CGUIDialogFileBrowser::ShowAndGetDirectory(shares,g_localizeStrings.Get(result->GetLabel()),strData,result->GetData() == "select writable folder"))
        {
          result->SetData(strData);
          g_settings.Save();
        }
        else
          return StringUtils::EmptyString;
      }
      else
        return StringUtils::EmptyString;
    }
    return result->GetData();
  }
  // Assert here and write debug output
  CLog::Log(LOGDEBUG,"Error: Requested setting (%s) was not found.  It must be case-sensitive", strSetting);
  //ASSERT(false);
  // hardcoded return value so that compiler is happy
  return StringUtils::EmptyString;
}

void CGUISettings::SetString(const char *strSetting, const char *strData)
{
  ASSERT(settingsMap.size());
  mapIter it = settingsMap.find(CStdString(strSetting).ToLower());
  if (it != settingsMap.end())
  {
    ((CSettingString *)(*it).second)->SetData(strData);
    return ;
  }
  // Assert here and write debug output
  ASSERT(false);
  CLog::Log(LOGDEBUG,"Error: Requested setting (%s) was not found.  It must be case-sensitive", strSetting);
}

CSetting *CGUISettings::GetSetting(const char *strSetting)
{
  ASSERT(settingsMap.size());
  mapIter it = settingsMap.find(CStdString(strSetting).ToLower());
  if (it != settingsMap.end())
    return (*it).second;
  else
    return NULL;
}

// get all the settings beginning with the term "strGroup"
void CGUISettings::GetSettingsGroup(const char *strGroup, vecSettings &settings)
{
  vecSettings unorderedSettings;
  for (mapIter it = settingsMap.begin(); it != settingsMap.end(); it++)
  {
    if ((*it).first.Left(strlen(strGroup)).Equals(strGroup) && (*it).second->GetOrder() > 0 && !(*it).second->IsAdvanced())
      unorderedSettings.push_back((*it).second);
  }
  // now order them...
  sort(unorderedSettings.begin(), unorderedSettings.end(), sortsettings());

  // remove any instances of 2 separators in a row
  bool lastWasSeparator(false);
  for (vecSettings::iterator it = unorderedSettings.begin(); it != unorderedSettings.end(); it++)
  {
    CSetting *setting = *it;
    // only add separators if we don't have 2 in a row
    if (setting->GetType() == SETTINGS_TYPE_SEPARATOR)
    {
      if (!lastWasSeparator)
        settings.push_back(setting);
      lastWasSeparator = true;
    }
    else
    {
      lastWasSeparator = false;
      settings.push_back(setting);
    }
  }
}

void CGUISettings::LoadXML(TiXmlElement *pRootElement, bool hideSettings /* = false */)
{ // load our stuff...
  for (mapIter it = settingsMap.begin(); it != settingsMap.end(); it++)
  {
    LoadFromXML(pRootElement, it, hideSettings);
  }
  // Get hardware based stuff...
  CLog::Log(LOGNOTICE, "Getting hardware information now...");
  // FIXME: Check if the hardware supports it (if possible ;)
  //SetBool("audiooutput.ac3passthrough", g_audioConfig.GetAC3Enabled());
  //SetBool("audiooutput.dtspassthrough", g_audioConfig.GetDTSEnabled());
  CLog::Log(LOGINFO, "Using %s output", GetInt("audiooutput.mode") == AUDIO_ANALOG ? "analog" : "digital");
  CLog::Log(LOGINFO, "AC3 pass through is %s", GetBool("audiooutput.ac3passthrough") ? "enabled" : "disabled");
  CLog::Log(LOGINFO, "DTS pass through is %s", GetBool("audiooutput.dtspassthrough") ? "enabled" : "disabled");
  CLog::Log(LOGINFO, "AAC pass through is %s", GetBool("audiooutput.passthroughaac") ? "enabled" : "disabled");
  CLog::Log(LOGINFO, "MP1 pass through is %s", GetBool("audiooutput.passthroughmp1") ? "enabled" : "disabled");
  CLog::Log(LOGINFO, "MP2 pass through is %s", GetBool("audiooutput.passthroughmp2") ? "enabled" : "disabled");
  CLog::Log(LOGINFO, "MP3 pass through is %s", GetBool("audiooutput.passthroughmp3") ? "enabled" : "disabled");

  g_guiSettings.m_LookAndFeelResolution = GetResolution();
#ifdef __APPLE__
  // trap any previous vsync by driver setting, does not exist on OSX
  if (GetInt("videoscreen.vsync") == VSYNC_DRIVER)
  {
    SetInt("videoscreen.vsync", VSYNC_ALWAYS);
  }
#endif
 // DXMERGE: This might have been useful?
 // g_videoConfig.SetVSyncMode((VSYNC)GetInt("videoscreen.vsync"));
  CLog::Log(LOGNOTICE, "Checking resolution %i", g_guiSettings.m_LookAndFeelResolution);
  if (!g_graphicsContext.IsValidResolution(g_guiSettings.m_LookAndFeelResolution))
  {
    CLog::Log(LOGNOTICE, "Setting safe mode %i", RES_DESKTOP);
    SetResolution(RES_DESKTOP);
  }

  // Move replaygain settings into our struct
  m_replayGain.iPreAmp = GetInt("musicplayer.replaygainpreamp");
  m_replayGain.iNoGainPreAmp = GetInt("musicplayer.replaygainnogainpreamp");
  m_replayGain.iType = GetInt("musicplayer.replaygaintype");
  m_replayGain.bAvoidClipping = GetBool("musicplayer.replaygainavoidclipping");
  
  bool use_timezone = false;
  
#if defined(_LINUX)
#if defined(__APPLE__) 
  if (g_sysinfo.IsAppleTV2() && GetIOSVersion() < 4.3)
#endif
    use_timezone = true;
  
  if (use_timezone)
  {  
    CStdString timezone = GetString("locale.timezone");
    if(timezone == "0" || timezone.IsEmpty())
    {
      timezone = g_timezone.GetOSConfiguredTimezone();
      SetString("locale.timezone", timezone);
    }
    g_timezone.SetTimezone(timezone);	
  }
#endif
}

void CGUISettings::LoadFromXML(TiXmlElement *pRootElement, mapIter &it, bool advanced /* = false */)
{
  CStdStringArray strSplit;
  StringUtils::SplitString((*it).first, ".", strSplit);
  if (strSplit.size() > 1)
  {
    const TiXmlNode *pChild = pRootElement->FirstChild(strSplit[0].c_str());
    if (pChild)
    {
      const TiXmlElement *pGrandChild = pChild->FirstChildElement(strSplit[1].c_str());
      if (pGrandChild)
      {
        CStdString strValue = pGrandChild->FirstChild() ? pGrandChild->FirstChild()->Value() : "";
        if (strValue != "-")
        { // update our item
          if ((*it).second->GetType() == SETTINGS_TYPE_PATH)
          { // check our path
            int pathVersion = 0;
            pGrandChild->Attribute("pathversion", &pathVersion);
            strValue = CSpecialProtocol::ReplaceOldPath(strValue, pathVersion);
          }
          (*it).second->FromString(strValue);
          if (advanced)
            (*it).second->SetAdvanced();
        }
      }
    }
  }
}

void CGUISettings::SaveXML(TiXmlNode *pRootNode)
{
  for (mapIter it = settingsMap.begin(); it != settingsMap.end(); it++)
  {
    // don't save advanced settings
    CStdString first = (*it).first;
    if ((*it).second->IsAdvanced() || (*it).second->GetType() == SETTINGS_TYPE_SEPARATOR)
      continue;

    CStdStringArray strSplit;
    StringUtils::SplitString((*it).first, ".", strSplit);
    if (strSplit.size() > 1)
    {
      TiXmlNode *pChild = pRootNode->FirstChild(strSplit[0].c_str());
      if (!pChild)
      { // add our group tag
        TiXmlElement newElement(strSplit[0].c_str());
        pChild = pRootNode->InsertEndChild(newElement);
      }

      if (pChild)
      { // successfully added (or found) our group
        TiXmlElement newElement(strSplit[1]);
        if ((*it).second->GetType() == SETTINGS_TYPE_PATH)
          newElement.SetAttribute("pathversion", CSpecialProtocol::path_version);
        TiXmlNode *pNewNode = pChild->InsertEndChild(newElement);
        if (pNewNode)
        {
          TiXmlText value((*it).second->ToString());
          pNewNode->InsertEndChild(value);
        }
      }
    }
  }
}

void CGUISettings::Clear()
{
  for (mapIter it = settingsMap.begin(); it != settingsMap.end(); it++)
    delete (*it).second;
  settingsMap.clear();
  for (unsigned int i = 0; i < settingsGroups.size(); i++)
    delete settingsGroups[i];
  settingsGroups.clear();
}

float square_error(float x, float y)
{
  float yonx = (x > 0) ? y / x : 0;
  float xony = (y > 0) ? x / y : 0;
  return std::max(yonx, xony);
}

RESOLUTION CGUISettings::GetResolution() const
{
  return GetResFromString(GetString("videoscreen.screenmode"));
}

RESOLUTION CGUISettings::GetResFromString(const CStdString &res)
{
  if (res == "DESKTOP")
    return RES_DESKTOP;
  else if (res == "WINDOW")
    return RES_WINDOW;
  else if (res.GetLength()==20)
  {
    // format: SWWWWWHHHHHRRR.RRRRR, where S = screen, W = width, H = height, R = refresh
    int screen = atol(res.Mid(0,1).c_str());
    int width = atol(res.Mid(1,5).c_str());
    int height = atol(res.Mid(6,5).c_str());
    float refresh = (float)atof(res.Mid(11).c_str());
    // find the closest match to these in our res vector.  If we have the screen, we score the res
    RESOLUTION bestRes = RES_DESKTOP;
    float bestScore = FLT_MAX;
    for (unsigned int i = RES_DESKTOP; i < g_settings.m_ResInfo.size(); ++i)
    {
      const RESOLUTION_INFO &info = g_settings.m_ResInfo[i];
      if (info.iScreen != screen)
        continue;
      float score = 10*(square_error((float)info.iWidth, (float)width) + square_error((float)info.iHeight, (float)height)) + square_error(info.fRefreshRate, refresh);
      if (score < bestScore)
      {
        bestScore = score;
        bestRes = (RESOLUTION)i;
      }
    }
    return bestRes;
  }
  return RES_DESKTOP;
}

void CGUISettings::SetResolution(RESOLUTION res)
{
  CStdString mode;
  if (res == RES_DESKTOP)
    mode = "DESKTOP";
  else if (res == RES_WINDOW)
    mode = "WINDOW";
  else if (res >= RES_CUSTOM && res < (RESOLUTION)g_settings.m_ResInfo.size())
  {
    const RESOLUTION_INFO &info = g_settings.m_ResInfo[res];
    mode.Format("%1i%05i%05i%09.5f", info.iScreen, info.iWidth, info.iHeight, info.fRefreshRate);
  }
  else
  {
    CLog::Log(LOGWARNING, "%s, setting invalid resolution %i", __FUNCTION__, res);
    mode = "DESKTOP";
  }
  SetString("videoscreen.screenmode", mode);
  m_LookAndFeelResolution = res;
}

bool CGUISettings::SetLanguage(const CStdString &strLanguage)
{
  CStdString strPreviousLanguage = GetString("locale.language");
  CStdString strNewLanguage = strLanguage;
  if (strNewLanguage != strPreviousLanguage)
  {
    CStdString strLangInfoPath;
    strLangInfoPath.Format("special://xbmc/language/%s/langinfo.xml", strNewLanguage.c_str());
    if (!g_langInfo.Load(strLangInfoPath))
      return false;

    if (g_langInfo.ForceUnicodeFont() && !g_fontManager.IsFontSetUnicode())
    {
      CLog::Log(LOGINFO, "Language needs a ttf font, loading first ttf font available");
      CStdString strFontSet;
      if (g_fontManager.GetFirstFontSetUnicode(strFontSet))
        strNewLanguage = strFontSet;
      else
        CLog::Log(LOGERROR, "No ttf font found but needed: %s", strFontSet.c_str());
    }
    SetString("locale.language", strNewLanguage);

    g_charsetConverter.reset();

    CStdString strLanguagePath;
    strLanguagePath.Format("special://xbmc/language/%s/strings.xml", strNewLanguage.c_str());
    if (!g_localizeStrings.Load(strLanguagePath))
      return false;

    // also tell our weather and skin to reload as these are localized
    g_weatherManager.Refresh();
    g_application.ReloadSkin();
  }

  return true;
}<|MERGE_RESOLUTION|>--- conflicted
+++ resolved
@@ -696,13 +696,10 @@
   AddInt(sub, "subtitles.alpha", 55055, 0, 0, 5, 255, SPIN_CONTROL_INT);
 #endif
   AddString(sub, "subtitles.charset", 735, "DEFAULT", SPIN_CONTROL_TEXT);
-<<<<<<< HEAD
 #ifdef HAS_DS_PLAYER
   AddString(sub, "subtitles.ds.font", 55056, "Arial", BUTTON_CONTROL_STANDARD);
 #endif
-=======
   AddBool(sub,"subtitles.overrideassfonts", 21368, false);
->>>>>>> 540a17eb
   AddSeparator(sub, "subtitles.sep1");
   AddPath(sub, "subtitles.custompath", 21366, "", BUTTON_CONTROL_PATH_INPUT, false, 657);
 
