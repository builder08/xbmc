--- conflicted
+++ resolved
@@ -547,12 +547,8 @@
   return lang;
 }
 
-<<<<<<< HEAD
+// clang-format off
 const std::array<struct LCENTRY, 186> g_iso639_1 = {{
-=======
-// clang-format off
-const std::array<struct LCENTRY, 185> g_iso639_1 = {{
->>>>>>> ea39b4f6
     {MAKECODE('\0', '\0', 'a', 'a'), "Afar"},
     {MAKECODE('\0', '\0', 'a', 'b'), "Abkhazian"},
     {MAKECODE('\0', '\0', 'a', 'e'), "Avestan"},
@@ -742,13 +738,9 @@
 }};
 // clang-format on
 
-<<<<<<< HEAD
+// clang-format off
 const std::array<struct LCENTRY, 540> g_iso639_2 = {{
-=======
-// clang-format off
-const std::array<struct LCENTRY, 539> g_iso639_2 = {{
->>>>>>> ea39b4f6
-    {MAKECODE('\0', 'a', 'b', 'k'), "Abkhaz"},
+    {MAKE>>>>>> masterCODE('\0', 'a', 'b', 'k'), "Abkhaz"},
     {MAKECODE('\0', 'a', 'b', 'k'), "Abkhazian"},
     {MAKECODE('\0', 'a', 'c', 'e'), "Achinese"},
     {MAKECODE('\0', 'a', 'c', 'h'), "Acoli"},
@@ -1294,13 +1286,8 @@
 }};
 // clang-format on
 
-<<<<<<< HEAD
-
+// clang-format off
 const std::array<ISO639, 190> LanguageCodes = {{
-=======
-// clang-format off
-const std::array<ISO639, 189> LanguageCodes = {{
->>>>>>> ea39b4f6
     {"aa", "aar", NULL, NULL},
     {"ab", "abk", NULL, NULL},
     {"af", "afr", NULL, NULL},
