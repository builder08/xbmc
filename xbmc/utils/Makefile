--- conflicted
+++ resolved
@@ -34,11 +34,8 @@
      LCDFactory.cpp \
      log.cpp \
      md5.cpp \
-<<<<<<< HEAD
      Observer.cpp \
-=======
      Mime.cpp \
->>>>>>> 036162c0
      PCMAmplifier.cpp \
      PCMRemap.cpp \
      PerformanceSample.cpp \
