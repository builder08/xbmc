/*
 *      Copyright (C) 2010-2013 Team XBMC
 *      http://xbmc.org
 *
 *  This Program is free software; you can redistribute it and/or modify
 *  it under the terms of the GNU General Public License as published by
 *  the Free Software Foundation; either version 2, or (at your option)
 *  any later version.
 *
 *  This Program is distributed in the hope that it will be useful,
 *  but WITHOUT ANY WARRANTY; without even the implied warranty of
 *  MERCHANTABILITY or FITNESS FOR A PARTICULAR PURPOSE. See the
 *  GNU General Public License for more details.
 *
 *  You should have received a copy of the GNU General Public License
 *  along with XBMC; see the file COPYING.  If not, see
 *  <http://www.gnu.org/licenses/>.
 *
 */
#ifndef SAVE_FILE_STATE_H__
#define SAVE_FILE_STATE_H__

#include "Job.h"
#include "FileItem.h"
#include "video/Bookmark.h"
#include "settings/VideoSettings.h"
<<<<<<< HEAD
#ifdef HAS_DS_PLAYER
#include "cores/DSplayer/Filters/MadvrSettings.h"
#endif
=======
#include "settings/AudioDSPSettings.h"
>>>>>>> c1f9497b

class CSaveFileStateJob : public CJob
{
  CFileItem m_item;
  CFileItem m_item_discstack;
  CBookmark m_bookmark;
  bool      m_updatePlayCount;
  CVideoSettings m_videoSettings;
<<<<<<< HEAD
#ifdef HAS_DS_PLAYER
  CMadvrSettings m_madvrSettings;
#endif
=======
  CAudioSettings m_audioSettings;
>>>>>>> c1f9497b
public:
                CSaveFileStateJob(const CFileItem& item,
                                  const CFileItem& item_discstack,
                                  const CBookmark& bookmark,
                                  bool updatePlayCount,
<<<<<<< HEAD
                                  const CVideoSettings &videoSettings
#ifdef HAS_DS_PLAYER
                                  ,
                                  const CMadvrSettings &madvrSettings
#endif
                                  )
=======
                                  const CVideoSettings &videoSettings,
                                  const CAudioSettings &audioSettings)
>>>>>>> c1f9497b
                  : m_item(item),
                    m_item_discstack(item_discstack),
                    m_bookmark(bookmark),
                    m_updatePlayCount(updatePlayCount),
<<<<<<< HEAD
                    m_videoSettings(videoSettings) 
#ifdef HAS_DS_PLAYER
                    ,
                    m_madvrSettings(madvrSettings) {}
#else
                {}
#endif

=======
                    m_videoSettings(videoSettings),
                    m_audioSettings(audioSettings) {}
>>>>>>> c1f9497b
  virtual       ~CSaveFileStateJob() {}
  virtual bool  DoWork();
};

#endif // SAVE_FILE_STATE_H__<|MERGE_RESOLUTION|>--- conflicted
+++ resolved
@@ -24,13 +24,10 @@
 #include "FileItem.h"
 #include "video/Bookmark.h"
 #include "settings/VideoSettings.h"
-<<<<<<< HEAD
+#include "settings/AudioDSPSettings.h"
 #ifdef HAS_DS_PLAYER
 #include "cores/DSplayer/Filters/MadvrSettings.h"
 #endif
-=======
-#include "settings/AudioDSPSettings.h"
->>>>>>> c1f9497b
 
 class CSaveFileStateJob : public CJob
 {
@@ -39,46 +36,34 @@
   CBookmark m_bookmark;
   bool      m_updatePlayCount;
   CVideoSettings m_videoSettings;
-<<<<<<< HEAD
+  CAudioSettings m_audioSettings;
 #ifdef HAS_DS_PLAYER
   CMadvrSettings m_madvrSettings;
 #endif
-=======
-  CAudioSettings m_audioSettings;
->>>>>>> c1f9497b
 public:
                 CSaveFileStateJob(const CFileItem& item,
                                   const CFileItem& item_discstack,
                                   const CBookmark& bookmark,
                                   bool updatePlayCount,
-<<<<<<< HEAD
-                                  const CVideoSettings &videoSettings
+                                  const CVideoSettings &videoSettings,
+                                  const CAudioSettings &audioSettings
 #ifdef HAS_DS_PLAYER
                                   ,
                                   const CMadvrSettings &madvrSettings
 #endif
                                   )
-=======
-                                  const CVideoSettings &videoSettings,
-                                  const CAudioSettings &audioSettings)
->>>>>>> c1f9497b
                   : m_item(item),
                     m_item_discstack(item_discstack),
                     m_bookmark(bookmark),
                     m_updatePlayCount(updatePlayCount),
-<<<<<<< HEAD
-                    m_videoSettings(videoSettings) 
+                    m_videoSettings(videoSettings),
+                    m_audioSettings(audioSettings) 
 #ifdef HAS_DS_PLAYER
                     ,
                     m_madvrSettings(madvrSettings) {}
 #else
                 {}
 #endif
-
-=======
-                    m_videoSettings(videoSettings),
-                    m_audioSettings(audioSettings) {}
->>>>>>> c1f9497b
   virtual       ~CSaveFileStateJob() {}
   virtual bool  DoWork();
 };
