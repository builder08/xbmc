#pragma once
/*
 *      Copyright (C) 2012 Team XBMC
 *      http://www.xbmc.org
 *
 *  This Program is free software; you can redistribute it and/or modify
 *  it under the terms of the GNU General Public License as published by
 *  the Free Software Foundation; either version 2, or (at your option)
 *  any later version.
 *
 *  This Program is distributed in the hope that it will be useful,
 *  but WITHOUT ANY WARRANTY; without even the implied warranty of
 *  MERCHANTABILITY or FITNESS FOR A PARTICULAR PURPOSE. See the
 *  GNU General Public License for more details.
 *
 *  You should have received a copy of the GNU General Public License
 *  along with XBMC; see the file COPYING.  If not, see
 *  <http://www.gnu.org/licenses/>.
 *
 */

#include <map>
#include <memory>
#include <set>
#include <string>
#include <vector>

class CVariant;

namespace dbiplus
{
  class Dataset;
  class field_value;
}

typedef enum {
  // special fields used during sorting
  FieldNone = 0,
  FieldSort,        // used to store the string to use for sorting
  FieldSortSpecial, // whether the item needs special handling (0 = no, 1 = sort on top, 2 = sort on bottom)
  FieldLabel,
  FieldFolder,
  FieldMediaType,
  FieldRow,         // the row number in a dataset

  // special fields not retrieved from the database
  FieldSize,
  FieldDate,
  FieldDriveType,
  FieldStartOffset,
  FieldEndOffset,
  FieldProgramCount,
  FieldBitrate,
  FieldListeners,
  FieldPlaylist,
  FieldRandom,

  // fields retrievable from the database
  FieldId,
  FieldGenre,
  FieldAlbum,
  FieldArtist,
  FieldAlbumArtist,
  FieldTitle,
  FieldSortTitle,
  FieldYear,
  FieldTime,
  FieldTrackNumber,
  FieldFilename,
  FieldPath,
  FieldPlaycount,
  FieldLastPlayed,
  FieldInProgress,
  FieldRating,
  FieldComment,
  FieldDateAdded,
  FieldTvShowTitle,
  FieldPlot,
  FieldPlotOutline,
  FieldTagline,
  FieldTvShowStatus,
  FieldVotes,
  FieldDirector,
  FieldActor,
  FieldStudio,
  FieldCountry,
  FieldMPAA,
  FieldTop250,
  FieldSet,
  FieldNumberOfEpisodes,
  FieldNumberOfWatchedEpisodes,
  FieldWriter,
  FieldAirDate,
  FieldEpisodeNumber,
  FieldSeason,
  FieldEpisodeNumberSpecialSort,
  FieldSeasonSpecialSort,
  FieldReview,
  FieldThemes,
  FieldMoods,
  FieldStyles,
  FieldAlbumType,
  FieldMusicLabel,
  FieldTrailer,
  FieldVideoResolution,
  FieldVideoAspectRatio,
  FieldVideoCodec,
  FieldAudioChannels,
  FieldAudioCodec,
  FieldAudioLanguage,
  FieldSubtitleLanguage,
  FieldProductionCode,
  FieldTag,
<<<<<<< HEAD
  FieldChannelName
=======
  FieldInstruments,
  FieldBiography,
  FieldBorn,
  FieldBandFormed,
  FieldDisbanded,
  FieldDied
>>>>>>> 6037f25d
} Field;

typedef std::set<Field> Fields;
typedef std::vector<Field> FieldList;

typedef enum {
  MediaTypeNone = 0,
  MediaTypeMusic,
  MediaTypeArtist,
  MediaTypeAlbum,
  MediaTypeSong,
  MediaTypeVideo,
  MediaTypeVideoCollection,
  MediaTypeMusicVideo,
  MediaTypeMovie,
  MediaTypeTvShow,
  MediaTypeEpisode
} MediaType;

typedef enum {
  DatabaseQueryPartSelect,
  DatabaseQueryPartWhere,
  DatabaseQueryPartOrderBy,
} DatabaseQueryPart;

typedef std::map<Field, CVariant> DatabaseResult;
typedef std::vector<DatabaseResult> DatabaseResults;

class DatabaseUtils
{
public:
  static std::string MediaTypeToString(MediaType mediaType);
  static MediaType MediaTypeFromString(const std::string &strMediaType);

  static std::string GetField(Field field, MediaType mediaType, DatabaseQueryPart queryPart);
  static int GetFieldIndex(Field field, MediaType mediaType);
  static bool GetSelectFields(const Fields &fields, MediaType mediaType, FieldList &selectFields);
  
  static bool GetFieldValue(const dbiplus::field_value &fieldValue, CVariant &variantValue);
  static bool GetDatabaseResults(MediaType mediaType, const FieldList &fields, const std::auto_ptr<dbiplus::Dataset> &dataset, DatabaseResults &results);

  static std::string BuildLimitClause(int end, int start = 0);
};<|MERGE_RESOLUTION|>--- conflicted
+++ resolved
@@ -111,16 +111,13 @@
   FieldSubtitleLanguage,
   FieldProductionCode,
   FieldTag,
-<<<<<<< HEAD
-  FieldChannelName
-=======
+  FieldChannelName,
   FieldInstruments,
   FieldBiography,
   FieldBorn,
   FieldBandFormed,
   FieldDisbanded,
   FieldDied
->>>>>>> 6037f25d
 } Field;
 
 typedef std::set<Field> Fields;
