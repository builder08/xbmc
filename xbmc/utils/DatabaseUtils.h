#pragma once
/*
 *      Copyright (C) 2012 Team XBMC
 *      http://www.xbmc.org
 *
 *  This Program is free software; you can redistribute it and/or modify
 *  it under the terms of the GNU General Public License as published by
 *  the Free Software Foundation; either version 2, or (at your option)
 *  any later version.
 *
 *  This Program is distributed in the hope that it will be useful,
 *  but WITHOUT ANY WARRANTY; without even the implied warranty of
 *  MERCHANTABILITY or FITNESS FOR A PARTICULAR PURPOSE. See the
 *  GNU General Public License for more details.
 *
 *  You should have received a copy of the GNU General Public License
 *  along with XBMC; see the file COPYING.  If not, see
 *  <http://www.gnu.org/licenses/>.
 *
 */

#include <map>
#include <memory>
#include <set>
#include <string>
#include <vector>

class CVariant;

namespace dbiplus
{
  class Dataset;
  class field_value;
}

typedef enum {
  // special fields used during sorting
  FieldNone = 0,
  FieldSort,        // used to store the string to use for sorting
  FieldSortSpecial, // whether the item needs special handling (0 = no, 1 = sort on top, 2 = sort on bottom)
  FieldLabel,
  FieldFolder,
  FieldMediaType,
  FieldRow,         // the row number in a dataset

  // special fields not retrieved from the database
  FieldSize,
  FieldDate,
  FieldDriveType,
  FieldStartOffset,
  FieldEndOffset,
  FieldProgramCount,
  FieldBitrate,
  FieldListeners,
  FieldPlaylist,
  FieldSet,
  FieldRandom,

  // fields retrievable from the database
  FieldId,
  FieldGenre,
  FieldAlbum,
  FieldArtist,
  FieldAlbumArtist,
  FieldTitle,
  FieldSortTitle,
  FieldYear,
  FieldTime,
  FieldTrackNumber,
  FieldFilename,
  FieldPath,
  FieldPlaycount,
  FieldLastPlayed,
  FieldInProgress,
  FieldRating,
  FieldComment,
  FieldDateAdded,
  FieldTvShowTitle,
  FieldPlot,
  FieldPlotOutline,
  FieldTagline,
  FieldTvShowStatus,
  FieldVotes,
  FieldDirector,
  FieldActor,
  FieldStudio,
  FieldCountry,
  FieldMPAA,
  FieldTop250,
  FieldNumberOfEpisodes,
  FieldNumberOfWatchedEpisodes,
  FieldWriter,
  FieldAirDate,
  FieldEpisodeNumber,
  FieldSeason,
  FieldEpisodeNumberSpecialSort,
  FieldSeasonSpecialSort,
  FieldReview,
  FieldThemes,
  FieldMoods,
  FieldStyles,
  FieldAlbumType,
  FieldMusicLabel,
  FieldTrailer,
  FieldVideoResolution,
  FieldVideoAspectRatio,
  FieldVideoCodec,
  FieldAudioChannels,
  FieldAudioCodec,
  FieldAudioLanguage,
  FieldSubtitleLanguage,
  FieldProductionCode,
<<<<<<< HEAD
  FieldChannelName
=======
  FieldTag
>>>>>>> e7240d7c
} Field;

typedef std::set<Field> Fields;
typedef std::vector<Field> FieldList;

typedef enum {
  MediaTypeNone = 0,
  MediaTypeMusic,
  MediaTypeArtist,
  MediaTypeAlbum,
  MediaTypeSong,
  MediaTypeVideo,
  MediaTypeVideoCollection,
  MediaTypeMusicVideo,
  MediaTypeMovie,
  MediaTypeTvShow,
  MediaTypeEpisode
} MediaType;

typedef enum {
  DatabaseQueryPartSelect,
  DatabaseQueryPartWhere,
  DatabaseQueryPartOrderBy,
} DatabaseQueryPart;

typedef std::map<Field, CVariant> DatabaseResult;
typedef std::vector<DatabaseResult> DatabaseResults;

class DatabaseUtils
{
public:
  static std::string MediaTypeToString(MediaType mediaType);
  static MediaType MediaTypeFromString(const std::string &strMediaType);

  static std::string GetField(Field field, MediaType mediaType, DatabaseQueryPart queryPart);
  static int GetFieldIndex(Field field, MediaType mediaType);
  static bool GetSelectFields(const Fields &fields, MediaType mediaType, FieldList &selectFields);
  
  static bool GetFieldValue(const dbiplus::field_value &fieldValue, CVariant &variantValue);
  static bool GetDatabaseResults(MediaType mediaType, const FieldList &fields, const std::auto_ptr<dbiplus::Dataset> &dataset, DatabaseResults &results);

  static std::string BuildLimitClause(int end, int start = 0);
};<|MERGE_RESOLUTION|>--- conflicted
+++ resolved
@@ -110,11 +110,8 @@
   FieldAudioLanguage,
   FieldSubtitleLanguage,
   FieldProductionCode,
-<<<<<<< HEAD
+  FieldTag,
   FieldChannelName
-=======
-  FieldTag
->>>>>>> e7240d7c
 } Field;
 
 typedef std::set<Field> Fields;
