/*
 *  Copyright (C) 2005-2018 Team Kodi
 *  This file is part of Kodi - https://kodi.tv
 *
 *  SPDX-License-Identifier: GPL-2.0-or-later
 *  See LICENSES/README.md for more information.
 */

#include "network/Network.h"
#include "URIUtils.h"
#include "FileItem.h"
#include "filesystem/MultiPathDirectory.h"
#include "filesystem/SpecialProtocol.h"
#include "filesystem/StackDirectory.h"
#include "network/DNSNameCache.h"
#include "pvr/channels/PVRChannelsPath.h"
#include "settings/AdvancedSettings.h"
#include "URL.h"
#include "utils/FileExtensionProvider.h"
#include "ServiceBroker.h"
#include "utils/StringUtils.h"
#include "utils/UnicodeUtils.h"
#include "utils/log.h"

#if defined(TARGET_WINDOWS)
#include "platform/win32/CharsetConverter.h"
#endif

#include <algorithm>
#include <cassert>
#include <netinet/in.h>
#include <arpa/inet.h>

using namespace PVR;
using namespace XFILE;
using namespace std::string_view_literals;

const CAdvancedSettings* URIUtils::m_advancedSettings = nullptr;

void URIUtils::RegisterAdvancedSettings(const CAdvancedSettings& advancedSettings)
{
  m_advancedSettings = &advancedSettings;
}

void URIUtils::UnregisterAdvancedSettings()
{
  m_advancedSettings = nullptr;
}

/* returns filename extension including period of filename */
std::string URIUtils::GetExtension(const CURL& url)
{
  return URIUtils::GetExtension(url.GetFileName());
}

std::string URIUtils::GetExtension(const std::string& strFileName)
{
  if (IsURL(strFileName))
  {
    CURL url(strFileName);
    return GetExtension(url.GetFileName());
  }

  size_t period = strFileName.find_last_of("./\\");
  if (period == std::string::npos || strFileName[period] != '.')
    return std::string();

  return strFileName.substr(period);
}

bool URIUtils::HasPluginPath(const CFileItem& item)
{
  return IsPlugin(item.GetPath()) || IsPlugin(item.GetDynPath());
}

bool URIUtils::HasExtension(const std::string& strFileName)
{
  if (IsURL(strFileName))
  {
    CURL url(strFileName);
    return HasExtension(url.GetFileName());
  }

  size_t iPeriod = strFileName.find_last_of("./\\");
  return iPeriod != std::string::npos && strFileName[iPeriod] == '.';
}

bool URIUtils::HasExtension(const CURL& url, const std::string& strExtensions)
{
  return HasExtension(url.GetFileName(), strExtensions);
}

bool URIUtils::HasExtension(const std::string& strFileName, const std::string& strExtensions)
{
  if (IsURL(strFileName))
  {
    const CURL url(strFileName);
    return HasExtension(url.GetFileName(), strExtensions);
  }

  const size_t pos = strFileName.find_last_of("./\\");
  if (pos == std::string::npos || strFileName[pos] != '.')
    return false;

<<<<<<< HEAD
  const std::string extensionLower = UnicodeUtils::FoldCase(strFileName.substr(pos));

  const std::vector<std::string> extensionsLower =
      UnicodeUtils::Split(UnicodeUtils::FoldCase(strExtensions), "|"sv);

  for (const auto& ext : extensionsLower)
  {
    if (UnicodeUtils::EndsWith(ext, extensionLower))
=======
  const std::string extensionLower = StringUtils::ToLower(strFileName.substr(pos));

  const std::vector<std::string> extensionsLower =
      StringUtils::Split(StringUtils::ToLower(strExtensions), '|');

  for (const auto& ext : extensionsLower)
  {
    if (StringUtils::EndsWith(ext, extensionLower))
>>>>>>> f0c49f90
      return true;
  }

  return false;
}

void URIUtils::RemoveExtension(std::string& strFileName)
{
  if(IsURL(strFileName))
  {
    CURL url(strFileName);
    strFileName = url.GetFileName();
    RemoveExtension(strFileName);
    url.SetFileName(strFileName);
    strFileName = url.Get();
    return;
  }

  size_t period = strFileName.find_last_of("./\\");
  if (period != std::string::npos && strFileName[period] == '.')
  {
    std::string strExtension = strFileName.substr(period);
	
	// TODO: Unicode, verify
	
    UnicodeUtils::ToLower(strExtension, icu::Locale::getEnglish()); // Avoids Turkic-I and other issues
    strExtension += "|";

    std::string strFileMask;
    strFileMask = CServiceBroker::GetFileExtensionProvider().GetPictureExtensions();
    strFileMask += "|" + CServiceBroker::GetFileExtensionProvider().GetMusicExtensions();
    strFileMask += "|" + CServiceBroker::GetFileExtensionProvider().GetVideoExtensions();
    strFileMask += "|" + CServiceBroker::GetFileExtensionProvider().GetSubtitleExtensions();
#if defined(TARGET_DARWIN)
    strFileMask += "|.py|.xml|.milk|.xbt|.cdg|.app|.applescript|.workflow";
#else
    strFileMask += "|.py|.xml|.milk|.xbt|.cdg";
#endif
    strFileMask += "|";

    if (strFileMask.find(strExtension) != std::string::npos)
      strFileName.erase(period);
  }
}

std::string URIUtils::ReplaceExtension(const std::string& strFile,
                                      const std::string& strNewExtension)
{
  if(IsURL(strFile))
  {
    CURL url(strFile);
    url.SetFileName(ReplaceExtension(url.GetFileName(), strNewExtension));
    return url.Get();
  }

  std::string strChangedFile;
  std::string strExtension = GetExtension(strFile);
  if ( strExtension.size() )
  {
    strChangedFile = strFile.substr(0, strFile.size() - strExtension.size()) ;
    strChangedFile += strNewExtension;
  }
  else
  {
    strChangedFile = strFile;
    strChangedFile += strNewExtension;
  }
  return strChangedFile;
}

std::string URIUtils::GetFileName(const CURL& url)
{
  return GetFileName(url.GetFileName());
}

/* returns a filename given an url */
/* handles both / and \, and options in urls*/
std::string URIUtils::GetFileName(const std::string& strFileNameAndPath)
{
  if(IsURL(strFileNameAndPath))
  {
    CURL url(strFileNameAndPath);
    return GetFileName(url.GetFileName());
  }

  /* find the last slash */
  const size_t slash = strFileNameAndPath.find_last_of("/\\");
  return strFileNameAndPath.substr(slash+1);
}

void URIUtils::Split(const std::string& strFileNameAndPath,
                     std::string& strPath, std::string& strFileName)
{
  //Splits a full filename in path and file.
  //ex. smb://computer/share/directory/filename.ext -> strPath:smb://computer/share/directory/ and strFileName:filename.ext
  //Trailing slash will be preserved
  strFileName = "";
  strPath = "";
  int i = strFileNameAndPath.size() - 1;
  while (i > 0)
  {
    char ch = strFileNameAndPath[i];
    // Only break on ':' if it's a drive separator for DOS (ie d:foo)
    if (ch == '/' || ch == '\\' || (ch == ':' && i == 1)) break;
    else i--;
  }
  if (i == 0)
    i--;

  // take left including the directory separator
  strPath = strFileNameAndPath.substr(0, i+1);
  // everything to the right of the directory separator
  strFileName = strFileNameAndPath.substr(i+1);

  // if actual uri, ignore options
  if (IsURL(strFileNameAndPath))
  {
    i = strFileName.size() - 1;
    while (i > 0)
    {
      char ch = strFileName[i];
      if (ch == '?' || ch == '|') break;
      else i--;
    }
    if (i > 0)
      strFileName = strFileName.substr(0, i);
  }
}

std::vector<std::string> URIUtils::SplitPath(const std::string& strPath)
{
  CURL url(strPath);

  // silly std::string can't take a char in the constructor
  std::string sep(1, url.GetDirectorySeparator());

  // split the filename portion of the URL up into separate dirs
  std::vector<std::string> dirs = UnicodeUtils::Split(url.GetFileName(), sep);

  // we start with the root path
  std::string dir = url.GetWithoutFilename();

  if (!dir.empty())
    dirs.insert(dirs.begin(), dir);

  // we don't need empty token on the end
  if (dirs.size() > 1 && dirs.back().empty())
    dirs.erase(dirs.end() - 1);

  return dirs;
}

void URIUtils::GetCommonPath(std::string& strParent, const std::string& strPath)
{
  // find the common path of parent and path
  unsigned int j = 1;

  // TODO: The lengths of folded Unicode strings are not necessarily the same
  //       as the original. Further, some Unicode "characters" can:
  //       * take up more than one Unicode codepoint
  //       * be represented by different sequences, and lengths of codepoints
  //       How likely this can occur in this situation I can not say. Probably
  //       not too likely.

  while (j <= std::min(strParent.size(), strPath.size()))
  {
    std::string_view parentSV{strParent.data(), j};
    std::string_view pathSV{strPath.data(), j};
    if (not UnicodeUtils::EqualsNoCase(parentSV, pathSV))
      break;
    j++;
  }
  strParent.erase(j - 1);
  // they should at least share a / at the end, though for things such as path/cd1 and path/cd2 there won't be
  if (!HasSlashAtEnd(strParent))
  {
    strParent = GetDirectory(strParent);
    AddSlashAtEnd(strParent);
  }
}

bool URIUtils::HasParentInHostname(const CURL& url)
{
  return url.IsProtocol("zip") || url.IsProtocol("apk") || url.IsProtocol("bluray") ||
         url.IsProtocol("udf") || url.IsProtocol("iso9660") || url.IsProtocol("xbt") ||
         (CServiceBroker::IsAddonInterfaceUp() &&
          CServiceBroker::GetFileExtensionProvider().EncodedHostName(url.GetProtocol()));
}

bool URIUtils::HasEncodedHostname(const CURL& url)
{
  return HasParentInHostname(url)
      || url.IsProtocol("musicsearch")
      || url.IsProtocol( "image");
}

bool URIUtils::HasEncodedFilename(const CURL& url)
{
  const std::string prot2 = url.GetTranslatedProtocol();

  // For now assume only (quasi) http internet streams use URL encoding
  return CURL::IsProtocolEqual(prot2, "http")  ||
         CURL::IsProtocolEqual(prot2, "https");
}

std::string URIUtils::GetParentPath(const std::string& strPath)
{
  std::string strReturn;
  GetParentPath(strPath, strReturn);
  return strReturn;
}

bool URIUtils::GetParentPath(const std::string& strPath, std::string& strParent)
{
  strParent.clear();

  CURL url(strPath);
  std::string strFile = url.GetFileName();
  if ( URIUtils::HasParentInHostname(url) && strFile.empty())
  {
    strFile = url.GetHostName();
    return GetParentPath(strFile, strParent);
  }
  else if (url.IsProtocol("stack"))
  {
    CStackDirectory dir;
    CFileItemList items;
    if (!dir.GetDirectory(url, items))
      return false;
    CURL url2(GetDirectory(items[0]->GetPath()));
    if (HasParentInHostname(url2))
      GetParentPath(url2.Get(), strParent);
    else
      strParent = url2.Get();
    for( int i=1;i<items.Size();++i)
    {
      items[i]->m_strDVDLabel = GetDirectory(items[i]->GetPath());
      if (HasParentInHostname(url2))
        items[i]->SetPath(GetParentPath(items[i]->m_strDVDLabel));
      else
        items[i]->SetPath(items[i]->m_strDVDLabel);

      GetCommonPath(strParent,items[i]->GetPath());
    }
    return true;
  }
  else if (url.IsProtocol("multipath"))
  {
    // get the parent path of the first item
    return GetParentPath(CMultiPathDirectory::GetFirstPath(strPath), strParent);
  }
  else if (url.IsProtocol("plugin"))
  {
    if (!url.GetOptions().empty())
    {
      //! @todo Make a new python call to get the plugin content type and remove this temporary hack
      // When a plugin provides multiple types, it has "plugin://addon.id/?content_type=xxx" root URL
      if (url.GetFileName().empty() && url.HasOption("content_type") && url.GetOptions().find('&') == std::string::npos)
        url.SetHostName("");
      //
      url.SetOptions("");
      strParent = url.Get();
      return true;
    }
    if (!url.GetFileName().empty())
    {
      url.SetFileName("");
      strParent = url.Get();
      return true;
    }
    if (!url.GetHostName().empty())
    {
      url.SetHostName("");
      strParent = url.Get();
      return true;
    }
    return true;  // already at root
  }
  else if (url.IsProtocol("special"))
  {
    if (HasSlashAtEnd(strFile))
      strFile.erase(strFile.size() - 1);
    if(strFile.rfind('/') == std::string::npos)
      return false;
  }
  else if (strFile.empty())
  {
    if (!url.GetHostName().empty())
    {
      // we have an share with only server or workgroup name
      // set hostname to "" and return true to get back to root
      url.SetHostName("");
      strParent = url.Get();
      return true;
    }
    return false;
  }

  if (HasSlashAtEnd(strFile) )
  {
    strFile.erase(strFile.size() - 1);
  }

  size_t iPos = strFile.rfind('/');
#ifndef TARGET_POSIX
  if (iPos == std::string::npos)
  {
    iPos = strFile.rfind('\\');
  }
#endif
  if (iPos == std::string::npos)
  {
    url.SetFileName("");
    strParent = url.Get();
    return true;
  }

  strFile.erase(iPos);

  AddSlashAtEnd(strFile);

  url.SetFileName(strFile);
  strParent = url.Get();
  return true;
}

std::string URIUtils::GetBasePath(const std::string& strPath)
{
  std::string strCheck(strPath);
  if (IsStack(strPath))
    strCheck = CStackDirectory::GetFirstStackedFile(strPath);

  std::string strDirectory = GetDirectory(strCheck);
  if (IsInRAR(strCheck))
  {
    std::string strPath=strDirectory;
    GetParentPath(strPath, strDirectory);
  }
  if (IsStack(strPath))
  {
    strCheck = strDirectory;
    RemoveSlashAtEnd(strCheck);
    if (GetFileName(strCheck).size() == 3 && UnicodeUtils::StartsWithNoCase(GetFileName(strCheck), "cd"))
      strDirectory = GetDirectory(strCheck);
  }
  return strDirectory;
}

std::string URLEncodePath(const std::string& strPath)
{
  std::vector<std::string> segments = UnicodeUtils::Split(strPath, "/");
  for (std::vector<std::string>::iterator i = segments.begin(); i != segments.end(); ++i)
    *i = CURL::Encode(*i);

  return StringUtils::Join(segments, "/");
}

std::string URLDecodePath(const std::string& strPath)
{
  std::vector<std::string> segments = UnicodeUtils::Split(strPath, "/");
  for (std::vector<std::string>::iterator i = segments.begin(); i != segments.end(); ++i)
    *i = CURL::Decode(*i);

  return StringUtils::Join(segments, "/");
}

std::string URIUtils::ChangeBasePath(const std::string &fromPath, const std::string &fromFile, const std::string &toPath, const bool &bAddPath /* = true */)
{
  std::string toFile = fromFile;

  // Convert back slashes to forward slashes, if required
  if (IsDOSPath(fromPath) && !IsDOSPath(toPath))
    UnicodeUtils::Replace(toFile, "\\", "/");

  // Handle difference in URL encoded vs. not encoded
  if ( HasEncodedFilename(CURL(fromPath))
   && !HasEncodedFilename(CURL(toPath)) )
  {
    toFile = URLDecodePath(toFile); // Decode path
  }
  else if (!HasEncodedFilename(CURL(fromPath))
         && HasEncodedFilename(CURL(toPath)) )
  {
    toFile = URLEncodePath(toFile); // Encode path
  }

  // Convert forward slashes to back slashes, if required
  if (!IsDOSPath(fromPath) && IsDOSPath(toPath))
    UnicodeUtils::Replace(toFile, "/", "\\");

  if (bAddPath)
    return AddFileToFolder(toPath, toFile);

  return toFile;
}

CURL URIUtils::SubstitutePath(const CURL& url, bool reverse /* = false */)
{
  const std::string pathToUrl = url.Get();
  return CURL(SubstitutePath(pathToUrl, reverse));
}

std::string URIUtils::SubstitutePath(const std::string& strPath, bool reverse /* = false */)
{
  if (!m_advancedSettings)
  {
    // path substitution not needed / not working during Kodi bootstrap.
    return strPath;
  }

  for (const auto& pathPair : m_advancedSettings->m_pathSubstitutions)
  {
    const std::string fromPath = reverse ? pathPair.second : pathPair.first;
    std::string toPath = reverse ? pathPair.first : pathPair.second;

    if (strncmp(strPath.c_str(), fromPath.c_str(), HasSlashAtEnd(fromPath) ? fromPath.size() - 1 : fromPath.size()) == 0)
    {
      if (strPath.size() > fromPath.size())
      {
        std::string strSubPathAndFileName = strPath.substr(fromPath.size());
        return ChangeBasePath(fromPath, strSubPathAndFileName, toPath); // Fix encoding + slash direction
      }
      else
      {
        return toPath;
      }
    }
  }
  return strPath;
}

bool URIUtils::IsProtocol(const std::string& url, const std::string &type)
{
  return UnicodeUtils::StartsWithNoCase(url, type + "://");
}

bool URIUtils::PathHasParent(std::string path, std::string parent, bool translate /* = false */)
{
  if (translate)
  {
    path = CSpecialProtocol::TranslatePath(path);
    parent = CSpecialProtocol::TranslatePath(parent);
  }

  if (parent.empty())
    return false;

  if (path == parent)
    return true;

  // Make sure parent has a trailing slash
  AddSlashAtEnd(parent);

  return UnicodeUtils::StartsWith(path, parent);
}

bool URIUtils::PathEquals(std::string path1, std::string path2, bool ignoreTrailingSlash /* = false */, bool ignoreURLOptions /* = false */)
{
  if (ignoreURLOptions)
  {
    path1 = CURL(path1).GetWithoutOptions();
    path2 = CURL(path2).GetWithoutOptions();
  }

  if (ignoreTrailingSlash)
  {
    RemoveSlashAtEnd(path1);
    RemoveSlashAtEnd(path2);
  }

  return (path1 == path2);
}

bool URIUtils::IsRemote(const std::string& strFile)
{
  if (IsCDDA(strFile) || IsISO9660(strFile))
    return false;

  if (IsStack(strFile))
    return IsRemote(CStackDirectory::GetFirstStackedFile(strFile));

  if (IsSpecial(strFile))
    return IsRemote(CSpecialProtocol::TranslatePath(strFile));

  if(IsMultiPath(strFile))
  { // virtual paths need to be checked separately
    std::vector<std::string> paths;
    if (CMultiPathDirectory::GetPaths(strFile, paths))
    {
      for (unsigned int i = 0; i < paths.size(); i++)
        if (IsRemote(paths[i])) return true;
    }
    return false;
  }

  CURL url(strFile);
  if(HasParentInHostname(url))
    return IsRemote(url.GetHostName());

  if (IsAddonsPath(strFile))
    return false;

  if (IsSourcesPath(strFile))
    return false;

  if (IsVideoDb(strFile) || IsMusicDb(strFile))
    return false;

  if (IsLibraryFolder(strFile))
    return false;

  if (IsPlugin(strFile))
    return false;

  if (IsAndroidApp(strFile))
    return false;

  if (!url.IsLocal())
    return true;

  return false;
}

bool URIUtils::IsOnDVD(const std::string& strFile)
{
  if (IsProtocol(strFile, "dvd"))
    return true;

  if (IsProtocol(strFile, "udf"))
    return true;

  if (IsProtocol(strFile, "iso9660"))
    return true;

  if (IsProtocol(strFile, "cdda"))
    return true;

#if defined(TARGET_WINDOWS_STORE)
  CLog::Log(LOGDEBUG, "{} is not implemented", __FUNCTION__);
#elif defined(TARGET_WINDOWS_DESKTOP)
  using KODI::PLATFORM::WINDOWS::ToW;
  if (strFile.size() >= 2 && strFile.substr(1, 1) == ":")
    return (GetDriveType(ToW(strFile.substr(0, 3)).c_str()) == DRIVE_CDROM);
#endif
  return false;
}

bool URIUtils::IsOnLAN(const std::string& strPath)
{
  if(IsMultiPath(strPath))
    return IsOnLAN(CMultiPathDirectory::GetFirstPath(strPath));

  if(IsStack(strPath))
    return IsOnLAN(CStackDirectory::GetFirstStackedFile(strPath));

  if(IsSpecial(strPath))
    return IsOnLAN(CSpecialProtocol::TranslatePath(strPath));

  if(IsPlugin(strPath))
    return false;

  if(IsUPnP(strPath))
    return true;

  CURL url(strPath);
  if (HasParentInHostname(url))
    return IsOnLAN(url.GetHostName());

  if(!IsRemote(strPath))
    return false;

  const std::string& host = url.GetHostName();

  return IsHostOnLAN(host);
}

static bool addr_match(uint32_t addr, const char* target, const char* submask)
{
  uint32_t addr2 = ntohl(inet_addr(target));
  uint32_t mask = ntohl(inet_addr(submask));
  return (addr & mask) == (addr2 & mask);
}

bool URIUtils::IsHostOnLAN(const std::string& host, bool offLineCheck)
{
  if(host.length() == 0)
    return false;

  // assume a hostname without dot's
  // is local (smb netbios hostnames)
  if(host.find('.') == std::string::npos)
    return true;

  uint32_t address = ntohl(inet_addr(host.c_str()));
  if(address == INADDR_NONE)
  {
    std::string ip;
    if(CDNSNameCache::Lookup(host, ip))
      address = ntohl(inet_addr(ip.c_str()));
  }

  if(address != INADDR_NONE)
  {
    if (offLineCheck) // check if in private range, ref https://en.wikipedia.org/wiki/Private_network
    {
      if (
        addr_match(address, "192.168.0.0", "255.255.0.0") ||
        addr_match(address, "10.0.0.0", "255.0.0.0") ||
        addr_match(address, "172.16.0.0", "255.240.0.0")
        )
        return true;
    }
    // check if we are on the local subnet
    if (!CServiceBroker::GetNetwork().GetFirstConnectedInterface())
      return false;

    if (CServiceBroker::GetNetwork().HasInterfaceForIP(address))
      return true;
  }

  return false;
}

bool URIUtils::IsMultiPath(const std::string& strPath)
{
  return IsProtocol(strPath, "multipath");
}

bool URIUtils::IsHD(const std::string& strFileName)
{
  CURL url(strFileName);

  if (IsStack(strFileName))
    return IsHD(CStackDirectory::GetFirstStackedFile(strFileName));

  if (IsSpecial(strFileName))
    return IsHD(CSpecialProtocol::TranslatePath(strFileName));

  if (HasParentInHostname(url))
    return IsHD(url.GetHostName());

  return url.GetProtocol().empty() || url.IsProtocol("file") || url.IsProtocol("win-lib");
}

bool URIUtils::IsDVD(const std::string& strFile)
{
  std::string strFileLow = strFile;
  UnicodeUtils::FoldCase(strFileLow);
  if (strFileLow.find("video_ts.ifo") != std::string::npos && IsOnDVD(strFile))
    return true;

#if defined(TARGET_WINDOWS)
  if (IsProtocol(strFile, "dvd"))
    return true;

  if(strFile.size() < 2 || (strFile.substr(1) != ":\\" && strFile.substr(1) != ":"))
    return false;

#ifndef TARGET_WINDOWS_STORE
  if(GetDriveType(KODI::PLATFORM::WINDOWS::ToW(strFile).c_str()) == DRIVE_CDROM)
    return true;
#endif
#else
  if (strFileLow == "iso9660://" || strFileLow == "udf://" || strFileLow == "dvd://1" )
    return true;
#endif

  return false;
}

bool URIUtils::IsStack(const std::string& strFile)
{
  return IsProtocol(strFile, "stack");
}

bool URIUtils::IsRAR(const std::string& strFile)
{
  std::string strExtension = GetExtension(strFile);

  if (strExtension == ".001" && !UnicodeUtils::EndsWithNoCase(strFile, ".ts.001"))
    return true;

  if (UnicodeUtils::EqualsNoCase(strExtension, ".cbr"))
    return true;

  if (UnicodeUtils::EqualsNoCase(strExtension, ".rar"))
    return true;

  return false;
}

bool URIUtils::IsInArchive(const std::string &strFile)
{
  CURL url(strFile);

  bool archiveProto = url.IsProtocol("archive") && !url.GetFileName().empty();
  return archiveProto || IsInZIP(strFile) || IsInRAR(strFile) || IsInAPK(strFile);
}

bool URIUtils::IsInAPK(const std::string& strFile)
{
  CURL url(strFile);

  return url.IsProtocol("apk") && !url.GetFileName().empty();
}

bool URIUtils::IsInZIP(const std::string& strFile)
{
  CURL url(strFile);

  if (url.GetFileName().empty())
    return false;

  if (url.IsProtocol("archive"))
    return IsZIP(url.GetHostName());

  return url.IsProtocol("zip");
}

bool URIUtils::IsInRAR(const std::string& strFile)
{
  CURL url(strFile);

  if (url.GetFileName().empty())
    return false;

  if (url.IsProtocol("archive"))
    return IsRAR(url.GetHostName());

  return url.IsProtocol("rar");
}

bool URIUtils::IsAPK(const std::string& strFile)
{
  return HasExtension(strFile, ".apk");
}

bool URIUtils::IsZIP(const std::string& strFile) // also checks for comic books!
{
  return HasExtension(strFile, ".zip|.cbz");
}

bool URIUtils::IsArchive(const std::string& strFile)
{
  return HasExtension(strFile, ".zip|.rar|.apk|.cbz|.cbr");
}

bool URIUtils::IsSpecial(const std::string& strFile)
{
  if (IsStack(strFile))
    return IsSpecial(CStackDirectory::GetFirstStackedFile(strFile));

  return IsProtocol(strFile, "special");
}

bool URIUtils::IsPlugin(const std::string& strFile)
{
  CURL url(strFile);
  return url.IsProtocol("plugin");
}

bool URIUtils::IsScript(const std::string& strFile)
{
  CURL url(strFile);
  return url.IsProtocol("script");
}

bool URIUtils::IsAddonsPath(const std::string& strFile)
{
  CURL url(strFile);
  return url.IsProtocol("addons");
}

bool URIUtils::IsSourcesPath(const std::string& strPath)
{
  CURL url(strPath);
  return url.IsProtocol("sources");
}

bool URIUtils::IsCDDA(const std::string& strFile)
{
  return IsProtocol(strFile, "cdda");
}

bool URIUtils::IsISO9660(const std::string& strFile)
{
  return IsProtocol(strFile, "iso9660");
}

bool URIUtils::IsSmb(const std::string& strFile)
{
  if (IsStack(strFile))
    return IsSmb(CStackDirectory::GetFirstStackedFile(strFile));

  if (IsSpecial(strFile))
    return IsSmb(CSpecialProtocol::TranslatePath(strFile));

  CURL url(strFile);
  if (HasParentInHostname(url))
    return IsSmb(url.GetHostName());

  return IsProtocol(strFile, "smb");
}

bool URIUtils::IsURL(const std::string& strFile)
{
  return strFile.find("://") != std::string::npos;
}

bool URIUtils::IsFTP(const std::string& strFile)
{
  if (IsStack(strFile))
    return IsFTP(CStackDirectory::GetFirstStackedFile(strFile));

  if (IsSpecial(strFile))
    return IsFTP(CSpecialProtocol::TranslatePath(strFile));

  CURL url(strFile);
  if (HasParentInHostname(url))
    return IsFTP(url.GetHostName());

  return IsProtocol(strFile, "ftp") ||
         IsProtocol(strFile, "ftps");
}

bool URIUtils::IsHTTP(const std::string& strFile, bool bTranslate /* = false */)
{
  if (IsStack(strFile))
    return IsHTTP(CStackDirectory::GetFirstStackedFile(strFile));

  if (IsSpecial(strFile))
    return IsHTTP(CSpecialProtocol::TranslatePath(strFile));

  CURL url(strFile);
  if (HasParentInHostname(url))
    return IsHTTP(url.GetHostName());

  const std::string strProtocol = (bTranslate ? url.GetTranslatedProtocol() : url.GetProtocol());

  return (strProtocol == "http" || strProtocol == "https");
}

bool URIUtils::IsUDP(const std::string& strFile)
{
  if (IsStack(strFile))
    return IsUDP(CStackDirectory::GetFirstStackedFile(strFile));

  return IsProtocol(strFile, "udp");
}

bool URIUtils::IsTCP(const std::string& strFile)
{
  if (IsStack(strFile))
    return IsTCP(CStackDirectory::GetFirstStackedFile(strFile));

  return IsProtocol(strFile, "tcp");
}

bool URIUtils::IsPVR(const std::string& strFile)
{
  if (IsStack(strFile))
    return IsPVR(CStackDirectory::GetFirstStackedFile(strFile));

  return IsProtocol(strFile, "pvr");
}

bool URIUtils::IsPVRChannel(const std::string& strFile)
{
  if (IsStack(strFile))
    return IsPVRChannel(CStackDirectory::GetFirstStackedFile(strFile));

  return IsProtocol(strFile, "pvr") && CPVRChannelsPath(strFile).IsChannel();
}

bool URIUtils::IsPVRChannelGroup(const std::string& strFile)
{
  if (IsStack(strFile))
    return IsPVRChannelGroup(CStackDirectory::GetFirstStackedFile(strFile));

  return IsProtocol(strFile, "pvr") && CPVRChannelsPath(strFile).IsChannelGroup();
}

bool URIUtils::IsPVRGuideItem(const std::string& strFile)
{
  if (IsStack(strFile))
    return IsPVRGuideItem(CStackDirectory::GetFirstStackedFile(strFile));

  return UnicodeUtils::StartsWithNoCase(strFile, "pvr://guide");
}

bool URIUtils::IsDAV(const std::string& strFile)
{
  if (IsStack(strFile))
    return IsDAV(CStackDirectory::GetFirstStackedFile(strFile));

  if (IsSpecial(strFile))
    return IsDAV(CSpecialProtocol::TranslatePath(strFile));

  CURL url(strFile);
  if (HasParentInHostname(url))
    return IsDAV(url.GetHostName());

  return IsProtocol(strFile, "dav") ||
         IsProtocol(strFile, "davs");
}

bool URIUtils::IsInternetStream(const std::string &path, bool bStrictCheck /* = false */)
{
  const CURL pathToUrl(path);
  return IsInternetStream(pathToUrl, bStrictCheck);
}

bool URIUtils::IsInternetStream(const CURL& url, bool bStrictCheck /* = false */)
{
  if (url.GetProtocol().empty())
    return false;

  // there's nothing to stop internet streams from being stacked
  if (url.IsProtocol("stack"))
    return IsInternetStream(CStackDirectory::GetFirstStackedFile(url.Get()), bStrictCheck);

  // Only consider "streamed" filesystems internet streams when being strict
  if (bStrictCheck && IsStreamedFilesystem(url.Get()))
    return true;

  // Check for true internetstreams
  const std::string& protocol = url.GetProtocol();
  if (CURL::IsProtocolEqual(protocol, "http") || CURL::IsProtocolEqual(protocol, "https") ||
      CURL::IsProtocolEqual(protocol, "tcp") || CURL::IsProtocolEqual(protocol, "udp") ||
      CURL::IsProtocolEqual(protocol, "rtp") || CURL::IsProtocolEqual(protocol, "sdp") ||
      CURL::IsProtocolEqual(protocol, "mms") || CURL::IsProtocolEqual(protocol, "mmst") ||
      CURL::IsProtocolEqual(protocol, "mmsh") || CURL::IsProtocolEqual(protocol, "rtsp") ||
      CURL::IsProtocolEqual(protocol, "rtmp") || CURL::IsProtocolEqual(protocol, "rtmpt") ||
      CURL::IsProtocolEqual(protocol, "rtmpe") || CURL::IsProtocolEqual(protocol, "rtmpte") ||
      CURL::IsProtocolEqual(protocol, "rtmps") || CURL::IsProtocolEqual(protocol, "shout") ||
      CURL::IsProtocolEqual(protocol, "rss") || CURL::IsProtocolEqual(protocol, "rsss"))
    return true;

  return false;
}

bool URIUtils::IsStreamedFilesystem(const std::string& strPath)
{
  CURL url(strPath);

  if (url.GetProtocol().empty())
    return false;

  if (url.IsProtocol("stack"))
    return IsStreamedFilesystem(CStackDirectory::GetFirstStackedFile(strPath));

  if (IsUPnP(strPath) || IsFTP(strPath) || IsHTTP(strPath, true))
    return true;

  //! @todo sftp/ssh special case has to be handled by vfs addon
  if (url.IsProtocol("sftp") || url.IsProtocol("ssh"))
    return true;

  return false;
}

bool URIUtils::IsNetworkFilesystem(const std::string& strPath)
{
  CURL url(strPath);

  if (url.GetProtocol().empty())
    return false;

  if (url.IsProtocol("stack"))
    return IsNetworkFilesystem(CStackDirectory::GetFirstStackedFile(strPath));

  if (IsStreamedFilesystem(strPath))
    return true;

  if (IsSmb(strPath) || IsNfs(strPath))
    return true;

  return false;
}

  // Check for "internet" streaming protocols/filesystems

  // "Normal" network filesystems


bool URIUtils::IsUPnP(const std::string& strFile)
{
  return IsProtocol(strFile, "upnp");
}

bool URIUtils::IsLiveTV(const std::string& strFile)
{
  std::string strFileWithoutSlash(strFile);
  RemoveSlashAtEnd(strFileWithoutSlash);

  if (UnicodeUtils::EndsWithNoCase(strFileWithoutSlash, ".pvr") &&
      !UnicodeUtils::StartsWith(strFileWithoutSlash, "pvr://recordings"))
    return true;

  return false;
}

bool URIUtils::IsPVRRecording(const std::string& strFile)
{
  std::string strFileWithoutSlash(strFile);
  RemoveSlashAtEnd(strFileWithoutSlash);

  return UnicodeUtils::EndsWithNoCase(strFileWithoutSlash, ".pvr") &&
         UnicodeUtils::StartsWith(strFile, "pvr://recordings");
}

bool URIUtils::IsPVRRecordingFileOrFolder(const std::string& strFile)
{
  return UnicodeUtils::StartsWith(strFile, "pvr://recordings");
}

bool URIUtils::IsMusicDb(const std::string& strFile)
{
  return IsProtocol(strFile, "musicdb");
}

bool URIUtils::IsNfs(const std::string& strFile)
{
  if (IsStack(strFile))
    return IsNfs(CStackDirectory::GetFirstStackedFile(strFile));

  if (IsSpecial(strFile))
    return IsNfs(CSpecialProtocol::TranslatePath(strFile));

  CURL url(strFile);
  if (HasParentInHostname(url))
    return IsNfs(url.GetHostName());

  return IsProtocol(strFile, "nfs");
}

bool URIUtils::IsVideoDb(const std::string& strFile)
{
  return IsProtocol(strFile, "videodb");
}

bool URIUtils::IsBluray(const std::string& strFile)
{
  return IsProtocol(strFile, "bluray");
}

bool URIUtils::IsAndroidApp(const std::string &path)
{
  return IsProtocol(path, "androidapp");
}

bool URIUtils::IsLibraryFolder(const std::string& strFile)
{
  CURL url(strFile);
  return url.IsProtocol("library");
}

bool URIUtils::IsLibraryContent(const std::string &strFile)
{
  return (IsProtocol(strFile, "library") ||
          IsProtocol(strFile, "videodb") ||
          IsProtocol(strFile, "musicdb") ||
          UnicodeUtils::EndsWith(strFile, ".xsp"));
}

bool URIUtils::IsDOSPath(const std::string &path)
{
  if (path.size() > 1 && path[1] == ':' && isalpha(path[0]))
    return true;

  // windows network drives
  if (path.size() > 1 && path[0] == '\\' && path[1] == '\\')
    return true;

  return false;
}

std::string URIUtils::AppendSlash(std::string strFolder)
{
  AddSlashAtEnd(strFolder);
  return strFolder;
}

void URIUtils::AddSlashAtEnd(std::string& strFolder)
{
  if (IsURL(strFolder))
  {
    CURL url(strFolder);
    std::string file = url.GetFileName();
    if(!file.empty() && file != strFolder)
    {
      AddSlashAtEnd(file);
      url.SetFileName(file);
      strFolder = url.Get();
    }
    return;
  }

  if (!HasSlashAtEnd(strFolder))
  {
    if (IsDOSPath(strFolder))
      strFolder += '\\';
    else
      strFolder += '/';
  }
}

bool URIUtils::HasSlashAtEnd(const std::string& strFile, bool checkURL /* = false */)
{
  if (strFile.empty()) return false;
  if (checkURL && IsURL(strFile))
  {
    CURL url(strFile);
    const std::string& file = url.GetFileName();
    return file.empty() || HasSlashAtEnd(file, false);
  }
  char kar = strFile.c_str()[strFile.size() - 1];

  if (kar == '/' || kar == '\\')
    return true;

  return false;
}

void URIUtils::RemoveSlashAtEnd(std::string& strFolder)
{
  // performance optimization. pvr guide items are mass objects, uri never has a slash at end, and this method is quite expensive...
  if (IsPVRGuideItem(strFolder))
    return;

  if (IsURL(strFolder))
  {
    CURL url(strFolder);
    std::string file = url.GetFileName();
    if (!file.empty() && file != strFolder)
    {
      RemoveSlashAtEnd(file);
      url.SetFileName(file);
      strFolder = url.Get();
      return;
    }
    if(url.GetHostName().empty())
      return;
  }

  while (HasSlashAtEnd(strFolder))
    strFolder.erase(strFolder.size()-1, 1);
}

bool URIUtils::CompareWithoutSlashAtEnd(const std::string& strPath1, const std::string& strPath2)
{
  std::string strc1 = strPath1, strc2 = strPath2;
  RemoveSlashAtEnd(strc1);
  RemoveSlashAtEnd(strc2);
  return UnicodeUtils::EqualsNoCase(strc1, strc2);
}


std::string URIUtils::FixSlashesAndDups(const std::string& path, const char slashCharacter /* = '/' */, const size_t startFrom /*= 0*/)
{
  const size_t len = path.length();
  if (startFrom >= len)
    return path;

  std::string result(path, 0, startFrom);
  result.reserve(len);

  const char* const str = path.c_str();
  size_t pos = startFrom;
  do
  {
    if (str[pos] == '\\' || str[pos] == '/')
    {
      result.push_back(slashCharacter);  // append one slash
      pos++;
      // skip any following slashes
      while (str[pos] == '\\' || str[pos] == '/') // str is null-terminated, no need to check for buffer overrun
        pos++;
    }
    else
      result.push_back(str[pos++]);   // append current char and advance pos to next char

  } while (pos < len);

  return result;
}


std::string URIUtils::CanonicalizePath(const std::string& path, const char slashCharacter /*= '\\'*/)
{
  assert(slashCharacter == '\\' || slashCharacter == '/');

  if (path.empty())
    return path;

  const std::string slashStr(1, slashCharacter);
  std::vector<std::string> pathVec, resultVec;
  StringUtils::Tokenize(path, pathVec, slashStr);

  for (std::vector<std::string>::const_iterator it = pathVec.begin(); it != pathVec.end(); ++it)
  {
    if (*it == ".")
    { /* skip - do nothing */ }
    else if (*it == ".." && !resultVec.empty() && resultVec.back() != "..")
      resultVec.pop_back();
    else
      resultVec.push_back(*it);
  }

  std::string result;
  if (path[0] == slashCharacter)
    result.push_back(slashCharacter); // add slash at the begin

  result += StringUtils::Join(resultVec, slashStr);

  if (path[path.length() - 1] == slashCharacter  && !result.empty() && result[result.length() - 1] != slashCharacter)
    result.push_back(slashCharacter); // add slash at the end if result isn't empty and result isn't "/"

  return result;
}

std::string URIUtils::AddFileToFolder(const std::string& strFolder,
                                const std::string& strFile)
{
  if (IsURL(strFolder))
  {
    CURL url(strFolder);
    if (url.GetFileName() != strFolder)
    {
      url.SetFileName(AddFileToFolder(url.GetFileName(), strFile));
      return url.Get();
    }
  }

  std::string strResult = strFolder;
  if (!strResult.empty())
    AddSlashAtEnd(strResult);

  // Remove any slash at the start of the file
  if (strFile.size() && (strFile[0] == '/' || strFile[0] == '\\'))
    strResult += strFile.substr(1);
  else
    strResult += strFile;

  // correct any slash directions
  if (!IsDOSPath(strFolder))
    UnicodeUtils::Replace(strResult, "\\"sv, "/"sv);
  else
    UnicodeUtils::Replace(strResult, "/"sv, "\\"sv);

  return strResult;
}

std::string URIUtils::GetDirectory(const std::string &strFilePath)
{
  // Will from a full filename return the directory the file resides in.
  // Keeps the final slash at end and possible |option=foo options.

  size_t iPosSlash = strFilePath.find_last_of("/\\");
  if (iPosSlash == std::string::npos)
    return ""; // No slash, so no path (ignore any options)

  size_t iPosBar = strFilePath.rfind('|');
  if (iPosBar == std::string::npos)
    return strFilePath.substr(0, iPosSlash + 1); // Only path

  return strFilePath.substr(0, iPosSlash + 1) + strFilePath.substr(iPosBar); // Path + options
}

CURL URIUtils::CreateArchivePath(const std::string& type,
                                 const CURL& archiveUrl,
                                 const std::string& pathInArchive,
                                 const std::string& password)
{
  CURL url;
  url.SetProtocol(type);
  if (!password.empty())
    url.SetUserName(password);
  url.SetHostName(archiveUrl.Get());

  /* NOTE: on posix systems, the replacement of \ with / is incorrect.
     Ideally this would not be done. We need to check that the ZipManager
     code (and elsewhere) doesn't pass in non-posix paths.
   */
  std::string strBuffer(pathInArchive);
  UnicodeUtils::Replace(strBuffer, "\\"sv, "/"sv);
  UnicodeUtils::TrimLeft(strBuffer, "/"sv);
  url.SetFileName(strBuffer);

  return url;
}

std::string URIUtils::GetRealPath(const std::string &path)
{
  if (path.empty())
    return path;

  CURL url(path);
  url.SetHostName(GetRealPath(url.GetHostName()));
  url.SetFileName(resolvePath(url.GetFileName()));

  return url.Get();
}

std::string URIUtils::resolvePath(const std::string &path)
{
  if (path.empty())
    return path;

  size_t posSlash = path.find('/');
  size_t posBackslash = path.find('\\');
  std::string delim = posSlash < posBackslash ? "/" : "\\";
  std::vector<std::string> parts = UnicodeUtils::Split(path, delim);
  std::vector<std::string> realParts;

  for (std::vector<std::string>::const_iterator part = parts.begin(); part != parts.end(); ++part)
  {
    if (part->empty() || part->compare(".") == 0)
      continue;

    // go one level back up
    if (part->compare("..") == 0)
    {
      if (!realParts.empty())
        realParts.pop_back();
      continue;
    }

    realParts.push_back(*part);
  }

  std::string realPath;
  // re-add any / or \ at the beginning
  for (std::string::const_iterator itPath = path.begin(); itPath != path.end(); ++itPath)
  {
    if (*itPath != delim.at(0))
      break;

    realPath += delim;
  }
  // put together the path
  realPath += StringUtils::Join(realParts, delim);
  // re-add any / or \ at the end
  if (path.at(path.size() - 1) == delim.at(0) &&
      realPath.size() > 0 && realPath.at(realPath.size() - 1) != delim.at(0))
    realPath += delim;

  return realPath;
}

bool URIUtils::UpdateUrlEncoding(std::string &strFilename)
{
  if (strFilename.empty())
    return false;

  CURL url(strFilename);
  // if this is a stack:// URL we need to work with its filename
  if (URIUtils::IsStack(strFilename))
  {
    std::vector<std::string> files;
    if (!CStackDirectory::GetPaths(strFilename, files))
      return false;

    for (std::vector<std::string>::iterator file = files.begin(); file != files.end(); ++file)
      UpdateUrlEncoding(*file);

    std::string stackPath;
    if (!CStackDirectory::ConstructStackPath(files, stackPath))
      return false;

    url.Parse(stackPath);
  }
  // if the protocol has an encoded hostname we need to work with its hostname
  else if (URIUtils::HasEncodedHostname(url))
  {
    std::string hostname = url.GetHostName();
    UpdateUrlEncoding(hostname);
    url.SetHostName(hostname);
  }
  else
    return false;

  std::string newFilename = url.Get();
  if (newFilename == strFilename)
    return false;

  strFilename = newFilename;
  return true;
}<|MERGE_RESOLUTION|>--- conflicted
+++ resolved
@@ -102,25 +102,14 @@
   if (pos == std::string::npos || strFileName[pos] != '.')
     return false;
 
-<<<<<<< HEAD
-  const std::string extensionLower = UnicodeUtils::FoldCase(strFileName.substr(pos));
-
-  const std::vector<std::string> extensionsLower =
-      UnicodeUtils::Split(UnicodeUtils::FoldCase(strExtensions), "|"sv);
-
-  for (const auto& ext : extensionsLower)
-  {
-    if (UnicodeUtils::EndsWith(ext, extensionLower))
-=======
-  const std::string extensionLower = StringUtils::ToLower(strFileName.substr(pos));
-
-  const std::vector<std::string> extensionsLower =
-      StringUtils::Split(StringUtils::ToLower(strExtensions), '|');
-
-  for (const auto& ext : extensionsLower)
-  {
-    if (StringUtils::EndsWith(ext, extensionLower))
->>>>>>> f0c49f90
+  const std::string extensionFolded = UnicodeUtils::FoldCase(strFileName.substr(pos));
+
+  const std::vector<std::string> extensionFolded =
+      UnicodeUtils::Split(UnicodeUtils::FoldCase(strExtensions), '|');
+
+  for (const auto& ext : extensionFolded)
+  {
+    if (UnicodeUtils::EndsWith(ext, extensionFolded))
       return true;
   }
 
