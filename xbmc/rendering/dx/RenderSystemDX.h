--- conflicted
+++ resolved
@@ -29,10 +29,6 @@
 #include "rendering/RenderSystem.h"
 #include "guilib/GUIShaderDX.h"
 #include "threads/CriticalSection.h"
-
-#ifdef HAS_DS_PLAYER
-#include "guilib/D3DResource.h"
-#endif
 
 enum PCI_Vendors
 {
@@ -91,23 +87,6 @@
   void FinishCommandList(bool bExecute = true);
   void FlushGPU();
 
-<<<<<<< HEAD
-#ifdef HAS_DS_PLAYER
-  LPDIRECT3D9 Get3DObject() { return m_pD3D; }
-#endif
-  LPDIRECT3DDEVICE9 Get3DDevice() { return m_pD3DDevice; }
-
-  int GetBackbufferCount() const { return m_D3DPP.BackBufferCount; }
-#ifdef HAS_DS_PLAYER
-  void GetBackbufferSize(uint32_t& width, uint32_t& height) { width = m_nBackBufferWidth; height = m_nBackBufferHeight; }
-#endif
-
-  bool    UseD3D9Ex()       { return m_useD3D9Ex; }
-  DWORD   DefaultD3DUsage() { return m_defaultD3DUsage; }
-  D3DPOOL DefaultD3DPool()  { return m_defaultD3DPool; }
-  D3DADAPTER_IDENTIFIER9 GetAIdentifier() { return m_AIdentifier; }
-  bool    Interlaced()      { return m_interlaced; }
-=======
   ID3D11Device*           Get3D11Device()      { return m_pD3DDev; }
   ID3D11DeviceContext*    Get3D11Context()     { return m_pContext; }
   ID3D11DeviceContext*    GetImmediateContext(){ return m_pImdContext; }
@@ -118,7 +97,6 @@
   bool                    Interlaced()         { return m_interlaced; }
   int                     GetBackbufferCount() const { return 2; }
   void                    SetAlphaBlendEnable(bool enable);
->>>>>>> c1f9497b
 
   /*!
    \brief Register as a dependent of the DirectX Render System
