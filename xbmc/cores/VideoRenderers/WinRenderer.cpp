/*
 *      Copyright (C) 2005-2008 Team XBMC
 *      http://www.xbmc.org
 *
 *  This Program is free software; you can redistribute it and/or modify
 *  it under the terms of the GNU General Public License as published by
 *  the Free Software Foundation; either version 2, or (at your option)
 *  any later version.
 *
 *  This Program is distributed in the hope that it will be useful,
 *  but WITHOUT ANY WARRANTY; without even the implied warranty of
 *  MERCHANTABILITY or FITNESS FOR A PARTICULAR PURPOSE. See the
 *  GNU General Public License for more details.
 *
 *  You should have received a copy of the GNU General Public License
 *  along with XBMC; see the file COPYING.  If not, write to
 *  the Free Software Foundation, 675 Mass Ave, Cambridge, MA 02139, USA.
 *  http://www.gnu.org/copyleft/gpl.html
 *
 */

#ifdef HAS_DX

#include "WinRenderer.h"
#include "Util.h"
#include "settings/Settings.h"
#include "settings/GUISettings.h"
#include "guilib/Texture.h"
#include "windowing/WindowingFactory.h"
#include "settings/AdvancedSettings.h"
#include "threads/SingleLock.h"
#include "utils/log.h"
#include "filesystem/File.h"
#include "utils/MathUtils.h"
#include "cores/dvdplayer/DVDCodecs/Video/DXVA.h"
#include "VideoShaders/WinVideoFilter.h"
#include "DllSwScale.h"
#include "guilib/LocalizeStrings.h"
#include "dialogs/GUIDialogKaiToast.h"

typedef struct {
  RenderMethod  method;
  const char   *name;
} RenderMethodDetail;

static RenderMethodDetail RenderMethodDetails[] = {
    { RENDER_SW     , "Software" },
    { RENDER_PS     , "Pixel Shaders" },
    { RENDER_DXVA   , "DXVA" },
    { RENDER_INVALID, NULL }
};

static RenderMethodDetail *FindRenderMethod(RenderMethod m)
{
  for (unsigned i = 0; RenderMethodDetails[i].method != RENDER_INVALID; i++) {
    if (RenderMethodDetails[i].method == m)
      return &RenderMethodDetails[i];
  }
  return NULL;
}

CWinRenderer::CWinRenderer()
{
  m_iYV12RenderBuffer = 0;
  m_NumYV12Buffers = 0;

  m_colorShader = NULL;
  m_scalerShader = NULL;

  m_renderMethod = RENDER_PS;
  m_scalingMethod = VS_SCALINGMETHOD_LINEAR;
  m_scalingMethodGui = (ESCALINGMETHOD)-1;
  m_TextureFilter = D3DTEXF_POINT;

  m_bUseHQScaler = false;
  m_bFilterInitialized = false;

  for (int i = 0; i<NUM_BUFFERS; i++)
    m_VideoBuffers[i] = NULL;

  m_sw_scale_ctx = NULL;
  m_dllSwScale = NULL;
  m_processor = NULL;
}

CWinRenderer::~CWinRenderer()
{
  UnInit();
}

static BufferFormat BufferFormatFromFlags(unsigned int flags)
{
  if      (CONF_FLAGS_FORMAT_MASK(flags) == CONF_FLAGS_FORMAT_YV12) return YV12;
  else if (CONF_FLAGS_FORMAT_MASK(flags) == CONF_FLAGS_FORMAT_NV12) return NV12;
  else if (CONF_FLAGS_FORMAT_MASK(flags) == CONF_FLAGS_FORMAT_YUY2) return YUY2;
  else if (CONF_FLAGS_FORMAT_MASK(flags) == CONF_FLAGS_FORMAT_UYVY) return UYVY;
  else return Invalid;
}

static enum PixelFormat PixelFormatFromFlags(unsigned int flags)
{
  if      (CONF_FLAGS_FORMAT_MASK(flags) == CONF_FLAGS_FORMAT_YV12) return PIX_FMT_YUV420P;
  else if (CONF_FLAGS_FORMAT_MASK(flags) == CONF_FLAGS_FORMAT_NV12) return PIX_FMT_NV12;
  else if (CONF_FLAGS_FORMAT_MASK(flags) == CONF_FLAGS_FORMAT_UYVY) return PIX_FMT_UYVY422;
  else if (CONF_FLAGS_FORMAT_MASK(flags) == CONF_FLAGS_FORMAT_YUY2) return PIX_FMT_YUYV422;
  else return PIX_FMT_NONE;
}

void CWinRenderer::ManageTextures()
{
  int neededbuffers = 2;

  if( m_NumYV12Buffers < neededbuffers )
  {
    for(int i = m_NumYV12Buffers; i<neededbuffers;i++)
      CreateYV12Texture(i);

    m_NumYV12Buffers = neededbuffers;
  }
  else if( m_NumYV12Buffers > neededbuffers )
  {
    m_NumYV12Buffers = neededbuffers;
    m_iYV12RenderBuffer = m_iYV12RenderBuffer % m_NumYV12Buffers;

    for(int i = m_NumYV12Buffers-1; i>=neededbuffers;i--)
      DeleteYV12Texture(i);
  }
}

void CWinRenderer::SelectRenderMethod()
{
  if (CONF_FLAGS_FORMAT_MASK(m_flags) == CONF_FLAGS_FORMAT_DXVA)
  {
    m_renderMethod = RENDER_DXVA;
  }
  else
  {
    int requestedMethod = g_guiSettings.GetInt("videoplayer.rendermethod");
    CLog::Log(LOGDEBUG, __FUNCTION__": Requested render method: %d", requestedMethod);

    switch(requestedMethod)
    {
      case RENDER_METHOD_DXVA:
        if (CONF_FLAGS_FORMAT_MASK(m_flags) == CONF_FLAGS_FORMAT_YV12)
        {
          if (m_processor == NULL)
            m_processor = new DXVA::CProcessor();

          if (m_processor->Open(m_sourceWidth, m_sourceHeight, m_flags)
           && m_processor->CreateSurfaces())
          {
            m_renderMethod = RENDER_DXVA;
            break;
          }
          else
          {
            m_processor->Close();
            SAFE_RELEASE(m_processor);
          }
        }
      // Drop through to pixel shader
      case RENDER_METHOD_AUTO:
      case RENDER_METHOD_D3D_PS:
        // Try the pixel shaders support
        if (m_deviceCaps.PixelShaderVersion >= D3DPS_VERSION(2, 0))
        {
          CTestShader shader;
          if (shader.Create())
          {
            m_renderMethod = RENDER_PS;
            break;
          }
          else
          {
            CLog::Log(LOGNOTICE, "D3D: unable to load test shader - D3D installation is most likely incomplete");
            CGUIDialogKaiToast::QueueNotification(CGUIDialogKaiToast::Warning, "DirectX", g_localizeStrings.Get(2101));
          }
        }
        else
        {
          CLog::Log(LOGNOTICE, "D3D: graphics adapter does not support Pixel Shaders 2.0");
        }
        CLog::Log(LOGNOTICE, "D3D: falling back to SW mode");
      // drop through to software
      case RENDER_METHOD_SOFTWARE:
      default:
        // So we'll do the color conversion in software.
        m_renderMethod = RENDER_SW;
        break;
    }
  }
  RenderMethodDetail *rmdet = FindRenderMethod(m_renderMethod);
  CLog::Log(LOGDEBUG, __FUNCTION__": Selected render method %d: %s", m_renderMethod, rmdet != NULL ? rmdet->name : "unknown");
}

bool CWinRenderer::UpdateRenderMethod()
{
  if (m_SWTarget.Get())
    m_SWTarget.Release();

  if (m_renderMethod == RENDER_SW)
  {
    m_dllSwScale = new DllSwScale();

    if (!m_dllSwScale->Load())
      CLog::Log(LOGERROR,"CDVDDemuxFFmpeg::Open - failed to load ffmpeg libraries");

    if(!m_SWTarget.Create(m_sourceWidth, m_sourceHeight, 1, D3DUSAGE_DYNAMIC, D3DFMT_X8R8G8B8, D3DPOOL_DEFAULT))
    {
      CLog::Log(LOGNOTICE, __FUNCTION__": Failed to create sw render target.");
      return false;
    }
  }
  return true;
}

bool CWinRenderer::Configure(unsigned int width, unsigned int height, unsigned int d_width, unsigned int d_height, float fps, unsigned flags)
{
  if(m_sourceWidth  != width
  || m_sourceHeight != height)
  {
    m_sourceWidth       = width;
    m_sourceHeight      = height;
    // need to recreate textures
    m_NumYV12Buffers    = 0;
    m_iYV12RenderBuffer = 0;
    // reinitialize the filters/shaders
    m_bFilterInitialized = false;
  }

  m_fps = fps;
  m_flags = flags;

  // calculate the input frame aspect ratio
  CalculateFrameAspectRatio(d_width, d_height);
  ChooseBestResolution(fps);
  SetViewMode(g_settings.m_currentVideoSettings.m_ViewMode);
  ManageDisplay();

  m_bConfigured = true;

  SelectRenderMethod();
  UpdateRenderMethod();

  return true;
}

int CWinRenderer::NextYV12Texture()
{
  if(m_NumYV12Buffers)
    return (m_iYV12RenderBuffer + 1) % m_NumYV12Buffers;
  else
    return -1;
}

void CWinRenderer::AddProcessor(DVDVideoPicture* picture)
{
  if (m_renderMethod == RENDER_DXVA)
  {
    int source = NextYV12Texture();
    if(source < 0)
      return;

    DXVA::CProcessor* processor = m_processor;
    if (CONF_FLAGS_FORMAT_MASK(m_flags) == CONF_FLAGS_FORMAT_DXVA)
      processor = picture->proc;

    processor->SetStreamSampleFormat(picture->iFlags & DVP_FLAG_INTERLACED ? (picture->iFlags & DVP_FLAG_TOP_FIELD_FIRST ? DXVA2_SampleFieldInterleavedEvenFirst : DXVA2_SampleFieldInterleavedOddFirst) : DXVA2_SampleProgressiveFrame);

    processor->ProcessPicture(picture);

    DXVABuffer *buf = (DXVABuffer*)m_VideoBuffers[source];
    SAFE_RELEASE(buf->proc);
    buf->proc = processor->Acquire();
    buf->id   = picture->proc_id;
  }
}

int CWinRenderer::GetImage(YV12Image *image, int source, bool readonly)
{
  /* take next available buffer */
  if( source == AUTOSOURCE )
    source = NextYV12Texture();

  if( source < 0 )
    return -1;

  YUVBuffer *buf = (YUVBuffer*)m_VideoBuffers[source];

  image->cshift_x = 1;
  image->cshift_y = 1;
  image->height = m_sourceHeight;
  image->width = m_sourceWidth;
  image->flags = 0;

  for(int i=0;i<3;i++)
  {
    image->stride[i] = buf->planes[i].rect.Pitch;
    image->plane[i]  = (BYTE*)buf->planes[i].rect.pBits;
  }

  return source;
}

void CWinRenderer::ReleaseImage(int source, bool preserve)
{
  // no need to release anything here since we're using system memory
}

void CWinRenderer::Reset()
{
}

void CWinRenderer::Update(bool bPauseDrawing)
{
  if (!m_bConfigured) return;
  ManageDisplay();
}

void CWinRenderer::RenderUpdate(bool clear, DWORD flags, DWORD alpha)
{
  LPDIRECT3DDEVICE9 pD3DDevice = g_Windowing.Get3DDevice();

  if (clear)
    pD3DDevice->Clear( 0L, NULL, D3DCLEAR_TARGET, m_clearColour, 1.0f, 0L );

  if(alpha < 255)
    pD3DDevice->SetRenderState( D3DRS_ALPHABLENDENABLE, TRUE );
  else
    pD3DDevice->SetRenderState( D3DRS_ALPHABLENDENABLE, FALSE );

  if (!m_bConfigured) return;
  ManageTextures();

  CSingleLock lock(g_graphicsContext);

  ManageDisplay();

  Render(flags);
}

void CWinRenderer::FlipPage(int source)
{
  if(source == AUTOSOURCE)
    source = NextYV12Texture();

  if (m_VideoBuffers[m_iYV12RenderBuffer] != NULL)
    m_VideoBuffers[m_iYV12RenderBuffer]->StartDecode();

  if( source >= 0 && source < m_NumYV12Buffers )
    m_iYV12RenderBuffer = source;
  else
    m_iYV12RenderBuffer = 0;

  if (m_VideoBuffers[m_iYV12RenderBuffer] != NULL)
    m_VideoBuffers[m_iYV12RenderBuffer]->StartRender();

#ifdef MP_DIRECTRENDERING
  __asm wbinvd
#endif

  return;
}

unsigned int CWinRenderer::PreInit()
{
  CSingleLock lock(g_graphicsContext);
  m_bConfigured = false;
  UnInit();
  m_resolution = RES_PAL_4x3;

  // setup the background colour
  m_clearColour = (g_advancedSettings.m_videoBlackBarColour & 0xff) * 0x010101;

  g_Windowing.Get3DDevice()->GetDeviceCaps(&m_deviceCaps);

  return 0;
}

void CWinRenderer::UnInit()
{
  CSingleLock lock(g_graphicsContext);

  if (m_processor)
  {
    m_processor->Close();
    SAFE_RELEASE(m_processor);
  }

  if (m_SWTarget.Get())
    m_SWTarget.Release();

  if (m_IntermediateTarget.Get())
    m_IntermediateTarget.Release();

  SAFE_DELETE(m_colorShader);
  SAFE_DELETE(m_scalerShader);
  
  m_bConfigured = false;
  m_bFilterInitialized = false;

  for(int i = 0; i < NUM_BUFFERS; i++)
    DeleteYV12Texture(i);

  m_NumYV12Buffers = 0;

  if (m_sw_scale_ctx)
  {
    m_dllSwScale->sws_freeContext(m_sw_scale_ctx);
    m_sw_scale_ctx = NULL;
  }
  SAFE_DELETE(m_dllSwScale);
}

bool CWinRenderer::CreateIntermediateRenderTarget()
{
  // Initialize a render target for intermediate rendering - same size as the video source
  LPDIRECT3DDEVICE9 pD3DDevice = g_Windowing.Get3DDevice();
  D3DFORMAT format = D3DFMT_X8R8G8B8;
  DWORD usage = D3DUSAGE_RENDERTARGET;

  if      (g_Windowing.IsTextureFormatOk(D3DFMT_A2R10G10B10, usage)) format = D3DFMT_A2R10G10B10;
  else if (g_Windowing.IsTextureFormatOk(D3DFMT_A2B10G10R10, usage)) format = D3DFMT_A2B10G10R10;
  else if (g_Windowing.IsTextureFormatOk(D3DFMT_A8R8G8B8, usage))    format = D3DFMT_A8R8G8B8;
  else if (g_Windowing.IsTextureFormatOk(D3DFMT_A8B8G8R8, usage))    format = D3DFMT_A8B8G8R8;
  else if (g_Windowing.IsTextureFormatOk(D3DFMT_X8R8G8B8, usage))    format = D3DFMT_X8R8G8B8;
  else if (g_Windowing.IsTextureFormatOk(D3DFMT_X8B8G8R8, usage))    format = D3DFMT_X8B8G8R8;
  else if (g_Windowing.IsTextureFormatOk(D3DFMT_R8G8B8, usage))      format = D3DFMT_R8G8B8;

  CLog::Log(LOGDEBUG, __FUNCTION__": format %i", format);

  if(!m_IntermediateTarget.Create(m_sourceWidth, m_sourceHeight, 1, usage, format, D3DPOOL_DEFAULT))
  {
    CLog::Log(LOGERROR, __FUNCTION__": render target creation failed. Going back to bilinear scaling.", format);
    return false;
  }
  return true;
}

void CWinRenderer::SelectSWVideoFilter()
{
  switch (m_scalingMethod)
  {
  case VS_SCALINGMETHOD_AUTO:
  case VS_SCALINGMETHOD_LINEAR:
    if (Supports(VS_SCALINGMETHOD_LINEAR))
    {
      m_TextureFilter = D3DTEXF_LINEAR;
      break;
    }
    // fall through for fallback
  case VS_SCALINGMETHOD_NEAREST:
  default:
    m_TextureFilter = D3DTEXF_POINT;
    break;
  }
}

void CWinRenderer::SelectPSVideoFilter()
{
  m_bUseHQScaler = false;

  switch (m_scalingMethod)
  {
  case VS_SCALINGMETHOD_NEAREST:
  case VS_SCALINGMETHOD_LINEAR:
    break;

  case VS_SCALINGMETHOD_CUBIC:
  case VS_SCALINGMETHOD_LANCZOS2:
  case VS_SCALINGMETHOD_LANCZOS3_FAST:
    m_bUseHQScaler = true;
    break;

  case VS_SCALINGMETHOD_LANCZOS3:
    m_bUseHQScaler = true;
    break;

  case VS_SCALINGMETHOD_SINC8:
  case VS_SCALINGMETHOD_NEDI:
    CLog::Log(LOGERROR, "D3D: TODO: This scaler has not yet been implemented");
    break;

  case VS_SCALINGMETHOD_BICUBIC_SOFTWARE:
  case VS_SCALINGMETHOD_LANCZOS_SOFTWARE:
  case VS_SCALINGMETHOD_SINC_SOFTWARE:
    CLog::Log(LOGERROR, "D3D: TODO: Software scaling has not yet been implemented");
    break;

  default:
    break;
  }

  if (m_scalingMethod == VS_SCALINGMETHOD_AUTO)
  {
    bool scaleSD = m_sourceHeight < 720 && m_sourceWidth < 1280;
    bool scaleUp = (int)m_sourceHeight < g_graphicsContext.GetHeight() && (int)m_sourceWidth < g_graphicsContext.GetWidth();
    bool scaleFps = m_fps < (g_advancedSettings.m_videoAutoScaleMaxFps + 0.01f);

    if (Supports(VS_SCALINGMETHOD_LANCZOS3_FAST) && scaleSD && scaleUp && scaleFps)
    {
      m_scalingMethod = VS_SCALINGMETHOD_LANCZOS3_FAST;
      m_bUseHQScaler = true;
    }
  }
}

void CWinRenderer::UpdatePSVideoFilter()
{
  SAFE_DELETE(m_scalerShader);

  if (m_bUseHQScaler)
  {
    m_scalerShader = new CConvolutionShader();
    if (!m_scalerShader->Create(m_scalingMethod))
    {
      SAFE_DELETE(m_scalerShader);
      CGUIDialogKaiToast::QueueNotification(CGUIDialogKaiToast::Error, "Video Renderering", "Failed to init video scaler, falling back to bilinear scaling.");
      m_bUseHQScaler = false;
    }
  }

  if(m_IntermediateTarget.Get())
    m_IntermediateTarget.Release();

  if (m_bUseHQScaler && !CreateIntermediateRenderTarget())
  {
    SAFE_DELETE(m_scalerShader);
    m_bUseHQScaler = false;
  }

  SAFE_DELETE(m_colorShader);

  BufferFormat format = BufferFormatFromFlags(m_flags);

  if (m_bUseHQScaler)
  {
    m_colorShader = new CYUV2RGBShader();
    if (!m_colorShader->Create(m_sourceWidth, m_sourceHeight, format))
    {
      // Try again after disabling the HQ scaler and freeing its resources
      m_IntermediateTarget.Release();
      SAFE_DELETE(m_scalerShader);
      SAFE_DELETE(m_colorShader);
      m_bUseHQScaler = false;
    }
  }

  if (!m_bUseHQScaler) //fallback from HQ scalers and multipass creation above
  {
    m_colorShader = new CYUV2RGBShader();
    if (!m_colorShader->Create(m_sourceWidth, m_sourceHeight, format))
      SAFE_DELETE(m_colorShader);
    // we're in big trouble - should fallback on D3D accelerated or sw method
  }
}

void CWinRenderer::UpdateVideoFilter()
{
  if (m_scalingMethodGui == g_settings.m_currentVideoSettings.m_ScalingMethod && m_bFilterInitialized)
    return;

  m_bFilterInitialized = true;

  m_scalingMethodGui = g_settings.m_currentVideoSettings.m_ScalingMethod;
  m_scalingMethod    = m_scalingMethodGui;

  if (!Supports(m_scalingMethod))
  {
    CLog::Log(LOGWARNING, __FUNCTION__" - chosen scaling method %d is not supported by renderer", (int)m_scalingMethod);
    m_scalingMethod = VS_SCALINGMETHOD_AUTO;
  }

  switch(m_renderMethod)
  {
  case RENDER_SW:
    SelectSWVideoFilter();
    break;

  case RENDER_PS:
    SelectPSVideoFilter();
    UpdatePSVideoFilter();
    break;

  case RENDER_DXVA:
    // Everything already setup, nothing to do.
    break;

  default:
    return;
  }
}

void CWinRenderer::CropSource(RECT& src, RECT& dst, const D3DSURFACE_DESC& desc)
{
  if(dst.left < 0)
  {
    src.left -= dst.left
              * (src.right - src.left)
              / (dst.right - dst.left);
    dst.left  = 0;
  }
  if(dst.top < 0)
  {
    src.top -= dst.top
             * (src.bottom - src.top)
             / (dst.bottom - dst.top);
    dst.top  = 0;
  }
  if(dst.right > (LONG)desc.Width)
  {
    src.right -= (dst.right - desc.Width)
               * (src.right - src.left)
               / (dst.right - dst.left);
    dst.right  = desc.Width;
  }
  if(dst.bottom > (LONG)desc.Height)
  {
    src.bottom -= (dst.bottom - desc.Height)
                * (src.bottom - src.top)
                / (dst.bottom - dst.top);
    dst.bottom  = desc.Height;
  }
}

void CWinRenderer::Render(DWORD flags)
{
  if (m_renderMethod == RENDER_DXVA)
  {
    CWinRenderer::RenderProcessor(flags);
    return;
  }

  UpdateVideoFilter();

  // Optimize later? we could get by with bilinear under some circumstances
  /*if(!m_bUseHQScaler
    || !g_graphicsContext.IsFullScreenVideo()
    || g_graphicsContext.IsCalibrating()
    || (m_destRect.Width() == m_sourceWidth && m_destRect.Height() == m_sourceHeight))
    */
  CSingleLock lock(g_graphicsContext);

  // Don't need a stencil/depth buffer and a buffer smaller than the render target causes D3D complaints and nVidia issues
  // Save & restore when we're done.
  LPDIRECT3DSURFACE9 pZBuffer;
  LPDIRECT3DDEVICE9 pD3DDevice = g_Windowing.Get3DDevice();
  pD3DDevice->GetDepthStencilSurface(&pZBuffer);
  pD3DDevice->SetDepthStencilSurface(NULL);

  if (m_renderMethod == RENDER_SW)
    RenderSW();
  else if (m_renderMethod == RENDER_PS)
    RenderPS();

  pD3DDevice->SetDepthStencilSurface(pZBuffer);
  pZBuffer->Release();
}

void CWinRenderer::RenderSW()
{
  enum PixelFormat format = PixelFormatFromFlags(m_flags);

  // 1. convert yuv to rgb
  m_sw_scale_ctx = m_dllSwScale->sws_getCachedContext(m_sw_scale_ctx,
                                                      m_sourceWidth, m_sourceHeight, format,
                                                      m_sourceWidth, m_sourceHeight, PIX_FMT_BGRA,
                                                      SWS_FAST_BILINEAR | SwScaleCPUFlags(), NULL, NULL, NULL);

  YUVBuffer* buf = (YUVBuffer*)m_VideoBuffers[m_iYV12RenderBuffer];

  D3DLOCKED_RECT   srclr[MAX_PLANES];
  uint8_t         *src[MAX_PLANES];
  int              srcStride[MAX_PLANES];

  for (unsigned int idx = 0; idx < buf->GetActivePlanes(); idx++)
  {
    if(!(buf->planes[idx].texture.LockRect(0, &srclr[idx], NULL, D3DLOCK_READONLY)))
      CLog::Log(LOGERROR, __FUNCTION__" - failed to lock yuv textures into memory");
    else
    {
      src[idx] = (uint8_t*)srclr[idx].pBits;
      srcStride[idx] = srclr[idx].Pitch;
    }
  }
  
  D3DLOCKED_RECT destlr = {0,0};
  if (!m_SWTarget.LockRect(0, &destlr, NULL, D3DLOCK_DISCARD))
    CLog::Log(LOGERROR, __FUNCTION__" - failed to lock swtarget texture into memory");

  uint8_t *dst[]  = { (uint8_t*) destlr.pBits, 0, 0, 0 };
  int dstStride[] = { destlr.Pitch, 0, 0, 0 };

  m_dllSwScale->sws_scale(m_sw_scale_ctx, src, srcStride, 0, m_sourceHeight, dst, dstStride);

  for (unsigned int idx = 0; idx < buf->GetActivePlanes(); idx++)
    if(!(buf->planes[idx].texture.UnlockRect(0)))
      CLog::Log(LOGERROR, __FUNCTION__" - failed to unlock yuv textures");

  if (!m_SWTarget.UnlockRect(0))
    CLog::Log(LOGERROR, __FUNCTION__" - failed to unlock swtarget texture");

  // 2. scale to display

  // Don't know where this martian comes from but it can happen in the initial frames of a video
  if ((m_destRect.x1 < 0 && m_destRect.x2 < 0) || (m_destRect.y1 < 0 && m_destRect.y2 < 0))
    return;

  ScaleFixedPipeline();
}

/*
Code kept for reference, as a basis to re-enable StretchRect and 
do the color conversion with it.
See IDirect3D9::CheckDeviceFormat() for support of non-standard fourcc textures
and IDirect3D9::CheckDeviceFormatConversion for color conversion support

void CWinRenderer::ScaleStretchRect()
{
  // Test HW scaler support. StretchRect is slightly faster than drawing a quad.
  // If linear filtering is not supported, drop back to quads, as most HW has linear filtering for quads.
  //if(m_deviceCaps.DevCaps2 & D3DDEVCAPS2_CAN_STRETCHRECT_FROM_TEXTURES
  //&& m_deviceCaps.StretchRectFilterCaps & D3DPTFILTERCAPS_MINFLINEAR
  //&& m_deviceCaps.StretchRectFilterCaps & D3DPTFILTERCAPS_MAGFLINEAR)
  //{
  //  m_StretchRectSupported = true;
  //}

  RECT srcRect = { m_sourceRect.x1, m_sourceRect.y1, m_sourceRect.x2, m_sourceRect.y2 };
  IDirect3DSurface9* source;
  if(!m_SWTarget.GetSurfaceLevel(0, &source))
    CLog::Log(LOGERROR, "CWinRenderer::Render - failed to get source");

  RECT dstRect = { m_destRect.x1, m_destRect.y1, m_destRect.x2, m_destRect.y2 };
  IDirect3DSurface9* target;
  if(FAILED(g_Windowing.Get3DDevice()->GetRenderTarget(0, &target)))
    CLog::Log(LOGERROR, "CWinRenderer::Render - failed to get back buffer");

  D3DSURFACE_DESC desc;
  if (FAILED(target->GetDesc(&desc)))
    CLog::Log(LOGERROR, "CWinRenderer::Render - failed to get back buffer description");

  // Need to manipulate the coordinates since StretchRect doesn't accept off-screen coordinates.
  CropSource(srcRect, dstRect, desc);

  HRESULT hr;
  LPDIRECT3DDEVICE9 pD3DDevice = g_Windowing.Get3DDevice();

  if(FAILED(hr = pD3DDevice->StretchRect(source, &srcRect, target, &dstRect, m_TextureFilter)))
    CLog::Log(LOGERROR, __FUNCTION__" - StretchRect failed (0x%08X)", hr);

  target->Release();
  source->Release();
}
*/

void CWinRenderer::ScaleFixedPipeline()
{
  HRESULT hr;
  IDirect3DDevice9 *pD3DDev = g_Windowing.Get3DDevice();
  D3DSURFACE_DESC srcDesc;
  if (FAILED(hr = m_SWTarget.Get()->GetLevelDesc(0, &srcDesc)))
    CLog::Log(LOGERROR, __FUNCTION__": GetLevelDesc failed. %s", CRenderSystemDX::GetErrorDescription(hr).c_str());

  float srcWidth  = (float)srcDesc.Width;
  float srcHeight = (float)srcDesc.Height;

  bool cbcontrol          = (g_settings.m_currentVideoSettings.m_Contrast != 50.0f || g_settings.m_currentVideoSettings.m_Brightness != 50.0f);
  unsigned int contrast   = (unsigned int)(g_settings.m_currentVideoSettings.m_Contrast *.01f * 255.0f); // we have to divide by two here/multiply by two later
  unsigned int brightness = (unsigned int)(g_settings.m_currentVideoSettings.m_Brightness * .01f * 255.0f);

  D3DCOLOR diffuse  = D3DCOLOR_ARGB(255, contrast, contrast, contrast);
  D3DCOLOR specular = D3DCOLOR_ARGB(255, brightness, brightness, brightness);

  struct VERTEX
  {
    FLOAT x,y,z,rhw;
    D3DCOLOR diffuse;
    D3DCOLOR specular;
    FLOAT tu, tv;
  };

  VERTEX vertex[] =
  {
    {m_destRect.x1, m_destRect.y1, 0.0f, 1.0f, diffuse, specular, m_sourceRect.x1 / srcWidth, m_sourceRect.y1 / srcHeight},
    {m_destRect.x2, m_destRect.y1, 0.0f, 1.0f, diffuse, specular, m_sourceRect.x2 / srcWidth, m_sourceRect.y1 / srcHeight},
    {m_destRect.x2, m_destRect.y2, 0.0f, 1.0f, diffuse, specular, m_sourceRect.x2 / srcWidth, m_sourceRect.y2 / srcHeight},
    {m_destRect.x1, m_destRect.y2, 0.0f, 1.0f, diffuse, specular, m_sourceRect.x1 / srcWidth, m_sourceRect.y2 / srcHeight},
  };

  // Compensate for D3D coordinates system
  for(int i = 0; i < sizeof(vertex)/sizeof(vertex[0]); i++)
  {
    vertex[i].x -= 0.5f;
    vertex[i].y -= 0.5f;
  };

  pD3DDev->SetTexture(0, m_SWTarget.Get());

  if (!cbcontrol)
  {
    hr = pD3DDev->SetTextureStageState( 0, D3DTSS_COLOROP, D3DTOP_SELECTARG1 );
    hr = pD3DDev->SetTextureStageState( 0, D3DTSS_COLORARG1, D3DTA_TEXTURE );
    hr = pD3DDev->SetTextureStageState( 0, D3DTSS_ALPHAOP, D3DTOP_SELECTARG1 );
    hr = pD3DDev->SetTextureStageState( 0, D3DTSS_ALPHAARG1, D3DTA_TEXTURE );
    hr = pD3DDev->SetTextureStageState( 1, D3DTSS_COLOROP, D3DTOP_DISABLE );
    hr = pD3DDev->SetTextureStageState( 1, D3DTSS_ALPHAOP, D3DTOP_DISABLE );
  }
  else
  {
    hr = pD3DDev->SetTextureStageState( 0, D3DTSS_COLOROP, D3DTOP_MODULATE2X );
    hr = pD3DDev->SetTextureStageState( 0, D3DTSS_COLORARG1, D3DTA_TEXTURE );
    hr = pD3DDev->SetTextureStageState( 0, D3DTSS_COLORARG2, D3DTA_DIFFUSE );
    hr = pD3DDev->SetTextureStageState( 0, D3DTSS_ALPHAOP, D3DTOP_SELECTARG1 );
    hr = pD3DDev->SetTextureStageState( 0, D3DTSS_ALPHAARG1, D3DTA_DIFFUSE );

    hr = pD3DDev->SetTextureStageState( 1, D3DTSS_COLOROP, D3DTOP_ADDSIGNED );
    hr = pD3DDev->SetTextureStageState( 1, D3DTSS_COLORARG1, D3DTA_CURRENT );
    hr = pD3DDev->SetTextureStageState( 1, D3DTSS_COLORARG2, D3DTA_SPECULAR );
    hr = pD3DDev->SetTextureStageState( 1, D3DTSS_ALPHAOP, D3DTOP_SELECTARG1 );
    hr = pD3DDev->SetTextureStageState( 1, D3DTSS_ALPHAARG1, D3DTA_CURRENT );

    hr = pD3DDev->SetTextureStageState( 2, D3DTSS_COLOROP, D3DTOP_DISABLE );
    hr = pD3DDev->SetTextureStageState( 2, D3DTSS_ALPHAOP, D3DTOP_DISABLE );
  }

  hr = pD3DDev->SetRenderState(D3DRS_CULLMODE, D3DCULL_NONE);
  hr = pD3DDev->SetRenderState(D3DRS_LIGHTING, FALSE);
  hr = pD3DDev->SetRenderState(D3DRS_ZENABLE, FALSE);
  hr = pD3DDev->SetRenderState(D3DRS_STENCILENABLE, FALSE);
  hr = pD3DDev->SetRenderState(D3DRS_ALPHABLENDENABLE, FALSE);
  hr = pD3DDev->SetRenderState(D3DRS_ALPHATESTENABLE, FALSE);
  hr = pD3DDev->SetRenderState(D3DRS_SCISSORTESTENABLE, FALSE);
  hr = pD3DDev->SetRenderState(D3DRS_COLORWRITEENABLE, D3DCOLORWRITEENABLE_ALPHA|D3DCOLORWRITEENABLE_BLUE|D3DCOLORWRITEENABLE_GREEN|D3DCOLORWRITEENABLE_RED); 

  hr = pD3DDev->SetSamplerState(0, D3DSAMP_MAGFILTER, m_TextureFilter);
  hr = pD3DDev->SetSamplerState(0, D3DSAMP_MINFILTER, m_TextureFilter);
  hr = pD3DDev->SetSamplerState(0, D3DSAMP_ADDRESSU, D3DTADDRESS_CLAMP);
  hr = pD3DDev->SetSamplerState(0, D3DSAMP_ADDRESSV, D3DTADDRESS_CLAMP);

  hr = pD3DDev->SetFVF(D3DFVF_XYZRHW | D3DFVF_DIFFUSE | D3DFVF_SPECULAR | D3DFVF_TEX1);

  if (FAILED(hr = pD3DDev->DrawPrimitiveUP(D3DPT_TRIANGLEFAN, 2, vertex, sizeof(VERTEX))))
    CLog::Log(LOGERROR, __FUNCTION__": DrawPrimitiveUP failed. %s", CRenderSystemDX::GetErrorDescription(hr).c_str());

  pD3DDev->SetTexture(0, NULL);
}

void CWinRenderer::RenderPS()
{
  if (!m_bUseHQScaler)
  {
    Stage1();
  }
  else
  {
    Stage1();
    Stage2();
  }
}

void CWinRenderer::Stage1()
{
  if (!m_bUseHQScaler)
  {
      m_colorShader->Render(m_sourceRect, m_destRect,
                            g_settings.m_currentVideoSettings.m_Contrast,
                            g_settings.m_currentVideoSettings.m_Brightness,
                            m_flags,
                            (YUVBuffer*)m_VideoBuffers[m_iYV12RenderBuffer]);
  }
  else
  {
    // Switch the render target to the temporary destination
    LPDIRECT3DDEVICE9 pD3DDevice = g_Windowing.Get3DDevice();
    LPDIRECT3DSURFACE9 newRT, oldRT;
    m_IntermediateTarget.GetSurfaceLevel(0, &newRT);
    pD3DDevice->GetRenderTarget(0, &oldRT);
    pD3DDevice->SetRenderTarget(0, newRT);

    CRect srcRect(0.0f, 0.0f, m_sourceWidth, m_sourceHeight);
    CRect rtRect(0.0f, 0.0f, m_sourceWidth, m_sourceHeight);

    m_colorShader->Render(srcRect, rtRect,
                          g_settings.m_currentVideoSettings.m_Contrast,
                          g_settings.m_currentVideoSettings.m_Brightness,
                          m_flags,
                          (YUVBuffer*)m_VideoBuffers[m_iYV12RenderBuffer]);

    // Restore the render target
    pD3DDevice->SetRenderTarget(0, oldRT);

    oldRT->Release();
    newRT->Release();
  }
}

void CWinRenderer::Stage2()
{
  m_scalerShader->Render(m_IntermediateTarget, m_sourceWidth, m_sourceHeight, m_sourceRect, m_destRect);
}

void CWinRenderer::RenderProcessor(DWORD flags)
{
  CSingleLock lock(g_graphicsContext);
  HRESULT hr;
  RECT sourceRect;
  sourceRect.top    = m_sourceRect.y1;
  sourceRect.bottom = m_sourceRect.y2;
  sourceRect.left   = m_sourceRect.x1;
  sourceRect.right  = m_sourceRect.x2;
  RECT destRect;
  destRect.top    = m_destRect.y1;
  destRect.bottom = m_destRect.y2;
  destRect.left   = m_destRect.x1;
  destRect.right  = m_destRect.x2;

  DXVABuffer *image = (DXVABuffer*)m_VideoBuffers[m_iYV12RenderBuffer];
  if(image->proc == NULL)
    return;

  IDirect3DSurface9* target;
  if(FAILED(hr = g_Windowing.Get3DDevice()->GetRenderTarget(0, &target)))
  {
    CLog::Log(LOGERROR, "CWinRenderer::RenderSurface - failed to get render target. %s", CRenderSystemDX::GetErrorDescription(hr).c_str());
    return;
  }

<<<<<<< HEAD
  image->proc->Render(rect, target, image->id, flags == RENDER_FLAG_BOT ? 1 : 0);
=======
  image->proc->Render(sourceRect, destRect, target, image->id);
>>>>>>> 49a66623

  target->Release();
}

bool CWinRenderer::RenderCapture(CRenderCapture* capture)
{
  if (!m_bConfigured || m_NumYV12Buffers == 0)
    return false;

  bool succeeded = false;

  LPDIRECT3DDEVICE9 pD3DDevice = g_Windowing.Get3DDevice();

  CRect saveSize = m_destRect;
  m_destRect.SetRect(0, 0, (float)capture->GetWidth(), (float)capture->GetHeight());

  LPDIRECT3DSURFACE9 oldSurface;
  pD3DDevice->GetRenderTarget(0, &oldSurface);

  capture->BeginRender();
  if (capture->GetState() != CAPTURESTATE_FAILED)
  {
    pD3DDevice->BeginScene();
    Render(0);
    pD3DDevice->EndScene();
    capture->EndRender();
    succeeded = true;
  }

  pD3DDevice->SetRenderTarget(0, oldSurface);
  oldSurface->Release();

  m_destRect = saveSize;

  return succeeded;
}

//********************************************************************************************************
// YV12 Texture creation, deletion, copying + clearing
//********************************************************************************************************
void CWinRenderer::DeleteYV12Texture(int index)
{
  CSingleLock lock(g_graphicsContext);
  if (m_VideoBuffers[index] != NULL)
    SAFE_DELETE(m_VideoBuffers[index]);
  m_NumYV12Buffers = 0;
}

bool CWinRenderer::CreateYV12Texture(int index)
{
  CSingleLock lock(g_graphicsContext);
  DeleteYV12Texture(index);

  if (m_renderMethod == RENDER_DXVA)
  {
    m_VideoBuffers[index] = new DXVABuffer();
  }
  else
  {
    YUVBuffer *buf = new YUVBuffer();

    BufferFormat format = BufferFormatFromFlags(m_flags);

    if (!buf->Create(format, m_sourceWidth, m_sourceHeight))
    {
      CLog::Log(LOGERROR, __FUNCTION__" - Unable to create YV12 video texture %i", index);
      return false;
    }
    m_VideoBuffers[index] = buf;
  }

  SVideoBuffer *buf = m_VideoBuffers[index];

  buf->StartDecode();
  buf->Clear();

  if(index == m_iYV12RenderBuffer)
    buf->StartRender();

  CLog::Log(LOGDEBUG, "created video buffer %i", index);
  return true;
}

bool CWinRenderer::Supports(EINTERLACEMETHOD method)
{
  if (m_renderMethod == RENDER_DXVA)
  {
    if(method == VS_INTERLACEMETHOD_NONE
    || method == VS_INTERLACEMETHOD_DXVA_BOB
    || method == VS_INTERLACEMETHOD_DXVA_BOB_INVERTED
    || method == VS_INTERLACEMETHOD_DXVA_HQ
    || method == VS_INTERLACEMETHOD_DXVA_HQ_INVERTED
    || method == VS_INTERLACEMETHOD_AUTO)
      return true;
    return false;
  }

  if(method == VS_INTERLACEMETHOD_NONE
  || method == VS_INTERLACEMETHOD_AUTO
  || method == VS_INTERLACEMETHOD_DEINTERLACE
  || method == VS_INTERLACEMETHOD_DEINTERLACE_HALF)
    return true;

  return false;
}

bool CWinRenderer::Supports(ERENDERFEATURE feature)
{
  if(feature == RENDERFEATURE_BRIGHTNESS)
    return true;

  if(feature == RENDERFEATURE_CONTRAST)
    return true;

  return false;
}

bool CWinRenderer::Supports(ESCALINGMETHOD method)
{
  if (m_renderMethod == RENDER_DXVA)
  {
    if(method == VS_SCALINGMETHOD_DXVA_HARDWARE)
      return true;
    return false;
  }
  else if(m_renderMethod == RENDER_PS)
  {
    if(m_deviceCaps.PixelShaderVersion >= D3DPS_VERSION(2, 0)
    && (   method == VS_SCALINGMETHOD_AUTO
        || method == VS_SCALINGMETHOD_LINEAR))
        return true;

    if(m_deviceCaps.PixelShaderVersion >= D3DPS_VERSION(3, 0))
    {
      if(method == VS_SCALINGMETHOD_CUBIC
      || method == VS_SCALINGMETHOD_LANCZOS2
      || method == VS_SCALINGMETHOD_LANCZOS3_FAST)
        return true;

      //lanczos3 is only allowed through advancedsettings.xml because it's very slow
      if (g_advancedSettings.m_videoAllowLanczos3 && method == VS_SCALINGMETHOD_LANCZOS3)
        return true;
    }
  }
  else if(m_renderMethod == RENDER_SW)
  {
    if(method == VS_SCALINGMETHOD_AUTO
    || method == VS_SCALINGMETHOD_NEAREST)
      return true;
    if(method == VS_SCALINGMETHOD_LINEAR
    && m_deviceCaps.TextureFilterCaps & D3DPTFILTERCAPS_MINFLINEAR
    && m_deviceCaps.TextureFilterCaps & D3DPTFILTERCAPS_MAGFLINEAR)
      return true;
  }
  return false;
}

//============================================

YUVBuffer::~YUVBuffer()
{
  Release();
}

bool YUVBuffer::Create(BufferFormat format, unsigned int width, unsigned int height)
{
  m_format = format;
  m_width = width;
  m_height = height;

  // Create the buffers in system memory and copy to D3DPOOL_DEFAULT:
  // - helps with lost devices. A buffer can be locked for dvdplayer without interfering.
  // - Dynamic + D3DPOOL_DEFAULT caused trouble for Intel i3 and some IGP. Bad sync/locking in the driver  I suppose
  // and Present failed every second time for the second video played.
  // - this is what D3D9 does behind the scenes anyway
  switch(m_format)
  {
  case YV12:
    {
      if ( !planes[PLANE_Y].texture.Create(m_width    , m_height    , 1, 0, D3DFMT_L8, D3DPOOL_SYSTEMMEM)
        || !planes[PLANE_U].texture.Create(m_width / 2, m_height / 2, 1, 0, D3DFMT_L8, D3DPOOL_SYSTEMMEM)
        || !planes[PLANE_V].texture.Create(m_width / 2, m_height / 2, 1, 0, D3DFMT_L8, D3DPOOL_SYSTEMMEM))
        return false;
      m_activeplanes = 3;
      break;
    }
  case NV12:
    {
      if ( !planes[PLANE_Y].texture.Create(m_width    , m_height    , 1, 0, D3DFMT_L8, D3DPOOL_SYSTEMMEM)
        || !planes[PLANE_UV].texture.Create(m_width / 2, m_height / 2, 1, 0, D3DFMT_A8L8, D3DPOOL_SYSTEMMEM))
        return false;
      m_activeplanes = 2;
      break;
    }
  case YUY2:
    {
      if ( !planes[PLANE_Y].texture.Create(m_width >> 1    , m_height    , 1, 0, D3DFMT_A8R8G8B8, D3DPOOL_SYSTEMMEM))
        return false;
      m_activeplanes = 1;
      break;
    }
  case UYVY:
    {
      if ( !planes[PLANE_Y].texture.Create(m_width >> 1    , m_height    , 1, 0, D3DFMT_A8R8G8B8, D3DPOOL_SYSTEMMEM))
        return false;
      m_activeplanes = 1;
      break;
    }
  default:
    m_activeplanes = 0;
    return false;
  }

  return true;
}

void YUVBuffer::Release()
{
  for(unsigned i = 0; i < m_activeplanes; i++)
  {
    planes[i].texture.Release();
    memset(&planes[i].rect, 0, sizeof(planes[i].rect));
  }
}

void YUVBuffer::StartRender()
{
  for(unsigned i = 0; i < m_activeplanes; i++)
  {
    if(planes[i].texture.Get() && planes[i].rect.pBits)
      if (!planes[i].texture.UnlockRect(0))
        CLog::Log(LOGERROR, __FUNCTION__" - failed to unlock texture %d", i);
    memset(&planes[i].rect, 0, sizeof(planes[i].rect));
  }
}

void YUVBuffer::StartDecode()
{
  for(unsigned i = 0; i < m_activeplanes; i++)
  {
    if(planes[i].texture.Get()
    && planes[i].texture.LockRect(0, &planes[i].rect, NULL, D3DLOCK_DISCARD) == false)
    {
      memset(&planes[i].rect, 0, sizeof(planes[i].rect));
      CLog::Log(LOGERROR, __FUNCTION__" - failed to lock texture %d into memory", i);
    }
  }
}

void YUVBuffer::Clear()
{
  // Set Y to 0 and U,V to 128 (RGB 0,0,0) to avoid visual artifacts at the start of playback

  switch(m_format)
  {
  case YV12:
    {
      memset(planes[PLANE_Y].rect.pBits, 0,   planes[PLANE_Y].rect.Pitch *  m_height);
      memset(planes[PLANE_U].rect.pBits, 128, planes[PLANE_U].rect.Pitch * (m_height/2));
      memset(planes[PLANE_V].rect.pBits, 128, planes[PLANE_V].rect.Pitch * (m_height/2));
      break;
    }
  case NV12:
    {
      memset(planes[PLANE_Y].rect.pBits, 0,   planes[PLANE_Y].rect.Pitch *  m_height);
      memset(planes[PLANE_UV].rect.pBits, 128, planes[PLANE_U].rect.Pitch * (m_height/2));
      break;
    }
  // YUY2, UYVY: wmemset to set a 16bit pattern, byte-swapped because x86 is LE
  case YUY2:
    {
      wmemset((wchar_t*)planes[PLANE_Y].rect.pBits, 0x8000, planes[PLANE_Y].rect.Pitch / 2 * m_height);
      break;
    }
  case UYVY:
    {
      wmemset((wchar_t*)planes[PLANE_Y].rect.pBits, 0x0080, planes[PLANE_Y].rect.Pitch / 2 * m_height);
      break;
    }

  }
}

//==================================

DXVABuffer::~DXVABuffer()
{
  Release();
}

void DXVABuffer::Release()
{
  SAFE_RELEASE(proc);
  id = 0;
}

void DXVABuffer::StartDecode()
{
  Release();
}
#endif<|MERGE_RESOLUTION|>--- conflicted
+++ resolved
@@ -926,11 +926,7 @@
     return;
   }
 
-<<<<<<< HEAD
-  image->proc->Render(rect, target, image->id, flags == RENDER_FLAG_BOT ? 1 : 0);
-=======
-  image->proc->Render(sourceRect, destRect, target, image->id);
->>>>>>> 49a66623
+  image->proc->Render(sourcerect, destRect, target, image->id, flags == RENDER_FLAG_BOT ? 1 : 0);
 
   target->Release();
 }
