/*
 *      Copyright (C) 2005-2008 Team XBMC
 *      http://www.xbmc.org
 *
 *  This Program is free software; you can redistribute it and/or modify
 *  it under the terms of the GNU General Public License as published by
 *  the Free Software Foundation; either version 2, or (at your option)
 *  any later version.
 *
 *  This Program is distributed in the hope that it will be useful,
 *  but WITHOUT ANY WARRANTY; without even the implied warranty of
 *  MERCHANTABILITY or FITNESS FOR A PARTICULAR PURPOSE. See the
 *  GNU General Public License for more details.
 *
 *  You should have received a copy of the GNU General Public License
 *  along with XBMC; see the file COPYING.  If not, write to
 *  the Free Software Foundation, 675 Mass Ave, Cambridge, MA 02139, USA.
 *  http://www.gnu.org/copyleft/gpl.html
 *
 */

#include "system.h"
#include "RenderManager.h"
#include "threads/CriticalSection.h"
#include "video/VideoReferenceClock.h"
#include "utils/MathUtils.h"
#include "threads/SingleLock.h"
#include "utils/log.h"

#include "Application.h"
#include "settings/Settings.h"
#include "settings/GUISettings.h"

#ifdef _LINUX
#include "PlatformInclude.h"
#endif

#if defined(HAS_GL)
  #include "LinuxRendererGL.h"
#elif HAS_GLES == 2
  #include "LinuxRendererGLES.h"
#elif defined(HAS_DX)
  #include "WinRenderer.h"
#elif defined(HAS_SDL)
  #include "LinuxRenderer.h"
#endif

#include "RenderCapture.h"

/* to use the same as player */
#include "../dvdplayer/DVDClock.h"
#include "../dvdplayer/DVDCodecs/Video/DVDVideoCodec.h"
#include "../dvdplayer/DVDCodecs/DVDCodecUtils.h"

#define MAXPRESENTDELAY 0.500

/* at any point we want an exclusive lock on rendermanager */
/* we must make sure we don't have a graphiccontext lock */
/* these two functions allow us to step out from that lock */
/* and reaquire it after having the exclusive lock */

template<class T>
class CRetakeLock
{
public:
  CRetakeLock(CSharedSection &section, bool immidiate = true, CCriticalSection &owned = g_graphicsContext)
    : m_owned(owned)
  {
    m_count = m_owned.exit();
    m_lock  = new T(section);
    if(immidiate)
    {
      m_owned.restore(m_count);
      m_count = 0;
    }
  }
  ~CRetakeLock()
  {
    delete m_lock;
    m_owned.restore(m_count);
  }
  void Leave() { m_lock->Leave(); }
  void Enter() { m_lock->Enter(); }

private:
  T*                m_lock;
  CCriticalSection &m_owned;
  DWORD             m_count;
};

CXBMCRenderManager::CXBMCRenderManager()
{
  m_pRenderer = NULL;
  m_bPauseDrawing = false;
  m_bIsStarted = false;

  m_presentfield = FS_NONE;
  m_presenttime = 0;
  m_presentstep = PRESENT_IDLE;
  m_rendermethod = 0;
  m_presentsource = 0;
  m_presentmethod = VS_INTERLACEMETHOD_NONE;
  m_bReconfigured = false;
  m_hasCaptures = false;
#ifdef HAS_DS_PLAYER
  m_pRendererType = RENDERER_UNINIT;
#endif
}

CXBMCRenderManager::~CXBMCRenderManager()
{
  delete m_pRenderer;
  m_pRenderer = NULL;
}

/* These is based on CurrentHostCounter() */
double CXBMCRenderManager::GetPresentTime()
{
  return CDVDClock::GetAbsoluteClock(false) / CDVDClock::GetTimeBase();
}

static double wrap(double x, double minimum, double maximum)
{
  if(x >= minimum
  && x <= maximum)
    return x;
  x = fmod(x - minimum, maximum - minimum) + minimum;
  if(x < minimum)
    x += maximum - minimum;
  if(x > maximum)
    x -= maximum - minimum;
  return x;
}

void CXBMCRenderManager::WaitPresentTime(double presenttime)
{
  double frametime;
  int fps = g_VideoReferenceClock.GetRefreshRate(&frametime);
  if(fps <= 0)
  {
    /* smooth video not enabled */
    CDVDClock::WaitAbsoluteClock(presenttime * CDVDClock::GetTimeBase());
    return;
  }

  bool ismaster = CDVDClock::IsMasterClock();

  //the videoreferenceclock updates its clock on every vertical blank
  //we want every frame's presenttime to end up in the middle of two vblanks
  //if CDVDPlayerAudio is the master clock, we add a correction to the presenttime
  if (ismaster)
    presenttime += m_presentcorr * frametime;

  double clock     = CDVDClock::WaitAbsoluteClock(presenttime * CDVDClock::GetTimeBase()) / CDVDClock::GetTimeBase();
  double target    = 0.5;
  double error     = ( clock - presenttime ) / frametime - target;

  m_presenterr     = error;

  // correct error so it targets the closest vblank
  error = wrap(error, 0.0 - target, 1.0 - target);

  // scale the error used for correction,
  // based on how much buffer we have on
  // that side of the target
  if(error > 0)
    error /= 2.0 * (1.0 - target);
  if(error < 0)
    error /= 2.0 * (0.0 + target);

  //save error in the buffer
  m_errorindex = (m_errorindex + 1) % ERRORBUFFSIZE;
  m_errorbuff[m_errorindex] = error;

  //get the average error from the buffer
  double avgerror = 0.0;
  for (int i = 0; i < ERRORBUFFSIZE; i++)
    avgerror += m_errorbuff[i];

  avgerror /= ERRORBUFFSIZE;


  //if CDVDPlayerAudio is not the master clock, we change the clock speed slightly
  //to make every frame's presenttime end up in the middle of two vblanks
  if (!ismaster)
  {
    //integral correction, clamp to -0.5:0.5 range
    m_presentcorr = std::max(std::min(m_presentcorr + avgerror * 0.01, 0.1), -0.1);
    g_VideoReferenceClock.SetFineAdjust(1.0 - avgerror * 0.01 - m_presentcorr * 0.01);
  }
  else
  {
    //integral correction, wrap to -0.5:0.5 range
    m_presentcorr = wrap(m_presentcorr + avgerror * 0.01, target - 1.0, target);
    g_VideoReferenceClock.SetFineAdjust(1.0);
  }

  //printf("%f %f % 2.0f%% % f % f\n", presenttime, clock, m_presentcorr * 100, error, error_org);
}

CStdString CXBMCRenderManager::GetVSyncState()
{
  double avgerror = 0.0;
  for (int i = 0; i < ERRORBUFFSIZE; i++)
    avgerror += m_errorbuff[i];
  avgerror /= ERRORBUFFSIZE;

  CStdString state;
  state.Format("sync:%+3d%% avg:%3d%% error:%2d%%"
              ,     MathUtils::round_int(m_presentcorr * 100)
              ,     MathUtils::round_int(avgerror      * 100)
              , abs(MathUtils::round_int(m_presenterr  * 100)));
  return state;
}

bool CXBMCRenderManager::Configure(unsigned int width, unsigned int height, unsigned int d_width, unsigned int d_height, float fps, unsigned flags)
{
  /* make sure any queued frame was fully presented */
  double timeout = m_presenttime + 0.1;
  while(m_presentstep != PRESENT_IDLE)
  {
    if(!m_presentevent.WaitMSec(100) && GetPresentTime() > timeout)
    {
      CLog::Log(LOGWARNING, "CRenderManager::Configure - timeout waiting for previous frame");
      break;
    }
  };

  CRetakeLock<CExclusiveLock> lock(m_sharedSection, false);
  if(!m_pRenderer)
  {
    CLog::Log(LOGERROR, "%s called without a valid Renderer object", __FUNCTION__);
    return false;
  }

  bool result = m_pRenderer->Configure(width, height, d_width, d_height, fps, flags);
  if(result)
  {
    if( flags & CONF_FLAGS_FULLSCREEN )
    {
      lock.Leave();
      g_application.getApplicationMessenger().SwitchToFullscreen();
      lock.Enter();
    }
    m_pRenderer->Update(false);
    m_bIsStarted = true;
    m_bReconfigured = true;
    m_presentstep = PRESENT_IDLE;
    m_presentevent.Set();
  }

  return result;
}

bool CXBMCRenderManager::IsConfigured()
{
  if (!m_pRenderer)
    return false;
  return m_pRenderer->IsConfigured();
}

void CXBMCRenderManager::Update(bool bPauseDrawing)
{
  CRetakeLock<CExclusiveLock> lock(m_sharedSection);

  m_bPauseDrawing = bPauseDrawing;
  if (m_pRenderer)
  {
    m_pRenderer->Update(bPauseDrawing);
  }

  m_presentevent.Set();
}

void CXBMCRenderManager::RenderUpdate(bool clear, DWORD flags, DWORD alpha)
{
  { CRetakeLock<CExclusiveLock> lock(m_sharedSection);
    if (!m_pRenderer)
      return;

    if(m_presentstep == PRESENT_FLIP)
    {
      m_overlays.Flip();
      m_pRenderer->FlipPage(m_presentsource);
      m_presentstep = PRESENT_FRAME;
      m_presentevent.Set();
    }
  }

  CSharedLock lock(m_sharedSection);

  if( m_presentmethod == VS_INTERLACEMETHOD_RENDER_WEAVE
   || m_presentmethod == VS_INTERLACEMETHOD_RENDER_WEAVE_INVERTED)
    m_pRenderer->RenderUpdate(clear, flags | RENDER_FLAG_BOTH, alpha);
  else
    m_pRenderer->RenderUpdate(clear, flags | RENDER_FLAG_LAST, alpha);

  m_overlays.Render();

  m_presentstep = PRESENT_IDLE;
  m_presentevent.Set();
}

#ifdef HAS_DS_PLAYER
unsigned int CXBMCRenderManager::PreInit(RENDERERTYPE rendtype)
#else
unsigned int CXBMCRenderManager::PreInit()
#endif
{
  CRetakeLock<CExclusiveLock> lock(m_sharedSection);

  m_presentcorr = 0.0;
  m_presenterr  = 0.0;
  m_errorindex  = 0;
  memset(m_errorbuff, 0, sizeof(m_errorbuff));

  m_bIsStarted = false;
  m_bPauseDrawing = false;
  m_pRenderer = NULL;
#ifdef HAS_DS_PLAYER
  m_pRendererType = RENDERER_NORMAL;
#endif
  if (!m_pRenderer)
  {
#if defined(HAS_GL)
    m_pRenderer = new CLinuxRendererGL();
#elif HAS_GLES == 2
    m_pRenderer = new CLinuxRendererGLES();
#elif defined(HAS_DX)
#ifdef HAS_DS_PLAYER
    if (rendtype == RENDERER_NORMAL)
      m_pRenderer = new CWinRenderer();
    else
      m_pRenderer = new CWinDsRenderer();

    m_pRendererType = rendtype;
#else
    m_pRenderer = new CWinRenderer();
#endif
#elif defined(HAS_SDL)
    m_pRenderer = new CLinuxRenderer();
#endif
  }

  return m_pRenderer->PreInit();
}

void CXBMCRenderManager::UnInit()
{
  CRetakeLock<CExclusiveLock> lock(m_sharedSection);

  m_bIsStarted = false;

  m_overlays.Flush();

  // free renderer resources.
  // TODO: we may also want to release the renderer here.
  if (m_pRenderer)
    m_pRenderer->UnInit();
}

void CXBMCRenderManager::SetupScreenshot()
{
  CSharedLock lock(m_sharedSection);
  if (m_pRenderer)
    m_pRenderer->SetupScreenshot();
}

CRenderCapture* CXBMCRenderManager::AllocRenderCapture()
{
  return new CRenderCapture;
}

void CXBMCRenderManager::ReleaseRenderCapture(CRenderCapture* capture)
{
  CSingleLock lock(m_captCritSect);

  RemoveCapture(capture);

  //because a CRenderCapture might have some gl things allocated, it can only be deleted from app thread
  if (g_application.IsCurrentThread())
  {
    delete capture;
  }
  else
  {
    capture->SetState(CAPTURESTATE_NEEDSDELETE);
    m_captures.push_back(capture);
  }

  if (!m_captures.empty())
    m_hasCaptures = true;
}

void CXBMCRenderManager::Capture(CRenderCapture* capture, unsigned int width, unsigned int height, int flags)
{
  CSingleLock lock(m_captCritSect);

  RemoveCapture(capture);

  capture->SetState(CAPTURESTATE_NEEDSRENDER);
  capture->SetUserState(CAPTURESTATE_WORKING);
  capture->SetWidth(width);
  capture->SetHeight(height);
  capture->SetFlags(flags);
  capture->GetEvent().Reset();

  if (g_application.IsCurrentThread())
  {
    if (flags & CAPTUREFLAG_IMMEDIATELY)
    {
      //render capture and read out immediately
      RenderCapture(capture);
      capture->SetUserState(capture->GetState());
      capture->GetEvent().Set();
    }

    if ((flags & CAPTUREFLAG_CONTINUOUS) || !(flags & CAPTUREFLAG_IMMEDIATELY))
    {
      //schedule this capture for a render and readout
      m_captures.push_back(capture);
    }
  }
  else
  {
    //schedule this capture for a render and readout
    m_captures.push_back(capture);
  }

  if (!m_captures.empty())
    m_hasCaptures = true;
}

void CXBMCRenderManager::ManageCaptures()
{
  //no captures, return here so we don't do an unnecessary lock
  if (!m_hasCaptures)
    return;

  CSingleLock lock(m_captCritSect);

  std::list<CRenderCapture*>::iterator it = m_captures.begin();
  while (it != m_captures.end())
  {
    CRenderCapture* capture = *it;

    if (capture->GetState() == CAPTURESTATE_NEEDSDELETE)
    {
      delete capture;
      it = m_captures.erase(it);
      continue;
    }

    if (capture->GetState() == CAPTURESTATE_NEEDSRENDER)
      RenderCapture(capture);
    else if (capture->GetState() == CAPTURESTATE_NEEDSREADOUT)
      capture->ReadOut();

    if (capture->GetState() == CAPTURESTATE_DONE || capture->GetState() == CAPTURESTATE_FAILED)
    {
      //tell the thread that the capture is done or has failed
      capture->SetUserState(capture->GetState());
      capture->GetEvent().Set();

      if (capture->GetFlags() & CAPTUREFLAG_CONTINUOUS)
      {
        capture->SetState(CAPTURESTATE_NEEDSRENDER);

        //if rendering this capture continuously, and readout is async, render a new capture immediately
        if (capture->IsAsync() && !(capture->GetFlags() & CAPTUREFLAG_IMMEDIATELY))
          RenderCapture(capture);

        it++;
      }
      else
      {
        it = m_captures.erase(it);
      }
    }
    else
    {
      it++;
    }
  }

  if (m_captures.empty())
    m_hasCaptures = false;
}

void CXBMCRenderManager::RenderCapture(CRenderCapture* capture)
{
  CSharedLock lock(m_sharedSection);
  //if (!m_pRenderer || !m_pRenderer->RenderCapture(capture))
    capture->SetState(CAPTURESTATE_FAILED);
}

void CXBMCRenderManager::RemoveCapture(CRenderCapture* capture)
{
  //remove this CRenderCapture from the list
  std::list<CRenderCapture*>::iterator it;
  while ((it = find(m_captures.begin(), m_captures.end(), capture)) != m_captures.end())
    m_captures.erase(it);
}

void CXBMCRenderManager::FlipPage(volatile bool& bStop, double timestamp /* = 0LL*/, int source /*= -1*/, EFIELDSYNC sync /*= FS_NONE*/)
{
  if(timestamp - GetPresentTime() > MAXPRESENTDELAY)
    timestamp =  GetPresentTime() + MAXPRESENTDELAY;

  /* can't flip, untill timestamp */
  if(!g_graphicsContext.IsFullScreenVideo())
    WaitPresentTime(timestamp);

  /* make sure any queued frame was fully presented */
  double timeout = m_presenttime + 1.0;
  while(m_presentstep != PRESENT_IDLE && !bStop)
  {
    if(!m_presentevent.WaitMSec(100) && GetPresentTime() > timeout && !bStop)
    {
      CLog::Log(LOGWARNING, "CRenderManager::FlipPage - timeout waiting for previous frame");
      return;
    }
  };

  if(bStop)
    return;

  { CRetakeLock<CExclusiveLock> lock(m_sharedSection);
    if(!m_pRenderer) return;

    m_presenttime  = timestamp;
    m_presentfield = sync;
    m_presentstep  = PRESENT_FLIP;
    m_presentsource = source;
    m_presentmethod = g_settings.m_currentVideoSettings.m_InterlaceMethod;

    /* select render method for auto */
    if(m_presentmethod == VS_INTERLACEMETHOD_AUTO)
    {
      if(m_presentfield == FS_NONE)
        m_presentmethod = VS_INTERLACEMETHOD_NONE;
      else if(m_pRenderer->Supports(VS_INTERLACEMETHOD_RENDER_BOB))
        m_presentmethod = VS_INTERLACEMETHOD_RENDER_BOB;
      else
        m_presentmethod = VS_INTERLACEMETHOD_NONE;
    }

    /* default to odd field if we want to deinterlace and don't know better */
    if(m_presentfield == FS_NONE && m_presentmethod != VS_INTERLACEMETHOD_NONE)
      m_presentfield = FS_TOP;

    /* invert present field if we have one of those methods */
    if( m_presentmethod == VS_INTERLACEMETHOD_RENDER_BOB_INVERTED
     || m_presentmethod == VS_INTERLACEMETHOD_RENDER_WEAVE_INVERTED )
    {
      if( m_presentfield == FS_BOT )
        m_presentfield = FS_TOP;
      else
        m_presentfield = FS_BOT;
    }
  }

  g_application.NewFrame();
  /* wait untill render thread have flipped buffers */
  timeout = m_presenttime + 1.0;
  while(m_presentstep == PRESENT_FLIP && !bStop)
  {
    if(!m_presentevent.WaitMSec(100) && GetPresentTime() > timeout && !bStop)
    {
      CLog::Log(LOGWARNING, "CRenderManager::FlipPage - timeout waiting for flip to complete");
      return;
    }
  }
}

float CXBMCRenderManager::GetMaximumFPS()
{
  float fps;

  if (g_guiSettings.GetInt("videoscreen.vsync") != VSYNC_DISABLED)
  {
    fps = (float)g_VideoReferenceClock.GetRefreshRate();
    if (fps <= 0) fps = g_graphicsContext.GetFPS();
  }
  else
    fps = 1000.0f;

  return fps;
}

void CXBMCRenderManager::Present()
{
  { CRetakeLock<CExclusiveLock> lock(m_sharedSection);
    if (!m_pRenderer)
      return;

    if(m_presentstep == PRESENT_FLIP)
    {
      m_overlays.Flip();
      m_pRenderer->FlipPage(m_presentsource);
      m_presentstep = PRESENT_FRAME;
      m_presentevent.Set();
    }
  }

  CSharedLock lock(m_sharedSection);

  if     ( m_presentmethod == VS_INTERLACEMETHOD_RENDER_BOB
        || m_presentmethod == VS_INTERLACEMETHOD_RENDER_BOB_INVERTED)
    PresentBob();
  else if( m_presentmethod == VS_INTERLACEMETHOD_RENDER_WEAVE
        || m_presentmethod == VS_INTERLACEMETHOD_RENDER_WEAVE_INVERTED)
    PresentWeave();
  else if( m_presentmethod == VS_INTERLACEMETHOD_RENDER_BLEND )
    PresentBlend();
  else
    PresentSingle();

  m_overlays.Render();

  /* wait for this present to be valid */
  if(g_graphicsContext.IsFullScreenVideo())
#ifdef HAS_DS_PLAYER
    if (m_pRendererType == RENDERER_NORMAL)
    WaitPresentTime(m_presenttime);
#else
    WaitPresentTime(m_presenttime);
#endif

  m_presentevent.Set();
}

/* simple present method */
void CXBMCRenderManager::PresentSingle()
{
  CSingleLock lock(g_graphicsContext);

  m_pRenderer->RenderUpdate(true, 0, 255);
  m_presentstep = PRESENT_IDLE;
}

/* new simpler method of handling interlaced material, *
 * we just render the two fields right after eachother */
void CXBMCRenderManager::PresentBob()
{
  CSingleLock lock(g_graphicsContext);

  if(m_presentstep == PRESENT_FRAME)
  {
    if( m_presentfield == FS_BOT)
      m_pRenderer->RenderUpdate(true, RENDER_FLAG_BOT, 255);
    else
      m_pRenderer->RenderUpdate(true, RENDER_FLAG_TOP, 255);
    m_presentstep = PRESENT_FRAME2;
    g_application.NewFrame();
  }
  else
  {
    if( m_presentfield == FS_TOP)
      m_pRenderer->RenderUpdate(true, RENDER_FLAG_BOT, 255);
    else
      m_pRenderer->RenderUpdate(true, RENDER_FLAG_TOP, 255);
    m_presentstep = PRESENT_IDLE;
  }
}

void CXBMCRenderManager::PresentBlend()
{
  CSingleLock lock(g_graphicsContext);

  if( m_presentfield == FS_BOT )
  {
    m_pRenderer->RenderUpdate(true, RENDER_FLAG_BOT | RENDER_FLAG_NOOSD, 255);
    m_pRenderer->RenderUpdate(false, RENDER_FLAG_TOP, 128);
  }
  else
  {
    m_pRenderer->RenderUpdate(true, RENDER_FLAG_TOP | RENDER_FLAG_NOOSD, 255);
    m_pRenderer->RenderUpdate(false, RENDER_FLAG_BOT, 128);
  }
  m_presentstep = PRESENT_IDLE;
}

/* renders the two fields as one, but doing fieldbased *
 * scaling then reinterlaceing resulting image         */
void CXBMCRenderManager::PresentWeave()
{
  CSingleLock lock(g_graphicsContext);

  m_pRenderer->RenderUpdate(true, RENDER_FLAG_BOTH, 255);
  m_presentstep = PRESENT_IDLE;
}

void CXBMCRenderManager::Recover()
{
#if defined(HAS_GL) && !defined(TARGET_DARWIN)
  glFlush(); // attempt to have gpu done with pixmap and vdpau
#endif
}

void CXBMCRenderManager::UpdateResolution()
{
  if (m_bReconfigured)
  {
    CRetakeLock<CExclusiveLock> lock(m_sharedSection);
    if (g_graphicsContext.IsFullScreenVideo() && g_graphicsContext.IsFullScreenRoot())
    {
      RESOLUTION res = GetResolution();
      g_graphicsContext.SetVideoResolution(res);
    }
    m_bReconfigured = false;
  }
}


int CXBMCRenderManager::AddVideoPicture(DVDVideoPicture& pic)
{
  CSharedLock lock(m_sharedSection);
  if (!m_pRenderer)
    return -1;

#ifdef HAS_DX
<<<<<<< HEAD
  //m_pRenderer->AddProcessor(&pic);
=======
  if(m_pRenderer->AddVideoPicture(&pic))
    return 1;
>>>>>>> ce5668d7
#endif

  YV12Image image;
  int index = m_pRenderer->GetImage(&image);

  if(index < 0)
    return index;

  if(pic.format == DVDVideoPicture::FMT_YUV420P)
  {
    CDVDCodecUtils::CopyPicture(&image, &pic);
  }
  else if(pic.format == DVDVideoPicture::FMT_NV12)
  {
    CDVDCodecUtils::CopyNV12Picture(&image, &pic);
  }
  else if(pic.format == DVDVideoPicture::FMT_YUY2
       || pic.format == DVDVideoPicture::FMT_UYVY)
  {
    CDVDCodecUtils::CopyYUV422PackedPicture(&image, &pic);
  }
#ifdef HAVE_LIBVDPAU
  else if(pic.format == DVDVideoPicture::FMT_VDPAU)
    m_pRenderer->AddProcessor(pic.vdpau);
#endif
#ifdef HAVE_LIBOPENMAX
  else if(pic.format == DVDVideoPicture::FMT_OMXEGL)
    m_pRenderer->AddProcessor(pic.openMax, &pic);
#endif
#ifdef HAVE_VIDEOTOOLBOXDECODER
  else if(pic.format == DVDVideoPicture::FMT_CVBREF)
    m_pRenderer->AddProcessor(pic.vtb, &pic);
#endif
#ifdef HAVE_LIBVA
  else if(pic.format == DVDVideoPicture::FMT_VAAPI)
    m_pRenderer->AddProcessor(*pic.vaapi);
#endif
  m_pRenderer->ReleaseImage(index, false);

  return index;
}<|MERGE_RESOLUTION|>--- conflicted
+++ resolved
@@ -720,12 +720,8 @@
     return -1;
 
 #ifdef HAS_DX
-<<<<<<< HEAD
-  //m_pRenderer->AddProcessor(&pic);
-=======
-  if(m_pRenderer->AddVideoPicture(&pic))
-    return 1;
->>>>>>> ce5668d7
+  /*if(m_pRenderer->AddVideoPicture(&pic))
+    return 1;*/
 #endif
 
   YV12Image image;
