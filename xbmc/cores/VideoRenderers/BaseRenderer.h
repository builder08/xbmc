#pragma once

/*
 *      Copyright (C) 2005-2008 Team XBMC
 *      http://www.xbmc.org
 *
 *  This Program is free software; you can redistribute it and/or modify
 *  it under the terms of the GNU General Public License as published by
 *  the Free Software Foundation; either version 2, or (at your option)
 *  any later version.
 *
 *  This Program is distributed in the hope that it will be useful,
 *  but WITHOUT ANY WARRANTY; without even the implied warranty of
 *  MERCHANTABILITY or FITNESS FOR A PARTICULAR PURPOSE. See the
 *  GNU General Public License for more details.
 *
 *  You should have received a copy of the GNU General Public License
 *  along with XBMC; see the file COPYING.  If not, write to
 *  the Free Software Foundation, 675 Mass Ave, Cambridge, MA 02139, USA.
 *  http://www.gnu.org/copyleft/gpl.html
 *
 */

#include "guilib/Resolution.h"
#include "guilib/Geometry.h"

#define MAX_PLANES 3
#define MAX_FIELDS 3

typedef struct YV12Image
{
  BYTE *   plane[MAX_PLANES];
  int      planesize[MAX_PLANES];
  unsigned stride[MAX_PLANES];
  unsigned width;
  unsigned height;
  unsigned flags;

  unsigned cshift_x; /* this is the chroma shift used */
  unsigned cshift_y;
} YV12Image;

enum ERENDERFEATURE
{
  RENDERFEATURE_GAMMA,
  RENDERFEATURE_BRIGHTNESS,
  RENDERFEATURE_CONTRAST,
  RENDERFEATURE_NOISE,
  RENDERFEATURE_SHARPNESS,
  RENDERFEATURE_NONLINSTRETCH
};

<<<<<<< HEAD
#ifdef HAS_DS_PLAYER
typedef enum _RENDERERTYPE
{
  RENDERER_UNINIT = 0,
  RENDERER_NORMAL = 1,
  RENDERER_DSHOW  = 2
} RENDERERTYPE;
#endif
=======
struct DVDVideoPicture;
>>>>>>> 21de7b86

class CBaseRenderer
{
public:
  CBaseRenderer();
  virtual ~CBaseRenderer();

  void SetViewMode(int viewMode);
  RESOLUTION GetResolution() const;
  void GetVideoRect(CRect &source, CRect &dest);
  float GetAspectRatio() const;

  virtual bool AddVideoPicture(DVDVideoPicture* picture) { return false; }

  virtual unsigned int GetProcessorSize() { return 0; }

protected:
  void       ChooseBestResolution(float fps);
  bool       FindResolutionFromOverride(float fps, float& weight, bool fallback);
  void       FindResolutionFromFpsMatch(float fps, float& weight);
  RESOLUTION FindClosestResolution(float fps, float multiplier, RESOLUTION current, float& weight);
  float      RefreshWeight(float refresh, float fps);
  void       CalcNormalDisplayRect(float offsetX, float offsetY, float screenWidth, float screenHeight, float inputFrameRatio, float zoomAmount, float verticalShift);
  void       CalculateFrameAspectRatio(unsigned int desired_width, unsigned int desired_height);
  void       ManageDisplay();

  RESOLUTION m_resolution;    // the resolution we're running in
  unsigned int m_sourceWidth;
  unsigned int m_sourceHeight;
  float m_sourceFrameRatio;
  float m_fps;

  CRect m_destRect;
  CRect m_sourceRect;
};<|MERGE_RESOLUTION|>--- conflicted
+++ resolved
@@ -50,7 +50,6 @@
   RENDERFEATURE_NONLINSTRETCH
 };
 
-<<<<<<< HEAD
 #ifdef HAS_DS_PLAYER
 typedef enum _RENDERERTYPE
 {
@@ -59,9 +58,7 @@
   RENDERER_DSHOW  = 2
 } RENDERERTYPE;
 #endif
-=======
 struct DVDVideoPicture;
->>>>>>> 21de7b86
 
 class CBaseRenderer
 {
