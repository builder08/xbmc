--- conflicted
+++ resolved
@@ -172,14 +172,8 @@
   int               m_soundMode;
   bool              m_streamsPlaying;
   bool              m_isSuspended;
-<<<<<<< HEAD
 
   /* PLEX */
   std::string       m_lastDefaultAudioDevice;
   /* END PLEX */
-
-  bool              m_softSuspend;
-  unsigned int      m_softSuspendTimer;
-=======
->>>>>>> 6fc42b27
 };