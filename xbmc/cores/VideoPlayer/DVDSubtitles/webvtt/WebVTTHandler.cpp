--- conflicted
+++ resolved
@@ -424,11 +424,7 @@
         m_feedCssStyle = webvttCssStyle();
 
       // Collect cue selectors (also handle multiple inline selectors)
-<<<<<<< HEAD
       for (std::string& cueSelector : UnicodeUtils::Split(line, ","sv))
-=======
-      for (std::string& cueSelector : StringUtils::Split(line, ','))
->>>>>>> f0c49f90
       {
         if (m_cueCssTagRegex.RegFind(cueSelector) >= 0)
         {
@@ -493,11 +489,7 @@
       std::string colorRGB = GetCueCssValue("colorRGB", line);
       if (!colorRGB.empty()) // From CSS Color numeric R,G,B values
       {
-<<<<<<< HEAD
-        auto intValues = UnicodeUtils::Split(colorRGB, ","sv);
-=======
-        const auto intValues = StringUtils::Split(colorRGB, ",");
->>>>>>> f0c49f90
+        const auto intValues = UnicodeUtils::Split(colorRGB, ","sv);
         uint32_t color = UTILS::COLOR::ConvertIntToRGB(
             std::stoi(intValues[2]), std::stoi(intValues[1]), std::stoi(intValues[0]));
         m_feedCssStyle.m_color = StringUtils::Format("{:6x}", color);
@@ -909,7 +901,6 @@
   while ((pos = m_tagsRegex.RegFind(text, pos)) >= 0)
   {
     tagToken tag;
-<<<<<<< HEAD
     std::string_view token = m_tagsRegex.GetMatch(0);
 
     // TODO: Unicode fpf if text is non-ASCII, then length can change with ToLower or FoldCase
@@ -922,7 +913,7 @@
 	  {
       CLog::Log(LOGWARNING, "CWebVTTHandler::ConvertSubtitle fullTag is non-ASCII: {}\n", token);
     }
-	  tag.m_token = UnicodeUtils::FoldCase(token);
+	tag.m_token = UnicodeUtils::FoldCase(token);
     tag.m_isClosing = m_tagsRegex.GetMatch(1) == "/";
 
     if (!m_tagsRegex.GetMatch(2).empty())
@@ -932,14 +923,6 @@
 	
     tag.m_tag = UnicodeUtils::FoldCase(m_tagsRegex.GetMatch(3));
     tag.m_classes = UnicodeUtils::Split(m_tagsRegex.GetMatch(4).erase(0, 1), "."sv);
-=======
-    tag.m_token = StringUtils::ToLower(m_tagsRegex.GetMatch(0));
-    tag.m_isClosing = m_tagsRegex.GetMatch(1) == "/";
-    if (!m_tagsRegex.GetMatch(2).empty())
-      tag.m_timestampTag = tag.m_token;
-    tag.m_tag = StringUtils::ToLower(m_tagsRegex.GetMatch(3));
-    tag.m_classes = StringUtils::Split(m_tagsRegex.GetMatch(4).erase(0, 1), ".");
->>>>>>> f0c49f90
     tag.m_annotation = m_tagsRegex.GetMatch(5);
 
     text.erase(pos, tag.m_token.length());
@@ -1178,14 +1161,8 @@
 {
   int sHours = 0;
   if (!regex.GetMatch(indexStart).empty())
-<<<<<<< HEAD
-    sHours = std::stoi(regex.GetMatch(indexStart).c_str());
-  int sMinutes = std::stoi(regex.GetMatch(indexStart + 1).c_str());
-  int sSeconds = std::atof(regex.GetMatch(indexStart + 2).c_str());
-=======
     sHours = std::stoi(regex.GetMatch(indexStart));
   int sMinutes = std::stoi(regex.GetMatch(indexStart + 1));
   double sSeconds = std::stod(regex.GetMatch(indexStart + 2));
->>>>>>> f0c49f90
   return (static_cast<double>(sHours * 3600 + sMinutes * 60) + sSeconds) * DVD_TIME_BASE;
 }