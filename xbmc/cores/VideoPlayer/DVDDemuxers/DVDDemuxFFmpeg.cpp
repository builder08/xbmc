/*
 *      Copyright (C) 2005-2013 Team XBMC
 *      http://xbmc.org
 *
 *  This Program is free software; you can redistribute it and/or modify
 *  it under the terms of the GNU General Public License as published by
 *  the Free Software Foundation; either version 2, or (at your option)
 *  any later version.
 *
 *  This Program is distributed in the hope that it will be useful,
 *  but WITHOUT ANY WARRANTY; without even the implied warranty of
 *  MERCHANTABILITY or FITNESS FOR A PARTICULAR PURPOSE. See the
 *  GNU General Public License for more details.
 *
 *  You should have received a copy of the GNU General Public License
 *  along with XBMC; see the file COPYING.  If not, see
 *  <http://www.gnu.org/licenses/>.
 *
 */

#include "DVDDemuxFFmpeg.h"

#include <sstream>
#include <utility>

#include "commons/Exception.h"
#include "cores/FFmpeg.h"
#include "DVDClock.h" // for DVD_TIME_BASE
#include "DVDDemuxUtils.h"
#include "DVDInputStreams/DVDInputStream.h"
#include "DVDInputStreams/DVDInputStreamFFmpeg.h"
#include "ServiceBroker.h"
#include "filesystem/CurlFile.h"
#include "filesystem/Directory.h"
#include "filesystem/File.h"
#include "settings/AdvancedSettings.h"
#include "settings/Settings.h"
#include "system.h"
#include "threads/SystemClock.h"
#include "URL.h"
#include "utils/log.h"
#include "utils/StringUtils.h"
#include "utils/URIUtils.h"

#ifdef HAVE_LIBBLURAY
#include "DVDInputStreams/DVDInputStreamBluray.h"
#endif
#ifndef __STDC_CONSTANT_MACROS
#define __STDC_CONSTANT_MACROS
#endif
#ifndef __STDC_LIMIT_MACROS
#define __STDC_LIMIT_MACROS
#endif
#ifdef TARGET_POSIX
#include "stdint.h"
#endif

extern "C" {
#include "libavutil/dict.h"
#include "libavutil/opt.h"
}


struct StereoModeConversionMap
{
  const char*          name;
  const char*          mode;
};

// we internally use the matroska string representation of stereoscopic modes.
// This struct is a conversion map to convert stereoscopic mode values
// from asf/wmv to the internally used matroska ones
static const struct StereoModeConversionMap WmvToInternalStereoModeMap[] =
{
  { "SideBySideRF",             "right_left" },
  { "SideBySideLF",             "left_right" },
  { "OverUnderRT",              "bottom_top" },
  { "OverUnderLT",              "top_bottom" },
  {}
};

#define FF_MAX_EXTRADATA_SIZE ((1 << 28) - FF_INPUT_BUFFER_PADDING_SIZE)

std::string CDemuxStreamAudioFFmpeg::GetStreamName()
{
  if(!m_stream)
    return "";
  if(!m_description.empty())
    return m_description;
  else
    return CDemuxStream::GetStreamName();
}

std::string CDemuxStreamSubtitleFFmpeg::GetStreamName()
{
  if(!m_stream)
    return "";
  if(!m_description.empty())
    return m_description;
  else
    return CDemuxStream::GetStreamName();
}

std::string CDemuxStreamVideoFFmpeg::GetStreamName()
{
  if (!m_stream)
    return "";
  if (!m_description.empty())
    return m_description;
  else
    return CDemuxStream::GetStreamName();
}

CDemuxParserFFmpeg::~CDemuxParserFFmpeg()
{
  if (m_codecCtx)
    avcodec_free_context(&m_codecCtx);
  if (m_parserCtx)
  {
    av_parser_close(m_parserCtx);
    m_parserCtx = nullptr;
  }
}

static int interrupt_cb(void* ctx)
{
  CDVDDemuxFFmpeg* demuxer = static_cast<CDVDDemuxFFmpeg*>(ctx);
  if(demuxer && demuxer->Aborted())
    return 1;
  return 0;
}


////////////////////////////////////////////////////////////////////////////////////////////////
////////////////////////////////////////////////////////////////////////////////////////////////
/*
static int dvd_file_open(URLContext *h, const char *filename, int flags)
{
  return -1;
}
*/

static int dvd_file_read(void *h, uint8_t* buf, int size)
{
  if(interrupt_cb(h))
    return AVERROR_EXIT;

  CDVDInputStream* pInputStream = static_cast<CDVDDemuxFFmpeg*>(h)->m_pInput;
  return pInputStream->Read(buf, size);
}
/*
static int dvd_file_write(URLContext *h, uint8_t* buf, int size)
{
  return -1;
}
*/
static int64_t dvd_file_seek(void *h, int64_t pos, int whence)
{
  if(interrupt_cb(h))
    return AVERROR_EXIT;

  CDVDInputStream* pInputStream = static_cast<CDVDDemuxFFmpeg*>(h)->m_pInput;
  if(whence == AVSEEK_SIZE)
    return pInputStream->GetLength();
  else
    return pInputStream->Seek(pos, whence & ~AVSEEK_FORCE);
}

////////////////////////////////////////////////////////////////////////////////////////////////
////////////////////////////////////////////////////////////////////////////////////////////////

CDVDDemuxFFmpeg::CDVDDemuxFFmpeg() : CDVDDemux()
{
  m_pFormatContext = NULL;
  m_pInput = NULL;
  m_ioContext = NULL;
  m_currentPts = DVD_NOPTS_VALUE;
  m_bMatroska = false;
  m_bAVI = false;
  m_speed = DVD_PLAYSPEED_NORMAL;
  m_program = UINT_MAX;
  m_pkt.result = -1;
  memset(&m_pkt.pkt, 0, sizeof(AVPacket));
  m_streaminfo = true; /* set to true if we want to look for streams before playback */
  m_checkvideo = false;
}

CDVDDemuxFFmpeg::~CDVDDemuxFFmpeg()
{
  Dispose();
  ff_flush_avutil_log_buffers();
}

bool CDVDDemuxFFmpeg::Aborted()
{
  if(m_timeout.IsTimePast())
    return true;

  CDVDInputStreamFFmpeg * input = dynamic_cast<CDVDInputStreamFFmpeg*>(m_pInput);
  if(input && input->Aborted())
    return true;

  return false;
}

bool CDVDDemuxFFmpeg::Open(CDVDInputStream* pInput, bool streaminfo, bool fileinfo)
{
  AVInputFormat* iformat = NULL;
  std::string strFile;
  m_streaminfo = streaminfo;
  m_currentPts = DVD_NOPTS_VALUE;
  m_speed = DVD_PLAYSPEED_NORMAL;
  m_program = UINT_MAX;

  const AVIOInterruptCB int_cb = { interrupt_cb, this };

  if (!pInput) return false;

  m_pInput = pInput;
  strFile = m_pInput->GetFileName();

  if( m_pInput->GetContent().length() > 0 )
  {
    std::string content = m_pInput->GetContent();
    StringUtils::ToLower(content);

    /* check if we can get a hint from content */
    if     ( content.compare("video/x-vobsub") == 0 )
      iformat = av_find_input_format("mpeg");
    else if( content.compare("video/x-dvd-mpeg") == 0 )
      iformat = av_find_input_format("mpeg");
    else if( content.compare("video/mp2t") == 0 )
      iformat = av_find_input_format("mpegts");
    else if( content.compare("multipart/x-mixed-replace") == 0 )
      iformat = av_find_input_format("mjpeg");
  }

  // open the demuxer
  m_pFormatContext  = avformat_alloc_context();
  m_pFormatContext->interrupt_callback = int_cb;

  // try to abort after 30 seconds
  m_timeout.Set(30000);

  if (m_pInput->IsStreamType(DVDSTREAM_TYPE_FFMPEG))
  {
    // special stream type that makes avformat handle file opening
    // allows internal ffmpeg protocols to be used
    AVDictionary *options = GetFFMpegOptionsFromInput();

    CURL url = m_pInput->GetURL();

    int result=-1;
    if (url.IsProtocol("mms"))
    {
      // try mmsh, then mmst
      url.SetProtocol("mmsh");
      url.SetProtocolOptions("");
      result = avformat_open_input(&m_pFormatContext, url.Get().c_str(), iformat, &options);
      if (result < 0)
      {
        url.SetProtocol("mmst");
        strFile = url.Get();
      } 
    }
    if (result < 0 && avformat_open_input(&m_pFormatContext, strFile.c_str(), iformat, &options) < 0 )
    {
      CLog::Log(LOGDEBUG, "Error, could not open file %s", CURL::GetRedacted(strFile).c_str());
      Dispose();
      av_dict_free(&options);
      return false;
    }
    av_dict_free(&options);
  }
  else
  {
    unsigned char* buffer = (unsigned char*)av_malloc(FFMPEG_FILE_BUFFER_SIZE);
    m_ioContext = avio_alloc_context(buffer, FFMPEG_FILE_BUFFER_SIZE, 0, this, dvd_file_read, NULL, dvd_file_seek);
    m_ioContext->max_packet_size = m_pInput->GetBlockSize();
    if(m_ioContext->max_packet_size)
      m_ioContext->max_packet_size *= FFMPEG_FILE_BUFFER_SIZE / m_ioContext->max_packet_size;

    if(m_pInput->Seek(0, SEEK_POSSIBLE) == 0)
      m_ioContext->seekable = 0;

    std::string content = m_pInput->GetContent();
    StringUtils::ToLower(content);
    if (StringUtils::StartsWith(content, "audio/l16"))
      iformat = av_find_input_format("s16be");

    if( iformat == NULL )
    {
      // let ffmpeg decide which demuxer we have to open

      bool trySPDIFonly = (m_pInput->GetContent() == "audio/x-spdif-compressed");

      if (!trySPDIFonly)
        av_probe_input_buffer(m_ioContext, &iformat, strFile.c_str(), NULL, 0, 0);

      // Use the more low-level code in case we have been built against an old
      // FFmpeg without the above av_probe_input_buffer(), or in case we only
      // want to probe for spdif (DTS or IEC 61937) compressed audio
      // specifically, or in case the file is a wav which may contain DTS or
      // IEC 61937 (e.g. ac3-in-wav) and we want to check for those formats.
      if (trySPDIFonly || (iformat && strcmp(iformat->name, "wav") == 0))
      {
        AVProbeData pd;
        uint8_t probe_buffer[FFMPEG_FILE_BUFFER_SIZE + AVPROBE_PADDING_SIZE];

        // init probe data
        pd.buf = probe_buffer;
        pd.filename = strFile.c_str();

        // av_probe_input_buffer might have changed the buffer_size beyond our allocated amount
        int buffer_size = std::min((int) FFMPEG_FILE_BUFFER_SIZE, m_ioContext->buffer_size);
        buffer_size = m_ioContext->max_packet_size ? m_ioContext->max_packet_size : buffer_size;
        // read data using avformat's buffers
        pd.buf_size = avio_read(m_ioContext, pd.buf, buffer_size);
        if (pd.buf_size <= 0)
        {
          CLog::Log(LOGERROR, "%s - error reading from input stream, %s", __FUNCTION__, CURL::GetRedacted(strFile).c_str());
          return false;
        }
        memset(pd.buf+pd.buf_size, 0, AVPROBE_PADDING_SIZE);

        // restore position again
        avio_seek(m_ioContext , 0, SEEK_SET);

        // the advancedsetting is for allowing the user to force outputting the
        // 44.1 kHz DTS wav file as PCM, so that an A/V receiver can decode
        // it (this is temporary until we handle 44.1 kHz passthrough properly)
        if (trySPDIFonly || (iformat && strcmp(iformat->name, "wav") == 0 && !g_advancedSettings.m_VideoPlayerIgnoreDTSinWAV))
        {
          // check for spdif and dts
          // This is used with wav files and audio CDs that may contain
          // a DTS or AC3 track padded for S/PDIF playback. If neither of those
          // is present, we assume it is PCM audio.
          // AC3 is always wrapped in iec61937 (ffmpeg "spdif"), while DTS
          // may be just padded.
          AVInputFormat *iformat2;
          iformat2 = av_find_input_format("spdif");

          if (iformat2 && iformat2->read_probe(&pd) > AVPROBE_SCORE_MAX / 4)
          {
            iformat = iformat2;
          }
          else
          {
            // not spdif or no spdif demuxer, try dts
            iformat2 = av_find_input_format("dts");

            if (iformat2 && iformat2->read_probe(&pd) > AVPROBE_SCORE_MAX / 4)
            {
              iformat = iformat2;
            }
            else if (trySPDIFonly)
            {
              // not dts either, return false in case we were explicitely
              // requested to only check for S/PDIF padded compressed audio
              CLog::Log(LOGDEBUG, "%s - not spdif or dts file, fallbacking", __FUNCTION__);
              return false;
            }
          }
        }
      }

      if(!iformat)
      {
        std::string content = m_pInput->GetContent();

        /* check if we can get a hint from content */
        if( content.compare("audio/aacp") == 0 )
          iformat = av_find_input_format("aac");
        else if( content.compare("audio/aac") == 0 )
          iformat = av_find_input_format("aac");
        else if( content.compare("video/flv") == 0 )
          iformat = av_find_input_format("flv");
        else if( content.compare("video/x-flv") == 0 )
          iformat = av_find_input_format("flv");
      }

      if (!iformat)
      {
        CLog::Log(LOGERROR, "%s - error probing input format, %s", __FUNCTION__, CURL::GetRedacted(strFile).c_str());
        return false;
      }
      else
      {
        if (iformat->name)
          CLog::Log(LOGDEBUG, "%s - probing detected format [%s]", __FUNCTION__, iformat->name);
        else
          CLog::Log(LOGDEBUG, "%s - probing detected unnamed format", __FUNCTION__);
      }
    }


    m_pFormatContext->pb = m_ioContext;

    AVDictionary *options = NULL;
    if (iformat->name && (strcmp(iformat->name, "mp3") == 0 || strcmp(iformat->name, "mp2") == 0))
    {
      CLog::Log(LOGDEBUG, "%s - setting usetoc to 0 for accurate VBR MP3 seek", __FUNCTION__);
      av_dict_set(&options, "usetoc", "0", 0);
    }

    if (StringUtils::StartsWith(content, "audio/l16"))
    {
      int channels = 2;
      int samplerate = 44100;
      GetL16Parameters(channels, samplerate);
      av_dict_set_int(&options, "channels", channels, 0);
      av_dict_set_int(&options, "sample_rate", samplerate, 0);
    }

    if (avformat_open_input(&m_pFormatContext, strFile.c_str(), iformat, &options) < 0)
    {
      CLog::Log(LOGERROR, "%s - Error, could not open file %s", __FUNCTION__, CURL::GetRedacted(strFile).c_str());
      Dispose();
      av_dict_free(&options);
      return false;
    }
    av_dict_free(&options);
  }

  // Avoid detecting framerate if advancedsettings.xml says so
  if (g_advancedSettings.m_videoFpsDetect == 0) 
      m_pFormatContext->fps_probe_size = 0;
  
  // analyse very short to speed up mjpeg playback start
  if (iformat && (strcmp(iformat->name, "mjpeg") == 0) && m_ioContext->seekable == 0)
    av_opt_set_int(m_pFormatContext, "analyzeduration", 500000, 0);

  bool skipCreateStreams = false;
  bool isBluray = pInput->IsStreamType(DVDSTREAM_TYPE_BLURAY);
  if (iformat && (strcmp(iformat->name, "mpegts") == 0) && !fileinfo && !isBluray)
  {
    av_opt_set_int(m_pFormatContext, "analyzeduration", 500000, 0);
    m_checkvideo = true;
    skipCreateStreams = true;
  }
  else if (!iformat || (strcmp(iformat->name, "mpegts") != 0))
  {
    m_streaminfo = true;
  }

  if (iformat && (strcmp(iformat->name, "mov,mp4,m4a,3gp,3g2,mj2") == 0))
  {
    if (URIUtils::IsRemote(strFile))
      m_pFormatContext->iformat->flags |= AVFMT_NOGENSEARCH;
  }

  // we need to know if this is matroska or avi later
  m_bMatroska = strncmp(m_pFormatContext->iformat->name, "matroska", 8) == 0;	// for "matroska.webm"
  m_bAVI = strcmp(m_pFormatContext->iformat->name, "avi") == 0;

  if (m_streaminfo)
  {
    /* to speed up dvd switches, only analyse very short */
    if(m_pInput->IsStreamType(DVDSTREAM_TYPE_DVD))
      av_opt_set_int(m_pFormatContext, "analyzeduration", 500000, 0);

    CLog::Log(LOGDEBUG, "%s - avformat_find_stream_info starting", __FUNCTION__);
    int iErr = avformat_find_stream_info(m_pFormatContext, NULL);
    if (iErr < 0)
    {
      CLog::Log(LOGWARNING,"could not find codec parameters for %s", CURL::GetRedacted(strFile).c_str());
      if (m_pInput->IsStreamType(DVDSTREAM_TYPE_DVD) ||
          m_pInput->IsStreamType(DVDSTREAM_TYPE_BLURAY) ||
          (m_pFormatContext->nb_streams == 1 &&
           m_pFormatContext->streams[0]->codecpar->codec_id == AV_CODEC_ID_AC3) ||
          m_checkvideo)
      {
        // special case, our codecs can still handle it.
      }
      else
      {
        Dispose();
        return false;
      }
    }
    CLog::Log(LOGDEBUG, "%s - av_find_stream_info finished", __FUNCTION__);

    if (m_checkvideo)
    {
      // make sure we start video with an i-frame
      ResetVideoStreams();
    }
  }
  else
  {
    m_program = 0;
    m_checkvideo = true;
    skipCreateStreams = true;
  }

  // reset any timeout
  m_timeout.SetInfinite();

  // if format can be nonblocking, let's use that
  m_pFormatContext->flags |= AVFMT_FLAG_NONBLOCK;

  // print some extra information
  av_dump_format(m_pFormatContext, 0, strFile.c_str(), 0);

  UpdateCurrentPTS();

  // in case of mpegts and we have not seen pat/pmt, defer creation of streams
  if (!skipCreateStreams || m_pFormatContext->nb_programs > 0)
  {
    unsigned int nProgram = UINT_MAX;
    if (m_pFormatContext->nb_programs > 0)
    {
      // select the corrrect program if requested
      CVariant programProp(pInput->GetProperty("program"));
      if (!programProp.isNull())
      {
        int programNumber = programProp.asInteger();

        for (unsigned int i = 0; i < m_pFormatContext->nb_programs; ++i)
        {
          if (m_pFormatContext->programs[i]->program_num == programNumber)
          {
            nProgram = i;
            break;
          }
        }
      }
      else if (m_pFormatContext->iformat && strcmp(m_pFormatContext->iformat->name, "hls,applehttp") == 0)
      {
        nProgram = HLSSelectProgram();
      }
    }
    CreateStreams(nProgram);
  }

  // allow IsProgramChange to return true
  if (skipCreateStreams && GetNrOfStreams() == 0)
    m_program = 0;

  m_displayTime = 0;
  m_dtsAtDisplayTime = DVD_NOPTS_VALUE;

  // seems to be a bug in ffmpeg, hls jumps back to start after a couple of seconds
  // this cures the issue
  if (m_pFormatContext->iformat && strcmp(m_pFormatContext->iformat->name, "hls,applehttp") == 0)
  {
    SeekTime(0);
  }
  
  return true;
}

void CDVDDemuxFFmpeg::Dispose()
{
  m_pkt.result = -1;
  av_packet_unref(&m_pkt.pkt);

  if (m_pFormatContext)
  {
    if (m_ioContext && m_pFormatContext->pb && m_pFormatContext->pb != m_ioContext)
    {
      CLog::Log(LOGWARNING, "CDVDDemuxFFmpeg::Dispose - demuxer changed our byte context behind our back, possible memleak");
      m_ioContext = m_pFormatContext->pb;
    }
    avformat_close_input(&m_pFormatContext);
  }

  if(m_ioContext)
  {
    av_free(m_ioContext->buffer);
    av_free(m_ioContext);
  }

  m_ioContext = NULL;
  m_pFormatContext = NULL;
  m_speed = DVD_PLAYSPEED_NORMAL;

  DisposeStreams();

  m_pInput = NULL;
}

void CDVDDemuxFFmpeg::Reset()
{
  CDVDInputStream* pInputStream = m_pInput;
  Dispose();
  Open(pInputStream, m_streaminfo);
}

void CDVDDemuxFFmpeg::Flush()
{
  if (m_pFormatContext)
  {
    if (m_pFormatContext->pb)
      avio_flush(m_pFormatContext->pb);
    avformat_flush(m_pFormatContext);
  }

  m_currentPts = DVD_NOPTS_VALUE;

  m_pkt.result = -1;
  av_packet_unref(&m_pkt.pkt);

  m_displayTime = 0;
  m_dtsAtDisplayTime = DVD_NOPTS_VALUE;
}

void CDVDDemuxFFmpeg::Abort()
{
  m_timeout.SetExpired();
}

void CDVDDemuxFFmpeg::SetSpeed(int iSpeed)
{
  if(!m_pFormatContext)
    return;

  if (m_speed == iSpeed)
    return;

  if(m_speed != DVD_PLAYSPEED_PAUSE && iSpeed == DVD_PLAYSPEED_PAUSE)
  {
    m_pInput->Pause(m_currentPts);
    av_read_pause(m_pFormatContext);
  }
  else if(m_speed == DVD_PLAYSPEED_PAUSE && iSpeed != DVD_PLAYSPEED_PAUSE)
  {
    m_pInput->Pause(m_currentPts);
    av_read_play(m_pFormatContext);
  }
  m_speed = iSpeed;

  AVDiscard discard = AVDISCARD_NONE;
  if(m_speed > 4*DVD_PLAYSPEED_NORMAL)
    discard = AVDISCARD_NONKEY;
  else if(m_speed > 2*DVD_PLAYSPEED_NORMAL)
    discard = AVDISCARD_BIDIR;
  else if(m_speed < DVD_PLAYSPEED_PAUSE)
    discard = AVDISCARD_NONKEY;


  for(unsigned int i = 0; i < m_pFormatContext->nb_streams; i++)
  {
    if(m_pFormatContext->streams[i])
    {
      if(m_pFormatContext->streams[i]->discard != AVDISCARD_ALL)
        m_pFormatContext->streams[i]->discard = discard;
    }
  }
}

AVDictionary *CDVDDemuxFFmpeg::GetFFMpegOptionsFromInput()
{
  const CDVDInputStreamFFmpeg *const input =
    dynamic_cast<CDVDInputStreamFFmpeg*>(m_pInput);

  CURL url = m_pInput->GetURL();
  AVDictionary *options = nullptr;

  if (url.IsProtocol("http") || url.IsProtocol("https"))
  {
    std::map<std::string, std::string> protocolOptions;
    url.GetProtocolOptions(protocolOptions);
    std::string headers;
    bool hasUserAgent = false;
    bool hasCookies = false;
    for(std::map<std::string, std::string>::const_iterator it = protocolOptions.begin(); it != protocolOptions.end(); ++it)
    {
      std::string name = it->first;
      StringUtils::ToLower(name);
      const std::string &value = it->second;

      if (name == "seekable")
        av_dict_set(&options, "seekable", value.c_str(), 0);
      // map some standard http headers to the ffmpeg related options
      else if (name == "user-agent")
      {
        av_dict_set(&options, "user-agent", value.c_str(), 0);
        CLog::Log(LOGDEBUG, "CDVDDemuxFFmpeg::GetFFMpegOptionsFromInput() adding ffmpeg option 'user-agent: %s'", value.c_str());
        hasUserAgent = true;
      }
      else if (name == "cookie")
      {
        CLog::Log(LOGDEBUG, "CDVDDemuxFFmpeg::GetFFMpegOptionsFromInput() adding ffmpeg option 'cookies: %s'", value.c_str());
        headers.append(it->first).append(": ").append(value).append("\r\n");
        hasCookies = true;
      }
      // other standard headers (see https://en.wikipedia.org/wiki/List_of_HTTP_header_fields) are appended as actual headers
      else if (name == "accept" || name == "accept-language" || name == "accept-datetime" || 
               name == "authorization" || name == "cache-control" || name == "connection" || name == "content-md5" ||
               name == "date" || name == "expect" || name == "forwarded" || name == "from" || name == "if-match" ||
               name == "if-modified-since" || name == "if-none-match" || name == "if-range" || name == "if-unmodified-since" ||
               name == "max-forwards" || name == "origin" || name == "pragma" || name == "range" || name == "referer" ||
               name == "te" || name == "upgrade" || name == "via" || name == "warning" || name == "x-requested-with" ||
               name == "dnt" || name == "x-forwarded-for" || name == "x-forwarded-host" || name == "x-forwarded-proto" ||
               name == "front-end-https" || name == "x-http-method-override" || name == "x-att-deviceid" ||
               name == "x-wap-profile" || name == "x-uidh" || name == "x-csrf-token" || name == "x-request-id" ||
               name == "x-correlation-id")
      {
        if (name == "authorization")
        {
          CLog::Log(LOGDEBUG, "CDVDDemuxFFmpeg::GetFFMpegOptionsFromInput() adding custom header option '%s: ***********'", it->first.c_str());
        }
        else
        {
          CLog::Log(LOGDEBUG, "CDVDDemuxFFmpeg::GetFFMpegOptionsFromInput() adding custom header option '%s: %s'", it->first.c_str(), value.c_str());
        }
        headers.append(it->first).append(": ").append(value).append("\r\n");
      }
      // we don't add blindly all options to headers anymore
      // if anybody wants to pass options to ffmpeg, explicitly prefix those
      // to be identified here
      else 
      {
        CLog::Log(LOGDEBUG, "CDVDDemuxFFmpeg::GetFFMpegOptionsFromInput() ignoring header option '%s: %s'", it->first.c_str(), value.c_str());
      }
    }
    if (!hasUserAgent)
    {
      // set default xbmc user-agent.
      av_dict_set(&options, "user-agent", g_advancedSettings.m_userAgent.c_str(), 0);
    }

    if (!headers.empty())
      av_dict_set(&options, "headers", headers.c_str(), 0);

    if (!hasCookies)
    {
      std::string cookies;
      if (XFILE::CCurlFile::GetCookies(url, cookies))
        av_dict_set(&options, "cookies", cookies.c_str(), 0);
    }
  }

  if (input)
  {
    const std::string host = input->GetProxyHost();
    if (!host.empty() && input->GetProxyType() == "http")
    {
      std::ostringstream urlStream;

      const uint16_t port = input->GetProxyPort();
      const std::string user = input->GetProxyUser();
      const std::string password = input->GetProxyPassword();

      urlStream << "http://";

      if (!user.empty()) {
        urlStream << user;
        if (!password.empty())
          urlStream << ":" << password;
        urlStream << "@";
      }

      urlStream << host << ':' << port;

      av_dict_set(&options, "http_proxy", urlStream.str().c_str(), 0);
    }

    // rtmp options
    if (url.IsProtocol("rtmp")  || url.IsProtocol("rtmpt")  ||
        url.IsProtocol("rtmpe") || url.IsProtocol("rtmpte") ||
        url.IsProtocol("rtmps"))
    {
      static const std::map<std::string,std::string> optionmap =
      {{{"SWFPlayer", "rtmp_swfurl"},
        {"swfplayer", "rtmp_swfurl"},
        {"PageURL", "rtmp_pageurl"},
        {"pageurl", "rtmp_pageurl"},
        {"PlayPath", "rtmp_playpath"},
        {"playpath", "rtmp_playpath"},
        {"TcUrl",    "rtmp_tcurl"},
        {"tcurl",    "rtmp_tcurl"},
        {"IsLive",   "rtmp_live"},
        {"islive",   "rtmp_live"},
        {"swfurl",   "rtmp_swfurl"},
        {"swfvfy",   "rtmp_swfverify"},
      }};

      for (const auto& it : optionmap)
      {
        if (input->GetItem().HasProperty(it.first))
        {
          av_dict_set(&options, it.second.c_str(),
                      input->GetItem().GetProperty(it.first).asString().c_str(),0);
        }
      }

      CURL tmpUrl = url;
      std::vector<std::string> opts = StringUtils::Split(tmpUrl.Get(), " ");
      if (opts.size() > 1) // inline rtmp options
      {
        std::string swfurl;
        bool swfvfy=false;
        for (size_t i = 1; i < opts.size(); ++i)
        {
          std::vector<std::string> value = StringUtils::Split(opts[i], "=", 2);
          StringUtils::ToLower(value[0]);
          auto it = optionmap.find(value[0]);
          if (it != optionmap.end())
          {
            if (value[0] == "swfurl" || value[0] == "SWFPlayer")
              swfurl = value[1];
            if (value[0] == "swfvfy" && (value[1] == "true" || value[1] == "1"))
              swfvfy = true;
            else
              av_dict_set(&options, it->second.c_str(), value[1].c_str(), 0);
          }
          if (swfvfy)
            av_dict_set(&options, "rtmp_swfverify", swfurl.c_str(), 0);
        }
        tmpUrl = CURL(opts.front());
      }
    }
  }

  return options;
}

double CDVDDemuxFFmpeg::ConvertTimestamp(int64_t pts, int den, int num)
{
  if (pts == (int64_t)AV_NOPTS_VALUE)
    return DVD_NOPTS_VALUE;

  // do calculations in floats as they can easily overflow otherwise
  // we don't care for having a completly exact timestamp anyway
  double timestamp = (double)pts * num  / den;
  double starttime = 0.0f;

  CDVDInputStream::IMenus* menu = dynamic_cast<CDVDInputStream::IMenus*>(m_pInput);
  if (!menu && m_pFormatContext->start_time != (int64_t)AV_NOPTS_VALUE)
    starttime = (double)m_pFormatContext->start_time / AV_TIME_BASE;

  if(timestamp > starttime)
    timestamp -= starttime;
  // allow for largest possible difference in pts and dts for a single packet
  else if( timestamp + 0.5f > starttime )
    timestamp = 0;

  return timestamp*DVD_TIME_BASE;
}

DemuxPacket* CDVDDemuxFFmpeg::Read()
{
  DemuxPacket* pPacket = NULL;
  // on some cases where the received packet is invalid we will need to return an empty packet (0 length) otherwise the main loop (in CVideoPlayer)
  // would consider this the end of stream and stop.
  bool bReturnEmpty = false;
  { CSingleLock lock(m_critSection); // open lock scope
  if (m_pFormatContext)
  {
    // assume we are not eof
    if(m_pFormatContext->pb)
      m_pFormatContext->pb->eof_reached = 0;

    // check for saved packet after a program change
    if (m_pkt.result < 0)
    {
      // keep track if ffmpeg doesn't always set these
      m_pkt.pkt.size = 0;
      m_pkt.pkt.data = NULL;

      // timeout reads after 100ms
      m_timeout.Set(20000);
      m_pkt.result = av_read_frame(m_pFormatContext, &m_pkt.pkt);
      m_timeout.SetInfinite();
    }

    if (m_pkt.result == AVERROR(EINTR) || m_pkt.result == AVERROR(EAGAIN))
    {
      // timeout, probably no real error, return empty packet
      bReturnEmpty = true;
    }
    else if (m_pkt.result < 0)
    {
      Flush();
    }
    else if (IsProgramChange())
    {
      // update streams
      CreateStreams(m_program);

      pPacket = CDVDDemuxUtils::AllocateDemuxPacket(0);
      pPacket->iStreamId = DMX_SPECIALID_STREAMCHANGE;
      pPacket->demuxerId = m_demuxerId;

      return pPacket;
    }
    // check size and stream index for being in a valid range
    else if (m_pkt.pkt.size < 0 ||
             m_pkt.pkt.stream_index < 0 ||
             m_pkt.pkt.stream_index >= (int)m_pFormatContext->nb_streams)
    {
      // XXX, in some cases ffmpeg returns a negative packet size
      if(m_pFormatContext->pb && !m_pFormatContext->pb->eof_reached)
      {
        CLog::Log(LOGERROR, "CDVDDemuxFFmpeg::Read() no valid packet");
        bReturnEmpty = true;
        Flush();
      }
      else
        CLog::Log(LOGERROR, "CDVDDemuxFFmpeg::Read() returned invalid packet and eof reached");

      m_pkt.result = -1;
      av_packet_unref(&m_pkt.pkt);
    }
    else
    {
      ParsePacket(&m_pkt.pkt);

      AVStream *stream = m_pFormatContext->streams[m_pkt.pkt.stream_index];

      if (IsVideoReady())
      {
        if (m_program != UINT_MAX)
        {
          /* check so packet belongs to selected program */
          for (unsigned int i = 0; i < m_pFormatContext->programs[m_program]->nb_stream_indexes; i++)
          {
            if(m_pkt.pkt.stream_index == (int)m_pFormatContext->programs[m_program]->stream_index[i])
            {
              pPacket = CDVDDemuxUtils::AllocateDemuxPacket(m_pkt.pkt.size);
              break;
            }
          }

          if (!pPacket)
            bReturnEmpty = true;
        }
        else
          pPacket = CDVDDemuxUtils::AllocateDemuxPacket(m_pkt.pkt.size);
      }
      else
        bReturnEmpty = true;

      if (pPacket)
      {
        if(m_bAVI && stream->codecpar && stream->codecpar->codec_type == AVMEDIA_TYPE_VIDEO)
        {
          // AVI's always have borked pts, specially if m_pFormatContext->flags includes
          // AVFMT_FLAG_GENPTS so always use dts
          m_pkt.pkt.pts = AV_NOPTS_VALUE;
        }

        // copy contents into our own packet
        pPacket->iSize = m_pkt.pkt.size;

        // maybe we can avoid a memcpy here by detecting where pkt.destruct is pointing too?
        if (m_pkt.pkt.data)
          memcpy(pPacket->pData, m_pkt.pkt.data, pPacket->iSize);

        pPacket->pts = ConvertTimestamp(m_pkt.pkt.pts, stream->time_base.den, stream->time_base.num);
        pPacket->dts = ConvertTimestamp(m_pkt.pkt.dts, stream->time_base.den, stream->time_base.num);
        pPacket->duration =  DVD_SEC_TO_TIME((double)m_pkt.pkt.duration * stream->time_base.num / stream->time_base.den);

        CDVDInputStream::IDisplayTime *inputStream = m_pInput->GetIDisplayTime();
        if (inputStream)
        {
          int dispTime = inputStream->GetTime();
          if (m_displayTime != dispTime)
          {
            m_displayTime = dispTime;
            if (pPacket->dts != DVD_NOPTS_VALUE)
            {
              m_dtsAtDisplayTime = pPacket->dts;
            }
          }
          if (m_dtsAtDisplayTime != DVD_NOPTS_VALUE && pPacket->dts != DVD_NOPTS_VALUE)
          {
            pPacket->dispTime = m_displayTime;
            pPacket->dispTime += DVD_TIME_TO_MSEC(pPacket->dts - m_dtsAtDisplayTime);
          }
        }

        // used to guess streamlength
        if (pPacket->dts != DVD_NOPTS_VALUE && (pPacket->dts > m_currentPts || m_currentPts == DVD_NOPTS_VALUE))
          m_currentPts = pPacket->dts;


        // check if stream has passed full duration, needed for live streams
        bool bAllowDurationExt = (stream->codecpar &&
                                  (stream->codecpar->codec_type == AVMEDIA_TYPE_VIDEO ||
                                   stream->codecpar->codec_type == AVMEDIA_TYPE_AUDIO));
        if(bAllowDurationExt && m_pkt.pkt.dts != (int64_t)AV_NOPTS_VALUE)
        {
          int64_t duration;
          duration = m_pkt.pkt.dts;
          if(stream->start_time != (int64_t)AV_NOPTS_VALUE)
            duration -= stream->start_time;

          if(duration > stream->duration)
          {
            stream->duration = duration;
            duration = av_rescale_rnd(stream->duration, (int64_t)stream->time_base.num * AV_TIME_BASE, stream->time_base.den, AV_ROUND_NEAR_INF);
            if ((m_pFormatContext->duration == (int64_t)AV_NOPTS_VALUE)
                ||  (m_pFormatContext->duration != (int64_t)AV_NOPTS_VALUE && duration > m_pFormatContext->duration))
              m_pFormatContext->duration = duration;
          }
        }

        // store internal id until we know the continuous id presented to player
        // the stream might not have been created yet
        pPacket->iStreamId = m_pkt.pkt.stream_index;
      }
      m_pkt.result = -1;
      av_packet_unref(&m_pkt.pkt);
    }
  }
  } // end of lock scope
  if (bReturnEmpty && !pPacket)
    pPacket = CDVDDemuxUtils::AllocateDemuxPacket(0);

  if (!pPacket)
    return nullptr;

  // check streams, can we make this a bit more simple?
  if (pPacket && pPacket->iStreamId >= 0)
  {
    CDemuxStream *stream = GetStream(pPacket->iStreamId);
    if (!stream ||
        stream->pPrivate != m_pFormatContext->streams[pPacket->iStreamId] ||
        stream->codec != m_pFormatContext->streams[pPacket->iStreamId]->codecpar->codec_id)
    {
      // content has changed, or stream did not yet exist
      stream = AddStream(pPacket->iStreamId);
    }
    // we already check for a valid m_streams[pPacket->iStreamId] above
    else if (stream->type == STREAM_AUDIO)
    {
      if (((CDemuxStreamAudio*)stream)->iChannels != m_pFormatContext->streams[pPacket->iStreamId]->codecpar->channels ||
          ((CDemuxStreamAudio*)stream)->iSampleRate != m_pFormatContext->streams[pPacket->iStreamId]->codecpar->sample_rate)
      {
        // content has changed
        stream = AddStream(pPacket->iStreamId);
      }
    }
    else if (stream->type == STREAM_VIDEO)
    {
      if (((CDemuxStreamVideo*)stream)->iWidth != m_pFormatContext->streams[pPacket->iStreamId]->codecpar->width ||
          ((CDemuxStreamVideo*)stream)->iHeight != m_pFormatContext->streams[pPacket->iStreamId]->codecpar->height)
      {
        // content has changed
        stream = AddStream(pPacket->iStreamId);
      }
    }
    if (!stream)
    {
      CLog::Log(LOGERROR, "CDVDDemuxFFmpeg::AddStream - internal error, stream is null");
      CDVDDemuxUtils::FreeDemuxPacket(pPacket);
      return NULL;
    }

    pPacket->iStreamId = stream->uniqueId;
    pPacket->demuxerId = m_demuxerId;
  }
  return pPacket;
}

bool CDVDDemuxFFmpeg::SeekTime(double time, bool backwards, double *startpts)
{
  bool hitEnd = false;

  if (!m_pInput)
    return false;

  if (time < 0)
  {
    time = 0;
    hitEnd = true;
  }

  m_pkt.result = -1;
  av_packet_unref(&m_pkt.pkt);

  CDVDInputStream::IPosTime* ist = m_pInput->GetIPosTime();
  if (ist)
  {
    if (!ist->PosTime(time))
      return false;

    if(startpts)
      *startpts = DVD_NOPTS_VALUE;

    Flush();

    return true;
  }

  if (!m_pInput->Seek(0, SEEK_POSSIBLE) &&
      !m_pInput->IsStreamType(DVDSTREAM_TYPE_FFMPEG))
  {
    CLog::Log(LOGDEBUG, "%s - input stream reports it is not seekable", __FUNCTION__);
    return false;
  }

  int64_t seek_pts = (int64_t)time * (AV_TIME_BASE / 1000);
  bool ismp3 = m_pFormatContext->iformat && (strcmp(m_pFormatContext->iformat->name, "mp3") == 0);
  if (m_pFormatContext->start_time != (int64_t)AV_NOPTS_VALUE && !ismp3)
    seek_pts += m_pFormatContext->start_time;

  int ret;
  {
    CSingleLock lock(m_critSection);
    ret = av_seek_frame(m_pFormatContext, -1, seek_pts, backwards ? AVSEEK_FLAG_BACKWARD : 0);

    // demuxer can return failure, if seeking behind eof
    if (ret < 0 && m_pFormatContext->duration &&
        seek_pts >= (m_pFormatContext->duration + m_pFormatContext->start_time))
    {
      // force eof
      // files of realtime streams may grow
      if (!m_pInput->IsRealtime())
        m_pInput->Close();
      else
        ret = 0;
    }
    else if (ret < 0 && m_pInput->IsEOF())
      ret = 0;

    if (ret >= 0)
      UpdateCurrentPTS();
  }

  if(m_currentPts == DVD_NOPTS_VALUE)
    CLog::Log(LOGDEBUG, "%s - unknown position after seek", __FUNCTION__);
  else
    CLog::Log(LOGDEBUG, "%s - seek ended up on time %d", __FUNCTION__, (int)(m_currentPts / DVD_TIME_BASE * 1000));

  // in this case the start time is requested time
  if (startpts)
    *startpts = DVD_MSEC_TO_TIME(time);

  if (ret >= 0)
  {
    if (!hitEnd)
      return true;
    else
      return false;
  }
  else
    return false;
}

bool CDVDDemuxFFmpeg::SeekByte(int64_t pos)
{
  CSingleLock lock(m_critSection);
  int ret = av_seek_frame(m_pFormatContext, -1, pos, AVSEEK_FLAG_BYTE);

  if(ret >= 0)
    UpdateCurrentPTS();

  m_pkt.result = -1;
  av_packet_unref(&m_pkt.pkt);

  return (ret >= 0);
}

void CDVDDemuxFFmpeg::UpdateCurrentPTS()
{
  m_currentPts = DVD_NOPTS_VALUE;
  
  int idx = av_find_default_stream_index(m_pFormatContext);
  if (idx >= 0)
  {
    AVStream *stream = m_pFormatContext->streams[idx];
    if(stream && stream->cur_dts != (int64_t)AV_NOPTS_VALUE)
    {
      double ts = ConvertTimestamp(stream->cur_dts, stream->time_base.den, stream->time_base.num);
      m_currentPts = ts;
    }
  }
}

int CDVDDemuxFFmpeg::GetStreamLength()
{
  if (!m_pFormatContext)
    return 0;

  if (m_pFormatContext->duration < 0)
    return 0;

  return (int)(m_pFormatContext->duration / (AV_TIME_BASE / 1000));
}

/**
 * @brief Finds stream based on unique id
 */
CDemuxStream* CDVDDemuxFFmpeg::GetStream(int iStreamId) const
{
  auto it = m_streams.find(iStreamId);
  if (it != m_streams.end())
    return it->second;

  return nullptr;
}

std::vector<CDemuxStream*> CDVDDemuxFFmpeg::GetStreams() const
{
  std::vector<CDemuxStream*> streams;

  for (auto& iter : m_streams)
    streams.push_back(iter.second);

  return streams;
}

int CDVDDemuxFFmpeg::GetNrOfStreams() const
{
  return m_streams.size();
}

double CDVDDemuxFFmpeg::SelectAspect(AVStream* st, bool& forced)
{
  // trust matroshka container
  if (m_bMatroska && st->sample_aspect_ratio.num != 0)
  {
    forced = true;
    double dar = av_q2d(st->sample_aspect_ratio);
    // for stereo modes, use codec aspect ratio
    AVDictionaryEntry *entry = av_dict_get(st->metadata, "stereo_mode", NULL, 0);
    if (entry)
    {
      if (strcmp(entry->value, "left_right") == 0 || strcmp(entry->value, "right_left") == 0)
        dar /= 2;
      else if (strcmp(entry->value, "top_bottom") == 0 || strcmp(entry->value, "bottom_top") == 0)
        dar *= 2;
    }
    return dar;
  }

  forced = false;
  /* if stream aspect is 1:1 or 0:0 use codec aspect */
  if((st->sample_aspect_ratio.den == 1 || st->sample_aspect_ratio.den == 0) &&
     (st->sample_aspect_ratio.num == 1 || st->sample_aspect_ratio.num == 0) &&
      st->codecpar->sample_aspect_ratio.num != 0)
  {
    return av_q2d(st->codecpar->sample_aspect_ratio);
  }

  forced = true;
  if(st->sample_aspect_ratio.num != 0)
    return av_q2d(st->sample_aspect_ratio);

  return 0.0;
}

void CDVDDemuxFFmpeg::CreateStreams(unsigned int program)
{
  DisposeStreams();

  // add the ffmpeg streams to our own stream map
  if (m_pFormatContext->nb_programs)
  {
    // check if desired program is available
    if (program < m_pFormatContext->nb_programs && m_pFormatContext->programs[program]->nb_stream_indexes > 0)
    {
      m_program = program;
    }
    else
      m_program = UINT_MAX;

    // look for first non empty stream and discard nonselected programs
    for (unsigned int i = 0; i < m_pFormatContext->nb_programs; i++)
    {
      if(m_program == UINT_MAX && m_pFormatContext->programs[i]->nb_stream_indexes > 0)
      {
        m_program = i;
      }

      if(i != m_program)
        m_pFormatContext->programs[i]->discard = AVDISCARD_ALL;
    }
    if (m_program != UINT_MAX)
    {
      // add streams from selected program
      for (unsigned int i = 0; i < m_pFormatContext->programs[m_program]->nb_stream_indexes; i++)
      {
        AddStream(m_pFormatContext->programs[m_program]->stream_index[i]);
      }

      // discard all unneeded streams
      for (unsigned int i = 0; i < m_pFormatContext->nb_streams; i++)
      {
        if (GetStream(i) == nullptr)
          m_pFormatContext->streams[i]->discard = AVDISCARD_ALL;
      }
    }
  }
  else
    m_program = UINT_MAX;

  // if there were no programs or they were all empty, add all streams
  if (m_program == UINT_MAX)
  {
    for (unsigned int i = 0; i < m_pFormatContext->nb_streams; i++)
      AddStream(i);
  }
}

void CDVDDemuxFFmpeg::DisposeStreams()
{
  std::map<int, CDemuxStream*>::iterator it;
  for(it = m_streams.begin(); it != m_streams.end(); ++it)
    delete it->second;
  m_streams.clear();
  m_parsers.clear();
}

CDemuxStream* CDVDDemuxFFmpeg::AddStream(int streamIdx)
{
  AVStream* pStream = m_pFormatContext->streams[streamIdx];
  if (pStream)
  {
    CDemuxStream* stream = nullptr;

    switch (pStream->codecpar->codec_type)
    {
    case AVMEDIA_TYPE_AUDIO:
      {
        CDemuxStreamAudioFFmpeg* st = new CDemuxStreamAudioFFmpeg(pStream);
        stream = st;
        st->iChannels = pStream->codecpar->channels;
        st->iSampleRate = pStream->codecpar->sample_rate;
        st->iBlockAlign = pStream->codecpar->block_align;
        st->iBitRate = pStream->codecpar->bit_rate;
        st->iBitsPerSample = pStream->codecpar->bits_per_raw_sample;
        st->iChannelLayout = pStream->codecpar->channel_layout;
        if (st->iBitsPerSample == 0)
          st->iBitsPerSample = pStream->codecpar->bits_per_coded_sample;
  
        if(av_dict_get(pStream->metadata, "title", NULL, 0))
          st->m_description = av_dict_get(pStream->metadata, "title", NULL, 0)->value;

        break;
      }
    case AVMEDIA_TYPE_VIDEO:
      {
        CDemuxStreamVideoFFmpeg* st = new CDemuxStreamVideoFFmpeg(pStream);
        stream = st;
        if(strcmp(m_pFormatContext->iformat->name, "flv") == 0)
          st->bVFR = true;
        else
          st->bVFR = false;

        // never trust pts in avi files with h264.
        if (m_bAVI && pStream->codecpar->codec_id == AV_CODEC_ID_H264)
          st->bPTSInvalid = true;

#if defined(AVFORMAT_HAS_STREAM_GET_R_FRAME_RATE)
        AVRational r_frame_rate = av_stream_get_r_frame_rate(pStream);
#else
        AVRational r_frame_rate = pStream->r_frame_rate;
#endif

        //average fps is more accurate for mkv files
        if (m_bMatroska && pStream->avg_frame_rate.den && pStream->avg_frame_rate.num)
        {
          st->iFpsRate = pStream->avg_frame_rate.num;
          st->iFpsScale = pStream->avg_frame_rate.den;
        }
        else if(r_frame_rate.den && r_frame_rate.num)
        {
          st->iFpsRate = r_frame_rate.num;
          st->iFpsScale = r_frame_rate.den;
        }
        else
        {
          st->iFpsRate  = 0;
          st->iFpsScale = 0;
        }

        if (pStream->codec_info_nb_frames > 0 &&
            pStream->codec_info_nb_frames <= 2 &&
            m_pInput->IsStreamType(DVDSTREAM_TYPE_DVD))
        {
          CLog::Log(LOGDEBUG, "%s - fps may be unreliable since ffmpeg decoded only %d frame(s)", __FUNCTION__, pStream->codec_info_nb_frames);
          st->iFpsRate  = 0;
          st->iFpsScale = 0;
        }

        st->iWidth = pStream->codecpar->width;
        st->iHeight = pStream->codecpar->height;
        st->fAspect = SelectAspect(pStream, st->bForcedAspect) *
                      pStream->codecpar->width / pStream->codecpar->height;
        st->iOrientation = 0;
        st->iBitsPerPixel = pStream->codecpar->bits_per_coded_sample;

        AVDictionaryEntry *rtag = av_dict_get(pStream->metadata, "rotate", NULL, 0);
        if (rtag) 
          st->iOrientation = atoi(rtag->value);

        // detect stereoscopic mode
        std::string stereoMode = GetStereoModeFromMetadata(pStream->metadata);
          // check for metadata in file if detection in stream failed
        if (stereoMode.empty())
          stereoMode = GetStereoModeFromMetadata(m_pFormatContext->metadata);
        if (!stereoMode.empty())
          st->stereo_mode = stereoMode;

        
        if ( m_pInput->IsStreamType(DVDSTREAM_TYPE_DVD) )
        {
          if (pStream->codecpar->codec_id == AV_CODEC_ID_PROBE)
          {
            // fix MPEG-1/MPEG-2 video stream probe returning AV_CODEC_ID_PROBE for still frames.
            // ffmpeg issue 1871, regression from ffmpeg r22831.
            if ((pStream->id & 0xF0) == 0xE0)
            {
              pStream->codecpar->codec_id = AV_CODEC_ID_MPEG2VIDEO;
              pStream->codecpar->codec_tag = MKTAG('M','P','2','V');
              CLog::Log(LOGERROR, "%s - AV_CODEC_ID_PROBE detected, forcing AV_CODEC_ID_MPEG2VIDEO", __FUNCTION__);
            }
          }
        }
        if (av_dict_get(pStream->metadata, "title", NULL, 0))
          st->m_description = av_dict_get(pStream->metadata, "title", NULL, 0)->value;

        break;
      }
    case AVMEDIA_TYPE_DATA:
      {
        stream = new CDemuxStream();
        stream->type = STREAM_DATA;
        break;
      }
    case AVMEDIA_TYPE_SUBTITLE:
      {
<<<<<<< HEAD
        if (pStream->codecpar->codec_id == AV_CODEC_ID_DVB_TELETEXT && CSettings::GetInstance().GetBool(CSettings::SETTING_VIDEOPLAYER_TELETEXTENABLED))
=======
        if (pStream->codec->codec_id == AV_CODEC_ID_DVB_TELETEXT && CServiceBroker::GetSettings().GetBool(CSettings::SETTING_VIDEOPLAYER_TELETEXTENABLED))
>>>>>>> fc8680d0
        {
          CDemuxStreamTeletext* st = new CDemuxStreamTeletext();
          stream = st;
          stream->type = STREAM_TELETEXT;
          break;
        }
        else
        {
          CDemuxStreamSubtitleFFmpeg* st = new CDemuxStreamSubtitleFFmpeg(pStream);
          stream = st;
      
          if(av_dict_get(pStream->metadata, "title", NULL, 0))
            st->m_description = av_dict_get(pStream->metadata, "title", NULL, 0)->value;
  
          break;
        }
      }
    case AVMEDIA_TYPE_ATTACHMENT:
      { //mkv attachments. Only bothering with fonts for now.
        if(pStream->codecpar->codec_id == AV_CODEC_ID_TTF ||
           pStream->codecpar->codec_id == AV_CODEC_ID_OTF)
        {
          std::string fileName = "special://temp/fonts/";
          XFILE::CDirectory::Create(fileName);
          AVDictionaryEntry *nameTag = av_dict_get(pStream->metadata, "filename", NULL, 0);
          if (!nameTag)
          {
            CLog::Log(LOGERROR, "%s: TTF attachment has no name", __FUNCTION__);
          }
          else
          {
            fileName += nameTag->value;
            XFILE::CFile file;
            if(pStream->codecpar->extradata && file.OpenForWrite(fileName))
            {
              if (file.Write(pStream->codecpar->extradata, pStream->codecpar->extradata_size) !=
                  pStream->codecpar->extradata_size)
              {
                file.Close();
                XFILE::CFile::Delete(fileName);
                CLog::Log(LOGDEBUG, "%s: Error saving font file \"%s\"", __FUNCTION__, fileName.c_str());
              }
            }
          }
        }
        stream = new CDemuxStream();
        stream->type = STREAM_NONE;
        break;
      }
    default:
      {
        stream = new CDemuxStream();
        stream->type = STREAM_NONE;
        break;
      }
    }

    // generic stuff
    if (pStream->duration != (int64_t)AV_NOPTS_VALUE)
      stream->iDuration = (int)((pStream->duration / AV_TIME_BASE) & 0xFFFFFFFF);

    stream->codec = pStream->codecpar->codec_id;
    stream->codec_fourcc = pStream->codecpar->codec_tag;
    stream->profile = pStream->codecpar->profile;
    stream->level   = pStream->codecpar->level;
    stream->realtime = m_pInput->IsRealtime();

    stream->source = STREAM_SOURCE_DEMUX;
    stream->pPrivate = pStream;
    stream->flags = (CDemuxStream::EFlags)pStream->disposition;

    AVDictionaryEntry *langTag = av_dict_get(pStream->metadata, "language", NULL, 0);
    if (!langTag)
    {
      // only for avi audio streams
      if ((strcmp(m_pFormatContext->iformat->name, "avi") == 0) && (pStream->codecpar->codec_type == AVMEDIA_TYPE_AUDIO))
      {
        // only defined for streams 1 to 9
        if((streamIdx > 0) && (streamIdx < 10))
        {
          // search for language information in RIFF-Header ("IAS1": first language - "IAS9": ninth language)
          char riff_tag_string[5] = {'I', 'A', 'S', (char)(streamIdx + '0'), '\0'};
          langTag = av_dict_get(m_pFormatContext->metadata, riff_tag_string, NULL, 0);
          if (!langTag && (streamIdx == 1))
          {
            // search for language information in RIFF-Header ("ILNG": language)
            langTag = av_dict_get(m_pFormatContext->metadata, "language", NULL, 0);
          }
        }
      }
    }
    if (langTag)
      strncpy(stream->language, langTag->value, 3);

    if( stream->type != STREAM_NONE && pStream->codecpar->extradata && pStream->codecpar->extradata_size > 0 )
    {
      stream->ExtraSize = pStream->codecpar->extradata_size;
      stream->ExtraData = new uint8_t[pStream->codecpar->extradata_size];
      memcpy(stream->ExtraData, pStream->codecpar->extradata, pStream->codecpar->extradata_size);
    }

#ifdef HAVE_LIBBLURAY
    if (m_pInput->IsStreamType(DVDSTREAM_TYPE_BLURAY))
    {
      static_cast<CDVDInputStreamBluray*>(m_pInput)->GetStreamInfo(pStream->id, stream->language);
      stream->dvdNavId = pStream->id;
    }
#endif
    if( m_pInput->IsStreamType(DVDSTREAM_TYPE_DVD) )
    {
      // this stuff is really only valid for dvd's.
      // this is so that the physicalid matches the
      // id's reported from libdvdnav
      switch(stream->codec)
      {
        case AV_CODEC_ID_AC3:
          stream->dvdNavId = pStream->id - 128;
          break;
        case AV_CODEC_ID_DTS:
          stream->dvdNavId = pStream->id - 136;
          break;
        case AV_CODEC_ID_MP2:
          stream->dvdNavId = pStream->id - 448;
          break;
        case AV_CODEC_ID_PCM_S16BE:
          stream->dvdNavId = pStream->id - 160;
          break;
        case AV_CODEC_ID_DVD_SUBTITLE:
          stream->dvdNavId = pStream->id - 0x20;
          break;
        default:
          stream->dvdNavId = pStream->id & 0x1f;
          break;
      }
    }

    stream->uniqueId = pStream->index;
    stream->demuxerId = m_demuxerId;

    AddStream(stream->uniqueId, stream);
    return stream;
  }
  else
    return NULL;
}

/**
 * @brief Adds or updates a demux stream based in ffmpeg id
 */
void CDVDDemuxFFmpeg::AddStream(int streamIdx, CDemuxStream* stream)
{
  std::pair<std::map<int, CDemuxStream*>::iterator, bool> res;

  res = m_streams.insert(std::make_pair(streamIdx, stream));
  if (res.second)
  {
    /* was new stream */
    stream->uniqueId = streamIdx;
  }
  else
  {
    delete res.first->second;
    res.first->second = stream;
  }
  if(g_advancedSettings.m_logLevel > LOG_LEVEL_NORMAL)
    CLog::Log(LOGDEBUG, "CDVDDemuxFFmpeg::AddStream ID: %d", streamIdx);
}


std::string CDVDDemuxFFmpeg::GetFileName()
{
  if(m_pInput)
    return m_pInput->GetFileName();
  else
    return "";
}

int CDVDDemuxFFmpeg::GetChapterCount()
{
  CDVDInputStream::IChapter* ich = dynamic_cast<CDVDInputStream::IChapter*>(m_pInput);
  if(ich)
    return ich->GetChapterCount();

  if(m_pFormatContext == NULL)
    return 0;

  return m_pFormatContext->nb_chapters;
}

int CDVDDemuxFFmpeg::GetChapter()
{
  CDVDInputStream::IChapter* ich = dynamic_cast<CDVDInputStream::IChapter*>(m_pInput);
  if(ich)
    return ich->GetChapter();

  if(m_pFormatContext == NULL
  || m_currentPts == DVD_NOPTS_VALUE)
    return 0;

  for(unsigned i = 0; i < m_pFormatContext->nb_chapters; i++)
  {
    AVChapter *chapter = m_pFormatContext->chapters[i];
    if(m_currentPts >= ConvertTimestamp(chapter->start, chapter->time_base.den, chapter->time_base.num)
    && m_currentPts <  ConvertTimestamp(chapter->end,   chapter->time_base.den, chapter->time_base.num))
      return i + 1;
  }

  return 0;
}

void CDVDDemuxFFmpeg::GetChapterName(std::string& strChapterName, int chapterIdx)
{
  if (chapterIdx <= 0 || chapterIdx > GetChapterCount())
    chapterIdx = GetChapter();
  CDVDInputStream::IChapter* ich = dynamic_cast<CDVDInputStream::IChapter*>(m_pInput);
  if(ich)  
    ich->GetChapterName(strChapterName, chapterIdx);
  else
  {
    if(chapterIdx <= 0)
      return;

    AVDictionaryEntry *titleTag = av_dict_get(m_pFormatContext->chapters[chapterIdx-1]->metadata,
                                                          "title", NULL, 0);
    if (titleTag)
      strChapterName = titleTag->value;
  }
}

int64_t CDVDDemuxFFmpeg::GetChapterPos(int chapterIdx)
{
  if (chapterIdx <= 0 || chapterIdx > GetChapterCount())
    chapterIdx = GetChapter();
  if(chapterIdx <= 0)
    return 0;

  CDVDInputStream::IChapter* ich = dynamic_cast<CDVDInputStream::IChapter*>(m_pInput);
  if(ich)  
    return ich->GetChapterPos(chapterIdx);

  return m_pFormatContext->chapters[chapterIdx-1]->start*av_q2d(m_pFormatContext->chapters[chapterIdx-1]->time_base);
}

bool CDVDDemuxFFmpeg::SeekChapter(int chapter, double* startpts)
{
  if(chapter < 1)
    chapter = 1;

  CDVDInputStream::IChapter* ich = dynamic_cast<CDVDInputStream::IChapter*>(m_pInput);
  if(ich)
  {
    CLog::Log(LOGDEBUG, "%s - chapter seeking using input stream", __FUNCTION__);
    if(!ich->SeekChapter(chapter))
      return false;

    if(startpts)
    {
      *startpts = DVD_SEC_TO_TIME(ich->GetChapterPos(chapter));
    }

    Flush();
    return true;
  }

  if(m_pFormatContext == NULL)
    return false;

  if(chapter < 1 || chapter > (int)m_pFormatContext->nb_chapters)
    return false;

  AVChapter *ch = m_pFormatContext->chapters[chapter-1];
  double dts = ConvertTimestamp(ch->start, ch->time_base.den, ch->time_base.num);
  return SeekTime(DVD_TIME_TO_MSEC(dts), true, startpts);
}

std::string CDVDDemuxFFmpeg::GetStreamCodecName(int iStreamId)
{
  CDemuxStream *stream = GetStream(iStreamId);
  std::string strName;
  if (stream)
  {
#ifdef FF_PROFILE_DTS_HD_MA
    /* use profile to determine the DTS type */
    if (stream->codec == AV_CODEC_ID_DTS)
    {
      if (stream->profile == FF_PROFILE_DTS_HD_MA)
        strName = "dtshd_ma";
      else if (stream->profile == FF_PROFILE_DTS_HD_HRA)
        strName = "dtshd_hra";
      else
        strName = "dca";

      return strName;
    }
#endif

    AVCodec *codec = avcodec_find_decoder(stream->codec);
    if (codec)
      strName = codec->name;
  }
  return strName;
}

bool CDVDDemuxFFmpeg::IsProgramChange()
{
  if (m_program == UINT_MAX)
    return false;

  if (m_program == 0 && !m_pFormatContext->nb_programs)
    return false;

  if(m_pFormatContext->programs[m_program]->nb_stream_indexes != m_streams.size())
    return true;

  if (m_program >= m_pFormatContext->nb_programs)
    return true;

  for (unsigned int i = 0; i < m_pFormatContext->programs[m_program]->nb_stream_indexes; i++)
  {
    int idx = m_pFormatContext->programs[m_program]->stream_index[i];
    CDemuxStream *stream = GetStream(idx);
    if (!stream)
      return true;
    if (m_pFormatContext->streams[idx]->codecpar->codec_id != stream->codec)
      return true;
  }
  return false;
}

unsigned int CDVDDemuxFFmpeg::HLSSelectProgram()
{
  unsigned int prog = UINT_MAX;

  int bandwidth = CServiceBroker::GetSettings().GetInt(CSettings::SETTING_NETWORK_BANDWIDTH) * 1000;
  if (bandwidth <= 0)
    bandwidth = INT_MAX;

  int selectedBitrate = 0;
  int selectedRes = 0;
  for (unsigned int i = 0; i < m_pFormatContext->nb_programs; ++i)
  {
    int strBitrate = 0;
    AVDictionaryEntry *tag = av_dict_get(m_pFormatContext->programs[i]->metadata, "variant_bitrate", NULL, 0);
    if (tag)
      strBitrate = atoi(tag->value);
    else
      continue;

    int strRes = 0;
    for (unsigned int j = 0; j < m_pFormatContext->programs[i]->nb_stream_indexes; j++)
    {
      int idx = m_pFormatContext->programs[i]->stream_index[j];
      AVStream* pStream = m_pFormatContext->streams[idx];
      if (pStream && pStream->codecpar &&
          pStream->codecpar->codec_type == AVMEDIA_TYPE_VIDEO)
      {
        strRes = pStream->codecpar->width * pStream->codecpar->height;
      }
    }

    if (strRes < selectedRes && selectedBitrate < bandwidth)
      continue;

    bool want = false;

    if (strBitrate <= bandwidth)
    {
      if (strBitrate > selectedBitrate || strRes > selectedRes)
        want = true;
    }
    else
    {
      if (strBitrate < selectedBitrate)
        want = true;
    }

    if (want)
    {
      selectedRes = strRes;
      selectedBitrate = strBitrate;
      prog = i;
    }
  }
  return prog;
}

std::string CDVDDemuxFFmpeg::GetStereoModeFromMetadata(AVDictionary *pMetadata)
{
  std::string stereoMode;
  AVDictionaryEntry *tag = NULL;

  // matroska
  tag = av_dict_get(pMetadata, "stereo_mode", NULL, 0);
  if (tag && tag->value)
    stereoMode = tag->value;

  // asf / wmv
  if (stereoMode.empty())
  {
    tag = av_dict_get(pMetadata, "Stereoscopic", NULL, 0);
    if (tag && tag->value)
    {
      tag = av_dict_get(pMetadata, "StereoscopicLayout", NULL, 0);
      if (tag && tag->value)
        stereoMode = ConvertCodecToInternalStereoMode(tag->value, WmvToInternalStereoModeMap);
    }
  }

  return stereoMode;
}

std::string CDVDDemuxFFmpeg::ConvertCodecToInternalStereoMode(const std::string &mode, const StereoModeConversionMap *conversionMap)
{
  size_t i = 0;
  while (conversionMap[i].name)
  {
    if (mode == conversionMap[i].name)
      return conversionMap[i].mode;
    i++;
  }
  return "";
}

void CDVDDemuxFFmpeg::ParsePacket(AVPacket *pkt)
{
  AVStream *st = m_pFormatContext->streams[pkt->stream_index];

  if (st && st->codecpar->codec_type == AVMEDIA_TYPE_VIDEO)
  {
    auto parser = m_parsers.find(st->index);
    if (parser == m_parsers.end())
    {
      m_parsers.insert(std::make_pair(st->index,
                                      std::unique_ptr<CDemuxParserFFmpeg>(new CDemuxParserFFmpeg())));
      parser = m_parsers.find(st->index);

      parser->second->m_parserCtx = av_parser_init(st->codecpar->codec_id);

      AVCodec *codec = avcodec_find_decoder(st->codecpar->codec_id);
      if (codec == nullptr)
      {
        CLog::Log(LOGERROR, "%s - can't find decoder", __FUNCTION__);
        m_parsers.erase(parser);
        return;
      }
      parser->second->m_codecCtx = avcodec_alloc_context3(codec);
    }

    CDemuxStream *stream = GetStream(st->index);
    if (!stream)
      return;

    if (parser->second->m_parserCtx->parser &&
        parser->second->m_parserCtx->parser->split &&
        !st->codecpar->extradata)
    {
      int i = parser->second->m_parserCtx->parser->split(parser->second->m_codecCtx, pkt->data, pkt->size);
      if (i > 0 && i < FF_MAX_EXTRADATA_SIZE)
      {
        st->codecpar->extradata = (uint8_t*)av_malloc(i + FF_INPUT_BUFFER_PADDING_SIZE);
        if (st->codecpar->extradata)
        {
          CLog::Log(LOGDEBUG, "CDVDDemuxFFmpeg::Read() fetching extradata, extradata_size(%d)", i);
          st->codecpar->extradata_size = i;
          memcpy(st->codecpar->extradata, pkt->data, i);
          memset(st->codecpar->extradata + i, 0, FF_INPUT_BUFFER_PADDING_SIZE);
        }
      }
    }
  }
}

bool CDVDDemuxFFmpeg::IsVideoReady()
{
  AVStream *st;
  bool hasVideo = false;

  if(!m_checkvideo)
    return true;

  if (m_program == 0 && !m_pFormatContext->nb_programs)
    return false;

  if(m_program != UINT_MAX)
  {
    for (unsigned int i = 0; i < m_pFormatContext->programs[m_program]->nb_stream_indexes; i++)
    {
      int idx = m_pFormatContext->programs[m_program]->stream_index[i];
      st = m_pFormatContext->streams[idx];
      if (st->codecpar->codec_type == AVMEDIA_TYPE_VIDEO)
      {
        if (st->codecpar->extradata)
          return true;
        hasVideo = true;
      }
    }
  }
  else
  {
    for (unsigned int i = 0; i < m_pFormatContext->nb_streams; i++)
    {
      st = m_pFormatContext->streams[i];
      if (st->codecpar->codec_type == AVMEDIA_TYPE_VIDEO)
      {
        if (st->codecpar->extradata)
          return true;
        hasVideo = true;
      }
    }
  }
  return !hasVideo;
}

void CDVDDemuxFFmpeg::ResetVideoStreams()
{
  AVStream *st;
  for (unsigned int i = 0; i < m_pFormatContext->nb_streams; i++)
  {
    st = m_pFormatContext->streams[i];
    if (st->codecpar->codec_type == AVMEDIA_TYPE_VIDEO)
    {
      av_freep(&st->codecpar->extradata);
      st->codecpar->extradata_size = 0;
    }
  }
}

void CDVDDemuxFFmpeg::GetL16Parameters(int &channels, int &samplerate)
{
  std::string content;
  if (XFILE::CCurlFile::GetContentType(m_pInput->GetURL(), content))
  {
    StringUtils::ToLower(content);
    const size_t len = content.length();
    size_t pos = content.find(';');
    while (pos < len)
    {
      // move to the next non-whitespace character
      pos = content.find_first_not_of(" \t", pos + 1);

      if (pos != std::string::npos)
      {
        if (content.compare(pos, 9, "channels=", 9) == 0)
        {
          pos += 9; // move position to char after 'channels='
          size_t len = content.find(';', pos);
          if (len != std::string::npos)
            len -= pos;
          std::string no_channels(content, pos, len);
          // as we don't support any charset with ';' in name
          StringUtils::Trim(no_channels, " \t");
          if (!no_channels.empty())
          {
            int val = strtol(no_channels.c_str(), NULL, 0);
            if (val > 0)
              channels = val;
            else
              CLog::Log(LOGDEBUG, "CDVDDemuxFFmpeg::%s - no parameter for channels", __FUNCTION__);
          }
        }
        else if (content.compare(pos, 5, "rate=", 5) == 0)
        {
          pos += 5; // move position to char after 'rate='
          size_t len = content.find(';', pos);
          if (len != std::string::npos)
            len -= pos;
          std::string rate(content, pos, len);
          // as we don't support any charset with ';' in name
          StringUtils::Trim(rate, " \t");
          if (!rate.empty())
          {
            int val = strtol(rate.c_str(), NULL, 0);
            if (val > 0)
              samplerate = val;
            else
              CLog::Log(LOGDEBUG, "CDVDDemuxFFmpeg::%s - no parameter for samplerate", __FUNCTION__);
          }
        }
        pos = content.find(';', pos); // find next parameter
      }
    }
  }
}<|MERGE_RESOLUTION|>--- conflicted
+++ resolved
@@ -1425,11 +1425,7 @@
       }
     case AVMEDIA_TYPE_SUBTITLE:
       {
-<<<<<<< HEAD
-        if (pStream->codecpar->codec_id == AV_CODEC_ID_DVB_TELETEXT && CSettings::GetInstance().GetBool(CSettings::SETTING_VIDEOPLAYER_TELETEXTENABLED))
-=======
-        if (pStream->codec->codec_id == AV_CODEC_ID_DVB_TELETEXT && CServiceBroker::GetSettings().GetBool(CSettings::SETTING_VIDEOPLAYER_TELETEXTENABLED))
->>>>>>> fc8680d0
+        if (pStream->codecpar->codec_id == AV_CODEC_ID_DVB_TELETEXT && CServiceBroker::GetSettings().GetBool(CSettings::SETTING_VIDEOPLAYER_TELETEXTENABLED))
         {
           CDemuxStreamTeletext* st = new CDemuxStreamTeletext();
           stream = st;
