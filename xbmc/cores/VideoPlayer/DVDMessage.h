/*
 *      Copyright (C) 2005-2013 Team XBMC
 *      http://xbmc.org
 *
 *  This Program is free software; you can redistribute it and/or modify
 *  it under the terms of the GNU General Public License as published by
 *  the Free Software Foundation; either version 2, or (at your option)
 *  any later version.
 *
 *  This Program is distributed in the hope that it will be useful,
 *  but WITHOUT ANY WARRANTY; without even the implied warranty of
 *  MERCHANTABILITY or FITNESS FOR A PARTICULAR PURPOSE. See the
 *  GNU General Public License for more details.
 *
 *  You should have received a copy of the GNU General Public License
 *  along with XBMC; see the file COPYING.  If not, see
 *  <http://www.gnu.org/licenses/>.
 *
 */


#pragma once

#ifdef __GNUC__
// under gcc, inline will only take place if optimizations are applied (-O). this will force inline even with optimizations.
#define XBMC_FORCE_INLINE __attribute__((always_inline))
#else
#define XBMC_FORCE_INLINE
#endif

// include as less is possible to prevent dependencies
#include "DVDResource.h"
#include <atomic>
#include <string>
#include <string.h>

struct DemuxPacket;

class CDVDMsg : public IDVDResourceCounted<CDVDMsg>
{
public:
  enum Message
  {
    NONE = 1000,

    // messages used in the whole system
    GENERAL_RESYNC,                 //
    GENERAL_FLUSH,                  // flush all buffers
    GENERAL_RESET,                  // reset codecs for new data
    GENERAL_PAUSE,
    GENERAL_STREAMCHANGE,           //
    GENERAL_SYNCHRONIZE,            //
    GENERAL_GUI_ACTION,             // gui action of some sort
    GENERAL_EOF,                    // eof of stream

    // player core related messages (cVideoPlayer.cpp)
    PLAYER_SET_AUDIOSTREAM,         //
    PLAYER_SET_VIDEOSTREAM,         //
    PLAYER_SET_SUBTITLESTREAM,      //
    PLAYER_SET_SUBTITLESTREAM_VISIBLE, //
    PLAYER_SET_STATE,               // restore the VideoPlayer to a certain state
    PLAYER_SET_RECORD,              // set record state
    PLAYER_SEEK,                    //
    PLAYER_SEEK_CHAPTER,            //
    PLAYER_SETSPEED,                // set the playback speed

    PLAYER_CHANNEL_NEXT,            // switches to next playback channel
    PLAYER_CHANNEL_PREV,            // switches to previous playback channel
    PLAYER_CHANNEL_PREVIEW_NEXT,    // switches to next channel preview (does not switch the channel)
    PLAYER_CHANNEL_PREVIEW_PREV,    // switches to previous channel preview (does not switch the channel)
    PLAYER_CHANNEL_SELECT_NUMBER,   // switches to the channel with the provided channel number
    PLAYER_CHANNEL_SELECT,          // switches to the provided channel
    PLAYER_STARTED,                 // sent whenever a sub player has finished it's first frame after open
    PLAYER_AVCHANGE,                // signal a change in audio or video parameters
    PLAYER_ABORT,

    // demuxer related messages
    DEMUXER_PACKET,                 // data packet
    DEMUXER_RESET,                  // reset the demuxer

    // video related messages
    VIDEO_SET_ASPECT,               // set aspectratio of video
    VIDEO_DRAIN,                    // wait for decoder to output last frame

<<<<<<< HEAD
    // audio related messages
    AUDIO_SILENCE,

=======
>>>>>>> 177ce6a2
    // subtitle related messages
    SUBTITLE_CLUTCHANGE,
    SUBTITLE_ADDFILE
  };

  CDVDMsg(Message msg)
  {
    m_message = msg;
  }

  virtual ~CDVDMsg()
  {
  }

  /**
   * checks for message type
   */
  inline bool IsType(Message msg) XBMC_FORCE_INLINE
  {
    return (m_message == msg);
  }

  inline Message GetMessageType() XBMC_FORCE_INLINE
  {
    return m_message;
  }

  long GetNrOfReferences()
  {
    return m_refs;
  }

private:
  Message m_message;
};

////////////////////////////////////////////////////////////////////////////////
//////
////// GENERAL_ Messages
//////
////////////////////////////////////////////////////////////////////////////////

#define SYNCSOURCE_AUDIO  0x01
#define SYNCSOURCE_VIDEO  0x02
#define SYNCSOURCE_PLAYER 0x04
#define SYNCSOURCE_ANY    0x08

class CDVDMsgGeneralSynchronizePriv;
class CDVDMsgGeneralSynchronize : public CDVDMsg
{
public:
  CDVDMsgGeneralSynchronize(unsigned int timeout, unsigned int sources);
 ~CDVDMsgGeneralSynchronize();
  virtual long Release();

  // waits until all threads waiting, released the object
  // if abort is set somehow
  bool Wait(unsigned int ms, unsigned int source);
  void Wait(std::atomic<bool>& abort, unsigned int source);

private:
  class CDVDMsgGeneralSynchronizePriv* m_p;
};

template <typename T>
class CDVDMsgType : public CDVDMsg
{
public:
  CDVDMsgType(Message type, const T &value)
    : CDVDMsg(type)
    , m_value(value)
  {}
  operator T() { return m_value; }
  T m_value;
};

typedef CDVDMsgType<bool>   CDVDMsgBool;
typedef CDVDMsgType<int>    CDVDMsgInt;
typedef CDVDMsgType<double> CDVDMsgDouble;

////////////////////////////////////////////////////////////////////////////////
//////
////// PLAYER_ Messages
//////
////////////////////////////////////////////////////////////////////////////////

class CDVDMsgPlayerSetAudioStream : public CDVDMsg
{
public:
  CDVDMsgPlayerSetAudioStream(int streamId) : CDVDMsg(PLAYER_SET_AUDIOSTREAM) { m_streamId = streamId; }
  int GetStreamId()                     { return m_streamId; }
private:
  int m_streamId;
};

class CDVDMsgPlayerSetVideoStream : public CDVDMsg
{
public:
  CDVDMsgPlayerSetVideoStream(int streamId) : CDVDMsg(PLAYER_SET_VIDEOSTREAM) { m_streamId = streamId; }
  int GetStreamId() const { return m_streamId; }
private:
  int m_streamId;
};

class CDVDMsgPlayerSetSubtitleStream : public CDVDMsg
{
public:
  CDVDMsgPlayerSetSubtitleStream(int streamId) : CDVDMsg(PLAYER_SET_SUBTITLESTREAM) { m_streamId = streamId; }
  int GetStreamId()                     { return m_streamId; }
private:
  int m_streamId;
};

class CDVDMsgPlayerSetState : public CDVDMsg
{
public:
  CDVDMsgPlayerSetState(const std::string& state) : CDVDMsg(PLAYER_SET_STATE), m_state(state) {}
  std::string GetState()                { return m_state; }
private:
  std::string m_state;
};

class CDVDMsgPlayerSeek : public CDVDMsg
{
public:
  struct CMode
  {
    double time = 0;
    bool relative = false;
    bool backward = false;
    bool accurate = true;
    bool sync = true;
    bool restore = true;
    bool trickplay = false;
  };

  CDVDMsgPlayerSeek(CDVDMsgPlayerSeek::CMode mode) : CDVDMsg(PLAYER_SEEK),
    m_mode(mode)
  {}
  double GetTime() { return m_mode.time; }
  bool GetRelative() { return m_mode.relative; }
  bool GetBackward() { return m_mode.backward; }
  bool GetAccurate() { return m_mode.accurate; }
  bool GetRestore() { return m_mode.restore; }
  bool GetTrickPlay() { return m_mode.trickplay; }
  bool GetSync() { return m_mode.sync; }

private:
  CMode m_mode;
};

class CDVDMsgPlayerSeekChapter : public CDVDMsg
{
  public:
    CDVDMsgPlayerSeekChapter(int iChapter)
      : CDVDMsg(PLAYER_SEEK_CHAPTER)
      , m_iChapter(iChapter)
    {}

    int GetChapter() const { return m_iChapter; }

  private:

    int m_iChapter;
};

////////////////////////////////////////////////////////////////////////////////
//////
////// DEMUXER_ Messages
//////
////////////////////////////////////////////////////////////////////////////////

class CDVDMsgDemuxerPacket : public CDVDMsg
{
public:
  CDVDMsgDemuxerPacket(DemuxPacket* packet, bool drop = false);
  virtual ~CDVDMsgDemuxerPacket();
  DemuxPacket* GetPacket()      { return m_packet; }
  unsigned int GetPacketSize();
  bool         GetPacketDrop()  { return m_drop; }
  DemuxPacket* m_packet;
  bool         m_drop;
};

class CDVDMsgDemuxerReset : public CDVDMsg
{
public:
  CDVDMsgDemuxerReset() : CDVDMsg(DEMUXER_RESET)  {}
};



////////////////////////////////////////////////////////////////////////////////
//////
////// VIDEO_ Messages
//////
////////////////////////////////////////////////////////////////////////////////


////////////////////////////////////////////////////////////////////////////////
//////
////// SUBTITLE_ Messages
//////
////////////////////////////////////////////////////////////////////////////////

class CDVDMsgSubtitleClutChange : public CDVDMsg
{
public:
  CDVDMsgSubtitleClutChange(uint8_t* data) : CDVDMsg(SUBTITLE_CLUTCHANGE) { memcpy(m_data, data, 16*4); }
  uint8_t m_data[16][4];
private:
};<|MERGE_RESOLUTION|>--- conflicted
+++ resolved
@@ -82,12 +82,6 @@
     VIDEO_SET_ASPECT,               // set aspectratio of video
     VIDEO_DRAIN,                    // wait for decoder to output last frame
 
-<<<<<<< HEAD
-    // audio related messages
-    AUDIO_SILENCE,
-
-=======
->>>>>>> 177ce6a2
     // subtitle related messages
     SUBTITLE_CLUTCHANGE,
     SUBTITLE_ADDFILE
