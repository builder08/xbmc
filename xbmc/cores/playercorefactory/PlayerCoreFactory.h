--- conflicted
+++ resolved
@@ -36,18 +36,15 @@
   EPC_DVDPLAYER,
   EPC_MPLAYER,
   EPC_PAPLAYER,
-<<<<<<< HEAD
   /* PLEX */
   EPC_PMSPLAYER,
   /* END PLEX */
-=======
 #if defined(HAS_AMLPLAYER)
   EPC_AMLPLAYER,
 #endif
 #if defined(HAS_OMXPLAYER)
   EPC_OMXPLAYER,
 #endif
->>>>>>> 0be99e96
   EPC_EXTPLAYER
 };
 
