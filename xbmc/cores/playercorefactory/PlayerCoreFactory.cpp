/*
 *      Copyright (C) 2005-2012 Team XBMC
 *      http://www.xbmc.org
 *
 *  This Program is free software; you can redistribute it and/or modify
 *  it under the terms of the GNU General Public License as published by
 *  the Free Software Foundation; either version 2, or (at your option)
 *  any later version.
 *
 *  This Program is distributed in the hope that it will be useful,
 *  but WITHOUT ANY WARRANTY; without even the implied warranty of
 *  MERCHANTABILITY or FITNESS FOR A PARTICULAR PURPOSE. See the
 *  GNU General Public License for more details.
 *
 *  You should have received a copy of the GNU General Public License
 *  along with XBMC; see the file COPYING.  If not, see
 *  <http://www.gnu.org/licenses/>.
 *
 */

#include "utils/BitstreamStats.h"
#include "PlayerCoreFactory.h"
#include "threads/SingleLock.h"
#include "cores/dvdplayer/DVDPlayer.h"
#include "cores/paplayer/PAPlayer.h"
#include "cores/paplayer/DVDPlayerCodec.h"
#include "dialogs/GUIDialogContextMenu.h"
#include "utils/HttpHeader.h"
#include "settings/GUISettings.h"
#include "URL.h"
#include "FileItem.h"
#include "settings/AdvancedSettings.h"
#include "utils/AutoPtrHandle.h"
#include "cores/ExternalPlayer/ExternalPlayer.h"
#include "PlayerCoreConfig.h"
#include "PlayerSelectionRule.h"
#include "guilib/LocalizeStrings.h"

/* PLEX */
#include "Players/PlexMediaServerPlayer.h"
#include "PlexTypes.h"
/* END PLEX */

using namespace AUTOPTR;

std::vector<CPlayerCoreConfig *> CPlayerCoreFactory::s_vecCoreConfigs;
std::vector<CPlayerSelectionRule *> CPlayerCoreFactory::s_vecCoreSelectionRules;

CPlayerCoreFactory::CPlayerCoreFactory()
{}
CPlayerCoreFactory::~CPlayerCoreFactory()
{
  for(std::vector<CPlayerCoreConfig *>::iterator it = s_vecCoreConfigs.begin(); it != s_vecCoreConfigs.end(); it++)
    delete *it;
  for(std::vector<CPlayerSelectionRule *>::iterator it = s_vecCoreSelectionRules.begin(); it != s_vecCoreSelectionRules.end(); it++)
    delete *it;
}

/* generic function to make a vector unique, removes later duplicates */
template<typename T> void unique (T &con)
{
  typename T::iterator cur, end;
  cur = con.begin();
  end = con.end();
  while (cur != end)
  {
    typename T::value_type i = *cur;
    end = remove (++cur, end, i);
  }
  con.erase (end, con.end());
}

IPlayer* CPlayerCoreFactory::CreatePlayer(const CStdString& strCore, IPlayerCallback& callback) const
{
  return CreatePlayer( GetPlayerCore(strCore), callback );
}

IPlayer* CPlayerCoreFactory::CreatePlayer(const PLAYERCOREID eCore, IPlayerCallback& callback)
{
  if (!s_vecCoreConfigs.size() || eCore-1 > s_vecCoreConfigs.size()-1)
    return NULL;

  return s_vecCoreConfigs[eCore-1]->CreatePlayer(callback);
}

PLAYERCOREID CPlayerCoreFactory::GetPlayerCore(const CStdString& strCoreName)
{
  if (!strCoreName.empty())
  {
    // Dereference "*default*player" aliases
    CStdString strRealCoreName;
    if (strCoreName.Equals("audiodefaultplayer", false)) strRealCoreName = g_advancedSettings.m_audioDefaultPlayer;
    else if (strCoreName.Equals("videodefaultplayer", false)) strRealCoreName = g_advancedSettings.m_videoDefaultPlayer;
    else if (strCoreName.Equals("videodefaultdvdplayer", false)) strRealCoreName = g_advancedSettings.m_videoDefaultDVDPlayer;
    else strRealCoreName = strCoreName;

    for(PLAYERCOREID i = 0; i < s_vecCoreConfigs.size(); i++)
    {
      if (s_vecCoreConfigs[i]->GetName().Equals(strRealCoreName, false))
        return i+1;
    }
    CLog::Log(LOGWARNING, "CPlayerCoreFactory::GetPlayerCore(%s): no such core: %s", strCoreName.c_str(), strRealCoreName.c_str());
  }
  return EPC_NONE;
}

CStdString CPlayerCoreFactory::GetPlayerName(const PLAYERCOREID eCore)
{
  return s_vecCoreConfigs[eCore-1]->GetName();
}

CPlayerCoreConfig* CPlayerCoreFactory::GetPlayerConfig(const CStdString& strCoreName)
{
  PLAYERCOREID id = GetPlayerCore(strCoreName);
  if (id != EPC_NONE) return s_vecCoreConfigs[id-1];
  else return NULL;
}

void CPlayerCoreFactory::GetPlayers( VECPLAYERCORES &vecCores )
{
  for(unsigned int i = 0; i < s_vecCoreConfigs.size(); i++)
    if (s_vecCoreConfigs[i]->m_bPlaysAudio || s_vecCoreConfigs[i]->m_bPlaysVideo)
      vecCores.push_back(i+1);
}

void CPlayerCoreFactory::GetPlayers( VECPLAYERCORES &vecCores, const bool audio, const bool video )
{
  CLog::Log(LOGDEBUG, "CPlayerCoreFactory::GetPlayers: for video=%d, audio=%d", video, audio);

  for(unsigned int i = 0; i < s_vecCoreConfigs.size(); i++)
  {
    if (audio == s_vecCoreConfigs[i]->m_bPlaysAudio && video == s_vecCoreConfigs[i]->m_bPlaysVideo)
    {
      CLog::Log(LOGDEBUG, "CPlayerCoreFactory::GetPlayers: adding player: %s (%d)", s_vecCoreConfigs[i]->m_name.c_str(), i+1);
      vecCores.push_back(i+1);
    }
  }
}

void CPlayerCoreFactory::GetPlayers( const CFileItem& item, VECPLAYERCORES &vecCores)
{
  CURL url(item.GetPath());

  CLog::Log(LOGDEBUG, "CPlayerCoreFactory::GetPlayers(%s)", item.GetPath().c_str());

  // Process rules
  for(unsigned int i = 0; i < s_vecCoreSelectionRules.size(); i++)
    s_vecCoreSelectionRules[i]->GetPlayers(item, vecCores);

  CLog::Log(LOGDEBUG, "CPlayerCoreFactory::GetPlayers: matched %"PRIuS" rules with players", vecCores.size());

  if( PAPlayer::HandlesType(url.GetFileType()) )
  {
    // We no longer force PAPlayer as our default audio player (used to be true):
    bool bAdd = false;
    if (url.GetProtocol().Equals("mms"))
    {
       bAdd = false;
    }
    else if (item.IsType(".wma"))
    {
//      bAdd = true;
//      DVDPlayerCodec codec;
//      if (!codec.Init(item.GetPath(),2048))
//        bAdd = false;
//      codec.DeInit();
    }

    if (bAdd)
    {
      if( g_guiSettings.GetInt("audiooutput.mode") == AUDIO_ANALOG )
      {
        CLog::Log(LOGDEBUG, "CPlayerCoreFactory::GetPlayers: adding PAPlayer (%d)", EPC_PAPLAYER);
        vecCores.push_back(EPC_PAPLAYER);
      }
      else if (url.GetFileType().Equals("ac3") 
            || url.GetFileType().Equals("dts"))
      {
        CLog::Log(LOGDEBUG, "CPlayerCoreFactory::GetPlayers: adding DVDPlayer (%d)", EPC_DVDPLAYER);
        vecCores.push_back(EPC_DVDPLAYER);
      }
      else
      {
        CLog::Log(LOGDEBUG, "CPlayerCoreFactory::GetPlayers: adding PAPlayer (%d)", EPC_PAPLAYER);
        vecCores.push_back(EPC_PAPLAYER);
      }
    }
  }

  // Process defaults

  // Set video default player. Check whether it's video first (overrule audio check)
  // Also push these players in case it is NOT audio either
  if (item.IsVideo() || !item.IsAudio())
  {
    PLAYERCOREID eVideoDefault = GetPlayerCore("videodefaultplayer");
    if (eVideoDefault != EPC_NONE)
    {
      CLog::Log(LOGDEBUG, "CPlayerCoreFactory::GetPlayers: adding videodefaultplayer (%d)", eVideoDefault);
      vecCores.push_back(eVideoDefault);
    }
    GetPlayers(vecCores, false, true);  // Video-only players
    GetPlayers(vecCores, true, true);   // Audio & video players
  }

  // Set audio default player
  // Pushback all audio players in case we don't know the type
  if (item.IsAudio())
  {
    PLAYERCOREID eAudioDefault = GetPlayerCore("audiodefaultplayer");
    if (eAudioDefault != EPC_NONE)
    {
      CLog::Log(LOGDEBUG, "CPlayerCoreFactory::GetPlayers: adding audiodefaultplayer (%d)", eAudioDefault);
      vecCores.push_back(eAudioDefault);
    }
    GetPlayers(vecCores, true, false); // Audio-only players
    GetPlayers(vecCores, true, true);  // Audio & video players
  }

  /* make our list unique, preserving first added players */
  unique(vecCores);

  CLog::Log(LOGDEBUG, "CPlayerCoreFactory::GetPlayers: added %"PRIuS" players", vecCores.size());
}

PLAYERCOREID CPlayerCoreFactory::GetDefaultPlayer( const CFileItem& item )
{
  VECPLAYERCORES vecCores;
  GetPlayers(item, vecCores);

  //If we have any players return the first one
  if( vecCores.size() > 0 ) return vecCores.at(0);

  return EPC_NONE;
}

PLAYERCOREID CPlayerCoreFactory::SelectPlayerDialog(VECPLAYERCORES &vecCores, float posX, float posY)
{
  CContextButtons choices;
  if (vecCores.size())
  {
    //Add default player
    CStdString strCaption = CPlayerCoreFactory::GetPlayerName(vecCores[0]);
    strCaption += " (";
    strCaption += g_localizeStrings.Get(13278);
    strCaption += ")";
    choices.Add(0, strCaption);

    //Add all other players
    for( unsigned int i = 1; i < vecCores.size(); i++ )
      choices.Add(i, CPlayerCoreFactory::GetPlayerName(vecCores[i]));

    int choice = CGUIDialogContextMenu::ShowAndGetChoice(choices);
    if (choice >= 0)
      return vecCores[choice];
  }
  return EPC_NONE;
}

PLAYERCOREID CPlayerCoreFactory::SelectPlayerDialog(float posX, float posY)
{
  VECPLAYERCORES vecCores;
  GetPlayers(vecCores);
  return SelectPlayerDialog(vecCores, posX, posY);
}

bool CPlayerCoreFactory::LoadConfiguration(TiXmlElement* pConfig, bool clear)
{
  if (clear)
  {
    for(std::vector<CPlayerCoreConfig *>::iterator it = s_vecCoreConfigs.begin(); it != s_vecCoreConfigs.end(); it++)
      delete *it;
    s_vecCoreConfigs.clear();
    // Builtin players; hard-coded because re-ordering them would break scripts
    CPlayerCoreConfig* dvdplayer = new CPlayerCoreConfig("DVDPlayer", EPC_DVDPLAYER, NULL);
    dvdplayer->m_bPlaysAudio = dvdplayer->m_bPlaysVideo = true;
    s_vecCoreConfigs.push_back(dvdplayer);

     // Don't remove this, its a placeholder for the old MPlayer core, it would break scripts
    CPlayerCoreConfig* mplayer = new CPlayerCoreConfig("oldmplayercore", EPC_DVDPLAYER, NULL);
    s_vecCoreConfigs.push_back(mplayer);

    CPlayerCoreConfig* paplayer = new CPlayerCoreConfig("PAPlayer", EPC_PAPLAYER, NULL);
    paplayer->m_bPlaysAudio = true;
    s_vecCoreConfigs.push_back(paplayer);

<<<<<<< HEAD
    /* PLEX */
    CPlayerCoreConfig* pmsplayer = new CPlayerCoreConfig("PMSPlayer", EPC_PMSPLAYER, NULL);
    pmsplayer->m_bPlaysAudio = pmsplayer->m_bPlaysVideo = true;
    s_vecCoreConfigs.push_back(pmsplayer);
    /* END PLEX */
=======
#if defined(HAS_AMLPLAYER)
    CPlayerCoreConfig* amlplayer = new CPlayerCoreConfig("AMLPlayer", EPC_AMLPLAYER, NULL);
    amlplayer->m_bPlaysAudio = true;
    amlplayer->m_bPlaysVideo = true;
    s_vecCoreConfigs.push_back(amlplayer);
#endif

#if defined(HAS_OMXPLAYER)
    CPlayerCoreConfig* omxplayer = new CPlayerCoreConfig("OMXPlayer", EPC_OMXPLAYER, NULL);
    omxplayer->m_bPlaysAudio = true;
    omxplayer->m_bPlaysVideo = true;
    s_vecCoreConfigs.push_back(omxplayer);
#endif
>>>>>>> 0be99e96

    for(std::vector<CPlayerSelectionRule *>::iterator it = s_vecCoreSelectionRules.begin(); it != s_vecCoreSelectionRules.end(); it++)
      delete *it;
    s_vecCoreSelectionRules.clear();
  }

  if (!pConfig || strcmpi(pConfig->Value(),"playercorefactory") != 0)
  {
    CLog::Log(LOGERROR, "Error loading configuration, no <playercorefactory> node");
    return false;
  }

  TiXmlElement *pPlayers = pConfig->FirstChildElement("players");
  if (pPlayers)
  {
    TiXmlElement* pPlayer = pPlayers->FirstChildElement("player");
    while (pPlayer)
    {
      CStdString name = pPlayer->Attribute("name");
      CStdString type = pPlayer->Attribute("type");
      if (type.length() == 0) type = name;
      type.ToLower();

      EPLAYERCORES eCore = EPC_NONE;
      if (type == "dvdplayer" || type == "mplayer") eCore = EPC_DVDPLAYER;
      if (type == "paplayer" ) eCore = EPC_PAPLAYER;
      if (type == "externalplayer" ) eCore = EPC_EXTPLAYER;
      /* PLEX */
      if (type == "pmsplayer") eCore = EPC_PMSPLAYER;
      /* END PLEX */

      if (eCore != EPC_NONE)
      {
        s_vecCoreConfigs.push_back(new CPlayerCoreConfig(name, eCore, pPlayer));
      }

      pPlayer = pPlayer->NextSiblingElement("player");
    }
  }

  TiXmlElement *pRule = pConfig->FirstChildElement("rules");
  while (pRule)
  {
    const char* szAction = pRule->Attribute("action");
    if (szAction)
    {
      if (stricmp(szAction, "append") == 0)
      {
        s_vecCoreSelectionRules.push_back(new CPlayerSelectionRule(pRule));
      }
      else if (stricmp(szAction, "prepend") == 0)
      {
        s_vecCoreSelectionRules.insert(s_vecCoreSelectionRules.begin(), 1, new CPlayerSelectionRule(pRule));
      }
      else
      {
        s_vecCoreSelectionRules.clear();
        s_vecCoreSelectionRules.push_back(new CPlayerSelectionRule(pRule));
      }
    }
    else
    {
      s_vecCoreSelectionRules.push_back(new CPlayerSelectionRule(pRule));
    }

    pRule = pRule->NextSiblingElement("rules");
  }

  // succeeded - tell the user it worked
  CLog::Log(LOGNOTICE, "Loaded playercorefactory configuration");

  return true;
}<|MERGE_RESOLUTION|>--- conflicted
+++ resolved
@@ -284,13 +284,12 @@
     paplayer->m_bPlaysAudio = true;
     s_vecCoreConfigs.push_back(paplayer);
 
-<<<<<<< HEAD
     /* PLEX */
     CPlayerCoreConfig* pmsplayer = new CPlayerCoreConfig("PMSPlayer", EPC_PMSPLAYER, NULL);
     pmsplayer->m_bPlaysAudio = pmsplayer->m_bPlaysVideo = true;
     s_vecCoreConfigs.push_back(pmsplayer);
     /* END PLEX */
-=======
+
 #if defined(HAS_AMLPLAYER)
     CPlayerCoreConfig* amlplayer = new CPlayerCoreConfig("AMLPlayer", EPC_AMLPLAYER, NULL);
     amlplayer->m_bPlaysAudio = true;
@@ -304,7 +303,6 @@
     omxplayer->m_bPlaysVideo = true;
     s_vecCoreConfigs.push_back(omxplayer);
 #endif
->>>>>>> 0be99e96
 
     for(std::vector<CPlayerSelectionRule *>::iterator it = s_vecCoreSelectionRules.begin(); it != s_vecCoreSelectionRules.end(); it++)
       delete *it;
