/*
 *      Copyright (C) 2005-2008 Team XBMC
 *      http://www.xbmc.org
 *
 *  This Program is free software; you can redistribute it and/or modify
 *  it under the terms of the GNU General Public License as published by
 *  the Free Software Foundation; either version 2, or (at your option)
 *  any later version.
 *
 *  This Program is distributed in the hope that it will be useful,
 *  but WITHOUT ANY WARRANTY; without even the implied warranty of
 *  MERCHANTABILITY or FITNESS FOR A PARTICULAR PURPOSE. See the
 *  GNU General Public License for more details.
 *
 *  You should have received a copy of the GNU General Public License
 *  along with XBMC; see the file COPYING.  If not, write to
 *  the Free Software Foundation, 675 Mass Ave, Cambridge, MA 02139, USA.
 *  http://www.gnu.org/copyleft/gpl.html
 *
 */

#include "threads/SystemClock.h"
#include "system.h"
#include "DVDPlayer.h"

#include "DVDInputStreams/DVDInputStream.h"
#include "DVDInputStreams/DVDInputStreamFile.h"
#include "DVDInputStreams/DVDFactoryInputStream.h"
#include "DVDInputStreams/DVDInputStreamNavigator.h"
#include "DVDInputStreams/DVDInputStreamTV.h"
#include "DVDInputStreams/DVDInputStreamPVRManager.h"

#include "DVDDemuxers/DVDDemux.h"
#include "DVDDemuxers/DVDDemuxUtils.h"
#include "DVDDemuxers/DVDDemuxVobsub.h"
#include "DVDDemuxers/DVDFactoryDemuxer.h"
#include "DVDDemuxers/DVDDemuxFFmpeg.h"

#include "DVDCodecs/DVDCodecs.h"
#include "DVDCodecs/DVDFactoryCodec.h"

#include "DVDFileInfo.h"

#include "utils/LangCodeExpander.h"
#include "guilib/LocalizeStrings.h"

#include "utils/URIUtils.h"
#include "GUIInfoManager.h"
#include "guilib/GUIWindowManager.h"
#include "Application.h"
#include "DVDPerformanceCounter.h"
#include "filesystem/File.h"
#include "pictures/Picture.h"
#include "DllSwScale.h"
#ifdef HAS_VIDEO_PLAYBACK
#include "cores/VideoRenderers/RenderManager.h"
#endif
#ifdef HAS_PERFORMANCE_SAMPLE
#include "xbmc/utils/PerformanceSample.h"
#else
#define MEASURE_FUNCTION
#endif
#include "settings/AdvancedSettings.h"
#include "FileItem.h"
#include "settings/GUISettings.h"
#include "GUIUserMessages.h"
#include "settings/Settings.h"
#include "utils/log.h"
#include "utils/TimeUtils.h"
#include "utils/StreamDetails.h"
#include "pvr/PVRManager.h"
#include "pvr/channels/PVRChannel.h"
#include "pvr/windows/GUIWindowPVR.h"
#include "filesystem/PVRFile.h"
#include "video/dialogs/GUIDialogFullScreenInfo.h"
#include "utils/StreamUtils.h"
#include "storage/MediaManager.h"
#include "dialogs/GUIDialogBusy.h"
#include "dialogs/GUIDialogKaiToast.h"
#include "utils/StringUtils.h"
#include "Util.h"

using namespace std;
using namespace PVR;

void CSelectionStreams::Clear(StreamType type, StreamSource source)
{
  CSingleLock lock(m_section);
  for(int i=m_Streams.size()-1;i>=0;i--)
  {
    if(type && m_Streams[i].type != type)
      continue;

    if(source && m_Streams[i].source != source)
      continue;

    m_Streams.erase(m_Streams.begin() + i);
  }
}

void CDVDPlayer::GetAudioStreamLanguage(int iStream, CStdString &strLanguage)
{
  strLanguage = "";
  SelectionStream& s = m_SelectionStreams.Get(STREAM_AUDIO, iStream);
  if(s.language.length() > 0)
    strLanguage = s.language;
}

SelectionStream& CSelectionStreams::Get(StreamType type, int index)
{
  CSingleLock lock(m_section);
  int count = -1;
  for(int i=0;i<(int)m_Streams.size();i++)
  {
    if(m_Streams[i].type != type)
      continue;
    count++;
    if(count == index)
      return m_Streams[i];
  }
  CLog::Log(LOGERROR, "%s - failed to get stream", __FUNCTION__);
  return m_invalid;
}

bool CSelectionStreams::Get(StreamType type, CDemuxStream::EFlags flag, SelectionStream& out)
{
  CSingleLock lock(m_section);
  for(int i=0;i<(int)m_Streams.size();i++)
  {
    if(m_Streams[i].type != type)
      continue;
    if((m_Streams[i].flags & flag) != flag)
      continue;
    out = m_Streams[i];
    return true;
  }
  return false;
}

int CSelectionStreams::IndexOf(StreamType type, int source, int id)
{
  CSingleLock lock(m_section);
  int count = -1;
  for(int i=0;i<(int)m_Streams.size();i++)
  {
    if(type && m_Streams[i].type != type)
      continue;
    count++;
    if(source && m_Streams[i].source != source)
      continue;
    if(id < 0)
      continue;
    if(m_Streams[i].id == id)
      return count;
  }
  if(id < 0)
    return count;
  else
    return -1;
}

int CSelectionStreams::IndexOf(StreamType type, CDVDPlayer& p)
{
  if (p.m_pInputStream && p.m_pInputStream->IsStreamType(DVDSTREAM_TYPE_DVD))
  {
    int id = -1;
    if(type == STREAM_AUDIO)
      id = ((CDVDInputStreamNavigator*)p.m_pInputStream)->GetActiveAudioStream();
    else if(type == STREAM_VIDEO)
      id = p.m_CurrentVideo.id;
    else if(type == STREAM_SUBTITLE)
      id = ((CDVDInputStreamNavigator*)p.m_pInputStream)->GetActiveSubtitleStream();

    return IndexOf(type, STREAM_SOURCE_NAV, id);
  }

  if(type == STREAM_AUDIO)
    return IndexOf(type, p.m_CurrentAudio.source, p.m_CurrentAudio.id);
  else if(type == STREAM_VIDEO)
    return IndexOf(type, p.m_CurrentVideo.source, p.m_CurrentVideo.id);
  else if(type == STREAM_SUBTITLE)
    return IndexOf(type, p.m_CurrentSubtitle.source, p.m_CurrentSubtitle.id);
  else if(type == STREAM_TELETEXT)
    return IndexOf(type, p.m_CurrentTeletext.source, p.m_CurrentTeletext.id);

  return -1;
}

int CSelectionStreams::Source(StreamSource source, std::string filename)
{
  CSingleLock lock(m_section);
  int index = source - 1;
  for(int i=0;i<(int)m_Streams.size();i++)
  {
    SelectionStream &s = m_Streams[i];
    if(STREAM_SOURCE_MASK(s.source) != source)
      continue;
    // if it already exists, return same
    if(s.filename == filename)
      return s.source;
    if(index < s.source)
      index = s.source;
  }
  // return next index
  return index + 1;
}

void CSelectionStreams::Update(SelectionStream& s)
{
  CSingleLock lock(m_section);
  int index = IndexOf(s.type, s.source, s.id);
  if(index >= 0)
    Get(s.type, index) = s;
  else
    m_Streams.push_back(s);
}

void CSelectionStreams::Update(CDVDInputStream* input, CDVDDemux* demuxer)
{
  if(input && input->IsStreamType(DVDSTREAM_TYPE_DVD))
  {
    CDVDInputStreamNavigator* nav = (CDVDInputStreamNavigator*)input;
    string filename = nav->GetFileName();
    int source = Source(STREAM_SOURCE_NAV, filename);

    int count;
    count = nav->GetAudioStreamCount();
    for(int i=0;i<count;i++)
    {
      SelectionStream s;
      s.source   = source;
      s.type     = STREAM_AUDIO;
      s.id       = i;
      s.name     = nav->GetAudioStreamLanguage(i);
      s.flags    = CDemuxStream::FLAG_NONE;
      s.filename = filename;
      s.channels = 0;
      Update(s);
    }

    count = nav->GetSubTitleStreamCount();
    for(int i=0;i<count;i++)
    {
      SelectionStream s;
      s.source   = source;
      s.type     = STREAM_SUBTITLE;
      s.id       = i;
      s.name     = nav->GetSubtitleStreamLanguage(i);
      s.flags    = CDemuxStream::FLAG_NONE;
      s.filename = filename;
      s.channels = 0;
      Update(s);
    }
  }
  else if(demuxer)
  {
    string filename = demuxer->GetFileName();
    int count = demuxer->GetNrOfStreams();
    int source;
    if(input) /* hack to know this is sub decoder */
      source = Source(STREAM_SOURCE_DEMUX, filename);
    else
      source = Source(STREAM_SOURCE_DEMUX_SUB, filename);


    for(int i=0;i<count;i++)
    {
      CDemuxStream* stream = demuxer->GetStream(i);
      /* make sure stream is marked with right source */
      stream->source = source;

      SelectionStream s;
      s.source   = source;
      s.type     = stream->type;
      s.id       = stream->iId;
      s.language = stream->language;
      s.flags    = stream->flags;
      s.filename = demuxer->GetFileName();
      stream->GetStreamName(s.name);
      CStdString codec;
      demuxer->GetStreamCodecName(stream->iId, codec);
      s.codec    = codec;
      s.channels = 0; // Default to 0. Overwrite if STREAM_AUDIO below.
      if(stream->type == STREAM_AUDIO)
      {
        std::string type;
        ((CDemuxStreamAudio*)stream)->GetStreamType(type);
        if(type.length() > 0)
        {
          if(s.name.length() > 0)
            s.name += " - ";
          s.name += type;
        }
        s.channels = ((CDemuxStreamAudio*)stream)->iChannels;
      }
      Update(s);
    }
  }
}

CDVDPlayer::CDVDPlayer(IPlayerCallback& callback)
    : IPlayer(callback),
      CThread("CDVDPlayer"),
      m_CurrentAudio(STREAM_AUDIO),
      m_CurrentVideo(STREAM_VIDEO),
      m_CurrentSubtitle(STREAM_SUBTITLE),
      m_CurrentTeletext(STREAM_TELETEXT),
      m_messenger("player"),
      m_dvdPlayerVideo(&m_clock, &m_overlayContainer, m_messenger),
      m_dvdPlayerAudio(&m_clock, m_messenger),
      m_dvdPlayerSubtitle(&m_overlayContainer),
      m_dvdPlayerTeletext(),
      m_ready(true)
{
  m_pDemuxer = NULL;
  m_pSubtitleDemuxer = NULL;
  m_pInputStream = NULL;

  m_dvd.Clear();
  m_State.Clear();
  m_UpdateApplication = 0;

  m_bAbortRequest = false;
  m_errorCount = 0;
  m_playSpeed = DVD_PLAYSPEED_NORMAL;
  m_caching = CACHESTATE_DONE;
  
#ifdef DVDDEBUG_MESSAGE_TRACKER
  g_dvdMessageTracker.Init();
#endif
}

CDVDPlayer::~CDVDPlayer()
{
  CloseFile();

#ifdef DVDDEBUG_MESSAGE_TRACKER
  g_dvdMessageTracker.DeInit();
#endif
}

bool CDVDPlayer::OpenFile(const CFileItem& file, const CPlayerOptions &options)
{
  try
  {
    CLog::Log(LOGNOTICE, "DVDPlayer: Opening: %s", file.m_strPath.c_str());

    // if playing a file close it first
    // this has to be changed so we won't have to close it.
    if(ThreadHandle())
      CloseFile();

    m_bAbortRequest = false;
    SetPlaySpeed(DVD_PLAYSPEED_NORMAL);

    m_State.Clear();
    m_UpdateApplication = 0;

    m_PlayerOptions = options;
    m_item     = file;
    m_mimetype  = file.GetMimeType();
    m_filename = file.m_strPath;
    m_scanStart = 0;

    m_ready.Reset();
    Create();
    if(!m_ready.WaitMSec(100))
    {
      CGUIDialogBusy* dialog = (CGUIDialogBusy*)g_windowManager.GetWindow(WINDOW_DIALOG_BUSY);
      dialog->Show();
      while(!m_ready.WaitMSec(1))
        g_windowManager.ProcessRenderLoop(false);
      dialog->Close();
    }

    // Playback might have been stopped due to some error
    if (m_bStop || m_bAbortRequest)
      return false;

    return true;
  }
  catch(...)
  {
    CLog::Log(LOGERROR, "%s - Exception thrown on open", __FUNCTION__);
    return false;
  }
}

bool CDVDPlayer::CloseFile()
{
  CLog::Log(LOGNOTICE, "CDVDPlayer::CloseFile()");

  // unpause the player
  SetPlaySpeed(DVD_PLAYSPEED_NORMAL);

  // set the abort request so that other threads can finish up
  m_bAbortRequest = true;

  // tell demuxer to abort
  if(m_pDemuxer)
    m_pDemuxer->Abort();

  if(m_pSubtitleDemuxer)
    m_pSubtitleDemuxer->Abort();

  CLog::Log(LOGNOTICE, "DVDPlayer: waiting for threads to exit");

  // wait for the main thread to finish up
  // since this main thread cleans up all other resources and threads
  // we are done after the StopThread call
  StopThread();

  m_Edl.Clear();
  m_EdlAutoSkipMarkers.Clear();

  CLog::Log(LOGNOTICE, "DVDPlayer: finished waiting");
#if defined(HAS_VIDEO_PLAYBACK)
  g_renderManager.UnInit();
#endif
  return true;
}

bool CDVDPlayer::IsPlaying() const
{
  return !m_bStop;
}

void CDVDPlayer::OnStartup()
{
  m_CurrentVideo.Clear();
  m_CurrentAudio.Clear();
  m_CurrentSubtitle.Clear();
  m_CurrentTeletext.Clear();

  m_messenger.Init();

  g_dvdPerformanceCounter.EnableMainPerformance(ThreadHandle());
}

bool CDVDPlayer::OpenInputStream()
{
  if(m_pInputStream)
    SAFE_DELETE(m_pInputStream);

  CLog::Log(LOGNOTICE, "Creating InputStream");

  // correct the filename if needed
  CStdString filename(m_filename);
  if (filename.Find("dvd://") == 0
  ||  filename.CompareNoCase("d:\\video_ts\\video_ts.ifo") == 0
  ||  filename.CompareNoCase("iso9660://video_ts/video_ts.ifo") == 0)
  {
    m_filename = g_mediaManager.TranslateDevicePath("");
  }
retry:
  m_pInputStream = CDVDFactoryInputStream::CreateInputStream(this, m_filename, m_mimetype);
  if(m_pInputStream == NULL)
  {
    CLog::Log(LOGERROR, "CDVDPlayer::OpenInputStream - unable to create input stream for [%s]", m_filename.c_str());
    return false;
  }
  else
    m_pInputStream->SetFileItem(m_item);

  if (!m_pInputStream->Open(m_filename.c_str(), m_mimetype))
  {
      if(m_pInputStream->IsStreamType(DVDSTREAM_TYPE_DVD))
      {
        CLog::Log(LOGERROR, "CDVDPlayer::OpenInputStream - failed to open [%s] as DVD ISO, trying Bluray", m_filename.c_str());
        m_mimetype = "bluray/iso";
        filename = m_filename;
        filename = filename + "/BDMV/index.bdmv";
        int title = m_item.GetPropertyInt("BlurayStartingTitle");
        if( title )
          filename.AppendFormat("?title=%d",title);
        
        m_filename = filename;
        goto retry;
      }
    CLog::Log(LOGERROR, "CDVDPlayer::OpenInputStream - error opening [%s]", m_filename.c_str());
    return false;
  }

  // find any available external subtitles for non dvd files
  if (!m_pInputStream->IsStreamType(DVDSTREAM_TYPE_DVD)
  &&  !m_pInputStream->IsStreamType(DVDSTREAM_TYPE_PVRMANAGER)
  &&  !m_pInputStream->IsStreamType(DVDSTREAM_TYPE_TV)
  &&  !m_pInputStream->IsStreamType(DVDSTREAM_TYPE_HTSP))
  {
    // find any available external subtitles
    std::vector<CStdString> filenames;
    CUtil::ScanForExternalSubtitles( m_filename, filenames );

    // find any upnp subtitles
    CStdString key("upnp:subtitle:1");
    for(unsigned s = 1; m_item.HasProperty(key); key.Format("upnp:subtitle:%u", ++s))
      filenames.push_back(m_item.GetProperty(key));

    for(unsigned int i=0;i<filenames.size();i++)
    {
      // if vobsub subtitle:		
      if (URIUtils::GetExtension(filenames[i]) == ".idx")
      {
        CStdString strSubFile;
        if ( CUtil::FindVobSubPair( filenames, filenames[i], strSubFile ) )
          AddSubtitleFile(filenames[i], strSubFile);
      }
      else 
      {
        if ( !CUtil::IsVobSub(filenames, filenames[i] ) )
        {
          AddSubtitleFile(filenames[i]);
        }
      }   
    } // end loop over all subtitle files    

    g_settings.m_currentVideoSettings.m_SubtitleCached = true;
  }

  SetAVDelay(g_settings.m_currentVideoSettings.m_AudioDelay);
  SetSubTitleDelay(g_settings.m_currentVideoSettings.m_SubtitleDelay);
  m_clock.Reset();
  m_dvd.Clear();
  m_errorCount = 0;
  m_iChannelEntryTimeOut = 0;

  return true;
}

bool CDVDPlayer::OpenDemuxStream()
{
  if(m_pDemuxer)
    SAFE_DELETE(m_pDemuxer);

  CLog::Log(LOGNOTICE, "Creating Demuxer");

  try
  {
    int attempts = 10;
    while(!m_bStop && attempts-- > 0)
    {
      m_pDemuxer = CDVDFactoryDemuxer::CreateDemuxer(m_pInputStream);
      if(!m_pDemuxer && m_pInputStream->IsStreamType(DVDSTREAM_TYPE_PVRMANAGER))
      {
        continue;
      }
      else if(!m_pDemuxer && m_pInputStream->NextStream())
      {
        CLog::Log(LOGDEBUG, "%s - New stream available from input, retry open", __FUNCTION__);
        continue;
      }
      break;
    }

    if(!m_pDemuxer)
    {
      CLog::Log(LOGERROR, "%s - Error creating demuxer", __FUNCTION__);
      return false;
    }

  }
  catch(...)
  {
    CLog::Log(LOGERROR, "%s - Exception thrown when opening demuxer", __FUNCTION__);
    return false;
  }

  m_SelectionStreams.Clear(STREAM_NONE, STREAM_SOURCE_DEMUX);
  m_SelectionStreams.Clear(STREAM_NONE, STREAM_SOURCE_NAV);
  m_SelectionStreams.Update(m_pInputStream, m_pDemuxer);

  int64_t len = m_pInputStream->GetLength();
  int64_t tim = m_pDemuxer->GetStreamLength();
  if(len > 0 && tim > 0)
    m_pInputStream->SetReadRate(len * 1000 / tim);

  return true;
}

void CDVDPlayer::OpenDefaultStreams()
{
  int  count;
  bool valid;
  bool force = false;
  SelectionStream st;

  // open video stream
  count = m_SelectionStreams.Count(STREAM_VIDEO);
  valid = false;

  if(!valid
  && m_SelectionStreams.Get(STREAM_VIDEO, CDemuxStream::FLAG_DEFAULT, st))
  {
    if(OpenVideoStream(st.id, st.source))
      valid = true;
    else
      CLog::Log(LOGWARNING, "%s - failed to open default stream (%d)", __FUNCTION__, st.id);
  }

  for(int i = 0;i<count && !valid;i++)
  {
    SelectionStream& s = m_SelectionStreams.Get(STREAM_VIDEO, i);
    if(OpenVideoStream(s.id, s.source))
      valid = true;
  }
  if(!valid)
    CloseVideoStream(true);

  if(!m_PlayerOptions.video_only)
  {
    // open audio stream
    count = m_SelectionStreams.Count(STREAM_AUDIO);
    valid = false;
    if(g_settings.m_currentVideoSettings.m_AudioStream >= 0
    && g_settings.m_currentVideoSettings.m_AudioStream < count)
    {
      SelectionStream& s = m_SelectionStreams.Get(STREAM_AUDIO, g_settings.m_currentVideoSettings.m_AudioStream);
      if(OpenAudioStream(s.id, s.source))
        valid = true;
      else
        CLog::Log(LOGWARNING, "%s - failed to restore selected audio stream (%d)", __FUNCTION__, g_settings.m_currentVideoSettings.m_AudioStream);
    }

    if(!valid
    && m_SelectionStreams.Get(STREAM_AUDIO, CDemuxStream::FLAG_DEFAULT, st))
    {
      if(OpenAudioStream(st.id, st.source))
        valid = true;
      else
        CLog::Log(LOGWARNING, "%s - failed to open default stream (%d)", __FUNCTION__, st.id);
    }

    if(!valid
    && count > 1)
    {
      /*
       * If there is more than one audio stream and a valid one is not chosen yet, select the one
       * with the maximum number of channels or the best codec if the same number of channels.
       */
      int max_channels = -1;
      int max_codec_priority = -1;
      CStdString max_codec;
      int max_stream_id = -1;
      for(int i = 0; i < count; i++)
      {
        SelectionStream& s = m_SelectionStreams.Get(STREAM_AUDIO, i);
        if(s.source == STREAM_SOURCE_DEMUX) // Only demux streams
        {
          int codec_priority = StreamUtils::GetCodecPriority(s.codec);
          if(s.channels > max_channels
          ||(s.channels == max_channels && codec_priority > max_codec_priority))
          {
            max_channels = s.channels;
            max_codec_priority = codec_priority;
            max_codec = s.codec;
            max_stream_id = i;
          }
        }
      }
      if(max_stream_id >= 0)
      {
        SelectionStream& s = m_SelectionStreams.Get(STREAM_AUDIO, max_stream_id);
        if(OpenAudioStream(s.id, s.source))
        {
          valid = true;
          CLog::Log(LOGDEBUG, "%s - using automatically selected audio stream (%d) based on codec '%s' and maximum number of channels '%d'",
                    __FUNCTION__, s.id, max_codec.c_str(), max_channels);
        }
        else
          CLog::Log(LOGWARNING, "%s - failed to open automatically selected audio stream (%d)", __FUNCTION__, s.id);
      }
    }

    for(int i = 0; i<count && !valid; i++)
    {
      SelectionStream& s = m_SelectionStreams.Get(STREAM_AUDIO, i);
      if(OpenAudioStream(s.id, s.source))
        valid = true;
    }
    if(!valid)
      CloseAudioStream(true);
  }

  // open subtitle stream
  count = m_SelectionStreams.Count(STREAM_SUBTITLE);
  valid = false;

  // if subs are disabled, check for forced
  if(!valid && !g_settings.m_currentVideoSettings.m_SubtitleOn 
  && m_SelectionStreams.Get(STREAM_SUBTITLE, CDemuxStream::FLAG_FORCED, st))
  {
    if(OpenSubtitleStream(st.id, st.source))
    {
      valid = true;
      force = true;
    }
    else
      CLog::Log(LOGWARNING, "%s - failed to open default/forced stream (%d)", __FUNCTION__, st.id);
  }

  // restore selected
  if(!valid
  && g_settings.m_currentVideoSettings.m_SubtitleStream >= 0
  && g_settings.m_currentVideoSettings.m_SubtitleStream < count)
  {
    SelectionStream& s = m_SelectionStreams.Get(STREAM_SUBTITLE, g_settings.m_currentVideoSettings.m_SubtitleStream);
    if(OpenSubtitleStream(s.id, s.source))
      valid = true;
    else
      CLog::Log(LOGWARNING, "%s - failed to restore selected subtitle stream (%d)", __FUNCTION__, g_settings.m_currentVideoSettings.m_SubtitleStream);
  }

  // select default
  if(!valid
  && m_SelectionStreams.Get(STREAM_SUBTITLE, CDemuxStream::FLAG_DEFAULT, st))
  {
    if(OpenSubtitleStream(st.id, st.source))
      valid = true;
    else
      CLog::Log(LOGWARNING, "%s - failed to open default/forced stream (%d)", __FUNCTION__, st.id);
  }

  // select first
  for(int i = 0;i<count && !valid; i++)
  {
    SelectionStream& s = m_SelectionStreams.Get(STREAM_SUBTITLE, i);
    if(OpenSubtitleStream(s.id, s.source))
      valid = true;
  }
  if(!valid)
    CloseSubtitleStream(false);

  if(valid && (g_settings.m_currentVideoSettings.m_SubtitleOn || force) && !m_PlayerOptions.video_only)
    m_dvdPlayerVideo.EnableSubtitle(true);
  else
    m_dvdPlayerVideo.EnableSubtitle(false);
  // open teletext data stream
  count = m_SelectionStreams.Count(STREAM_TELETEXT);
  valid = false;
  for(int i = 0;i<count && !valid;i++)
  {
    SelectionStream& s = m_SelectionStreams.Get(STREAM_TELETEXT, i);
    if(OpenTeletextStream(s.id, s.source))
      valid = true;
  }
  if(!valid)
    CloseTeletextStream(true);
}

bool CDVDPlayer::ReadPacket(DemuxPacket*& packet, CDemuxStream*& stream)
{

  // check if we should read from subtitle demuxer
  if(m_dvdPlayerSubtitle.AcceptsData() && m_pSubtitleDemuxer )
  {
    if(m_pSubtitleDemuxer)
      packet = m_pSubtitleDemuxer->Read();

    if(packet)
    {
      if(packet->iStreamId < 0)
        return true;

      stream = m_pSubtitleDemuxer->GetStream(packet->iStreamId);
      if (!stream)
      {
        CLog::Log(LOGERROR, "%s - Error demux packet doesn't belong to a valid stream", __FUNCTION__);
        return false;
      }
      if(stream->source == STREAM_SOURCE_NONE)
      {
        m_SelectionStreams.Clear(STREAM_NONE, STREAM_SOURCE_DEMUX_SUB);
        m_SelectionStreams.Update(NULL, m_pSubtitleDemuxer);
      }
      return true;
    }
  }

  // read a data frame from stream.
  if(m_pDemuxer)
    packet = m_pDemuxer->Read();

  if(packet)
  {
    // this groupId stuff is getting a bit messy, need to find a better way
    // currently it is used to determine if a menu overlay is associated with a picture
    // for dvd's we use as a group id, the current cell and the current title
    // to be a bit more precise we alse count the number of disc's in case of a pts wrap back in the same cell / title
    packet->iGroupId = m_pInputStream->GetCurrentGroupId();

    if(packet->iStreamId < 0)
      return true;

    stream = m_pDemuxer->GetStream(packet->iStreamId);
    if (!stream)
    {
      CLog::Log(LOGERROR, "%s - Error demux packet doesn't belong to a valid stream", __FUNCTION__);
      return false;
    }
    if(stream->source == STREAM_SOURCE_NONE)
    {
      m_SelectionStreams.Clear(STREAM_NONE, STREAM_SOURCE_DEMUX);
      m_SelectionStreams.Update(m_pInputStream, m_pDemuxer);
    }
    return true;
  }
  return false;
}

bool CDVDPlayer::IsValidStream(CCurrentStream& stream)
{
  if(stream.id<0)
    return true; // we consider non selected as valid

  int source = STREAM_SOURCE_MASK(stream.source);
  if(source == STREAM_SOURCE_TEXT)
    return true;
  if(source == STREAM_SOURCE_DEMUX_SUB)
  {
    CDemuxStream* st = m_pSubtitleDemuxer->GetStream(stream.id);
    if(st == NULL || st->disabled)
      return false;
    if(st->type != stream.type)
      return false;
    return true;
  }
  if(source == STREAM_SOURCE_DEMUX)
  {
    CDemuxStream* st = m_pDemuxer->GetStream(stream.id);
    if(st == NULL || st->disabled)
      return false;
    if(st->type != stream.type)
      return false;

    if (m_pInputStream && m_pInputStream->IsStreamType(DVDSTREAM_TYPE_DVD))
    {
      if(stream.type == STREAM_AUDIO    && st->iPhysicalId != m_dvd.iSelectedAudioStream)
        return false;
      if(stream.type == STREAM_SUBTITLE && st->iPhysicalId != m_dvd.iSelectedSPUStream)
        return false;
    }

    return true;
  }

  return false;
}

bool CDVDPlayer::IsBetterStream(CCurrentStream& current, CDemuxStream* stream)
{
  // Do not reopen non-video streams if we're in video-only mode
  if(m_PlayerOptions.video_only && current.type != STREAM_VIDEO)
    return false;

  if (m_pInputStream && m_pInputStream->IsStreamType(DVDSTREAM_TYPE_DVD))
  {
    int source_type;

    source_type = STREAM_SOURCE_MASK(current.source);
    if(source_type != STREAM_SOURCE_DEMUX
    && source_type != STREAM_SOURCE_NONE)
      return false;

    source_type = STREAM_SOURCE_MASK(stream->source);
    if(source_type  != STREAM_SOURCE_DEMUX
    || stream->type != current.type
    || stream->iId  == current.id)
      return false;

    if(current.type == STREAM_AUDIO    && stream->iPhysicalId == m_dvd.iSelectedAudioStream)
      return true;
    if(current.type == STREAM_SUBTITLE && stream->iPhysicalId == m_dvd.iSelectedSPUStream)
      return true;
    if(current.type == STREAM_VIDEO    && current.id < 0)
      return true;
  }
  else
  {
    if(stream->source == current.source
    && stream->iId    == current.id)
      return false;

    if(stream->disabled)
      return false;

    if(stream->type != current.type)
      return false;

    if(current.type == STREAM_SUBTITLE)
      return false;

    if(current.type == STREAM_TELETEXT)
      return false;

    if(current.id < 0)
      return true;
  }
  return false;
}

void CDVDPlayer::Process()
{
  if (!OpenInputStream())
  {
    m_bAbortRequest = true;
    return;
  }

  if(m_pInputStream->IsStreamType(DVDSTREAM_TYPE_DVD))
  {
    CLog::Log(LOGNOTICE, "DVDPlayer: playing a dvd with menu's");
    m_PlayerOptions.starttime = 0;


    if(m_PlayerOptions.state.size() > 0)
      ((CDVDInputStreamNavigator*)m_pInputStream)->SetNavigatorState(m_PlayerOptions.state);
    else
      ((CDVDInputStreamNavigator*)m_pInputStream)->EnableSubtitleStream(g_settings.m_currentVideoSettings.m_SubtitleOn);

    g_settings.m_currentVideoSettings.m_SubtitleCached = true;
  }

  if(!OpenDemuxStream())
  {
    m_bAbortRequest = true;
    return;
  }

  // allow renderer to switch to fullscreen if requested
  m_dvdPlayerVideo.EnableFullscreen(m_PlayerOptions.fullscreen);

  OpenDefaultStreams();

  // look for any EDL files
  m_Edl.Clear();
  m_EdlAutoSkipMarkers.Clear();
  float fFramesPerSecond;
  if (m_CurrentVideo.id >= 0 && m_CurrentVideo.hint.fpsrate > 0 && m_CurrentVideo.hint.fpsscale > 0)
  {
    fFramesPerSecond = (float)m_CurrentVideo.hint.fpsrate / (float)m_CurrentVideo.hint.fpsscale;
    m_Edl.ReadEditDecisionLists(m_filename, fFramesPerSecond, m_CurrentVideo.hint.height);
  }

  /*
   * Check to see if the demuxer should start at something other than time 0. This will be the case
   * if there was a start time specified as part of the "Start from where last stopped" (aka
   * auto-resume) feature or if there is an EDL cut or commercial break that starts at time 0.
   */
  CEdl::Cut cut;
  int starttime = 0;
  if(m_PlayerOptions.starttime > 0)
  {
    starttime = m_Edl.RestoreCutTime((__int64)m_PlayerOptions.starttime * 1000); // s to ms
    CLog::Log(LOGDEBUG, "%s - Start position set to last stopped position: %d", __FUNCTION__, starttime);
  }
  else if(m_Edl.InCut(0, &cut)
      && (cut.action == CEdl::CUT || cut.action == CEdl::COMM_BREAK))
  {
    starttime = cut.end;
    CLog::Log(LOGDEBUG, "%s - Start position set to end of first cut or commercial break: %d", __FUNCTION__, starttime);
    if(cut.action == CEdl::COMM_BREAK)
    {
      /*
       * Setup auto skip markers as if the commercial break had been skipped using standard
       * detection.
       */
      m_EdlAutoSkipMarkers.commbreak_start = cut.start;
      m_EdlAutoSkipMarkers.commbreak_end   = cut.end;
      m_EdlAutoSkipMarkers.seek_to_start   = true;
    }
  }
  if(starttime > 0)
  {
    double startpts = DVD_NOPTS_VALUE;
    if(m_pDemuxer)
    {
      if (m_pDemuxer->SeekTime(starttime, false, &startpts))
        CLog::Log(LOGDEBUG, "%s - starting demuxer from: %d", __FUNCTION__, starttime);
      else
        CLog::Log(LOGDEBUG, "%s - failed to start demuxing from: %d", __FUNCTION__, starttime);
    }

    if(m_pSubtitleDemuxer)
    {
      if(m_pSubtitleDemuxer->SeekTime(starttime, false, &startpts))
        CLog::Log(LOGDEBUG, "%s - starting subtitle demuxer from: %d", __FUNCTION__, starttime);
      else
        CLog::Log(LOGDEBUG, "%s - failed to start subtitle demuxing from: %d", __FUNCTION__, starttime);
    }
  }

  // make sure all selected stream have data on startup
  if (CachePVRStream())
    SetCaching(CACHESTATE_PVR);

  // make sure application know our info
  UpdateApplication(0);
  UpdatePlayState(0);

  if(m_PlayerOptions.identify == false)
    m_callback.OnPlayBackStarted();

  // we are done initializing now, set the readyevent
  m_ready.Set();

  if (!CachePVRStream())
    SetCaching(CACHESTATE_FLUSH);

  while (!m_bAbortRequest)
  {
    // handle messages send to this thread, like seek or demuxer reset requests
    HandleMessages();

    if(m_bAbortRequest)
      break;

    // should we open a new input stream?
    if(!m_pInputStream)
    {
      if (OpenInputStream() == false)
      {
        m_bAbortRequest = true;
        break;
      }
    }

    // should we open a new demuxer?
    if(!m_pDemuxer)
    {
      if (m_pInputStream->NextStream() == false)
        break;

      if (m_pInputStream->IsEOF())
        break;

      if (OpenDemuxStream() == false)
      {
        m_bAbortRequest = true;
        break;
      }

      if (CachePVRStream())
        SetCaching(CACHESTATE_PVR);

      OpenDefaultStreams();
      UpdateApplication(0);
      UpdatePlayState(0);
    }

    // handle eventual seeks due to playspeed
    HandlePlaySpeed();

    // update player state
    UpdatePlayState(200);

    // update application with our state
    UpdateApplication(1000);

    if (CheckDelayedChannelEntry())
      continue;

    // if the queues are full, no need to read more
    if ((!m_dvdPlayerAudio.AcceptsData() && m_CurrentAudio.id >= 0) ||
        (!m_dvdPlayerVideo.AcceptsData() && m_CurrentVideo.id >= 0))
    {
      Sleep(10);
      continue;
    }

    // always yield to players if they have data
    if((m_dvdPlayerAudio.m_messageQueue.GetDataSize() > 0 || m_CurrentAudio.id < 0)
    && (m_dvdPlayerVideo.m_messageQueue.GetDataSize() > 0 || m_CurrentVideo.id < 0))
      Sleep(0);

    DemuxPacket* pPacket = NULL;
    CDemuxStream *pStream = NULL;
    ReadPacket(pPacket, pStream);
    if (pPacket && !pStream)
    {
      /* probably a empty packet, just free it and move on */
      CDVDDemuxUtils::FreeDemuxPacket(pPacket);
      continue;
    }

    if (!pPacket)
    {
      // when paused, demuxer could be be returning empty
      if (m_playSpeed == DVD_PLAYSPEED_PAUSE)
        continue;

      // if there is another stream available, let
      // player reopen demuxer
      if(m_pInputStream->NextStream())
      {
        SAFE_DELETE(m_pDemuxer);
        continue;
      }

      if (m_pInputStream->IsStreamType(DVDSTREAM_TYPE_DVD))
      {
        CDVDInputStreamNavigator* pStream = static_cast<CDVDInputStreamNavigator*>(m_pInputStream);

        // stream is holding back data until demuxer has flushed
        if(pStream->IsHeld())
        {
          pStream->SkipHold();
          continue;
        }

        // stills will be skipped
        if(m_dvd.state == DVDSTATE_STILL)
        {
          if (m_dvd.iDVDStillTime > 0)
          {
            if ((XbmcThreads::SystemClockMillis() - m_dvd.iDVDStillStartTime) >= m_dvd.iDVDStillTime)
            {
              m_dvd.iDVDStillTime = 0;
              m_dvd.iDVDStillStartTime = 0;
              m_dvd.state = DVDSTATE_NORMAL;
              pStream->SkipStill();
              continue;
            }
          }
        }

        // if playing a main title DVD/ISO rip, there is no menu structure so
        // dvdnav will tell us it's done by setting EOF on the stream.
        if (pStream->IsEOF())
          break;

        // always continue on dvd's
        Sleep(100);
        continue;
      }
      else if (m_pInputStream->IsStreamType(DVDSTREAM_TYPE_PVRMANAGER))
      {
        CDVDInputStreamPVRManager* pStream = static_cast<CDVDInputStreamPVRManager*>(m_pInputStream);
        unsigned int iTimeout = (unsigned int) g_guiSettings.GetInt("pvrplayback.scantime");
        if (m_scanStart && XbmcThreads::SystemClockMillis() - m_scanStart >= iTimeout*1000)
        {
          CLog::Log(LOGERROR,"CDVDPlayer - %s - no video or audio data available after %i seconds, playback stopped",
              __FUNCTION__, iTimeout);
          break;
        }

        if (pStream->IsEOF())
          break;

        Sleep(100);
        continue;
      }

      // make sure we tell all players to finish it's data
      if(m_CurrentAudio.inited)
        m_dvdPlayerAudio.SendMessage   (new CDVDMsg(CDVDMsg::GENERAL_EOF));
      if(m_CurrentVideo.inited)
        m_dvdPlayerVideo.SendMessage   (new CDVDMsg(CDVDMsg::GENERAL_EOF));
      if(m_CurrentSubtitle.inited)
        m_dvdPlayerSubtitle.SendMessage(new CDVDMsg(CDVDMsg::GENERAL_EOF));
      if(m_CurrentTeletext.inited)
        m_dvdPlayerTeletext.SendMessage(new CDVDMsg(CDVDMsg::GENERAL_EOF));
      m_CurrentAudio.inited    = false;
      m_CurrentVideo.inited    = false;
      m_CurrentSubtitle.inited = false;
      m_CurrentTeletext.inited = false;
      m_CurrentAudio.started    = false;
      m_CurrentVideo.started    = false;
      m_CurrentSubtitle.started = false;
      m_CurrentTeletext.started = false;

      // if we are caching, start playing it again
      SetCaching(CACHESTATE_DONE);

      // while players are still playing, keep going to allow seekbacks
      if(m_dvdPlayerAudio.m_messageQueue.GetDataSize() > 0
      || m_dvdPlayerVideo.m_messageQueue.GetDataSize() > 0)
      {
        Sleep(100);
        continue;
      }

      if (!m_pInputStream->IsEOF())
        CLog::Log(LOGINFO, "%s - eof reading from demuxer", __FUNCTION__);

      break;
    }

    // it's a valid data packet, reset error counter
    m_errorCount = 0;

    // check so that none of our streams has become invalid
    if (!IsValidStream(m_CurrentAudio)    && m_dvdPlayerAudio.IsStalled())    CloseAudioStream(true);
    if (!IsValidStream(m_CurrentVideo)    && m_dvdPlayerVideo.IsStalled())    CloseVideoStream(true);
    if (!IsValidStream(m_CurrentSubtitle) && m_dvdPlayerSubtitle.IsStalled()) CloseSubtitleStream(true);
    if (!IsValidStream(m_CurrentTeletext))                                    CloseTeletextStream(true);

    // see if we can find something better to play
    if (IsBetterStream(m_CurrentAudio,    pStream)) OpenAudioStream   (pStream->iId, pStream->source);
    if (IsBetterStream(m_CurrentVideo,    pStream)) OpenVideoStream   (pStream->iId, pStream->source);
    if (IsBetterStream(m_CurrentSubtitle, pStream)) OpenSubtitleStream(pStream->iId, pStream->source);
    if (IsBetterStream(m_CurrentTeletext, pStream)) OpenTeletextStream(pStream->iId, pStream->source);

    // process the packet
    ProcessPacket(pStream, pPacket);

    // check if in a cut or commercial break that should be automatically skipped
    CheckAutoSceneSkip();
  }
}

bool CDVDPlayer::CheckDelayedChannelEntry(void)
{
  bool bReturn(false);

  if (m_iChannelEntryTimeOut > 0 && XbmcThreads::SystemClockMillis() >= m_iChannelEntryTimeOut)
  {
    CFileItem currentFile(g_application.CurrentFileItem());
    CPVRChannel *currentChannel = currentFile.GetPVRChannelInfoTag();
    SwitchChannel(*currentChannel);

    bReturn = true;
    m_iChannelEntryTimeOut = 0;
  }

  return bReturn;
}

void CDVDPlayer::ProcessPacket(CDemuxStream* pStream, DemuxPacket* pPacket)
{
    /* process packet if it belongs to selected stream. for dvd's don't allow automatic opening of streams*/
    StreamLock lock(this);

    try
    {
      if (pPacket->iStreamId == m_CurrentAudio.id && pStream->source == m_CurrentAudio.source && pStream->type == STREAM_AUDIO)
        ProcessAudioData(pStream, pPacket);
      else if (pPacket->iStreamId == m_CurrentVideo.id && pStream->source == m_CurrentVideo.source && pStream->type == STREAM_VIDEO)
        ProcessVideoData(pStream, pPacket);
      else if (pPacket->iStreamId == m_CurrentSubtitle.id && pStream->source == m_CurrentSubtitle.source && pStream->type == STREAM_SUBTITLE)
        ProcessSubData(pStream, pPacket);
      else if (pPacket->iStreamId == m_CurrentTeletext.id && pStream->source == m_CurrentTeletext.source && pStream->type == STREAM_TELETEXT)
        ProcessTeletextData(pStream, pPacket);
      else
      {
        pStream->SetDiscard(AVDISCARD_ALL);
        CDVDDemuxUtils::FreeDemuxPacket(pPacket); // free it since we won't do anything with it
      }
    }
    catch(...)
    {
      CLog::Log(LOGERROR, "%s - Exception thrown when processing demux packet", __FUNCTION__);
    }

}

void CDVDPlayer::ProcessAudioData(CDemuxStream* pStream, DemuxPacket* pPacket)
{
  if (m_CurrentAudio.stream != (void*)pStream)
  {
    /* check so that dmuxer hints or extra data hasn't changed */
    /* if they have, reopen stream */

    if (m_CurrentAudio.hint != CDVDStreamInfo(*pStream, true))
      OpenAudioStream( pPacket->iStreamId, pStream->source );

    m_CurrentAudio.stream = (void*)pStream;
  }

  // check if we are too slow and need to recache
  CheckStartCaching(m_CurrentAudio);

  CheckContinuity(m_CurrentAudio, pPacket);
  if(pPacket->dts != DVD_NOPTS_VALUE)
    m_CurrentAudio.dts = pPacket->dts;
  else if(pPacket->pts != DVD_NOPTS_VALUE)
    m_CurrentAudio.dts = pPacket->pts;

  bool drop = false;
  if (CheckPlayerInit(m_CurrentAudio, DVDPLAYER_AUDIO))
    drop = true;

  /*
   * If CheckSceneSkip() returns true then demux point is inside an EDL cut and the packets are dropped.
   * If not inside a hard cut, but the demux point has reached an EDL mute section then trigger the
   * AUDIO_SILENCE state. The AUDIO_SILENCE state is reverted as soon as the demux point is outside
   * of any EDL section while EDL mute is still active.
   */
  CEdl::Cut cut;
  if (CheckSceneSkip(m_CurrentAudio))
    drop = true;
  else if (m_Edl.InCut(DVD_TIME_TO_MSEC(m_CurrentAudio.dts), &cut) && cut.action == CEdl::MUTE // Inside EDL mute
  &&      !m_EdlAutoSkipMarkers.mute) // Mute not already triggered
  {
    m_dvdPlayerAudio.SendMessage(new CDVDMsgBool(CDVDMsg::AUDIO_SILENCE, true));
    m_EdlAutoSkipMarkers.mute = true;
  }
  else if (!m_Edl.InCut(DVD_TIME_TO_MSEC(m_CurrentAudio.dts), &cut) // Outside of any EDL
  &&        m_EdlAutoSkipMarkers.mute) // But the mute hasn't been removed yet
  {
    m_dvdPlayerAudio.SendMessage(new CDVDMsgBool(CDVDMsg::AUDIO_SILENCE, false));
    m_EdlAutoSkipMarkers.mute = false;
  }

  m_dvdPlayerAudio.SendMessage(new CDVDMsgDemuxerPacket(pPacket, drop));
}

void CDVDPlayer::ProcessVideoData(CDemuxStream* pStream, DemuxPacket* pPacket)
{
  if (m_CurrentVideo.stream != (void*)pStream)
  {
    /* check so that dmuxer hints or extra data hasn't changed */
    /* if they have reopen stream */

    if (m_CurrentVideo.hint != CDVDStreamInfo(*pStream, true))
      OpenVideoStream(pPacket->iStreamId, pStream->source);

    m_CurrentVideo.stream = (void*)pStream;
  }

  // check if we are too slow and need to recache
  CheckStartCaching(m_CurrentVideo);

  if( pPacket->iSize != 4) //don't check the EOF_SEQUENCE of stillframes
  {
    CheckContinuity(m_CurrentVideo, pPacket);
    if(pPacket->dts != DVD_NOPTS_VALUE)
      m_CurrentVideo.dts = pPacket->dts;
    else if(pPacket->pts != DVD_NOPTS_VALUE)
      m_CurrentVideo.dts = pPacket->pts;
  }

  bool drop = false;
  if (CheckPlayerInit(m_CurrentVideo, DVDPLAYER_VIDEO))
    drop = true;

  if (CheckSceneSkip(m_CurrentVideo))
    drop = true;

  m_dvdPlayerVideo.SendMessage(new CDVDMsgDemuxerPacket(pPacket, drop));
}

void CDVDPlayer::ProcessSubData(CDemuxStream* pStream, DemuxPacket* pPacket)
{
  if (m_CurrentSubtitle.stream != (void*)pStream)
  {
    /* check so that dmuxer hints or extra data hasn't changed */
    /* if they have reopen stream */

    if (m_CurrentSubtitle.hint != CDVDStreamInfo(*pStream, true))
      OpenSubtitleStream(pPacket->iStreamId, pStream->source);

    m_CurrentSubtitle.stream = (void*)pStream;
  }
  if(pPacket->dts != DVD_NOPTS_VALUE)
    m_CurrentSubtitle.dts = pPacket->dts;
  else if(pPacket->pts != DVD_NOPTS_VALUE)
    m_CurrentSubtitle.dts = pPacket->pts;

  bool drop = false;
  if (CheckPlayerInit(m_CurrentSubtitle, DVDPLAYER_SUBTITLE))
    drop = true;

  if (CheckSceneSkip(m_CurrentSubtitle))
    drop = true;

  m_dvdPlayerSubtitle.SendMessage(new CDVDMsgDemuxerPacket(pPacket, drop));

  if(m_pInputStream && m_pInputStream->IsStreamType(DVDSTREAM_TYPE_DVD))
    m_dvdPlayerSubtitle.UpdateOverlayInfo((CDVDInputStreamNavigator*)m_pInputStream, LIBDVDNAV_BUTTON_NORMAL);
}

void CDVDPlayer::ProcessTeletextData(CDemuxStream* pStream, DemuxPacket* pPacket)
{
  if (m_CurrentTeletext.stream != (void*)pStream)
  {
    /* check so that dmuxer hints or extra data hasn't changed */
    /* if they have, reopen stream */
    if (m_CurrentTeletext.hint != CDVDStreamInfo(*pStream, true))
      OpenTeletextStream( pPacket->iStreamId, pStream->source );

    m_CurrentTeletext.stream = (void*)pStream;
  }
  if(pPacket->dts != DVD_NOPTS_VALUE)
    m_CurrentTeletext.dts = pPacket->dts;
  else if(pPacket->pts != DVD_NOPTS_VALUE)
    m_CurrentTeletext.dts = pPacket->pts;

  bool drop = false;
  if (CheckPlayerInit(m_CurrentTeletext, DVDPLAYER_TELETEXT))
    drop = true;

  if (CheckSceneSkip(m_CurrentTeletext))
    drop = true;

  m_dvdPlayerTeletext.SendMessage(new CDVDMsgDemuxerPacket(pPacket, drop));
}

bool CDVDPlayer::GetCachingTimes(double& level, double& delay, double& offset)
{
  if(!m_pInputStream || !m_pDemuxer)
    return false;

  int64_t cached  = m_pInputStream->GetCachedBytes();
  int64_t length  = m_pInputStream->GetLength();
  int64_t remain  = length - m_pInputStream->Seek(0, SEEK_CUR);
  unsigned rate   = m_pInputStream->GetReadRate();
  if(cached < 0 || length <= 0 || remain < 0)
    return false;

  double play_sbp  = DVD_MSEC_TO_TIME(m_pDemuxer->GetStreamLength()) / length;
  double queued = 1000.0 * GetQueueTime() / play_sbp;

  delay  = 0.0;
  level  = 0.0;
  offset = (double)(cached + queued) / length;

  if(rate == 0)
    return true;

  if(rate == (unsigned)-1) /* buffer is full */
  {
    level = -1.0;
    return true;
  }

  double cache_sbp   = 1.1 * (double)DVD_TIME_BASE / rate;            /* underestimate by 10 % */
  double play_left   = play_sbp  * (remain + queued);                 /* time to play out all remaining bytes */
  double cache_left  = cache_sbp * (remain - cached);                 /* time to cache the remaining bytes */
  double cache_need  = std::max(0.0, remain - play_left / cache_sbp); /* bytes needed until play_left == cache_left */

  delay  = cache_left - play_left;
  level  = (cached + queued) / (cache_need + queued);
  return true;
}

void CDVDPlayer::HandlePlaySpeed()
{
  ECacheState caching = m_caching;

  if(IsInMenu() && caching != CACHESTATE_DONE)
    caching = CACHESTATE_DONE;

  if(caching == CACHESTATE_FULL)
  {
    double level, delay, offset;
    if(GetCachingTimes(level, delay, offset))
    {
      if(level  < 0.0)
      {
        CGUIDialogKaiToast::QueueNotification("Cache full", "Cache filled before reaching required amount for continous playback");
        caching = CACHESTATE_INIT;
      }
      if(level >= 1.0)
        caching = CACHESTATE_INIT;
    }
    else
    {
      if ((!m_dvdPlayerAudio.AcceptsData() && m_CurrentAudio.id >= 0)
      ||  (!m_dvdPlayerVideo.AcceptsData() && m_CurrentVideo.id >= 0))
        caching = CACHESTATE_INIT;
    }
  }

  if(caching == CACHESTATE_INIT)
  {
    // if all enabled streams have been inited we are done
    if((m_CurrentVideo.id < 0 || m_CurrentVideo.started)
    && (m_CurrentAudio.id < 0 || m_CurrentAudio.started))
      caching = CACHESTATE_PLAY;

    // handle situation that we get no data on one stream
    if(m_CurrentAudio.id >= 0 && m_CurrentVideo.id >= 0)
    {
      if ((!m_dvdPlayerAudio.AcceptsData() && !m_CurrentVideo.started)
      ||  (!m_dvdPlayerVideo.AcceptsData() && !m_CurrentAudio.started))
      {
        caching = CACHESTATE_DONE;
        SAFE_RELEASE(m_CurrentAudio.startsync);
        SAFE_RELEASE(m_CurrentVideo.startsync);
      }
    }
  }

  if (caching == CACHESTATE_PVR)
  {
    bool bGotAudio(m_pDemuxer->GetNrOfAudioStreams() > 0);
    bool bGotVideo(m_pDemuxer->GetNrOfVideoStreams() > 0);
    bool bAudioLevelOk(m_dvdPlayerAudio.m_messageQueue.GetLevel() > g_advancedSettings.m_iPVRMinAudioCacheLevel);
    bool bVideoLevelOk(m_dvdPlayerVideo.m_messageQueue.GetLevel() > g_advancedSettings.m_iPVRMinVideoCacheLevel);
    bool bAudioFullNotStarted(!m_dvdPlayerAudio.AcceptsData() && !m_CurrentVideo.started);
    bool bVideoFullNotStarted(!m_dvdPlayerVideo.AcceptsData() && !m_CurrentAudio.started);

    if (/* if all streams got at least g_advancedSettings.m_iPVRMinCacheLevel in their buffers, we're done */
        ((bGotVideo || bGotAudio) && (!bGotAudio || bAudioLevelOk) && (!bGotVideo || bVideoLevelOk)) ||
        /* or if one of the buffers is full but the stream hasn't been started */
        (m_CurrentAudio.id >= 0 && m_CurrentVideo.id >= 0 && (bAudioFullNotStarted || bVideoFullNotStarted)))
    {
      CLog::Log(LOGDEBUG, "set caching from pvr to done. audio (%d) = %d. video (%d) = %d",
          bGotAudio, m_dvdPlayerAudio.m_messageQueue.GetLevel(),
          bGotVideo, m_dvdPlayerVideo.m_messageQueue.GetLevel());

      CFileItem currentItem(g_application.CurrentFileItem());
      if (currentItem.HasPVRChannelInfoTag())
        g_PVRManager.LoadCurrentChannelSettings();

      caching = CACHESTATE_DONE;
      SAFE_RELEASE(m_CurrentAudio.startsync);
      SAFE_RELEASE(m_CurrentVideo.startsync);
    }
    else
    {
      /* ensure that automatically started players are stopped while caching */
      if (m_CurrentAudio.started)
        m_dvdPlayerAudio.SetSpeed(DVD_PLAYSPEED_PAUSE);
      if (m_CurrentVideo.started)
        m_dvdPlayerVideo.SetSpeed(DVD_PLAYSPEED_PAUSE);
    }
  }

  if(caching == CACHESTATE_PLAY)
  {
    // if all enabled streams have started playing we are done
    if((m_CurrentVideo.id < 0 || !m_dvdPlayerVideo.IsStalled())
    && (m_CurrentAudio.id < 0 || !m_dvdPlayerAudio.IsStalled()))
      caching = CACHESTATE_DONE;
  }

  if(m_caching != caching)
    SetCaching(caching);


  if(GetPlaySpeed() != DVD_PLAYSPEED_NORMAL && GetPlaySpeed() != DVD_PLAYSPEED_PAUSE)
  {
    if (IsInMenu())
    {
      // this can't be done in menu
      SetPlaySpeed(DVD_PLAYSPEED_NORMAL);

    }
    else if (m_CurrentVideo.id >= 0
          &&  m_CurrentVideo.inited == true
          &&  m_SpeedState.lastpts  != m_dvdPlayerVideo.GetCurrentPts()
          &&  m_SpeedState.lasttime != GetTime())
    {
      m_SpeedState.lastpts  = m_dvdPlayerVideo.GetCurrentPts();
      m_SpeedState.lasttime = GetTime();
      // check how much off clock video is when ff/rw:ing
      // a problem here is that seeking isn't very accurate
      // and since the clock will be resynced after seek
      // we might actually not really be playing at the wanted
      // speed. we'd need to have some way to not resync the clock
      // after a seek to remember timing. still need to handle
      // discontinuities somehow

      // when seeking, give the player a headstart to make sure
      // the time it takes to seek doesn't make a difference.
      double error;
      error  = m_clock.GetClock() - m_SpeedState.lastpts;
      error *= m_playSpeed / abs(m_playSpeed);

      if(error > DVD_MSEC_TO_TIME(1000))
      {
        CLog::Log(LOGDEBUG, "CDVDPlayer::Process - Seeking to catch up");
        __int64 iTime = (__int64)DVD_TIME_TO_MSEC(m_clock.GetClock() + m_State.time_offset + 500000.0 * m_playSpeed / DVD_PLAYSPEED_NORMAL);
        m_messenger.Put(new CDVDMsgPlayerSeek(iTime, (GetPlaySpeed() < 0), true, false, false, true));
      }
    }
  }
}

bool CDVDPlayer::CheckStartCaching(CCurrentStream& current)
{
  if(m_caching   != CACHESTATE_DONE
  || m_playSpeed != DVD_PLAYSPEED_NORMAL)
    return false;

  if(IsInMenu())
    return false;

  if((current.type == STREAM_AUDIO && m_dvdPlayerAudio.IsStalled())
  || (current.type == STREAM_VIDEO && m_dvdPlayerVideo.IsStalled()))
  {
    if (CachePVRStream())
    {
      if ((current.type == STREAM_AUDIO && m_dvdPlayerAudio.m_messageQueue.GetLevel() == 0) ||
         (current.type == STREAM_VIDEO && m_dvdPlayerVideo.m_messageQueue.GetLevel() == 0))
      {
        CLog::Log(LOGDEBUG, "%s stream stalled. start buffering", current.type == STREAM_AUDIO ? "audio" : "video");
        SetCaching(CACHESTATE_PVR);
      }
      return true;
    }

    // don't start caching if it's only a single stream that has run dry
    if(m_dvdPlayerAudio.m_messageQueue.GetLevel() > 50 ||
         m_dvdPlayerVideo.m_messageQueue.GetLevel() > 50)
      return false;

    if(current.inited)
      SetCaching(CACHESTATE_FULL);
    else
      SetCaching(CACHESTATE_INIT);
    return true;
  }
  return false;
}

bool CDVDPlayer::CheckPlayerInit(CCurrentStream& current, unsigned int source)
{
  if(current.startpts != DVD_NOPTS_VALUE
  && current.dts      != DVD_NOPTS_VALUE)
  {
    if((current.startpts - current.dts) > DVD_SEC_TO_TIME(20))
    {
      CLog::Log(LOGDEBUG, "%s - too far to decode before finishing seek", __FUNCTION__);
      if(m_CurrentAudio.startpts != DVD_NOPTS_VALUE)
        m_CurrentAudio.startpts = current.dts;
      if(m_CurrentVideo.startpts != DVD_NOPTS_VALUE)
        m_CurrentVideo.startpts = current.dts;
      if(m_CurrentSubtitle.startpts != DVD_NOPTS_VALUE)
        m_CurrentSubtitle.startpts = current.dts;
      if(m_CurrentTeletext.startpts != DVD_NOPTS_VALUE)
        m_CurrentTeletext.startpts = current.dts;
    }

    if(current.startpts <= current.dts)
      current.startpts = DVD_NOPTS_VALUE;
  }

  // await start sync to be finished
  if(current.startpts != DVD_NOPTS_VALUE)
  {
    CLog::Log(LOGDEBUG, "%s - dropping packet type:%d dts:%f to get to start point at %f", __FUNCTION__, source,  current.dts, current.startpts);
    return true;
  }

  // send of the sync message if any
  if(current.startsync)
  {
    SendPlayerMessage(current.startsync, source);
    current.startsync = NULL;
  }

  //If this is the first packet after a discontinuity, send it as a resync
  if (current.inited == false && current.dts != DVD_NOPTS_VALUE)
  {
    current.inited   = true;
    current.startpts = current.dts;

    bool setclock = false;
    if(m_playSpeed == DVD_PLAYSPEED_NORMAL)
    {
      if(     source == DVDPLAYER_AUDIO)
        setclock = !m_CurrentVideo.inited;
      else if(source == DVDPLAYER_VIDEO)
        setclock = !m_CurrentAudio.inited;
    }
    else
    {
      if(source == DVDPLAYER_VIDEO)
        setclock = true;
    }

    double starttime = current.startpts;
    if(m_CurrentAudio.inited
    && m_CurrentAudio.startpts != DVD_NOPTS_VALUE
    && m_CurrentAudio.startpts < starttime)
      starttime = m_CurrentAudio.startpts;
    if(m_CurrentVideo.inited
    && m_CurrentVideo.startpts != DVD_NOPTS_VALUE
    && m_CurrentVideo.startpts < starttime)
      starttime = m_CurrentVideo.startpts;

    starttime = current.startpts - starttime;
    if(starttime > 0)
    {
      if(starttime > DVD_SEC_TO_TIME(2))
        CLog::Log(LOGWARNING, "CDVDPlayer::CheckPlayerInit(%d) - Ignoring too large delay of %f", source, starttime);
      else
        SendPlayerMessage(new CDVDMsgDouble(CDVDMsg::GENERAL_DELAY, starttime), source);
    }

    SendPlayerMessage(new CDVDMsgGeneralResync(current.dts, setclock), source);
  }
  return false;
}

void CDVDPlayer::CheckContinuity(CCurrentStream& current, DemuxPacket* pPacket)
{
  if (m_playSpeed < DVD_PLAYSPEED_PAUSE)
    return;

  if( pPacket->dts == DVD_NOPTS_VALUE )
    return;

#if 0
  // these checks seem to cause more harm, than good
  // looping stillframes are not common in normal files
  // and a better fix for this behaviour would be to
  // correct the timestamps with some offset

  if (current.type == STREAM_VIDEO
  && m_CurrentAudio.dts != DVD_NOPTS_VALUE
  && m_CurrentVideo.dts != DVD_NOPTS_VALUE)
  {
    /* check for looping stillframes on non dvd's, dvd's will be detected by long duration check later */
    if( m_pInputStream && !m_pInputStream->IsStreamType(DVDSTREAM_TYPE_DVD))
    {
      /* special case for looping stillframes THX test discs*/
      /* only affect playback when not from dvd */
      if( (m_CurrentAudio.dts > m_CurrentVideo.dts + DVD_MSEC_TO_TIME(200))
      && (m_CurrentVideo.dts == pPacket->dts) )
      {
        CLog::Log(LOGDEBUG, "CDVDPlayer::CheckContinuity - Detected looping stillframe");
        SynchronizePlayers(SYNCSOURCE_VIDEO);
        return;
      }
    }

    /* if we haven't received video for a while, but we have been */
    /* getting audio much more recently, make sure video wait's  */
    /* this occurs especially on thx test disc */
    if( (pPacket->dts > m_CurrentVideo.dts + DVD_MSEC_TO_TIME(200))
     && (pPacket->dts < m_CurrentAudio.dts + DVD_MSEC_TO_TIME(50)) )
    {
      CLog::Log(LOGDEBUG, "CDVDPlayer::CheckContinuity - Potential long duration frame");
      SynchronizePlayers(SYNCSOURCE_VIDEO);
      return;
    }
  }
#endif

  double mindts, maxdts;
  if(m_CurrentAudio.dts == DVD_NOPTS_VALUE)
    maxdts = mindts = m_CurrentVideo.dts;
  else if(m_CurrentVideo.dts == DVD_NOPTS_VALUE)
    maxdts = mindts = m_CurrentAudio.dts;
  else
  {
    maxdts = max(m_CurrentAudio.dts, m_CurrentVideo.dts);
    mindts = min(m_CurrentAudio.dts, m_CurrentVideo.dts);
  }

  /* if we don't have max and min, we can't do anything more */
  if( mindts == DVD_NOPTS_VALUE || maxdts == DVD_NOPTS_VALUE )
    return;

  if( pPacket->dts < mindts - DVD_MSEC_TO_TIME(100) && current.inited)
  {
    /* if video player is rendering a stillframe, we need to make sure */
    /* audio has finished processing it's data otherwise it will be */
    /* displayed too early */

    CLog::Log(LOGWARNING, "CDVDPlayer::CheckContinuity - resync backword :%d, prev:%f, curr:%f, diff:%f"
                            , current.type, current.dts, pPacket->dts, pPacket->dts - current.dts);
    if (m_dvdPlayerVideo.IsStalled() && m_CurrentVideo.dts != DVD_NOPTS_VALUE)
      SynchronizePlayers(SYNCSOURCE_VIDEO);
    else if (m_dvdPlayerAudio.IsStalled() && m_CurrentAudio.dts != DVD_NOPTS_VALUE)
      SynchronizePlayers(SYNCSOURCE_AUDIO);

    m_CurrentAudio.inited = false;
    m_CurrentVideo.inited = false;
    m_CurrentSubtitle.inited = false;
    m_CurrentTeletext.inited = false;
  }

  /* stream jump forward */
  if( pPacket->dts > maxdts + DVD_MSEC_TO_TIME(1000) && current.inited)
  {
    CLog::Log(LOGWARNING, "CDVDPlayer::CheckContinuity - resync forward :%d, prev:%f, curr:%f, diff:%f"
                            , current.type, current.dts, pPacket->dts, pPacket->dts - current.dts);
    /* normally don't need to sync players since video player will keep playing at normal fps */
    /* after a discontinuity */
    //SynchronizePlayers(dts, pts, MSGWAIT_ALL);

    m_CurrentAudio.inited = false;
    m_CurrentVideo.inited = false;
    m_CurrentSubtitle.inited = false;
    m_CurrentTeletext.inited = false;
  }

  if(current.dts != DVD_NOPTS_VALUE && pPacket->dts < current.dts && current.inited)
  {
    /* warn if dts is moving backwords */
    CLog::Log(LOGWARNING, "CDVDPlayer::CheckContinuity - wrapback of stream:%d, prev:%f, curr:%f, diff:%f"
                        , current.type, current.dts, pPacket->dts, pPacket->dts - current.dts);
  }

}

bool CDVDPlayer::CheckSceneSkip(CCurrentStream& current)
{
  if(!m_Edl.HasCut())
    return false;

  if(current.dts == DVD_NOPTS_VALUE)
    return false;

  if(current.startpts != DVD_NOPTS_VALUE)
    return false;

  CEdl::Cut cut;
  return m_Edl.InCut(DVD_TIME_TO_MSEC(current.dts), &cut) && cut.action == CEdl::CUT;
}

void CDVDPlayer::CheckAutoSceneSkip()
{
  if(!m_Edl.HasCut())
    return;

  /*
   * Check that there is an audio and video stream.
   */
  if(m_CurrentAudio.id < 0
  || m_CurrentVideo.id < 0)
    return;

  /*
   * If there is a startpts defined for either the audio or video stream then dvdplayer is still
   * still decoding frames to get to the previously requested seek point.
   */
  if(m_CurrentAudio.startpts != DVD_NOPTS_VALUE
  || m_CurrentVideo.startpts != DVD_NOPTS_VALUE)
    return;

  if(m_CurrentAudio.dts == DVD_NOPTS_VALUE
  || m_CurrentVideo.dts == DVD_NOPTS_VALUE)
    return;

  const int64_t clock = DVD_TIME_TO_MSEC(min(m_CurrentAudio.dts, m_CurrentVideo.dts));

  CEdl::Cut cut;
  if(!m_Edl.InCut(clock, &cut))
    return;

  if(cut.action == CEdl::CUT
  && !(cut.end == m_EdlAutoSkipMarkers.cut || cut.start == m_EdlAutoSkipMarkers.cut)) // To prevent looping if same cut again
  {
    CLog::Log(LOGDEBUG, "%s - Clock in EDL cut [%s - %s]: %s. Automatically skipping over.",
              __FUNCTION__, CEdl::MillisecondsToTimeString(cut.start).c_str(),
              CEdl::MillisecondsToTimeString(cut.end).c_str(), CEdl::MillisecondsToTimeString(clock).c_str());
    /*
     * Seeking either goes to the start or the end of the cut depending on the play direction.
     */
    __int64 seek = GetPlaySpeed() >= 0 ? cut.end : cut.start;
    /*
     * Seeking is NOT flushed so any content up to the demux point is retained when playing forwards.
     */
    m_messenger.Put(new CDVDMsgPlayerSeek((int)seek, true, false, true, false));
    /*
     * Seek doesn't always work reliably. Last physical seek time is recorded to prevent looping
     * if there was an error with seeking and it landed somewhere unexpected, perhaps back in the
     * cut. The cut automatic skip marker is reset every 500ms allowing another attempt at the seek.
     */
    m_EdlAutoSkipMarkers.cut = GetPlaySpeed() >= 0 ? cut.end : cut.start;
  }
  else if(cut.action == CEdl::COMM_BREAK
  &&      GetPlaySpeed() >= 0
  &&      cut.start > m_EdlAutoSkipMarkers.commbreak_end)
  {
    CLog::Log(LOGDEBUG, "%s - Clock in commercial break [%s - %s]: %s. Automatically skipping to end of commercial break (only done once per break)",
              __FUNCTION__, CEdl::MillisecondsToTimeString(cut.start).c_str(), CEdl::MillisecondsToTimeString(cut.end).c_str(),
              CEdl::MillisecondsToTimeString(clock).c_str());
    /*
     * Seeking is NOT flushed so any content up to the demux point is retained when playing forwards.
     */
    m_messenger.Put(new CDVDMsgPlayerSeek(cut.end + 1, true, false, true, false));
    /*
     * Each commercial break is only skipped once so poorly detected commercial breaks can be
     * manually re-entered. Start and end are recorded to prevent looping and to allow seeking back
     * to the start of the commercial break if incorrectly flagged.
     */
    m_EdlAutoSkipMarkers.commbreak_start = cut.start;
    m_EdlAutoSkipMarkers.commbreak_end   = cut.end;
    m_EdlAutoSkipMarkers.seek_to_start   = true; // Allow backwards Seek() to go directly to the start
  }

  /*
   * Reset the EDL automatic skip cut marker every 500 ms.
   */
  m_EdlAutoSkipMarkers.ResetCutMarker(500); // in msec
}


void CDVDPlayer::SynchronizeDemuxer(DWORD timeout)
{
  if(IsCurrentThread())
    return;
  if(!m_messenger.IsInited())
    return;

  CDVDMsgGeneralSynchronize* message = new CDVDMsgGeneralSynchronize(timeout, 0);
  m_messenger.Put(message->Acquire());
  message->Wait(&m_bStop, 0);
  message->Release();
}

void CDVDPlayer::SynchronizePlayers(DWORD sources)
{
  /* if we are awaiting a start sync, we can't sync here or we could deadlock */
  if(m_CurrentAudio.startsync
  || m_CurrentVideo.startsync
  || m_CurrentSubtitle.startsync
  || m_CurrentTeletext.startsync)
  {
    CLog::Log(LOGDEBUG, "%s - can't sync since we are already awaiting a sync", __FUNCTION__);
    return;
  }

  /* we need a big timeout as audio queue is about 8seconds for 2ch ac3 */
  const int timeout = 10*1000; // in milliseconds

  CDVDMsgGeneralSynchronize* message = new CDVDMsgGeneralSynchronize(timeout, sources);
  if (m_CurrentAudio.id >= 0)
    m_CurrentAudio.startsync = message->Acquire();

  if (m_CurrentVideo.id >= 0)
    m_CurrentVideo.startsync = message->Acquire();
/* TODO - we have to rewrite the sync class, to not require
          all other players waiting for subtitle, should only
          be the oposite way
  if (m_CurrentSubtitle.id >= 0)
    m_CurrentSubtitle.startsync = message->Acquire();
*/
  message->Release();
}

void CDVDPlayer::SendPlayerMessage(CDVDMsg* pMsg, unsigned int target)
{
  if(target == DVDPLAYER_AUDIO)
    m_dvdPlayerAudio.SendMessage(pMsg);
  if(target == DVDPLAYER_VIDEO)
    m_dvdPlayerVideo.SendMessage(pMsg);
  if(target == DVDPLAYER_SUBTITLE)
    m_dvdPlayerSubtitle.SendMessage(pMsg);
  if(target == DVDPLAYER_TELETEXT)
    m_dvdPlayerTeletext.SendMessage(pMsg);
}

void CDVDPlayer::OnExit()
{
  g_dvdPerformanceCounter.DisableMainPerformance();

  try
  {
    CLog::Log(LOGNOTICE, "CDVDPlayer::OnExit()");

    // set event to inform openfile something went wrong in case openfile is still waiting for this event
    SetCaching(CACHESTATE_DONE);

    // close each stream
    if (!m_bAbortRequest) CLog::Log(LOGNOTICE, "DVDPlayer: eof, waiting for queues to empty");
    if (m_CurrentAudio.id >= 0)
    {
      CLog::Log(LOGNOTICE, "DVDPlayer: closing audio stream");
      CloseAudioStream(!m_bAbortRequest);
    }
    if (m_CurrentVideo.id >= 0)
    {
      CLog::Log(LOGNOTICE, "DVDPlayer: closing video stream");
      CloseVideoStream(!m_bAbortRequest);
    }
    if (m_CurrentSubtitle.id >= 0)
    {
      CLog::Log(LOGNOTICE, "DVDPlayer: closing subtitle stream");
      CloseSubtitleStream(!m_bAbortRequest);
    }
    if (m_CurrentTeletext.id >= 0)
    {
      CLog::Log(LOGNOTICE, "DVDPlayer: closing teletext stream");
      CloseTeletextStream(!m_bAbortRequest);
    }
    // destroy the demuxer
    if (m_pDemuxer)
    {
      CLog::Log(LOGNOTICE, "CDVDPlayer::OnExit() deleting demuxer");
      delete m_pDemuxer;
    }
    m_pDemuxer = NULL;

    if (m_pSubtitleDemuxer)
    {
      CLog::Log(LOGNOTICE, "CDVDPlayer::OnExit() deleting subtitle demuxer");
      delete m_pSubtitleDemuxer;
    }
    m_pSubtitleDemuxer = NULL;

    // destroy the inputstream
    if (m_pInputStream)
    {
      CLog::Log(LOGNOTICE, "CDVDPlayer::OnExit() deleting input stream");
      delete m_pInputStream;
    }
    m_pInputStream = NULL;

    // clean up all selection streams
    m_SelectionStreams.Clear(STREAM_NONE, STREAM_SOURCE_NONE);

    m_messenger.End();

  }
  catch (...)
  {
    CLog::Log(LOGERROR, "%s - Exception thrown when trying to close down player, memory leak will follow", __FUNCTION__);
    m_pInputStream = NULL;
    m_pDemuxer = NULL;
  }

  m_bStop = true;
  // if we didn't stop playing, advance to the next item in xbmc's playlist
  if(m_PlayerOptions.identify == false)
  {
    if (m_bAbortRequest)
      m_callback.OnPlayBackStopped();
    else
      m_callback.OnPlayBackEnded();
  }

  // set event to inform openfile something went wrong in case openfile is still waiting for this event
  m_ready.Set();
}

void CDVDPlayer::HandleMessages()
{
  CDVDMsg* pMsg;
  StreamLock lock(this);

  while (m_messenger.Get(&pMsg, 0) == MSGQ_OK)
  {

    try
    {
      if (pMsg->IsType(CDVDMsg::PLAYER_SEEK) && m_messenger.GetPacketCount(CDVDMsg::PLAYER_SEEK)         == 0
                                             && m_messenger.GetPacketCount(CDVDMsg::PLAYER_SEEK_CHAPTER) == 0)
      {
        CDVDMsgPlayerSeek &msg(*((CDVDMsgPlayerSeek*)pMsg));

        if(!msg.GetTrickPlay())
        {
          g_infoManager.SetDisplayAfterSeek(100000);
          if(msg.GetFlush())
            SetCaching(CACHESTATE_FLUSH);
        }

        double start = DVD_NOPTS_VALUE;

        int time = msg.GetRestore() ? (int)m_Edl.RestoreCutTime(msg.GetTime()) : msg.GetTime();
        CLog::Log(LOGDEBUG, "demuxer seek to: %d", time);
        if (m_pDemuxer && m_pDemuxer->SeekTime(time, msg.GetBackward(), &start))
        {
          CLog::Log(LOGDEBUG, "demuxer seek to: %d, success", time);
          if(m_pSubtitleDemuxer)
          {
            if(!m_pSubtitleDemuxer->SeekTime(time, msg.GetBackward()))
              CLog::Log(LOGDEBUG, "failed to seek subtitle demuxer: %d, success", time);
          }
          FlushBuffers(!msg.GetFlush(), start, msg.GetAccurate());
        }
        else
          CLog::Log(LOGWARNING, "error while seeking");

        // set flag to indicate we have finished a seeking request
        if(!msg.GetTrickPlay())
        {
          g_infoManager.m_performingSeek = false;
          g_infoManager.SetDisplayAfterSeek();
        }

        // dvd's will issue a HOP_CHANNEL that we need to skip
        if(m_pInputStream->IsStreamType(DVDSTREAM_TYPE_DVD))
          m_dvd.state = DVDSTATE_SEEK;
      }
      else if (pMsg->IsType(CDVDMsg::PLAYER_SEEK_CHAPTER) && m_messenger.GetPacketCount(CDVDMsg::PLAYER_SEEK)         == 0
                                                          && m_messenger.GetPacketCount(CDVDMsg::PLAYER_SEEK_CHAPTER) == 0)
      {
        g_infoManager.SetDisplayAfterSeek(100000);
        SetCaching(CACHESTATE_FLUSH);

        CDVDMsgPlayerSeekChapter &msg(*((CDVDMsgPlayerSeekChapter*)pMsg));
        double start = DVD_NOPTS_VALUE;

        // This should always be the case.
        if(m_pDemuxer && m_pDemuxer->SeekChapter(msg.GetChapter(), &start))
        {
          FlushBuffers(false, start, true);
          m_callback.OnPlayBackSeekChapter(msg.GetChapter());
        }

        g_infoManager.SetDisplayAfterSeek();
      }
      else if (pMsg->IsType(CDVDMsg::DEMUXER_RESET))
      {
          m_CurrentAudio.stream = NULL;
          m_CurrentVideo.stream = NULL;
          m_CurrentSubtitle.stream = NULL;

          // we need to reset the demuxer, probably because the streams have changed
          if(m_pDemuxer)
            m_pDemuxer->Reset();
          if(m_pSubtitleDemuxer)
            m_pSubtitleDemuxer->Reset();
      }
      else if (pMsg->IsType(CDVDMsg::PLAYER_SET_AUDIOSTREAM))
      {
        CDVDMsgPlayerSetAudioStream* pMsg2 = (CDVDMsgPlayerSetAudioStream*)pMsg;

        SelectionStream& st = m_SelectionStreams.Get(STREAM_AUDIO, pMsg2->GetStreamId());
        if(st.source != STREAM_SOURCE_NONE)
        {
          if(st.source == STREAM_SOURCE_NAV && m_pInputStream && m_pInputStream->IsStreamType(DVDSTREAM_TYPE_DVD))
          {
            CDVDInputStreamNavigator* pStream = (CDVDInputStreamNavigator*)m_pInputStream;
            if(pStream->SetActiveAudioStream(st.id))
            {
              m_dvd.iSelectedAudioStream = -1;
              CloseAudioStream(false);
              m_messenger.Put(new CDVDMsgPlayerSeek(GetTime(), true, true, true));
            }
          }
          else
          {
            CloseAudioStream(false);
            OpenAudioStream(st.id, st.source);
            m_messenger.Put(new CDVDMsgPlayerSeek(GetTime(), true, true, true));
          }
        }
      }
      else if (pMsg->IsType(CDVDMsg::PLAYER_SET_SUBTITLESTREAM))
      {
        CDVDMsgPlayerSetSubtitleStream* pMsg2 = (CDVDMsgPlayerSetSubtitleStream*)pMsg;

        SelectionStream& st = m_SelectionStreams.Get(STREAM_SUBTITLE, pMsg2->GetStreamId());
        if(st.source != STREAM_SOURCE_NONE)
        {
          if(st.source == STREAM_SOURCE_NAV && m_pInputStream && m_pInputStream->IsStreamType(DVDSTREAM_TYPE_DVD))
          {
            CDVDInputStreamNavigator* pStream = (CDVDInputStreamNavigator*)m_pInputStream;
            if(pStream->SetActiveSubtitleStream(st.id))
            {
              m_dvd.iSelectedSPUStream = -1;
              CloseSubtitleStream(false);
            }
          }
          else
          {
            CloseSubtitleStream(false);
            OpenSubtitleStream(st.id, st.source);
          }
        }
      }
      else if (pMsg->IsType(CDVDMsg::PLAYER_SET_SUBTITLESTREAM_VISIBLE))
      {
        CDVDMsgBool* pValue = (CDVDMsgBool*)pMsg;

        m_dvdPlayerVideo.EnableSubtitle(pValue->m_value);

        if (m_pInputStream && m_pInputStream->IsStreamType(DVDSTREAM_TYPE_DVD))
          static_cast<CDVDInputStreamNavigator*>(m_pInputStream)->EnableSubtitleStream(pValue->m_value);
      }
      else if (pMsg->IsType(CDVDMsg::PLAYER_SET_STATE))
      {
        g_infoManager.SetDisplayAfterSeek(100000);
        SetCaching(CACHESTATE_FLUSH);

        CDVDMsgPlayerSetState* pMsgPlayerSetState = (CDVDMsgPlayerSetState*)pMsg;

        if (m_pInputStream && m_pInputStream->IsStreamType(DVDSTREAM_TYPE_DVD))
        {
          std::string s = pMsgPlayerSetState->GetState();
          ((CDVDInputStreamNavigator*)m_pInputStream)->SetNavigatorState(s);
          m_dvd.state = DVDSTATE_NORMAL;
          m_dvd.iDVDStillStartTime = 0;
          m_dvd.iDVDStillTime = 0;
        }

        g_infoManager.SetDisplayAfterSeek();
      }
      else if (pMsg->IsType(CDVDMsg::PLAYER_SET_RECORD))
      {
        CDVDInputStream::IChannel* input = dynamic_cast<CDVDInputStream::IChannel*>(m_pInputStream);
        if(input)
          input->Record(*(CDVDMsgBool*)pMsg);
      }
      else if (pMsg->IsType(CDVDMsg::GENERAL_FLUSH))
      {
        FlushBuffers(false);
      }
      else if (pMsg->IsType(CDVDMsg::PLAYER_SETSPEED))
      {
        int speed = static_cast<CDVDMsgInt*>(pMsg)->m_value;

        // correct our current clock, as it would start going wrong otherwise
        if(m_State.timestamp > 0)
        {
          double offset;
          offset  = CDVDClock::GetAbsoluteClock() - m_State.timestamp;
          offset *= m_playSpeed / DVD_PLAYSPEED_NORMAL;
          if(offset >  1000) offset =  1000;
          if(offset < -1000) offset = -1000;
          m_State.time     += DVD_TIME_TO_MSEC(offset);
          m_State.timestamp =  CDVDClock::GetAbsoluteClock();
        }

        if (speed != DVD_PLAYSPEED_PAUSE)
        {
          if (m_playSpeed != DVD_PLAYSPEED_PAUSE)
          {
            m_callback.OnPlayBackSpeedChanged(speed / DVD_PLAYSPEED_NORMAL );
          }
        }

        // if playspeed is different then DVD_PLAYSPEED_NORMAL or DVD_PLAYSPEED_PAUSE
        // audioplayer, stops outputing audio to audiorendere, but still tries to
        // sleep an correct amount for each packet
        // videoplayer just plays faster after the clock speed has been increased
        // 1. disable audio
        // 2. skip frames and adjust their pts or the clock
        m_playSpeed = speed;
        m_caching = CACHESTATE_DONE;
        m_clock.SetSpeed(speed);
        m_dvdPlayerAudio.SetSpeed(speed);
        m_dvdPlayerVideo.SetSpeed(speed);

        // TODO - we really shouldn't pause demuxer
        //        until our buffers are somewhat filled
        if(m_pDemuxer)
          m_pDemuxer->SetSpeed(speed);
      }
      else if (pMsg->IsType(CDVDMsg::PLAYER_CHANNEL_SELECT_NUMBER) && m_messenger.GetPacketCount(CDVDMsg::PLAYER_CHANNEL_SELECT_NUMBER) == 0)
      {
        FlushBuffers(false);
        CDVDInputStream::IChannel* input = dynamic_cast<CDVDInputStream::IChannel*>(m_pInputStream);
        if(input && input->SelectChannelByNumber(static_cast<CDVDMsgInt*>(pMsg)->m_value))
        {
          SAFE_DELETE(m_pDemuxer);
        }else
        {
          CLog::Log(LOGWARNING, "%s - failed to switch channel. playback stopped", __FUNCTION__);
<<<<<<< HEAD
          g_application.getApplicationMessenger().MediaStop();
=======
          g_application.getApplicationMessenger().MediaStop(false);
>>>>>>> 49a66623
        }
      }
      else if (pMsg->IsType(CDVDMsg::PLAYER_CHANNEL_SELECT) && m_messenger.GetPacketCount(CDVDMsg::PLAYER_CHANNEL_SELECT) == 0)
      {
        FlushBuffers(false);
        CDVDInputStream::IChannel* input = dynamic_cast<CDVDInputStream::IChannel*>(m_pInputStream);
        if(input && input->SelectChannel(static_cast<CDVDMsgType <CPVRChannel> *>(pMsg)->m_value))
        {
          SAFE_DELETE(m_pDemuxer);
        }else
        {
          CLog::Log(LOGWARNING, "%s - failed to switch channel. playback stopped", __FUNCTION__);
<<<<<<< HEAD
          g_application.getApplicationMessenger().MediaStop();
=======
          g_application.getApplicationMessenger().MediaStop(false);
>>>>>>> 49a66623
        }
      }
      else if (pMsg->IsType(CDVDMsg::PLAYER_CHANNEL_NEXT) || pMsg->IsType(CDVDMsg::PLAYER_CHANNEL_PREV))
      {
        CDVDInputStream::IChannel* input = dynamic_cast<CDVDInputStream::IChannel*>(m_pInputStream);
        if(input)
        {
          bool bSwitchSuccessful(false);
          bool bShowPreview(g_guiSettings.GetInt("pvrplayback.channelentrytimeout") > 0);

          if (!bShowPreview)
          {
            g_infoManager.SetDisplayAfterSeek(100000);
            FlushBuffers(false);
          }

          if(pMsg->IsType(CDVDMsg::PLAYER_CHANNEL_NEXT))
            bSwitchSuccessful = input->NextChannel(bShowPreview);
          else
            bSwitchSuccessful = input->PrevChannel(bShowPreview);

          if(bSwitchSuccessful)
          {
            if (bShowPreview)
            {
              UpdateApplication(0);
              m_iChannelEntryTimeOut = XbmcThreads::SystemClockMillis() + g_guiSettings.GetInt("pvrplayback.channelentrytimeout");
            }
            else
            {
              m_iChannelEntryTimeOut = 0;
              SAFE_DELETE(m_pDemuxer);

              g_infoManager.SetDisplayAfterSeek();
            }
          }
          else
          {
            CLog::Log(LOGWARNING, "%s - failed to switch channel. playback stopped", __FUNCTION__);
            g_application.getApplicationMessenger().MediaStop(false);
          }
        }
      }
      else if (pMsg->IsType(CDVDMsg::GENERAL_GUI_ACTION))
        OnAction(((CDVDMsgType<CAction>*)pMsg)->m_value);
      else if (pMsg->IsType(CDVDMsg::PLAYER_STARTED))
      {
        int player = ((CDVDMsgInt*)pMsg)->m_value;
        if(player == DVDPLAYER_AUDIO)
          m_CurrentAudio.started = true;
        if(player == DVDPLAYER_VIDEO)
          m_CurrentVideo.started = true;
        CLog::Log(LOGDEBUG, "CDVDPlayer::HandleMessages - player started %d", player);
      }
    }
    catch (...)
    {
      CLog::Log(LOGERROR, "%s - Exception thrown when handling message", __FUNCTION__);
    }

    pMsg->Release();
  }

}

void CDVDPlayer::SetCaching(ECacheState state)
{
  if(state == CACHESTATE_FLUSH)
  {
    double level, delay, offset;
    if(GetCachingTimes(level, delay, offset))
      state = CACHESTATE_FULL;
    else
      state = CACHESTATE_INIT;
  }

  if(m_caching == state)
    return;

  CLog::Log(LOGDEBUG, "CDVDPlayer::SetCaching - caching state %d", state);
  if(state == CACHESTATE_FULL
  || state == CACHESTATE_INIT
  || state == CACHESTATE_PVR)
  {
    m_clock.SetSpeed(DVD_PLAYSPEED_PAUSE);
    m_dvdPlayerAudio.SetSpeed(DVD_PLAYSPEED_PAUSE);
    m_dvdPlayerAudio.SendMessage(new CDVDMsg(CDVDMsg::PLAYER_STARTED), 1);
    m_dvdPlayerVideo.SetSpeed(DVD_PLAYSPEED_PAUSE);
    m_dvdPlayerVideo.SendMessage(new CDVDMsg(CDVDMsg::PLAYER_STARTED), 1);

    if (state == CACHESTATE_PVR)
      m_scanStart = XbmcThreads::SystemClockMillis();
  }

  if(state == CACHESTATE_PLAY
  ||(state == CACHESTATE_DONE && m_caching != CACHESTATE_PLAY))
  {
    m_clock.SetSpeed(m_playSpeed);
    m_dvdPlayerAudio.SetSpeed(m_playSpeed);
    m_dvdPlayerVideo.SetSpeed(m_playSpeed);
    m_scanStart = 0;
  }
  m_caching = state;
}

void CDVDPlayer::SetPlaySpeed(int speed)
{
  m_messenger.Put(new CDVDMsgInt(CDVDMsg::PLAYER_SETSPEED, speed));
  m_dvdPlayerAudio.SetSpeed(speed);
  m_dvdPlayerVideo.SetSpeed(speed);
  SynchronizeDemuxer(100);
}

void CDVDPlayer::Pause()
{
  if(m_playSpeed != DVD_PLAYSPEED_PAUSE && (m_caching == CACHESTATE_FULL || m_caching == CACHESTATE_PVR))
  {
    SetCaching(CACHESTATE_DONE);
    return;
  }

  // return to normal speed if it was paused before, pause otherwise
  if (m_playSpeed == DVD_PLAYSPEED_PAUSE)
  {
    SetPlaySpeed(DVD_PLAYSPEED_NORMAL);
    m_callback.OnPlayBackResumed();
  }
  else
  {
    SetPlaySpeed(DVD_PLAYSPEED_PAUSE);
    m_callback.OnPlayBackPaused();
  }
}

bool CDVDPlayer::IsPaused() const
{
  return m_playSpeed == DVD_PLAYSPEED_PAUSE || m_caching == CACHESTATE_FULL || m_caching == CACHESTATE_PVR;
}

bool CDVDPlayer::HasVideo() const
{
  if (m_pInputStream)
  {
    if (m_pInputStream->IsStreamType(DVDSTREAM_TYPE_DVD) || m_CurrentVideo.id >= 0) return true;
  }
  return false;
}

bool CDVDPlayer::HasAudio() const
{
  return (m_CurrentAudio.id >= 0);
}

bool CDVDPlayer::IsPassthrough() const
{
  return m_dvdPlayerAudio.IsPassthrough();
}

bool CDVDPlayer::CanSeek()
{
  return GetTotalTime() > 0;
}

void CDVDPlayer::Seek(bool bPlus, bool bLargeStep)
{
#if 0
  // sadly this doesn't work for now, audio player must
  // drop packets at the same rate as we play frames
  if( m_playSpeed == DVD_PLAYSPEED_PAUSE && bPlus && !bLargeStep)
  {
    m_dvdPlayerVideo.StepFrame();
    return;
  }
#endif

  if(((bPlus && GetChapter() < GetChapterCount())
  || (!bPlus && GetChapter() > 1)) && bLargeStep)
  {
    if(bPlus)
      SeekChapter(GetChapter() + 1);
    else
      SeekChapter(GetChapter() - 1);
    return;
  }

  __int64 seek;
  if (g_advancedSettings.m_videoUseTimeSeeking && GetTotalTime() > 2*g_advancedSettings.m_videoTimeSeekForwardBig)
  {
    if (bLargeStep)
      seek = bPlus ? g_advancedSettings.m_videoTimeSeekForwardBig : g_advancedSettings.m_videoTimeSeekBackwardBig;
    else
      seek = bPlus ? g_advancedSettings.m_videoTimeSeekForward : g_advancedSettings.m_videoTimeSeekBackward;
    seek *= 1000;
    seek += GetTime();
  }
  else
  {
    float percent;
    if (bLargeStep)
      percent = bPlus ? g_advancedSettings.m_videoPercentSeekForwardBig : g_advancedSettings.m_videoPercentSeekBackwardBig;
    else
      percent = bPlus ? g_advancedSettings.m_videoPercentSeekForward : g_advancedSettings.m_videoPercentSeekBackward;
    seek = (__int64)(GetTotalTimeInMsec()*(GetPercentage()+percent)/100);
  }

  bool restore = true;
  if (m_Edl.HasCut())
  {
    /*
     * Alter the standard seek position based on whether any commercial breaks have been
     * automatically skipped.
     */
    const int clock = DVD_TIME_TO_MSEC(m_clock.GetClock());
    /*
     * If a large backwards seek occurs within 10 seconds of the end of the last automated
     * commercial skip, then seek back to the start of the commercial break under the assumption
     * it was flagged incorrectly. 10 seconds grace period is allowed in case the watcher has to
     * fumble around finding the remote. Only happens once per commercial break.
     *
     * Small skip does not trigger this in case the start of the commercial break was in fact fine
     * but it skipped too far into the program. In that case small skip backwards behaves as normal.
     */
    if (!bPlus && bLargeStep
    &&  m_EdlAutoSkipMarkers.seek_to_start
    &&  clock >= m_EdlAutoSkipMarkers.commbreak_end
    &&  clock <= m_EdlAutoSkipMarkers.commbreak_end + 10*1000) // Only if within 10 seconds of the end (in msec)
    {
      CLog::Log(LOGDEBUG, "%s - Seeking back to start of commercial break [%s - %s] as large backwards skip activated within 10 seconds of the automatic commercial skip (only done once per break).",
                __FUNCTION__, CEdl::MillisecondsToTimeString(m_EdlAutoSkipMarkers.commbreak_start).c_str(),
                CEdl::MillisecondsToTimeString(m_EdlAutoSkipMarkers.commbreak_end).c_str());
      seek = m_EdlAutoSkipMarkers.commbreak_start;
      restore = false;
      m_EdlAutoSkipMarkers.seek_to_start = false; // So this will only happen within the 10 second grace period once.
    }
    /*
     * If big skip forward within the last "reverted" commercial break, seek to the end of the
     * commercial break under the assumption that the break was incorrectly flagged and playback has
     * now reached the actual start of the commercial break. Assume that the end is flagged more
     * correctly than the landing point for a standard big skip (ends seem to be flagged more
     * accurately than the start).
     */
    else if (bPlus && bLargeStep
    &&       clock >= m_EdlAutoSkipMarkers.commbreak_start
    &&       clock <= m_EdlAutoSkipMarkers.commbreak_end)
    {
      CLog::Log(LOGDEBUG, "%s - Seeking to end of previously skipped commercial break [%s - %s] as big forwards skip activated within the break.",
                __FUNCTION__, CEdl::MillisecondsToTimeString(m_EdlAutoSkipMarkers.commbreak_start).c_str(),
                CEdl::MillisecondsToTimeString(m_EdlAutoSkipMarkers.commbreak_end).c_str());
      seek = m_EdlAutoSkipMarkers.commbreak_end;
      restore = false;
    }
  }

  __int64 time = GetTime();
  if(g_application.CurrentFileItem().IsStack() 
  && (seek > GetTotalTimeInMsec() || seek < 0))
  {
    g_application.SeekTime((seek - time) * 0.001 + g_application.GetTime());
    // warning, don't access any dvdplayer variables here as
    // the dvdplayer object may have been destroyed
    return;
  }

  m_messenger.Put(new CDVDMsgPlayerSeek((int)seek, !bPlus, true, false, restore));
  SynchronizeDemuxer(100);
  if (seek < 0) seek = 0;
  m_callback.OnPlayBackSeek((int)seek, (int)(seek - time));
}

bool CDVDPlayer::SeekScene(bool bPlus)
{
  if (!m_Edl.HasSceneMarker())
    return false;

  /*
   * There is a 5 second grace period applied when seeking for scenes backwards. If there is no
   * grace period applied it is impossible to go backwards past a scene marker.
   */
  __int64 clock = GetTime();
  if (!bPlus && clock > 5 * 1000) // 5 seconds
    clock -= 5 * 1000;

  int64_t iScenemarker;
  if (m_Edl.GetNextSceneMarker(bPlus, clock, &iScenemarker))
  {
    /*
     * Seeking is flushed and inaccurate, just like Seek()
     */
    m_messenger.Put(new CDVDMsgPlayerSeek((int)iScenemarker, !bPlus, true, false, false));
    SynchronizeDemuxer(100);
    return true;
  }
  return false;
}

void CDVDPlayer::GetAudioInfo(CStdString& strAudioInfo)
{
  CSingleLock lock(m_StateSection);
  strAudioInfo.Format("D(%s) P(%s)", m_State.demux_audio.c_str()
                                   , m_dvdPlayerAudio.GetPlayerInfo().c_str());
}

void CDVDPlayer::GetVideoInfo(CStdString& strVideoInfo)
{
  CSingleLock lock(m_StateSection);
  strVideoInfo.Format("D(%s) P(%s)", m_State.demux_video.c_str()
                                   , m_dvdPlayerVideo.GetPlayerInfo().c_str());
}

void CDVDPlayer::GetGeneralInfo(CStdString& strGeneralInfo)
{
  if (!m_bStop)
  {
    double dDelay = (double)m_dvdPlayerVideo.GetDelay() / DVD_TIME_BASE;

    double apts = m_dvdPlayerAudio.GetCurrentPts();
    double vpts = m_dvdPlayerVideo.GetCurrentPts();
    double dDiff = 0;

    if( apts != DVD_NOPTS_VALUE && vpts != DVD_NOPTS_VALUE )
      dDiff = (apts - vpts) / DVD_TIME_BASE;

    CStdString strEDL;
    strEDL.AppendFormat(", edl:%s", m_Edl.GetInfo().c_str());

    CStdString strBuf;
    CSingleLock lock(m_StateSection);
    if(m_State.cache_bytes >= 0)
    {
      strBuf.AppendFormat(" cache:%s %2.0f%%"
                         , StringUtils::SizeToString(m_State.cache_bytes).c_str()
                         , m_State.cache_level * 100);
      if(m_playSpeed == 0 || m_caching == CACHESTATE_FULL)
        strBuf.AppendFormat(" %d sec", DVD_TIME_TO_SEC(m_State.cache_delay));
    }

    strGeneralInfo.Format("C( ad:% 6.3f, a/v:% 6.3f%s, dcpu:%2i%% acpu:%2i%% vcpu:%2i%%%s )"
                         , dDelay
                         , dDiff
                         , strEDL.c_str()
                         , (int)(CThread::GetRelativeUsage()*100)
                         , (int)(m_dvdPlayerAudio.GetRelativeUsage()*100)
                         , (int)(m_dvdPlayerVideo.GetRelativeUsage()*100)
                         , strBuf.c_str());

  }
}

void CDVDPlayer::SeekPercentage(float iPercent)
{
  __int64 iTotalTime = GetTotalTimeInMsec();

  if (!iTotalTime)
    return;

  SeekTime((__int64)(iTotalTime * iPercent / 100));
}

float CDVDPlayer::GetPercentage()
{
  __int64 iTotalTime = GetTotalTimeInMsec();

  if (!iTotalTime)
    return 0.0f;

  return GetTime() * 100 / (float)iTotalTime;
}

float CDVDPlayer::GetCachePercentage()
{
  CSingleLock lock(m_StateSection);
  return min(100.0, GetPercentage() + m_State.cache_offset * 100);
}

void CDVDPlayer::SetAVDelay(float fValue)
{
  m_dvdPlayerVideo.SetDelay( (fValue * DVD_TIME_BASE) ) ;
}

float CDVDPlayer::GetAVDelay()
{
  return m_dvdPlayerVideo.GetDelay() / (float)DVD_TIME_BASE;
}

void CDVDPlayer::SetSubTitleDelay(float fValue)
{
  m_dvdPlayerVideo.SetSubtitleDelay(-fValue * DVD_TIME_BASE);
}

float CDVDPlayer::GetSubTitleDelay()
{
  return -m_dvdPlayerVideo.GetSubtitleDelay() / DVD_TIME_BASE;
}

// priority: 1: libdvdnav, 2: external subtitles, 3: muxed subtitles
int CDVDPlayer::GetSubtitleCount()
{
  StreamLock lock(this);
  m_SelectionStreams.Update(m_pInputStream, m_pDemuxer);
  return m_SelectionStreams.Count(STREAM_SUBTITLE);
}

int CDVDPlayer::GetSubtitle()
{
  return m_SelectionStreams.IndexOf(STREAM_SUBTITLE, *this);
}

void CDVDPlayer::GetSubtitleName(int iStream, CStdString &strStreamName)
{
  strStreamName = "";
  SelectionStream& s = m_SelectionStreams.Get(STREAM_SUBTITLE, iStream);
  if(s.name.length() > 0)
    strStreamName = s.name;
  else
    strStreamName = g_localizeStrings.Get(13205); // Unknown

  if(s.type == STREAM_NONE)
    strStreamName += "(Invalid)";
}

void CDVDPlayer::GetSubtitleLanguage(int iStream, CStdString &strStreamLang)
{
  SelectionStream& s = m_SelectionStreams.Get(STREAM_SUBTITLE, iStream);
  if (!g_LangCodeExpander.Lookup(strStreamLang, s.language))
    strStreamLang = g_localizeStrings.Get(13205); // Unknown
}

void CDVDPlayer::SetSubtitle(int iStream)
{
  m_messenger.Put(new CDVDMsgPlayerSetSubtitleStream(iStream));
}

bool CDVDPlayer::GetSubtitleVisible()
{
  if (m_pInputStream && m_pInputStream->IsStreamType(DVDSTREAM_TYPE_DVD))
  {
    CDVDInputStreamNavigator* pStream = (CDVDInputStreamNavigator*)m_pInputStream;
    if(pStream->IsInMenu())
      return g_settings.m_currentVideoSettings.m_SubtitleOn;
    else
      return pStream->IsSubtitleStreamEnabled();
  }

  return m_dvdPlayerVideo.IsSubtitleEnabled();
}

void CDVDPlayer::SetSubtitleVisible(bool bVisible)
{
  g_settings.m_currentVideoSettings.m_SubtitleOn = bVisible;
  m_messenger.Put(new CDVDMsgBool(CDVDMsg::PLAYER_SET_SUBTITLESTREAM_VISIBLE, bVisible));
}

int CDVDPlayer::GetAudioStreamCount()
{
  StreamLock lock(this);
  m_SelectionStreams.Update(m_pInputStream, m_pDemuxer);
  return m_SelectionStreams.Count(STREAM_AUDIO);
}

int CDVDPlayer::GetAudioStream()
{
  return m_SelectionStreams.IndexOf(STREAM_AUDIO, *this);
}

void CDVDPlayer::GetAudioStreamName(int iStream, CStdString& strStreamName)
{
  strStreamName = "";
  SelectionStream& s = m_SelectionStreams.Get(STREAM_AUDIO, iStream);
  if(s.name.length() > 0)
    strStreamName += s.name;
  else
    strStreamName += "Unknown";

  if(s.type == STREAM_NONE)
    strStreamName += " (Invalid)";
}

void CDVDPlayer::SetAudioStream(int iStream)
{
  m_messenger.Put(new CDVDMsgPlayerSetAudioStream(iStream));
  SynchronizeDemuxer(100);
}

TextCacheStruct_t* CDVDPlayer::GetTeletextCache()
{
  if (m_CurrentTeletext.id < 0)
    return 0;

  return m_dvdPlayerTeletext.GetTeletextCache();
}

void CDVDPlayer::LoadPage(int p, int sp, unsigned char* buffer)
{
  if (m_CurrentTeletext.id < 0)
      return;

  return m_dvdPlayerTeletext.LoadPage(p, sp, buffer);
}

void CDVDPlayer::SeekTime(__int64 iTime)
{
  int seekOffset = (int)(iTime - GetTime());
  m_messenger.Put(new CDVDMsgPlayerSeek((int)iTime, true, true, true));
  SynchronizeDemuxer(100);
  m_callback.OnPlayBackSeek((int)iTime, seekOffset);
}

// return the time in milliseconds
__int64 CDVDPlayer::GetTime()
{
  CSingleLock lock(m_StateSection);
  double offset = 0;
  if(m_State.timestamp > 0)
  {
    offset  = CDVDClock::GetAbsoluteClock() - m_State.timestamp;
    offset *= m_playSpeed / DVD_PLAYSPEED_NORMAL;
    if(offset >  1000) offset =  1000;
    if(offset < -1000) offset = -1000;
  }
  return llrint(m_State.time + DVD_TIME_TO_MSEC(offset));
}

// return length in msec
__int64 CDVDPlayer::GetTotalTimeInMsec()
{
  CSingleLock lock(m_StateSection);
  return llrint(m_State.time_total);
}

// return length in seconds.. this should be changed to return in milleseconds throughout xbmc
int CDVDPlayer::GetTotalTime()
{
  return (int)(GetTotalTimeInMsec() / 1000);
}

void CDVDPlayer::ToFFRW(int iSpeed)
{
  // can't rewind in menu as seeking isn't possible
  // forward is fine
  if (iSpeed < 0 && IsInMenu()) return;
  SetPlaySpeed(iSpeed * DVD_PLAYSPEED_NORMAL);
}

bool CDVDPlayer::OpenAudioStream(int iStream, int source)
{
  CLog::Log(LOGNOTICE, "Opening audio stream: %i source: %i", iStream, source);

  if (!m_pDemuxer)
    return false;

  CDemuxStream* pStream = m_pDemuxer->GetStream(iStream);
  if (!pStream || pStream->disabled)
    return false;

  if( m_CurrentAudio.id < 0 &&  m_CurrentVideo.id >= 0 )
  {
    // up until now we wheren't playing audio, but we did play video
    // this will change what is used to sync the dvdclock.
    // since the new audio data doesn't have to have any relation
    // to the current video data in the packet que, we have to
    // wait for it to empty

    // this happens if a new cell has audio data, but previous didn't
    // and both have video data

    SynchronizePlayers(SYNCSOURCE_AUDIO);
  }

  CDVDStreamInfo hint(*pStream, true);

  if(m_CurrentAudio.id    < 0
  || m_CurrentAudio.hint != hint)
  {
    if (!m_dvdPlayerAudio.OpenStream( hint ))
    {
      /* mark stream as disabled, to disallaw further attempts*/
      CLog::Log(LOGWARNING, "%s - Unsupported stream %d. Stream disabled.", __FUNCTION__, iStream);
      pStream->disabled = true;
      pStream->SetDiscard(AVDISCARD_ALL);
      return false;
    }
  }
  else
    m_dvdPlayerAudio.SendMessage(new CDVDMsg(CDVDMsg::GENERAL_RESET));

  /* store information about stream */
  m_CurrentAudio.id = iStream;
  m_CurrentAudio.source = source;
  m_CurrentAudio.hint = hint;
  m_CurrentAudio.stream = (void*)pStream;
  m_CurrentAudio.started = false;

  /* we are potentially going to be waiting on this */
  m_dvdPlayerAudio.SendMessage(new CDVDMsg(CDVDMsg::PLAYER_STARTED), 1);

  /* audio normally won't consume full cpu, so let it have prio */
  m_dvdPlayerAudio.SetPriority(GetThreadPriority(*this)+1);

  return true;
}

bool CDVDPlayer::OpenVideoStream(int iStream, int source)
{
  CLog::Log(LOGNOTICE, "Opening video stream: %i source: %i", iStream, source);

  if (!m_pDemuxer)
    return false;

  CDemuxStream* pStream = m_pDemuxer->GetStream(iStream);
  if(!pStream || pStream->disabled)
    return false;
  pStream->SetDiscard(AVDISCARD_NONE);

  CDVDStreamInfo hint(*pStream, true);

  if( m_pInputStream && m_pInputStream->IsStreamType(DVDSTREAM_TYPE_DVD) )
  {
    /* set aspect ratio as requested by navigator for dvd's */
    float aspect = static_cast<CDVDInputStreamNavigator*>(m_pInputStream)->GetVideoAspectRatio();
    if(aspect != 0.0)
      hint.aspect = aspect;
    hint.software = true;
    hint.stills   = static_cast<CDVDInputStreamNavigator*>(m_pInputStream)->IsInMenu();
  }

  if(m_CurrentVideo.id    < 0
  || m_CurrentVideo.hint != hint)
  {
    if (!m_dvdPlayerVideo.OpenStream(hint))
    {
      /* mark stream as disabled, to disallaw further attempts */
      CLog::Log(LOGWARNING, "%s - Unsupported stream %d. Stream disabled.", __FUNCTION__, iStream);
      pStream->disabled = true;
      pStream->SetDiscard(AVDISCARD_ALL);
      return false;
    }
  }
  else
    m_dvdPlayerVideo.SendMessage(new CDVDMsg(CDVDMsg::GENERAL_RESET));

  /* store information about stream */
  m_CurrentVideo.id = iStream;
  m_CurrentVideo.source = source;
  m_CurrentVideo.hint = hint;
  m_CurrentVideo.stream = (void*)pStream;
  m_CurrentVideo.started = false;

  /* we are potentially going to be waiting on this */
  m_dvdPlayerVideo.SendMessage(new CDVDMsg(CDVDMsg::PLAYER_STARTED), 1);

#if defined(__APPLE__)
  // Apple thread scheduler works a little different than Linux. It
  // will favor OS GUI side and can cause DVDPlayerVideo to miss frame
  // updates when the OS gets busy. Apple's recomended method is to
  // elevate time critical threads to SCHED_RR and OSX does this for
  // the CoreAudio audio device handler thread. We do the same for
  // the DVDPlayerVideo thread so it can run to sleep without getting
  // swapped out by a busy OS.
  m_dvdPlayerVideo.SetPrioritySched_RR();
#else
  /* use same priority for video thread as demuxing thread, as */
  /* otherwise demuxer will starve if video consumes the full cpu */
  m_dvdPlayerVideo.SetPriority(GetThreadPriority(*this));
#endif
  return true;

}

bool CDVDPlayer::OpenSubtitleStream(int iStream, int source)
{
  CLog::Log(LOGNOTICE, "Opening Subtitle stream: %i source: %i", iStream, source);

  CDemuxStream* pStream = NULL;
  std::string filename;
  CDVDStreamInfo hint;

  if(STREAM_SOURCE_MASK(source) == STREAM_SOURCE_DEMUX_SUB)
  {
    int index = m_SelectionStreams.IndexOf(STREAM_SUBTITLE, source, iStream);
    if(index < 0)
      return false;
    SelectionStream st = m_SelectionStreams.Get(STREAM_SUBTITLE, index);

    if(!m_pSubtitleDemuxer || m_pSubtitleDemuxer->GetFileName() != st.filename)
    {
      CLog::Log(LOGNOTICE, "Opening Subtitle file: %s", st.filename.c_str());
      auto_ptr<CDVDDemuxVobsub> demux(new CDVDDemuxVobsub());
      if(!demux->Open(st.filename))
        return false;
      m_pSubtitleDemuxer = demux.release();
    }

    pStream = m_pSubtitleDemuxer->GetStream(iStream);
    if(!pStream || pStream->disabled)
      return false;
    pStream->SetDiscard(AVDISCARD_NONE);
    double pts = m_dvdPlayerVideo.GetCurrentPts();
    if(pts == DVD_NOPTS_VALUE)
      pts = m_CurrentVideo.dts;
    if(pts == DVD_NOPTS_VALUE)
      pts = 0;
    m_pSubtitleDemuxer->SeekTime((int)(1000.0 * pts / (double)DVD_TIME_BASE));

    hint.Assign(*pStream, true);
  }
  else if(STREAM_SOURCE_MASK(source) == STREAM_SOURCE_TEXT)
  {
    int index = m_SelectionStreams.IndexOf(STREAM_SUBTITLE, source, iStream);
    if(index < 0)
      return false;
    filename = m_SelectionStreams.Get(STREAM_SUBTITLE, index).filename;

    hint.Clear();
    hint.fpsscale = m_CurrentVideo.hint.fpsscale;
    hint.fpsrate  = m_CurrentVideo.hint.fpsrate;
  }
  else
  {
    if(!m_pDemuxer)
      return false;
    pStream = m_pDemuxer->GetStream(iStream);
    if(!pStream || pStream->disabled)
      return false;
    pStream->SetDiscard(AVDISCARD_NONE);

    hint.Assign(*pStream, true);

    if(m_pInputStream && m_pInputStream->IsStreamType(DVDSTREAM_TYPE_DVD))
      filename = "dvd";
  }

  if(m_CurrentSubtitle.id    < 0
  || m_CurrentSubtitle.hint != hint)
  {
    if(m_CurrentSubtitle.id >= 0)
    {
      CLog::Log(LOGDEBUG, " - codecs hints have changed, must close previous stream");
      CloseSubtitleStream(false);
    }

    if(!m_dvdPlayerSubtitle.OpenStream(hint, filename))
    {
      CLog::Log(LOGWARNING, "%s - Unsupported stream %d. Stream disabled.", __FUNCTION__, iStream);
      if(pStream)
      {
        pStream->disabled = true;
        pStream->SetDiscard(AVDISCARD_ALL);
      }
      return false;
    }
  }
  else
    m_dvdPlayerSubtitle.SendMessage(new CDVDMsg(CDVDMsg::GENERAL_RESET));

  m_CurrentSubtitle.id     = iStream;
  m_CurrentSubtitle.source = source;
  m_CurrentSubtitle.hint   = hint;
  m_CurrentSubtitle.stream = (void*)pStream;
  m_CurrentSubtitle.started = false;

  return true;
}

bool CDVDPlayer::OpenTeletextStream(int iStream, int source)
{
  if (!m_pDemuxer)
    return false;

  CDemuxStream* pStream = m_pDemuxer->GetStream(iStream);
  if(!pStream || pStream->disabled)
    return false;

  CDVDStreamInfo hint(*pStream, true);

  if (!m_dvdPlayerTeletext.CheckStream(hint))
    return false;

  CLog::Log(LOGNOTICE, "Opening teletext stream: %i source: %i", iStream, source);

  if(m_CurrentTeletext.id    < 0
  || m_CurrentTeletext.hint != hint)
  {
    if(m_CurrentTeletext.id >= 0)
    {
      CLog::Log(LOGDEBUG, " - teletext codecs hints have changed, must close previous stream");
      CloseTeletextStream(true);
    }

    if (!m_dvdPlayerTeletext.OpenStream(hint))
    {
      /* mark stream as disabled, to disallaw further attempts*/
      CLog::Log(LOGWARNING, "%s - Unsupported teletext stream %d. Stream disabled.", __FUNCTION__, iStream);
      pStream->disabled = true;
      pStream->SetDiscard(AVDISCARD_ALL);
      return false;
    }
  }
  else
    m_dvdPlayerTeletext.SendMessage(new CDVDMsg(CDVDMsg::GENERAL_RESET));

  /* store information about stream */
  m_CurrentTeletext.id      = iStream;
  m_CurrentTeletext.source  = source;
  m_CurrentTeletext.hint    = hint;
  m_CurrentTeletext.stream  = (void*)pStream;
  m_CurrentTeletext.started = false;

  return true;
}

bool CDVDPlayer::CloseAudioStream(bool bWaitForBuffers)
{
  if (m_CurrentAudio.id < 0)
    return false;

  CLog::Log(LOGNOTICE, "Closing audio stream");

  if(bWaitForBuffers)
    SetCaching(CACHESTATE_DONE);

  m_dvdPlayerAudio.CloseStream(bWaitForBuffers);

  m_CurrentAudio.Clear();
  return true;
}

bool CDVDPlayer::CloseVideoStream(bool bWaitForBuffers)
{
  if (m_CurrentVideo.id < 0)
    return false;

  CLog::Log(LOGNOTICE, "Closing video stream");

  if(bWaitForBuffers)
    SetCaching(CACHESTATE_DONE);

  m_dvdPlayerVideo.CloseStream(bWaitForBuffers);

  m_CurrentVideo.Clear();
  return true;
}

bool CDVDPlayer::CloseSubtitleStream(bool bKeepOverlays)
{
  if (m_CurrentSubtitle.id < 0)
    return false;

  CLog::Log(LOGNOTICE, "Closing subtitle stream");

  m_dvdPlayerSubtitle.CloseStream(!bKeepOverlays);

  m_CurrentSubtitle.Clear();
  return true;
}

bool CDVDPlayer::CloseTeletextStream(bool bWaitForBuffers)
{
  if (m_CurrentTeletext.id < 0)
    return false;

  CLog::Log(LOGNOTICE, "Closing teletext stream");

  if(bWaitForBuffers)
    SetCaching(CACHESTATE_DONE);

  m_dvdPlayerTeletext.CloseStream(bWaitForBuffers);

  m_CurrentTeletext.Clear();
  return true;
}

void CDVDPlayer::FlushBuffers(bool queued, double pts, bool accurate)
{
  double startpts;
  if(accurate)
    startpts = pts;
  else
    startpts = DVD_NOPTS_VALUE;

  m_CurrentAudio.inited      = false;
  m_CurrentAudio.dts         = DVD_NOPTS_VALUE;
  m_CurrentAudio.startpts    = startpts;

  m_CurrentVideo.inited      = false;
  m_CurrentVideo.dts         = DVD_NOPTS_VALUE;
  m_CurrentVideo.startpts    = startpts;

  m_CurrentSubtitle.inited   = false;
  m_CurrentSubtitle.dts      = DVD_NOPTS_VALUE;
  m_CurrentSubtitle.startpts = startpts;

  m_CurrentTeletext.inited   = false;
  m_CurrentTeletext.dts      = DVD_NOPTS_VALUE;
  m_CurrentTeletext.startpts = startpts;

  if(queued)
  {
    m_dvdPlayerAudio.SendMessage(new CDVDMsg(CDVDMsg::GENERAL_RESET));
    m_dvdPlayerVideo.SendMessage(new CDVDMsg(CDVDMsg::GENERAL_RESET));
    m_dvdPlayerVideo.SendMessage(new CDVDMsg(CDVDMsg::VIDEO_NOSKIP));
    m_dvdPlayerSubtitle.SendMessage(new CDVDMsg(CDVDMsg::GENERAL_RESET));
    m_dvdPlayerTeletext.SendMessage(new CDVDMsg(CDVDMsg::GENERAL_RESET));
    SynchronizePlayers(SYNCSOURCE_ALL);
  }
  else
  {
    m_dvdPlayerAudio.Flush();
    m_dvdPlayerVideo.Flush();
    m_dvdPlayerSubtitle.Flush();
    m_dvdPlayerTeletext.Flush();

    // clear subtitle and menu overlays
    m_overlayContainer.Clear();

    if(m_playSpeed == DVD_PLAYSPEED_NORMAL
    || m_playSpeed == DVD_PLAYSPEED_PAUSE)
    {
      // make sure players are properly flushed, should put them in stalled state
      CDVDMsgGeneralSynchronize* msg = new CDVDMsgGeneralSynchronize(1000, 0);
      m_dvdPlayerAudio.m_messageQueue.Put(msg->Acquire(), 1);
      m_dvdPlayerVideo.m_messageQueue.Put(msg->Acquire(), 1);
      msg->Wait(&m_bStop, 0);
      msg->Release();

      // purge any pending PLAYER_STARTED messages
      m_messenger.Flush(CDVDMsg::PLAYER_STARTED);

      // we should now wait for init cache
      SetCaching(CACHESTATE_FLUSH);
      m_CurrentAudio.started    = false;
      m_CurrentVideo.started    = false;
      m_CurrentSubtitle.started = false;
      m_CurrentTeletext.started = false;
    }

    if(pts != DVD_NOPTS_VALUE)
      m_clock.Discontinuity(pts);
    UpdatePlayState(0);
  }
}

// since we call ffmpeg functions to decode, this is being called in the same thread as ::Process() is
int CDVDPlayer::OnDVDNavResult(void* pData, int iMessage)
{
  if (m_pInputStream->IsStreamType(DVDSTREAM_TYPE_DVD))
  {
    CDVDInputStreamNavigator* pStream = (CDVDInputStreamNavigator*)m_pInputStream;

    switch (iMessage)
    {
    case DVDNAV_STILL_FRAME:
      {
        //CLog::Log(LOGDEBUG, "DVDNAV_STILL_FRAME");

        dvdnav_still_event_t *still_event = (dvdnav_still_event_t *)pData;
        // should wait the specified time here while we let the player running
        // after that call dvdnav_still_skip(m_dvdnav);

        if (m_dvd.state != DVDSTATE_STILL)
        {
          // else notify the player we have received a still frame

          if(still_event->length < 0xff)
            m_dvd.iDVDStillTime = still_event->length * 1000;
          else
            m_dvd.iDVDStillTime = 0;

          m_dvd.iDVDStillStartTime = XbmcThreads::SystemClockMillis();

          /* adjust for the output delay in the video queue */
          DWORD time = 0;
          if( m_CurrentVideo.stream && m_dvd.iDVDStillTime > 0 )
          {
            time = (DWORD)(m_dvdPlayerVideo.GetOutputDelay() / ( DVD_TIME_BASE / 1000 ));
            if( time < 10000 && time > 0 )
              m_dvd.iDVDStillTime += time;
          }
          m_dvd.state = DVDSTATE_STILL;
          CLog::Log(LOGDEBUG,
                    "DVDNAV_STILL_FRAME - waiting %i sec, with delay of %d sec",
                    still_event->length, time / 1000);
        }
        return NAVRESULT_HOLD;
      }
      break;
    case DVDNAV_SPU_CLUT_CHANGE:
      {
        m_dvdPlayerSubtitle.SendMessage(new CDVDMsgSubtitleClutChange((BYTE*)pData));
      }
      break;
    case DVDNAV_SPU_STREAM_CHANGE:
      {
        dvdnav_spu_stream_change_event_t* event = (dvdnav_spu_stream_change_event_t*)pData;

        int iStream = event->physical_wide;
        bool visible = !(iStream & 0x80);

        m_dvdPlayerVideo.EnableSubtitle(visible);

        if (iStream >= 0)
          m_dvd.iSelectedSPUStream = (iStream & ~0x80);
        else
          m_dvd.iSelectedSPUStream = -1;

        m_CurrentSubtitle.stream = NULL;
      }
      break;
    case DVDNAV_AUDIO_STREAM_CHANGE:
      {
        // This should be the correct way i think, however we don't have any streams right now
        // since the demuxer hasn't started so it doesn't change. not sure how to do this.
        dvdnav_audio_stream_change_event_t* event = (dvdnav_audio_stream_change_event_t*)pData;

        // Tell system what audiostream should be opened by default
        if (event->logical >= 0)
          m_dvd.iSelectedAudioStream = event->physical;
        else
          m_dvd.iSelectedAudioStream = -1;

        m_CurrentAudio.stream = NULL;
      }
      break;
    case DVDNAV_HIGHLIGHT:
      {
        //dvdnav_highlight_event_t* pInfo = (dvdnav_highlight_event_t*)pData;
        int iButton = pStream->GetCurrentButton();
        CLog::Log(LOGDEBUG, "DVDNAV_HIGHLIGHT: Highlight button %d\n", iButton);
        m_dvdPlayerSubtitle.UpdateOverlayInfo((CDVDInputStreamNavigator*)m_pInputStream, LIBDVDNAV_BUTTON_NORMAL);
      }
      break;
    case DVDNAV_VTS_CHANGE:
      {
        //dvdnav_vts_change_event_t* vts_change_event = (dvdnav_vts_change_event_t*)pData;
        CLog::Log(LOGDEBUG, "DVDNAV_VTS_CHANGE");

        //Make sure we clear all the old overlays here, or else old forced items are left.
        m_overlayContainer.Clear();

        // reset the demuxer, this also imples closing the video and the audio system
        // this is a bit tricky cause it's the demuxer that's is making this call in the end
        // so we send a message to indicate the main loop that the demuxer needs a reset
        // this also means the libdvdnav may not return any data packets after this command
        m_messenger.Put(new CDVDMsgDemuxerReset());

        //Force an aspect ratio that is set in the dvdheaders if available
        m_CurrentVideo.hint.aspect = pStream->GetVideoAspectRatio();
        if( m_dvdPlayerAudio.m_messageQueue.IsInited() )
          m_dvdPlayerVideo.SendMessage(new CDVDMsgDouble(CDVDMsg::VIDEO_SET_ASPECT, m_CurrentVideo.hint.aspect));

        m_SelectionStreams.Clear(STREAM_NONE, STREAM_SOURCE_NAV);
        m_SelectionStreams.Update(m_pInputStream, m_pDemuxer);

        // we must hold here once more, otherwise the demuxer message
        // will be executed after demuxer have filled with data
        return NAVRESULT_HOLD;
      }
      break;
    case DVDNAV_CELL_CHANGE:
      {
        //dvdnav_cell_change_event_t* cell_change_event = (dvdnav_cell_change_event_t*)pData;
        CLog::Log(LOGDEBUG, "DVDNAV_CELL_CHANGE");

        m_dvd.state = DVDSTATE_NORMAL;

        if( m_dvdPlayerVideo.m_messageQueue.IsInited() )
          m_dvdPlayerVideo.SendMessage(new CDVDMsg(CDVDMsg::VIDEO_NOSKIP));
      }
      break;
    case DVDNAV_NAV_PACKET:
      {
          //pci_t* pci = (pci_t*)pData;

          // this should be possible to use to make sure we get
          // seamless transitions over these boundaries
          // if we remember the old vobunits boundaries
          // when a packet comes out of demuxer that has
          // pts values outside that boundary, it belongs
          // to the new vobunit, wich has new timestamps
          UpdatePlayState(0);
      }
      break;
    case DVDNAV_HOP_CHANNEL:
      {
        // This event is issued whenever a non-seamless operation has been executed.
        // Applications with fifos should drop the fifos content to speed up responsiveness.
        CLog::Log(LOGDEBUG, "DVDNAV_HOP_CHANNEL");
        if(m_dvd.state == DVDSTATE_SEEK)
          m_dvd.state = DVDSTATE_NORMAL;
        else
          m_messenger.Put(new CDVDMsg(CDVDMsg::GENERAL_FLUSH));

        return NAVRESULT_ERROR;
      }
      break;
    case DVDNAV_STOP:
      {
        CLog::Log(LOGDEBUG, "DVDNAV_STOP");
        m_dvd.state = DVDSTATE_NORMAL;
      }
      break;
    default:
    {}
      break;
    }
  }
  return NAVRESULT_NOP;
}

bool CDVDPlayer::ShowPVRChannelInfo(void)
{
  bool bReturn(false);

  if (g_guiSettings.GetBool("pvrmenu.infoswitch"))
  {
    int iTimeout = g_guiSettings.GetBool("pvrmenu.infotimeout") ? g_guiSettings.GetInt("pvrmenu.infotime") : 0;
    g_PVRManager.ShowPlayerInfo(iTimeout);

    bReturn = true;
  }

  return bReturn;
}

bool CDVDPlayer::OnAction(const CAction &action)
{
#define THREAD_ACTION(action) \
  do { \
    if (!IsCurrentThread()) { \
      m_messenger.Put(new CDVDMsgType<CAction>(CDVDMsg::GENERAL_GUI_ACTION, action)); \
      return true; \
    } \
  } while(false)

  if (m_pInputStream && m_pInputStream->IsStreamType(DVDSTREAM_TYPE_DVD))
  {
    CDVDInputStreamNavigator* pStream = (CDVDInputStreamNavigator*)m_pInputStream;


    if( m_dvd.state == DVDSTATE_STILL && m_dvd.iDVDStillTime != 0 && pStream->GetTotalButtons() == 0 )
    {
      switch(action.GetID())
      {
        case ACTION_NEXT_ITEM:
        case ACTION_MOVE_RIGHT:
        case ACTION_MOVE_UP:
        case ACTION_SELECT_ITEM:
          {
            THREAD_ACTION(action);
            /* this will force us out of the stillframe */
            CLog::Log(LOGDEBUG, "%s - User asked to exit stillframe", __FUNCTION__);
            m_dvd.iDVDStillStartTime = 0;
            m_dvd.iDVDStillTime = 1;
          }
          return true;
      }
    }


    switch (action.GetID())
    {
/* this code is disabled to allow switching playlist items (dvdimage "stacks") */
#if 0
    case ACTION_PREV_ITEM:  // SKIP-:
      {
        THREAD_ACTION(action);
        CLog::Log(LOGDEBUG, " - pushed prev");
        pStream->OnPrevious();
        g_infoManager.SetDisplayAfterSeek();
        return true;
      }
      break;
    case ACTION_NEXT_ITEM:  // SKIP+:
      {
        THREAD_ACTION(action);
        CLog::Log(LOGDEBUG, " - pushed next");
        pStream->OnNext();
        g_infoManager.SetDisplayAfterSeek();
        return true;
      }
      break;
#endif
    case ACTION_SHOW_VIDEOMENU:   // start button
      {
        THREAD_ACTION(action);
        CLog::Log(LOGDEBUG, " - go to menu");
        pStream->OnMenu();
        // send a message to everyone that we've gone to the menu
        CGUIMessage msg(GUI_MSG_VIDEO_MENU_STARTED, 0, 0);
        g_windowManager.SendMessage(msg);
        return true;
      }
      break;
    }

    if (pStream->IsInMenu())
    {
      switch (action.GetID())
      {
      case ACTION_NEXT_ITEM:
      case ACTION_PAGE_UP:
        THREAD_ACTION(action);
        CLog::Log(LOGDEBUG, " - pushed next in menu, stream will decide");
        pStream->OnNext();
        g_infoManager.SetDisplayAfterSeek();
        return true;
      case ACTION_PREV_ITEM:
      case ACTION_PAGE_DOWN:
        THREAD_ACTION(action);
        CLog::Log(LOGDEBUG, " - pushed prev in menu, stream will decide");
        pStream->OnPrevious();
        g_infoManager.SetDisplayAfterSeek();
        return true;
      case ACTION_PREVIOUS_MENU:
      case ACTION_NAV_BACK:
        {
          THREAD_ACTION(action);
          CLog::Log(LOGDEBUG, " - menu back");
          pStream->OnBack();
        }
        break;
      case ACTION_MOVE_LEFT:
        {
          THREAD_ACTION(action);
          CLog::Log(LOGDEBUG, " - move left");
          pStream->OnLeft();
        }
        break;
      case ACTION_MOVE_RIGHT:
        {
          THREAD_ACTION(action);
          CLog::Log(LOGDEBUG, " - move right");
          pStream->OnRight();
        }
        break;
      case ACTION_MOVE_UP:
        {
          THREAD_ACTION(action);
          CLog::Log(LOGDEBUG, " - move up");
          pStream->OnUp();
        }
        break;
      case ACTION_MOVE_DOWN:
        {
          THREAD_ACTION(action);
          CLog::Log(LOGDEBUG, " - move down");
          pStream->OnDown();
        }
        break;

      case ACTION_MOUSE_MOVE:
      case ACTION_MOUSE_LEFT_CLICK:
        {
          CRect rs, rd;
          GetVideoRect(rs, rd);
          CPoint pt(action.GetAmount(), action.GetAmount(1));
          if (!rd.PtInRect(pt))
            return false; // out of bounds
          THREAD_ACTION(action);
          // convert to video coords...
          pt -= CPoint(rd.x1, rd.y1);
          pt.x *= rs.Width() / rd.Width();
          pt.y *= rs.Height() / rd.Height();
          pt += CPoint(rs.x1, rs.y1);
          if (action.GetID() == ACTION_MOUSE_LEFT_CLICK)
            return pStream->OnMouseClick(pt);
          return pStream->OnMouseMove(pt);
        }
        break;
      case ACTION_SELECT_ITEM:
        {
          THREAD_ACTION(action);
          CLog::Log(LOGDEBUG, " - button select");
          // show button pushed overlay
          m_dvdPlayerSubtitle.UpdateOverlayInfo((CDVDInputStreamNavigator*)m_pInputStream, LIBDVDNAV_BUTTON_CLICKED);

          pStream->ActivateButton();
        }
        break;
      case REMOTE_0:
      case REMOTE_1:
      case REMOTE_2:
      case REMOTE_3:
      case REMOTE_4:
      case REMOTE_5:
      case REMOTE_6:
      case REMOTE_7:
      case REMOTE_8:
      case REMOTE_9:
        {
          THREAD_ACTION(action);
          // Offset from key codes back to button number
          int button = action.GetID() - REMOTE_0;
          CLog::Log(LOGDEBUG, " - button pressed %d", button);
          pStream->SelectButton(button);
        }
       break;
      default:
        return false;
        break;
      }
      return true; // message is handled
    }
  }

  if (dynamic_cast<CDVDInputStream::IChannel*>(m_pInputStream))
  {
    switch (action.GetID())
    {
      case ACTION_MOVE_UP:
      case ACTION_NEXT_ITEM:
      case ACTION_PAGE_UP:
        m_messenger.Put(new CDVDMsg(CDVDMsg::PLAYER_CHANNEL_NEXT));
        g_infoManager.SetDisplayAfterSeek();
        ShowPVRChannelInfo();
        return true;
      break;

      case ACTION_MOVE_DOWN:
      case ACTION_PREV_ITEM:
      case ACTION_PAGE_DOWN:
        m_messenger.Put(new CDVDMsg(CDVDMsg::PLAYER_CHANNEL_PREV));
        g_infoManager.SetDisplayAfterSeek();
        ShowPVRChannelInfo();
        return true;
      break;

      case ACTION_CHANNEL_SWITCH:
      {
        // Offset from key codes back to button number
        int channel = action.GetAmount();
        m_messenger.Put(new CDVDMsgInt(CDVDMsg::PLAYER_CHANNEL_SELECT_NUMBER, channel));
        g_infoManager.SetDisplayAfterSeek();
        ShowPVRChannelInfo();
        return true;
      }
      break;
    }
  }

  switch (action.GetID())
  {
    case ACTION_NEXT_ITEM:
    case ACTION_PAGE_UP:
      if(GetChapterCount() > 0)
      {
        m_messenger.Put(new CDVDMsgPlayerSeekChapter(GetChapter()+1));
        g_infoManager.SetDisplayAfterSeek();
        return true;
      }
      else
        break;
    case ACTION_PREV_ITEM:
    case ACTION_PAGE_DOWN:
      if(GetChapterCount() > 0)
      {
        m_messenger.Put(new CDVDMsgPlayerSeekChapter(GetChapter()-1));
        g_infoManager.SetDisplayAfterSeek();
        return true;
      }
      else
        break;
  }

  // return false to inform the caller we didn't handle the message
  return false;
}

bool CDVDPlayer::IsInMenu() const
{
  if (m_pInputStream && m_pInputStream->IsStreamType(DVDSTREAM_TYPE_DVD))
  {
    CDVDInputStreamNavigator* pStream = (CDVDInputStreamNavigator*)m_pInputStream;
    if( m_dvd.state == DVDSTATE_STILL )
      return true;
    else
      return pStream->IsInMenu();
  }
  return false;
}

bool CDVDPlayer::HasMenu()
{
  if (m_pInputStream && m_pInputStream->IsStreamType(DVDSTREAM_TYPE_DVD))
    return true;
  else
    return false;
}

bool CDVDPlayer::GetCurrentSubtitle(CStdString& strSubtitle)
{
  double pts = m_clock.GetClock();

  if (m_pInputStream && m_pInputStream->IsStreamType(DVDSTREAM_TYPE_DVD))
    return false;

  m_dvdPlayerSubtitle.GetCurrentSubtitle(strSubtitle, pts - m_dvdPlayerVideo.GetSubtitleDelay());
  
  // In case we stalled, don't output any subs
  if (m_dvdPlayerVideo.IsStalled() || m_dvdPlayerAudio.IsStalled())
    strSubtitle = m_lastSub;
  else
    m_lastSub = strSubtitle;
  
  return !strSubtitle.IsEmpty();
}

CStdString CDVDPlayer::GetPlayerState()
{
  CSingleLock lock(m_StateSection);
  return m_State.player_state;
}

bool CDVDPlayer::SetPlayerState(CStdString state)
{
  m_messenger.Put(new CDVDMsgPlayerSetState(state));
  return true;
}

int CDVDPlayer::GetChapterCount()
{
  CSingleLock lock(m_StateSection);
  return m_State.chapter_count;
}

int CDVDPlayer::GetChapter()
{
  CSingleLock lock(m_StateSection);
  return m_State.chapter;
}

void CDVDPlayer::GetChapterName(CStdString& strChapterName)
{
  CSingleLock lock(m_StateSection);
  strChapterName = m_State.chapter_name;
}

int CDVDPlayer::SeekChapter(int iChapter)
{
  if (GetChapterCount() > 0)
  {
    if (iChapter < 0)
      iChapter = 0;
    if (iChapter > GetChapterCount())
      return 0;

    // Seek to the chapter.
    m_messenger.Put(new CDVDMsgPlayerSeekChapter(iChapter));
    SynchronizeDemuxer(100);
  }
  else
  {
    // Do a regular big jump.
    if (GetChapter() > 0 && iChapter > GetChapter())
      Seek(true, true);
    else
      Seek(false, true);
  }
  return 0;
}

int CDVDPlayer::AddSubtitle(const CStdString& strSubPath)
{
  return AddSubtitleFile(strSubPath);
}

int CDVDPlayer::GetCacheLevel() const
{
  CSingleLock lock(m_StateSection);
  return (int)(m_State.cache_level * 100);
}

double CDVDPlayer::GetQueueTime()
{
  int a = m_dvdPlayerAudio.m_messageQueue.GetLevel();
  int v = m_dvdPlayerVideo.m_messageQueue.GetLevel();
  return max(a, v) * 8000.0 / 100;
}

int CDVDPlayer::GetAudioBitrate()
{
  return m_dvdPlayerAudio.GetAudioBitrate();
}

int CDVDPlayer::GetVideoBitrate()
{
  return m_dvdPlayerVideo.GetVideoBitrate();
}

int CDVDPlayer::GetSourceBitrate()
{
  if (m_pInputStream)
    return (int)m_pInputStream->GetBitstreamStats().GetBitrate();

  return 0;
}


int CDVDPlayer::AddSubtitleFile(const std::string& filename, const std::string& subfilename, CDemuxStream::EFlags flags)
{
  std::string ext = URIUtils::GetExtension(filename);
  std::string vobsubfile = subfilename;
  if(ext == ".idx")
  {
    if (vobsubfile.empty())
      vobsubfile = URIUtils::ReplaceExtension(filename, ".sub");
   
    CDVDDemuxVobsub v;
    if(!v.Open(filename, vobsubfile))
      return -1;
    m_SelectionStreams.Update(NULL, &v);
    int index = m_SelectionStreams.IndexOf(STREAM_SUBTITLE, m_SelectionStreams.Source(STREAM_SOURCE_DEMUX_SUB, filename), 0);
    m_SelectionStreams.Get(STREAM_SUBTITLE, index).flags = flags;
    return index;
  }
  if(ext == ".sub")
  {
    CStdString strReplace(URIUtils::ReplaceExtension(filename,".idx"));
    if (XFILE::CFile::Exists(strReplace))
      return -1;
  }
  SelectionStream s;
  s.source   = m_SelectionStreams.Source(STREAM_SOURCE_TEXT, filename);
  s.type     = STREAM_SUBTITLE;
  s.id       = 0;
  s.filename = filename;
  s.name     = URIUtils::GetFileName(filename);
  s.flags    = flags;
  m_SelectionStreams.Update(s);
  return m_SelectionStreams.IndexOf(STREAM_SUBTITLE, s.source, s.id);
}

void CDVDPlayer::UpdatePlayState(double timeout)
{
  CSingleLock lock(m_StateSection);

  if(m_State.timestamp != 0
  && m_State.timestamp + DVD_MSEC_TO_TIME(timeout) > CDVDClock::GetAbsoluteClock())
    return;

  if     (m_CurrentVideo.dts != DVD_NOPTS_VALUE)
    m_State.dts = m_CurrentVideo.dts;
  else if(m_CurrentAudio.dts != DVD_NOPTS_VALUE)
    m_State.dts = m_CurrentAudio.dts;
  else
    m_State.dts = m_clock.GetClock();

  if(m_pDemuxer)
  {
    m_State.chapter       = m_pDemuxer->GetChapter();
    m_State.chapter_count = m_pDemuxer->GetChapterCount();
    m_pDemuxer->GetChapterName(m_State.chapter_name);

    m_State.time       = DVD_TIME_TO_MSEC(m_clock.GetClock());
    m_State.time_total = m_pDemuxer->GetStreamLength();
  }

  if(m_pInputStream)
  {
    // override from input stream if needed

    CDVDInputStream::IDisplayTime* pDisplayTime = dynamic_cast<CDVDInputStream::IDisplayTime*>(m_pInputStream);
    if (pDisplayTime)
    {
      m_State.time       = pDisplayTime->GetTime();
      m_State.time_total = pDisplayTime->GetTotalTime();
    }

    if (m_pInputStream->IsStreamType(DVDSTREAM_TYPE_DVD))
    {
      if(m_dvd.state == DVDSTATE_STILL)
      {
        m_State.time       = XbmcThreads::SystemClockMillis() - m_dvd.iDVDStillStartTime;
        m_State.time_total = m_dvd.iDVDStillTime;
      }

      if(!((CDVDInputStreamNavigator*)m_pInputStream)->GetNavigatorState(m_State.player_state))
        m_State.player_state = "";
    }
    else
        m_State.player_state = "";

    CDVDInputStream::IChannel* input = dynamic_cast<CDVDInputStream::IChannel*>(m_pInputStream);
    if(input)
    {
      m_State.canrecord = input->CanRecord();
      m_State.recording = input->IsRecording();

      if(input->GetTotalTime() > 0 && input->GetStartTime() > 0)
      {
        m_State.time       = input->GetStartTime();
        m_State.time_total = input->GetTotalTime();
      }
    }
  }

  if (m_Edl.HasCut())
  {
    m_State.time        = m_Edl.RemoveCutTime(llrint(m_State.time));
    m_State.time_total  = m_Edl.RemoveCutTime(llrint(m_State.time_total));
  }

  if (m_pInputStream->IsStreamType(DVDSTREAM_TYPE_DVD))
    m_State.time_offset = DVD_MSEC_TO_TIME(m_State.time) - m_State.dts;
  else
    m_State.time_offset = 0;

  if (m_CurrentAudio.id >= 0 && m_pDemuxer)
  {
    CDemuxStream* pStream = m_pDemuxer->GetStream(m_CurrentAudio.id);
    if (pStream && pStream->type == STREAM_AUDIO)
      ((CDemuxStreamAudio*)pStream)->GetStreamInfo(m_State.demux_audio);
  }
  else
    m_State.demux_audio = "";

  if (m_CurrentVideo.id >= 0 && m_pDemuxer)
  {
    CDemuxStream* pStream = m_pDemuxer->GetStream(m_CurrentVideo.id);
    if (pStream && pStream->type == STREAM_VIDEO)
      ((CDemuxStreamVideo*)pStream)->GetStreamInfo(m_State.demux_video);
  }
  else
    m_State.demux_video = "";

  double level, delay, offset;
  if(GetCachingTimes(level, delay, offset))
  {
    m_State.cache_delay  = max(0.0, delay);
    m_State.cache_level  = max(0.0, min(1.0, level));
    m_State.cache_offset = offset;
  }
  else
  {
    m_State.cache_delay  = 0.0;
    m_State.cache_level  = min(1.0, GetQueueTime() / 8000.0);
    m_State.cache_offset = GetQueueTime() / m_State.time_total;
  }

  if(m_pInputStream && m_pInputStream->GetCachedBytes() >= 0)
  {
    m_State.cache_bytes = m_pInputStream->GetCachedBytes();
    if(m_State.time_total)
      m_State.cache_bytes += m_pInputStream->GetLength() * GetQueueTime() / m_State.time_total;
  }
  else
    m_State.cache_bytes = 0;

  m_State.timestamp = CDVDClock::GetAbsoluteClock();
}

void CDVDPlayer::UpdateApplication(double timeout)
{
  if(m_UpdateApplication != 0
  && m_UpdateApplication + DVD_MSEC_TO_TIME(timeout) > CDVDClock::GetAbsoluteClock())
    return;

  CDVDInputStream::IChannel* pStream = dynamic_cast<CDVDInputStream::IChannel*>(m_pInputStream);
  if(pStream)
  {
    CFileItem item(g_application.CurrentFileItem());
    if(pStream->UpdateItem(item))
    {
      g_application.CurrentFileItem() = item;
      g_infoManager.SetCurrentItem(item);
    }
  }
  m_UpdateApplication = CDVDClock::GetAbsoluteClock();
}

bool CDVDPlayer::CanRecord()
{
  CSingleLock lock(m_StateSection);
  return m_State.canrecord;
}

bool CDVDPlayer::IsRecording()
{
  CSingleLock lock(m_StateSection);
  return m_State.recording;
}

bool CDVDPlayer::Record(bool bOnOff)
{
  if (m_pInputStream && (m_pInputStream->IsStreamType(DVDSTREAM_TYPE_TV) ||
                         m_pInputStream->IsStreamType(DVDSTREAM_TYPE_PVRMANAGER)) )
  {
    m_messenger.Put(new CDVDMsgBool(CDVDMsg::PLAYER_SET_RECORD, bOnOff));
    return true;
  }
  return false;
}

int CDVDPlayer::GetChannels()
{
  if (m_pDemuxer && (m_CurrentAudio.id != -1))
  {
    CDemuxStreamAudio* stream = static_cast<CDemuxStreamAudio*>(m_pDemuxer->GetStream(m_CurrentAudio.id));
    if (stream)
      return stream->iChannels;
  }
  return -1;
}

CStdString CDVDPlayer::GetAudioCodecName()
{
  CStdString retVal;
  if (m_pDemuxer && (m_CurrentAudio.id != -1))
    m_pDemuxer->GetStreamCodecName(m_CurrentAudio.id, retVal);
  return retVal;
}

CStdString CDVDPlayer::GetVideoCodecName()
{
  CStdString retVal;
  if (m_pDemuxer && (m_CurrentVideo.id != -1))
    m_pDemuxer->GetStreamCodecName(m_CurrentVideo.id, retVal);
  return retVal;
}

int CDVDPlayer::GetPictureWidth()
{
  if (m_pDemuxer && (m_CurrentVideo.id != -1))
  {
    CDemuxStreamVideo* stream = static_cast<CDemuxStreamVideo*>(m_pDemuxer->GetStream(m_CurrentVideo.id));
    if (stream)
      return stream->iWidth;
  }
  return 0;
}

int CDVDPlayer::GetPictureHeight()
{
  if (m_pDemuxer && (m_CurrentVideo.id != -1))
  {
    CDemuxStreamVideo* stream = static_cast<CDemuxStreamVideo*>(m_pDemuxer->GetStream(m_CurrentVideo.id));
    if (stream)
      return stream->iHeight;
  }
  return 0;
}

bool CDVDPlayer::GetStreamDetails(CStreamDetails &details)
{
  if (m_pDemuxer)
  {
    bool result=CDVDFileInfo::DemuxerToStreamDetails(m_pInputStream, m_pDemuxer, details);
    if (result && ((CStreamDetailVideo*)details.GetStreamCount(CStreamDetail::VIDEO) > 0)) // this is more correct (dvds in particular)
    {
      GetVideoAspectRatio(((CStreamDetailVideo*)details.GetNthStream(CStreamDetail::VIDEO,0))->m_fAspect);
      ((CStreamDetailVideo*)details.GetNthStream(CStreamDetail::VIDEO,0))->m_iDuration = GetTotalTime();
    }
    return result;
  }
  else
    return false;
}

CStdString CDVDPlayer::GetPlayingTitle()
{
  /* Currently we support only Title Name from Teletext line 30 */
  TextCacheStruct_t* ttcache = m_dvdPlayerTeletext.GetTeletextCache();
  if (ttcache && !ttcache->line30.empty())
    return ttcache->line30;

  return "";
}

bool CDVDPlayer::SwitchChannel(const CPVRChannel &channel)
{
  /* set GUI info */
  g_PVRManager.PerformChannelSwitch(channel, true);
  UpdateApplication(0);
  UpdatePlayState(0);

  /* make sure the pvr window is updated */
  CGUIWindowPVR *pWindow = (CGUIWindowPVR *) g_windowManager.GetWindow(WINDOW_PVR);
  if (pWindow)
    pWindow->SetInvalid();

  /* select the new channel */
  m_messenger.Put(new CDVDMsgType<CPVRChannel>(CDVDMsg::PLAYER_CHANNEL_SELECT, channel));

  return true;
}

bool CDVDPlayer::CachePVRStream(void) const
{
  return m_pInputStream->IsStreamType(DVDSTREAM_TYPE_PVRMANAGER) &&
      !g_PVRManager.IsPlayingRecording() &&
      g_advancedSettings.m_bPVRCacheInDvdPlayer;
}<|MERGE_RESOLUTION|>--- conflicted
+++ resolved
@@ -2236,11 +2236,7 @@
         }else
         {
           CLog::Log(LOGWARNING, "%s - failed to switch channel. playback stopped", __FUNCTION__);
-<<<<<<< HEAD
-          g_application.getApplicationMessenger().MediaStop();
-=======
           g_application.getApplicationMessenger().MediaStop(false);
->>>>>>> 49a66623
         }
       }
       else if (pMsg->IsType(CDVDMsg::PLAYER_CHANNEL_SELECT) && m_messenger.GetPacketCount(CDVDMsg::PLAYER_CHANNEL_SELECT) == 0)
@@ -2253,11 +2249,7 @@
         }else
         {
           CLog::Log(LOGWARNING, "%s - failed to switch channel. playback stopped", __FUNCTION__);
-<<<<<<< HEAD
-          g_application.getApplicationMessenger().MediaStop();
-=======
           g_application.getApplicationMessenger().MediaStop(false);
->>>>>>> 49a66623
         }
       }
       else if (pMsg->IsType(CDVDMsg::PLAYER_CHANNEL_NEXT) || pMsg->IsType(CDVDMsg::PLAYER_CHANNEL_PREV))
