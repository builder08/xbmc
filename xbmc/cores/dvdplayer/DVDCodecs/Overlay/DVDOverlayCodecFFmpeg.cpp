/*
 *      Copyright (C) 2005-2013 Team XBMC
 *      http://www.xbmc.org
 *
 *  This Program is free software; you can redistribute it and/or modify
 *  it under the terms of the GNU General Public License as published by
 *  the Free Software Foundation; either version 2, or (at your option)
 *  any later version.
 *
 *  This Program is distributed in the hope that it will be useful,
 *  but WITHOUT ANY WARRANTY; without even the implied warranty of
 *  MERCHANTABILITY or FITNESS FOR A PARTICULAR PURPOSE. See the
 *  GNU General Public License for more details.
 *
 *  You should have received a copy of the GNU General Public License
 *  along with XBMC; see the file COPYING.  If not, see
 *  <http://www.gnu.org/licenses/>.
 *
 */

#include "DVDOverlayCodecFFmpeg.h"
#include "DVDOverlayText.h"
#include "DVDOverlaySpu.h"
#include "DVDOverlayImage.h"
#include "DVDStreamInfo.h"
#include "DVDClock.h"
#include "utils/log.h"
#include "utils/EndianSwap.h"

CDVDOverlayCodecFFmpeg::CDVDOverlayCodecFFmpeg() : CDVDOverlayCodec("FFmpeg Subtitle Decoder")
{
  m_pCodecContext = NULL;
  m_SubtitleIndex = -1;
  m_width         = 0;
  m_height        = 0;
  m_StartTime     = 0.0;
  m_StopTime      = 0.0;
  memset(&m_Subtitle, 0, sizeof(m_Subtitle));
}

CDVDOverlayCodecFFmpeg::~CDVDOverlayCodecFFmpeg()
{
  Dispose();
}

bool CDVDOverlayCodecFFmpeg::Open(CDVDStreamInfo &hints, CDVDCodecOptions &options)
{
  if (!m_dllAvUtil.Load() || !m_dllAvCodec.Load()) return false;

  m_dllAvCodec.avcodec_register_all();

  AVCodec* pCodec = m_dllAvCodec.avcodec_find_decoder(hints.codec);
  if (!pCodec)
  {
    CLog::Log(LOGDEBUG,"%s - Unable to find codec %d", __FUNCTION__, hints.codec);
    return false;
  }

  m_pCodecContext = m_dllAvCodec.avcodec_alloc_context3(pCodec);
  m_pCodecContext->debug_mv = 0;
  m_pCodecContext->debug = 0;
  m_pCodecContext->workaround_bugs = FF_BUG_AUTODETECT;
  m_pCodecContext->codec_tag = hints.codec_tag;
  m_pCodecContext->time_base.num = 1;
  m_pCodecContext->time_base.den = DVD_TIME_BASE;

  if( hints.extradata && hints.extrasize > 0 )
  {
    m_pCodecContext->extradata_size = hints.extrasize;
    m_pCodecContext->extradata = (uint8_t*)m_dllAvUtil.av_mallocz(hints.extrasize + FF_INPUT_BUFFER_PADDING_SIZE);
    memcpy(m_pCodecContext->extradata, hints.extradata, hints.extrasize);

    // start parsing of extra data - create a copy to be safe and make it zero-terminating to avoid access violations!
    unsigned int parse_extrasize = hints.extrasize;
    char* parse_extra = new char[parse_extrasize + 1];
    memcpy(parse_extra, hints.extradata, parse_extrasize);
    parse_extra[parse_extrasize] = '\0';

    // assume that the extra data is formatted as a concatenation of lines ('\n' terminated) 
    char *ptr = parse_extra;
    do // read line by line
    {
      if (!strncmp(ptr, "size:", 5))
      {
        int width = 0, height = 0;
        sscanf(ptr, "size: %dx%d", &width, &height);
        if (width > 0 && height > 0)
        {
          m_pCodecContext->width = width;
          m_pCodecContext->height = height;
          CLog::Log(LOGDEBUG,"%s - parsed extradata: size: %d x %d", __FUNCTION__,  width, height);
        }
      }
      /*        
      // leaving commented code: these items don't work yet... but they may be meaningful
      if (!strncmp(ptr, "palette:", 8))
        if (sscanf(ptr, "palette: %x, %x, %x, %x, %x, %x, %x, %x,"
                                " %x, %x, %x, %x, %x, %x, %x, %x", ...        
      if (!strncasecmp(ptr, "forced subs: on", 15))
        forced_subs_only = 1;
      */
      // if tried all possibilities, then read newline char and move to next line
      ptr = strchr(ptr, '\n');
      if (ptr != NULL) ptr++;
    } 
    while (ptr != NULL && ptr <= parse_extra + parse_extrasize);

    delete[] parse_extra;
  }

  if (m_dllAvCodec.avcodec_open2(m_pCodecContext, pCodec, NULL) < 0)
  {
    CLog::Log(LOGDEBUG,"CDVDVideoCodecFFmpeg::Open() Unable to open codec");
    return false;
  }

  return true;
}

void CDVDOverlayCodecFFmpeg::Dispose()
{
  if (m_pCodecContext)
  {
    if (m_pCodecContext->codec) m_dllAvCodec.avcodec_close(m_pCodecContext);
    m_dllAvUtil.av_free(m_pCodecContext);
    m_pCodecContext = NULL;
  }
  FreeSubtitle(m_Subtitle);

  m_dllAvCodec.Unload();
  m_dllAvUtil.Unload();
}

void CDVDOverlayCodecFFmpeg::FreeSubtitle(AVSubtitle& sub)
{
  for(unsigned i=0;i<sub.num_rects;i++)
  {
    if(sub.rects[i])
    {
      m_dllAvUtil.av_free(sub.rects[i]->pict.data[0]);
      m_dllAvUtil.av_free(sub.rects[i]->pict.data[1]);
      m_dllAvUtil.av_freep(&sub.rects[i]);
    }
  }
  if(sub.rects)
    m_dllAvUtil.av_freep(&sub.rects);
  sub.num_rects = 0;
  sub.start_display_time = 0;
  sub.end_display_time = 0;
}

int CDVDOverlayCodecFFmpeg::Decode(DemuxPacket *pPacket)
{
  if (!m_pCodecContext || !pPacket)
    return 1;

  int gotsub = 0, len = 0;

  FreeSubtitle(m_Subtitle);

  AVPacket avpkt;
  m_dllAvCodec.av_init_packet(&avpkt);
  avpkt.data = pPacket->pData;
  avpkt.size = pPacket->iSize;
  avpkt.pts = pPacket->pts == DVD_NOPTS_VALUE ? AV_NOPTS_VALUE : (int64_t)pPacket->pts;
  avpkt.dts = pPacket->dts == DVD_NOPTS_VALUE ? AV_NOPTS_VALUE : (int64_t)pPacket->dts;

  len = m_dllAvCodec.avcodec_decode_subtitle2(m_pCodecContext, &m_Subtitle, &gotsub, &avpkt);

  if (len < 0)
  {
    CLog::Log(LOGERROR, "%s - avcodec_decode_subtitle returned failure", __FUNCTION__);
    return OC_ERROR;
  }

  if (len != avpkt.size)
    CLog::Log(LOGWARNING, "%s - avcodec_decode_subtitle didn't consume the full packet", __FUNCTION__);

  if (!gotsub)
    return OC_BUFFER;

  double pts_offset = 0.0;
 
  if (m_pCodecContext->codec_id == CODEC_ID_HDMV_PGS_SUBTITLE && m_Subtitle.format == 0) 
  {
    // for pgs subtitles the packet pts of the end_segments are wrong
    // instead use the subtitle pts to calc the offset here
    // see http://git.videolan.org/?p=ffmpeg.git;a=commit;h=2939e258f9d1fff89b3b68536beb931b54611585
    if (m_Subtitle.pts != DVD_NOPTS_VALUE)
    {
      pts_offset = m_Subtitle.pts - pPacket->pts ;
    }
  }

  m_StartTime   = DVD_MSEC_TO_TIME(m_Subtitle.start_display_time);
  m_StopTime    = DVD_MSEC_TO_TIME(m_Subtitle.end_display_time);

  //adapt start and stop time to our packet pts
  bool dummy = false;
  CDVDOverlayCodec::GetAbsoluteTimes(m_StartTime, m_StopTime, pPacket, dummy, pts_offset);
  m_SubtitleIndex = 0;

  return OC_OVERLAY;
}

void CDVDOverlayCodecFFmpeg::Reset()
{
  Flush();
}

void CDVDOverlayCodecFFmpeg::Flush()
{
  FreeSubtitle(m_Subtitle);
  m_SubtitleIndex = -1;

  m_dllAvCodec.avcodec_flush_buffers(m_pCodecContext);
}

CDVDOverlay* CDVDOverlayCodecFFmpeg::GetOverlay()
{
  if(m_SubtitleIndex<0)
    return NULL;

  if(m_Subtitle.num_rects == 0 && m_SubtitleIndex == 0)
  {
    // we must add an empty overlay to replace the previous one
    CDVDOverlay* o = new CDVDOverlay(DVDOVERLAY_TYPE_NONE);
    o->iPTSStartTime = m_StartTime;
    o->iPTSStopTime  = 0;
    o->replace  = true;
    m_SubtitleIndex++;
    return o;
  }

  if(m_Subtitle.format == 0)
  {
    if(m_SubtitleIndex >= (int)m_Subtitle.num_rects)
      return NULL;

    if(m_Subtitle.rects[m_SubtitleIndex] == NULL)
      return NULL;
    AVSubtitleRect& rect = *m_Subtitle.rects[m_SubtitleIndex];

    CDVDOverlayImage* overlay = new CDVDOverlayImage();

    overlay->iPTSStartTime = m_StartTime;
    overlay->iPTSStopTime  = m_StopTime;
    overlay->replace  = true;
    overlay->linesize = rect.w;
    overlay->data     = (BYTE*)malloc(rect.w * rect.h);
    overlay->palette  = (uint32_t*)malloc(rect.nb_colors*4);
    overlay->palette_colors = rect.nb_colors;
    overlay->x        = rect.x;
    overlay->y        = rect.y;
    overlay->width    = rect.w;
    overlay->height   = rect.h;

<<<<<<< HEAD
#if (defined(LIBAVCODEC_FROM_FFMPEG) && (LIBAVCODEC_VERSION_INT >= AV_VERSION_INT(54,71,100))) || \
=======
#if (!defined(USE_EXTERNAL_FFMPEG)) || \
    (defined(LIBAVCODEC_FROM_FFMPEG) && (LIBAVCODEC_VERSION_INT >= AV_VERSION_INT(54,71,100))) || \
>>>>>>> 75201399
    (defined(LIBAVCODEC_FROM_LIBAV)  && (LIBAVCODEC_VERSION_INT >= AV_VERSION_INT(54,33,0))))
    // ffmpeg commit: 1885ffb03d0af28e6bac2bcc8725fa15b93f6ac9 (Nov 3 2012)
    //       release: 1.1 (Jan 7 2013)
    // libav  commit: 85f67c4865d8014ded2aaa64b3cba6e2970342d7 (Oct 20 2012)
    //       release: v9 (Jan 5 2013)
    overlay->bForced  = rect.flags != 0;
#endif

    int right  = overlay->x + overlay->width;
    int bottom = overlay->y + overlay->height;

    if(m_height == 0 && m_pCodecContext->height)
      m_height = m_pCodecContext->height;
    if(m_width  == 0 && m_pCodecContext->width)
      m_width  = m_pCodecContext->width;

    if(bottom > m_height)
    {
      if     (bottom <= 480)
        m_height      = 480;
      else if(bottom <= 576)
        m_height      = 576;
      else if(bottom <= 720)
        m_height      = 720;
      else if(bottom <= 1080)
        m_height      = 1080;
      else
        m_height      = bottom;
    }
    if(right > m_width)
    {
      if     (right <= 720)
        m_width      = 720;
      else if(right <= 1024)
        m_width      = 1024;
      else if(right <= 1280)
        m_width      = 1280;
      else if(right <= 1920)
        m_width      = 1920;
      else
        m_width      = right;
    }

    overlay->source_width  = m_width;
    overlay->source_height = m_height;

    BYTE* s = rect.pict.data[0];
    BYTE* t = overlay->data;
    for(int i=0;i<rect.h;i++)
    {
      memcpy(t, s, rect.w);
      s += rect.pict.linesize[0];
      t += overlay->linesize;
    }

    for(int i=0;i<rect.nb_colors;i++)
      overlay->palette[i] = Endian_SwapLE32(((uint32_t *)rect.pict.data[1])[i]);

    m_dllAvUtil.av_free(rect.pict.data[0]);
    m_dllAvUtil.av_free(rect.pict.data[1]);
    m_dllAvUtil.av_freep(&m_Subtitle.rects[m_SubtitleIndex]);
    m_SubtitleIndex++;

    return overlay;
  }

  return NULL;
}<|MERGE_RESOLUTION|>--- conflicted
+++ resolved
@@ -255,12 +255,8 @@
     overlay->width    = rect.w;
     overlay->height   = rect.h;
 
-<<<<<<< HEAD
 #if (defined(LIBAVCODEC_FROM_FFMPEG) && (LIBAVCODEC_VERSION_INT >= AV_VERSION_INT(54,71,100))) || \
-=======
-#if (!defined(USE_EXTERNAL_FFMPEG)) || \
     (defined(LIBAVCODEC_FROM_FFMPEG) && (LIBAVCODEC_VERSION_INT >= AV_VERSION_INT(54,71,100))) || \
->>>>>>> 75201399
     (defined(LIBAVCODEC_FROM_LIBAV)  && (LIBAVCODEC_VERSION_INT >= AV_VERSION_INT(54,33,0))))
     // ffmpeg commit: 1885ffb03d0af28e6bac2bcc8725fa15b93f6ac9 (Nov 3 2012)
     //       release: 1.1 (Jan 7 2013)
