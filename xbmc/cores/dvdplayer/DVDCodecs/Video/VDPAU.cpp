/*
 *      Copyright (C) 2005-2009 Team XBMC
 *      http://www.xbmc.org
 *
 *  This Program is free software; you can redistribute it and/or modify
 *  it under the terms of the GNU General Public License as published by
 *  the Free Software Foundation; either version 2, or (at your option)
 *  any later version.
 *
 *  This Program is distributed in the hope that it will be useful,
 *  but WITHOUT ANY WARRANTY; without even the implied warranty of
 *  MERCHANTABILITY or FITNESS FOR A PARTICULAR PURPOSE. See the
 *  GNU General Public License for more details.
 *
 *  You should have received a copy of the GNU General Public License
 *  along with XBMC; see the file COPYING.  If not, write to
 *  the Free Software Foundation, 675 Mass Ave, Cambridge, MA 02139, USA.
 *  http://www.gnu.org/copyleft/gpl.html
 *
 */

#include "system.h"
#ifdef HAVE_LIBVDPAU
#include <dlfcn.h>
#include "windowing/WindowingFactory.h"
#include "VDPAU.h"
#include "guilib/TextureManager.h"
#include "cores/VideoRenderers/RenderManager.h"
#include "DVDVideoCodecFFmpeg.h"
#include "DVDClock.h"
#include "settings/Settings.h"
#include "settings/GUISettings.h"
#include "settings/AdvancedSettings.h"
#include "Application.h"
#include "utils/MathUtils.h"
#include "DVDCodecs/DVDCodecUtils.h"

#define ARSIZE(x) (sizeof(x) / sizeof((x)[0]))

CVDPAU::Desc decoder_profiles[] = {
{"MPEG1",        VDP_DECODER_PROFILE_MPEG1},
{"MPEG2_SIMPLE", VDP_DECODER_PROFILE_MPEG2_SIMPLE},
{"MPEG2_MAIN",   VDP_DECODER_PROFILE_MPEG2_MAIN},
{"H264_BASELINE",VDP_DECODER_PROFILE_H264_BASELINE},
{"H264_MAIN",    VDP_DECODER_PROFILE_H264_MAIN},
{"H264_HIGH",    VDP_DECODER_PROFILE_H264_HIGH},
{"VC1_SIMPLE",   VDP_DECODER_PROFILE_VC1_SIMPLE},
{"VC1_MAIN",     VDP_DECODER_PROFILE_VC1_MAIN},
{"VC1_ADVANCED", VDP_DECODER_PROFILE_VC1_ADVANCED},
#ifdef VDP_DECODER_PROFILE_MPEG4_PART2_ASP
{"MPEG4_PART2_ASP", VDP_DECODER_PROFILE_MPEG4_PART2_ASP},
#endif
};
const size_t decoder_profile_count = sizeof(decoder_profiles)/sizeof(CVDPAU::Desc);

static float studioCSC[3][4] =
{
    { 1.0f,        0.0f, 1.57480000f,-0.78740000f},
    { 1.0f,-0.18737736f,-0.46813736f, 0.32775736f},
    { 1.0f, 1.85556000f,        0.0f,-0.92780000f}
};

static struct SInterlaceMapping
{
  const EINTERLACEMETHOD     method;
  const VdpVideoMixerFeature feature;
} g_interlace_mapping[] = 
{ {VS_INTERLACEMETHOD_VDPAU_TEMPORAL             , VDP_VIDEO_MIXER_FEATURE_DEINTERLACE_TEMPORAL}
, {VS_INTERLACEMETHOD_VDPAU_TEMPORAL_HALF        , VDP_VIDEO_MIXER_FEATURE_DEINTERLACE_TEMPORAL}
, {VS_INTERLACEMETHOD_VDPAU_TEMPORAL_SPATIAL     , VDP_VIDEO_MIXER_FEATURE_DEINTERLACE_TEMPORAL_SPATIAL}
, {VS_INTERLACEMETHOD_VDPAU_TEMPORAL_SPATIAL_HALF, VDP_VIDEO_MIXER_FEATURE_DEINTERLACE_TEMPORAL_SPATIAL}
, {VS_INTERLACEMETHOD_VDPAU_INVERSE_TELECINE     , VDP_VIDEO_MIXER_FEATURE_INVERSE_TELECINE} 
, {VS_INTERLACEMETHOD_NONE                       , (VdpVideoMixerFeature)-1}
};

#define CHECK_VDPAU_RETURN(vdp, value) \
        do { \
          if(CheckStatus(vdp, __LINE__)) \
            return value; \
        } while(0);

//since libvdpau 0.4, vdp_device_create_x11() installs a callback on the Display*,
//if we unload libvdpau with dlclose(), we segfault on XCloseDisplay,
//so we just keep a static handle to libvdpau around
void* CVDPAU::dl_handle;

CVDPAU::CVDPAU()
{
  glXBindTexImageEXT = NULL;
  glXReleaseTexImageEXT = NULL;
  vdp_device = VDP_INVALID_HANDLE;
  surfaceNum      = presentSurfaceNum = 0;
  picAge.b_age    = picAge.ip_age[0] = picAge.ip_age[1] = 256*256*256*64;
  vdpauConfigured = false;
  recover = false;
  m_mixerfield = VDP_VIDEO_MIXER_PICTURE_STRUCTURE_FRAME;
  m_mixerstep  = 0;

  m_glPixmap = 0;
  m_Pixmap = 0;
  m_glContext = 0;
  if (!glXBindTexImageEXT)
    glXBindTexImageEXT    = (PFNGLXBINDTEXIMAGEEXTPROC)glXGetProcAddress((GLubyte *) "glXBindTexImageEXT");
  if (!glXReleaseTexImageEXT)
    glXReleaseTexImageEXT = (PFNGLXRELEASETEXIMAGEEXTPROC)glXGetProcAddress((GLubyte *) "glXReleaseTexImageEXT");

  totalAvailableOutputSurfaces = 0;
  outputSurface = presentSurface = VDP_INVALID_HANDLE;
  vid_width = vid_height = OutWidth = OutHeight = 0;
  memset(&outRect, 0, sizeof(VdpRect));
  memset(&outRectVid, 0, sizeof(VdpRect));

  tmpBrightness  = 0;
  tmpContrast    = 0;
  max_references = 0;

  for (int i = 0; i < NUM_OUTPUT_SURFACES; i++)
    outputSurfaces[i] = VDP_INVALID_HANDLE;

  videoMixer = VDP_INVALID_HANDLE;

  upScale = g_advancedSettings.m_videoVDPAUScaling;
}

bool CVDPAU::Open(AVCodecContext* avctx, const enum PixelFormat)
{
  if(avctx->width  == 0
  || avctx->height == 0)
  {
    CLog::Log(LOGWARNING,"(VDPAU) no width/height available, can't init");
    return false;
  }

  if (!dl_handle)
  {
    dl_handle  = dlopen("libvdpau.so.1", RTLD_LAZY);
    if (!dl_handle)
    {
      const char* error = dlerror();
      if (!error)
        error = "dlerror() returned NULL";

      CLog::Log(LOGNOTICE,"(VDPAU) Unable to get handle to libvdpau: %s", error);
      //g_application.m_guiDialogKaiToast.QueueNotification(CGUIDialogKaiToast::Error, "VDPAU", error, 10000);

      return false;
    }
  }

  InitVDPAUProcs();

  if (vdp_device != VDP_INVALID_HANDLE)
  {
    SpewHardwareAvailable();

    VdpDecoderProfile profile = 0;
    if(avctx->codec_id == CODEC_ID_H264)
      profile = VDP_DECODER_PROFILE_H264_HIGH;
#ifdef VDP_DECODER_PROFILE_MPEG4_PART2_ASP
    else if(avctx->codec_id == CODEC_ID_MPEG4)
      profile = VDP_DECODER_PROFILE_MPEG4_PART2_ASP;
#endif
    if(profile)
    {
      if (!CDVDCodecUtils::IsVP3CompatibleWidth(avctx->width))
        CLog::Log(LOGWARNING,"(VDPAU) width %i might not be supported because of hardware bug", avctx->width);
   
      /* attempt to create a decoder with this width/height, some sizes are not supported by hw */
      VdpStatus vdp_st;
      vdp_st = vdp_decoder_create(vdp_device, profile, avctx->width, avctx->height, 5, &decoder);

      if(vdp_st != VDP_STATUS_OK)
      {
        CLog::Log(LOGERROR, " (VDPAU) Error: %s(%d) checking for decoder support\n", vdp_get_error_string(vdp_st), vdp_st);
        FiniVDPAUProcs();
        return false;
      }

      vdp_decoder_destroy(decoder);
      CheckStatus(vdp_st, __LINE__);
    }

    InitCSCMatrix(avctx->height);
    MakePixmap(avctx->width,avctx->height);

    /* finally setup ffmpeg */
    avctx->get_buffer      = CVDPAU::FFGetBuffer;
    avctx->release_buffer  = CVDPAU::FFReleaseBuffer;
    avctx->draw_horiz_band = CVDPAU::FFDrawSlice;
    avctx->slice_flags=SLICE_FLAG_CODED_ORDER|SLICE_FLAG_ALLOW_FIELD;
    return true;
  }
  return false;
}

CVDPAU::~CVDPAU()
{
  Close();
}

void CVDPAU::Close()
{
  CLog::Log(LOGNOTICE, " (VDPAU) %s", __FUNCTION__);

  FiniVDPAUOutput();
  FiniVDPAUProcs();

  if (m_glPixmap)
  {
    CLog::Log(LOGINFO, "GLX: Destroying glPixmap");
    glXReleaseTexImageEXT(m_Display, m_glPixmap, GLX_FRONT_LEFT_EXT);
    glXDestroyPixmap(m_Display, m_glPixmap);
    m_glPixmap = NULL;
  }
  if (m_Pixmap)
  {
    CLog::Log(LOGINFO, "GLX: Destroying XPixmap");
    XFreePixmap(m_Display, m_Pixmap);
    m_Pixmap = NULL;
  }

  if (m_glContext)
  {
    CLog::Log(LOGINFO, "GLX: Destroying glContext");
    glXDestroyContext(m_Display, m_glContext);
    m_glContext = NULL;
  }
}

bool CVDPAU::MakePixmapGL()
{
  int num=0;
  int fbConfigIndex = 0;

  int doubleVisAttributes[] = {
    GLX_RENDER_TYPE, GLX_RGBA_BIT,
    GLX_RED_SIZE, 8,
    GLX_GREEN_SIZE, 8,
    GLX_BLUE_SIZE, 8,
    GLX_ALPHA_SIZE, 8,
    GLX_DEPTH_SIZE, 8,
    GLX_DRAWABLE_TYPE, GLX_PIXMAP_BIT,
    GLX_BIND_TO_TEXTURE_RGBA_EXT, True,
    GLX_DOUBLEBUFFER, True,
    GLX_Y_INVERTED_EXT, True,
    GLX_X_RENDERABLE, True,
    None
  };

  int pixmapAttribs[] = {
    GLX_TEXTURE_TARGET_EXT, GLX_TEXTURE_2D_EXT,
    GLX_TEXTURE_FORMAT_EXT, GLX_TEXTURE_FORMAT_RGBA_EXT,
    None
  };

  GLXFBConfig *fbConfigs;
  fbConfigs = glXChooseFBConfig(m_Display, DefaultScreen(m_Display), doubleVisAttributes, &num);
  if (fbConfigs==NULL)
  {
    CLog::Log(LOGERROR, "GLX Error: MakePixmap: No compatible framebuffers found");
    return false;
  }
  CLog::Log(LOGDEBUG, "Found %d fbconfigs.", num);
  fbConfigIndex = 0;
  CLog::Log(LOGDEBUG, "Using fbconfig index %d.", fbConfigIndex);

  m_glPixmap = glXCreatePixmap(m_Display, fbConfigs[fbConfigIndex], m_Pixmap, pixmapAttribs);

  if (!m_glPixmap)
  {
    CLog::Log(LOGINFO, "GLX Error: Could not create Pixmap");
    XFree(fbConfigs);
    return false;
  }

  /* to make the pixmap usable, it needs to have any context associated with it */
  GLXContext  lastctx = glXGetCurrentContext();
  GLXDrawable lastdrw = glXGetCurrentDrawable();

  XVisualInfo *visInfo;
  visInfo = glXGetVisualFromFBConfig(m_Display, fbConfigs[fbConfigIndex]);
  if (!visInfo)
  {
    CLog::Log(LOGINFO, "GLX Error: Could not obtain X Visual Info for pixmap");
    XFree(fbConfigs);
    return false;
  }
  XFree(fbConfigs);

  CLog::Log(LOGINFO, "GLX: Creating Pixmap context");
  m_glContext = glXCreateContext(m_Display, visInfo, NULL, True);
  XFree(visInfo);

  if (!glXMakeCurrent(m_Display, m_glPixmap, m_glContext))
  {
    CLog::Log(LOGINFO, "GLX Error: Could not make Pixmap current");
    return false;
  }

  /* restore what thread had before */
  glXMakeCurrent(m_Display, lastdrw, lastctx);

  return true;

}

bool CVDPAU::MakePixmap(int width, int height)
{
  //pick the smallest dimensions, so we downscale with vdpau and upscale with opengl when appropriate
  //this requires the least amount of gpu memory bandwidth
  if (g_graphicsContext.GetWidth() < width || g_graphicsContext.GetHeight() < height || upScale)
  {
    //scale width to desktop size if the aspect ratio is the same or bigger than the desktop
    if ((double)height * g_graphicsContext.GetWidth() / width <= (double)g_graphicsContext.GetHeight())
    {
      OutWidth = g_graphicsContext.GetWidth();
      OutHeight = MathUtils::round_int((double)height * g_graphicsContext.GetWidth() / width);
    }
    else //scale height to the desktop size if the aspect ratio is smaller than the desktop
    {
      OutHeight = g_graphicsContext.GetHeight();
      OutWidth = MathUtils::round_int((double)width * g_graphicsContext.GetHeight() / height);
    }
  }
  else
  { //let opengl scale
    OutWidth = width;
    OutHeight = height;
  }

  CLog::Log(LOGNOTICE,"Creating %ix%i pixmap", OutWidth, OutHeight);

    // Get our window attribs.
  XWindowAttributes wndattribs;
  XGetWindowAttributes(m_Display, DefaultRootWindow(m_Display), &wndattribs); // returns a status but I don't know what success is

  m_Pixmap = XCreatePixmap(m_Display,
                           DefaultRootWindow(m_Display),
                           OutWidth,
                           OutHeight,
                           wndattribs.depth);
  if (!m_Pixmap)
  {
    CLog::Log(LOGERROR, "GLX Error: MakePixmap: Unable to create XPixmap");
    return false;
  }

  XGCValues values = {};
  GC xgc;
  values.foreground = BlackPixel (m_Display, DefaultScreen (m_Display));
  xgc = XCreateGC(m_Display, m_Pixmap, GCForeground, &values);
  XFillRectangle(m_Display, m_Pixmap, xgc, 0, 0, OutWidth, OutHeight);
  XFreeGC(m_Display, xgc);

  if(!MakePixmapGL())
    return false;

  return true;
}

void CVDPAU::BindPixmap()
{
  if (m_glPixmap)
  {
    if(presentSurface != VDP_INVALID_HANDLE)
    {
      VdpPresentationQueueStatus status;
      VdpTime time;
      VdpStatus vdp_st;
      vdp_st = vdp_presentation_queue_query_surface_status(
                    vdp_flip_queue, presentSurface, &status, &time);
      CheckStatus(vdp_st, __LINE__);
      while(status != VDP_PRESENTATION_QUEUE_STATUS_VISIBLE && vdp_st == VDP_STATUS_OK)
      {
        Sleep(1);
        vdp_st = vdp_presentation_queue_query_surface_status(
                      vdp_flip_queue, presentSurface, &status, &time);
        CheckStatus(vdp_st, __LINE__);
      }
    }
    
    glXBindTexImageEXT(m_Display, m_glPixmap, GLX_FRONT_LEFT_EXT, NULL);
  }
  else CLog::Log(LOGERROR,"(VDPAU) BindPixmap called without valid pixmap");
}

void CVDPAU::ReleasePixmap()
{
  if (m_glPixmap)
  {
    glXReleaseTexImageEXT(m_Display, m_glPixmap, GLX_FRONT_LEFT_EXT);
  }
  else CLog::Log(LOGERROR,"(VDPAU) ReleasePixmap called without valid pixmap");
}

bool CVDPAU::CheckRecover(bool force)
{
  if (recover || force)
  {
    CLog::Log(LOGNOTICE,"Attempting recovery");

    FiniVDPAUOutput();
    FiniVDPAUProcs();

    recover = false;

    InitVDPAUProcs();

    return true;
  }
  return false;
}

bool CVDPAU::IsVDPAUFormat(PixelFormat format)
{
  if ((format >= PIX_FMT_VDPAU_H264) && (format <= PIX_FMT_VDPAU_VC1)) return true;
#if (defined PIX_FMT_VDPAU_MPEG4_IN_AVUTIL)
  if (format == PIX_FMT_VDPAU_MPEG4) return true;
#endif
  else return false;
}

void CVDPAU::CheckFeatures()
{
  if (videoMixer == VDP_INVALID_HANDLE)
  {
    CLog::Log(LOGNOTICE, " (VDPAU) Creating the video mixer");
    // Creation of VideoMixer.
    VdpVideoMixerParameter parameters[] = {
      VDP_VIDEO_MIXER_PARAMETER_VIDEO_SURFACE_WIDTH,
      VDP_VIDEO_MIXER_PARAMETER_VIDEO_SURFACE_HEIGHT,
      VDP_VIDEO_MIXER_PARAMETER_CHROMA_TYPE
    };

    void const * parameter_values[] = {
      &vid_width,
      &vid_height,
      &vdp_chroma_type
    };

    tmpBrightness = 0;
    tmpContrast = 0;
    tmpNoiseReduction = 0;
    tmpSharpness = 0;

    VdpStatus vdp_st = VDP_STATUS_ERROR;
    vdp_st = vdp_video_mixer_create(vdp_device,
                                    m_feature_count,
                                    m_features,
                                    ARSIZE(parameters),
                                    parameters,
                                    parameter_values,
                                    &videoMixer);
    CheckStatus(vdp_st, __LINE__);

    SetHWUpscaling();
  }

  if (tmpBrightness != g_settings.m_currentVideoSettings.m_Brightness ||
      tmpContrast   != g_settings.m_currentVideoSettings.m_Contrast)
  {
    SetColor();
    tmpBrightness = g_settings.m_currentVideoSettings.m_Brightness;
    tmpContrast = g_settings.m_currentVideoSettings.m_Contrast;
  }
  if (tmpNoiseReduction != g_settings.m_currentVideoSettings.m_NoiseReduction)
  {
    tmpNoiseReduction = g_settings.m_currentVideoSettings.m_NoiseReduction;
    SetNoiseReduction();
  }
  if (tmpSharpness != g_settings.m_currentVideoSettings.m_Sharpness)
  {
    tmpSharpness = g_settings.m_currentVideoSettings.m_Sharpness;
    SetSharpness();
  }
  if (tmpDeint != g_settings.m_currentVideoSettings.m_InterlaceMethod)
  {
    tmpDeint = g_settings.m_currentVideoSettings.m_InterlaceMethod;
    SetDeinterlacing();
  }
}

bool CVDPAU::Supports(VdpVideoMixerFeature feature)
{
  for(int i = 0; i < m_feature_count; i++)
  {
    if(m_features[i] == feature)
      return true;
  }
  return false;
}

bool CVDPAU::Supports(EINTERLACEMETHOD method)
{
  if(method == VS_INTERLACEMETHOD_VDPAU_BOB
  || method == VS_INTERLACEMETHOD_AUTO
  || method == VS_INTERLACEMETHOD_AUTO_ION)
    return true;

  for(SInterlaceMapping* p = g_interlace_mapping; p->method != VS_INTERLACEMETHOD_NONE; p++)
  {
    if(p->method == method)
      return Supports(p->feature);
  }
  return false;
}

void CVDPAU::SetColor()
{
  VdpStatus vdp_st;

  if (tmpBrightness != g_settings.m_currentVideoSettings.m_Brightness)
    m_Procamp.brightness = (float)((g_settings.m_currentVideoSettings.m_Brightness)-50) / 100;
  if (tmpContrast != g_settings.m_currentVideoSettings.m_Contrast)
    m_Procamp.contrast = (float)((g_settings.m_currentVideoSettings.m_Contrast)+50) / 100;

  if(vid_height >= 600 || vid_width > 1024)
    vdp_st = vdp_generate_csc_matrix(&m_Procamp, VDP_COLOR_STANDARD_ITUR_BT_709, &m_CSCMatrix);
  else
    vdp_st = vdp_generate_csc_matrix(&m_Procamp, VDP_COLOR_STANDARD_ITUR_BT_601, &m_CSCMatrix);

  VdpVideoMixerAttribute attributes[] = { VDP_VIDEO_MIXER_ATTRIBUTE_CSC_MATRIX };
  if (g_guiSettings.GetBool("videoplayer.vdpaustudiolevel"))
  {
    void const * pm_CSCMatix[] = { &studioCSC };
    vdp_st = vdp_video_mixer_set_attribute_values(videoMixer, ARSIZE(attributes), attributes, pm_CSCMatix);
  }
  else
  {
    void const * pm_CSCMatix[] = { &m_CSCMatrix };
    vdp_st = vdp_video_mixer_set_attribute_values(videoMixer, ARSIZE(attributes), attributes, pm_CSCMatix);
  }
  CheckStatus(vdp_st, __LINE__);
}

void CVDPAU::SetNoiseReduction()
{
  if(!Supports(VDP_VIDEO_MIXER_FEATURE_NOISE_REDUCTION))
    return;

  VdpVideoMixerFeature feature[] = { VDP_VIDEO_MIXER_FEATURE_NOISE_REDUCTION };
  VdpVideoMixerAttribute attributes[] = { VDP_VIDEO_MIXER_ATTRIBUTE_NOISE_REDUCTION_LEVEL };
  VdpStatus vdp_st;

  if (!g_settings.m_currentVideoSettings.m_NoiseReduction)
  {
    VdpBool enabled[]= {0};
    vdp_st = vdp_video_mixer_set_feature_enables(videoMixer, ARSIZE(feature), feature, enabled);
    CheckStatus(vdp_st, __LINE__);
    return;
  }
  VdpBool enabled[]={1};
  vdp_st = vdp_video_mixer_set_feature_enables(videoMixer, ARSIZE(feature), feature, enabled);
  CheckStatus(vdp_st, __LINE__);
  void* nr[] = { &g_settings.m_currentVideoSettings.m_NoiseReduction };
  CLog::Log(LOGNOTICE,"Setting Noise Reduction to %f",g_settings.m_currentVideoSettings.m_NoiseReduction);
  vdp_st = vdp_video_mixer_set_attribute_values(videoMixer, ARSIZE(attributes), attributes, nr);
  CheckStatus(vdp_st, __LINE__);
}

void CVDPAU::SetSharpness()
{
  if(!Supports(VDP_VIDEO_MIXER_FEATURE_SHARPNESS))
    return;
  
  VdpVideoMixerFeature feature[] = { VDP_VIDEO_MIXER_FEATURE_SHARPNESS };
  VdpVideoMixerAttribute attributes[] = { VDP_VIDEO_MIXER_ATTRIBUTE_SHARPNESS_LEVEL };
  VdpStatus vdp_st;

  if (!g_settings.m_currentVideoSettings.m_Sharpness)
  {
    VdpBool enabled[]={0};
    vdp_st = vdp_video_mixer_set_feature_enables(videoMixer, ARSIZE(feature), feature, enabled);
    CheckStatus(vdp_st, __LINE__);
    return;
  }
  VdpBool enabled[]={1};
  vdp_st = vdp_video_mixer_set_feature_enables(videoMixer, ARSIZE(feature), feature, enabled);
  CheckStatus(vdp_st, __LINE__);
  void* sh[] = { &g_settings.m_currentVideoSettings.m_Sharpness };
  CLog::Log(LOGNOTICE,"Setting Sharpness to %f",g_settings.m_currentVideoSettings.m_Sharpness);
  vdp_st = vdp_video_mixer_set_attribute_values(videoMixer, ARSIZE(attributes), attributes, sh);
  CheckStatus(vdp_st, __LINE__);
}

void CVDPAU::SetHWUpscaling()
{
#ifdef VDP_VIDEO_MIXER_FEATURE_HIGH_QUALITY_SCALING_L1
  if(!Supports(VDP_VIDEO_MIXER_FEATURE_HIGH_QUALITY_SCALING_L1) || !upScale)
    return;

  VdpVideoMixerFeature feature[] = { VDP_VIDEO_MIXER_FEATURE_HIGH_QUALITY_SCALING_L1 };
  VdpStatus vdp_st;
  VdpBool enabled[]={1};
  vdp_st = vdp_video_mixer_set_feature_enables(videoMixer, ARSIZE(feature), feature, enabled);
  CheckStatus(vdp_st, __LINE__);
#endif
}

void CVDPAU::SetDeinterlacing()
{
  VdpStatus vdp_st;
  EINTERLACEMETHOD method = g_settings.m_currentVideoSettings.m_InterlaceMethod;

  VdpVideoMixerFeature feature[] = { VDP_VIDEO_MIXER_FEATURE_DEINTERLACE_TEMPORAL,
                                     VDP_VIDEO_MIXER_FEATURE_DEINTERLACE_TEMPORAL_SPATIAL,
                                     VDP_VIDEO_MIXER_FEATURE_INVERSE_TELECINE };

  if (method == VS_INTERLACEMETHOD_AUTO)
  {
    VdpBool enabled[]={1,0,0}; // Same features as VS_INTERLACEMETHOD_VDPAU_TEMPORAL
    vdp_st = vdp_video_mixer_set_feature_enables(videoMixer, ARSIZE(feature), feature, enabled);
  }
  else if (method == VS_INTERLACEMETHOD_AUTO_ION)
  {
    if (vid_height <= 576){
      VdpBool enabled[]={1,1,0};
      vdp_st = vdp_video_mixer_set_feature_enables(videoMixer, ARSIZE(feature), feature, enabled);
    }
    else if (vid_height > 576){
      VdpBool enabled[]={1,0,0};
      vdp_st = vdp_video_mixer_set_feature_enables(videoMixer, ARSIZE(feature), feature, enabled);
    }
  }  else if (method == VS_INTERLACEMETHOD_VDPAU_TEMPORAL
       ||  method == VS_INTERLACEMETHOD_VDPAU_TEMPORAL_HALF)
  {
    VdpBool enabled[]={1,0,0};
    vdp_st = vdp_video_mixer_set_feature_enables(videoMixer, ARSIZE(feature), feature, enabled);
  }
  else if (method == VS_INTERLACEMETHOD_VDPAU_TEMPORAL_SPATIAL
       ||  method == VS_INTERLACEMETHOD_VDPAU_TEMPORAL_SPATIAL_HALF)
  {
    VdpBool enabled[]={1,1,0};
    vdp_st = vdp_video_mixer_set_feature_enables(videoMixer, ARSIZE(feature), feature, enabled);
  }
  else if (method == VS_INTERLACEMETHOD_VDPAU_INVERSE_TELECINE)
  {
    VdpBool enabled[]={1,0,1};
    vdp_st = vdp_video_mixer_set_feature_enables(videoMixer, ARSIZE(feature), feature, enabled);
  }
  else
  {
    VdpBool enabled[]={0,0,0};
    vdp_st = vdp_video_mixer_set_feature_enables(videoMixer, ARSIZE(feature), feature, enabled);
  }
  CheckStatus(vdp_st, __LINE__);
}

void CVDPAU::InitVDPAUProcs()
{
  char* error;

  (void)dlerror();
  dl_vdp_device_create_x11 = (VdpStatus (*)(Display*, int, VdpDevice*, VdpStatus (**)(VdpDevice, VdpFuncId, void**)))dlsym(dl_handle, (const char*)"vdp_device_create_x11");
  error = dlerror();
  if (error)
  {
    CLog::Log(LOGERROR,"(VDPAU) - %s in %s",error,__FUNCTION__);
    vdp_device = VDP_INVALID_HANDLE;

    //g_application.m_guiDialogKaiToast.QueueNotification(CGUIDialogKaiToast::Error, "VDPAU", error, 10000);

    return;
  }

  if (dl_vdp_device_create_x11)
  {
    CSingleLock lock(g_graphicsContext);
    m_Display = g_Windowing.GetDisplay();
  }

  int mScreen = DefaultScreen(m_Display);
  VdpStatus vdp_st;

  // Create Device
  vdp_st = dl_vdp_device_create_x11(m_Display, //x_display,
                                 mScreen, //x_screen,
                                 &vdp_device,
                                 &vdp_get_proc_address);

  CLog::Log(LOGNOTICE,"vdp_device = 0x%08x vdp_st = 0x%08x",vdp_device,vdp_st);
  if (vdp_st != VDP_STATUS_OK)
  {
    CLog::Log(LOGERROR,"(VDPAU) unable to init VDPAU - vdp_st = 0x%x.  Falling back.",vdp_st);
    vdp_device = VDP_INVALID_HANDLE;
    return;
  }

  if (vdp_st != VDP_STATUS_OK)
  {
    CLog::Log(LOGERROR,"(VDPAU) - Unable to create X11 device in %s",__FUNCTION__);
    vdp_device = VDP_INVALID_HANDLE;
    return;
  }
#define VDP_PROC(id, proc) \
  do { \
    vdp_st = vdp_get_proc_address(vdp_device, id, (void**)&proc); \
    CheckStatus(vdp_st, __LINE__); \
  } while(0);

  VDP_PROC(VDP_FUNC_ID_GET_ERROR_STRING                    , vdp_get_error_string);
  VDP_PROC(VDP_FUNC_ID_DEVICE_DESTROY                      , vdp_device_destroy);
  VDP_PROC(VDP_FUNC_ID_GENERATE_CSC_MATRIX                 , vdp_generate_csc_matrix);
  VDP_PROC(VDP_FUNC_ID_VIDEO_SURFACE_CREATE                , vdp_video_surface_create);
  VDP_PROC(VDP_FUNC_ID_VIDEO_SURFACE_DESTROY               , vdp_video_surface_destroy);
  VDP_PROC(VDP_FUNC_ID_VIDEO_SURFACE_PUT_BITS_Y_CB_CR      , vdp_video_surface_put_bits_y_cb_cr);
  VDP_PROC(VDP_FUNC_ID_VIDEO_SURFACE_GET_BITS_Y_CB_CR      , vdp_video_surface_get_bits_y_cb_cr);
  VDP_PROC(VDP_FUNC_ID_OUTPUT_SURFACE_PUT_BITS_Y_CB_CR     , vdp_output_surface_put_bits_y_cb_cr);
  VDP_PROC(VDP_FUNC_ID_OUTPUT_SURFACE_PUT_BITS_NATIVE      , vdp_output_surface_put_bits_native);
  VDP_PROC(VDP_FUNC_ID_OUTPUT_SURFACE_CREATE               , vdp_output_surface_create);
  VDP_PROC(VDP_FUNC_ID_OUTPUT_SURFACE_DESTROY              , vdp_output_surface_destroy);
  VDP_PROC(VDP_FUNC_ID_OUTPUT_SURFACE_GET_BITS_NATIVE      , vdp_output_surface_get_bits_native);
  VDP_PROC(VDP_FUNC_ID_OUTPUT_SURFACE_RENDER_OUTPUT_SURFACE, vdp_output_surface_render_output_surface);
  VDP_PROC(VDP_FUNC_ID_OUTPUT_SURFACE_PUT_BITS_INDEXED     , vdp_output_surface_put_bits_indexed);  
  VDP_PROC(VDP_FUNC_ID_VIDEO_MIXER_CREATE                  , vdp_video_mixer_create);
  VDP_PROC(VDP_FUNC_ID_VIDEO_MIXER_SET_FEATURE_ENABLES     , vdp_video_mixer_set_feature_enables);
  VDP_PROC(VDP_FUNC_ID_VIDEO_MIXER_DESTROY                 , vdp_video_mixer_destroy);
  VDP_PROC(VDP_FUNC_ID_VIDEO_MIXER_RENDER                  , vdp_video_mixer_render);
  VDP_PROC(VDP_FUNC_ID_VIDEO_MIXER_SET_ATTRIBUTE_VALUES    , vdp_video_mixer_set_attribute_values);
  VDP_PROC(VDP_FUNC_ID_VIDEO_MIXER_QUERY_PARAMETER_SUPPORT , vdp_video_mixer_query_parameter_support);
  VDP_PROC(VDP_FUNC_ID_VIDEO_MIXER_QUERY_FEATURE_SUPPORT   , vdp_video_mixer_query_feature_support);
  VDP_PROC(VDP_FUNC_ID_DECODER_CREATE                      , vdp_decoder_create);
  VDP_PROC(VDP_FUNC_ID_DECODER_DESTROY                     , vdp_decoder_destroy);
  VDP_PROC(VDP_FUNC_ID_DECODER_RENDER                      , vdp_decoder_render);
  VDP_PROC(VDP_FUNC_ID_DECODER_QUERY_CAPABILITIES          , vdp_decoder_query_caps);
  VDP_PROC(VDP_FUNC_ID_PREEMPTION_CALLBACK_REGISTER        , vdp_preemption_callback_register);
  VDP_PROC(VDP_FUNC_ID_PRESENTATION_QUEUE_TARGET_DESTROY          , vdp_presentation_queue_target_destroy);
  VDP_PROC(VDP_FUNC_ID_PRESENTATION_QUEUE_CREATE                  , vdp_presentation_queue_create);
  VDP_PROC(VDP_FUNC_ID_PRESENTATION_QUEUE_DESTROY                 , vdp_presentation_queue_destroy);
  VDP_PROC(VDP_FUNC_ID_PRESENTATION_QUEUE_DISPLAY                 , vdp_presentation_queue_display);
  VDP_PROC(VDP_FUNC_ID_PRESENTATION_QUEUE_BLOCK_UNTIL_SURFACE_IDLE, vdp_presentation_queue_block_until_surface_idle);
  VDP_PROC(VDP_FUNC_ID_PRESENTATION_QUEUE_TARGET_CREATE_X11       , vdp_presentation_queue_target_create_x11);
  VDP_PROC(VDP_FUNC_ID_PRESENTATION_QUEUE_QUERY_SURFACE_STATUS    , vdp_presentation_queue_query_surface_status);
  VDP_PROC(VDP_FUNC_ID_PRESENTATION_QUEUE_GET_TIME                , vdp_presentation_queue_get_time);
  
#undef VDP_PROC

  vdp_st = vdp_preemption_callback_register(vdp_device,
                                   &VDPPreemptionCallbackFunction,
                                   (void*)this);
  CheckStatus(vdp_st, __LINE__);
}

void CVDPAU::FiniVDPAUProcs()
{
  if (vdp_device == VDP_INVALID_HANDLE) return;

  VdpStatus vdp_st;
  vdp_st = vdp_device_destroy(vdp_device);
  CheckStatus(vdp_st, __LINE__);
  vdp_device = VDP_INVALID_HANDLE;
  vdpauConfigured = false;
}

void CVDPAU::InitCSCMatrix(int Height)
{
  VdpStatus vdp_st;
  m_Procamp.struct_version = VDP_PROCAMP_VERSION;
  m_Procamp.brightness     = 0.0;
  m_Procamp.contrast       = 1.0;
  m_Procamp.saturation     = 1.0;
  m_Procamp.hue            = 0;
  vdp_st = vdp_generate_csc_matrix(&m_Procamp,
                                   (Height < 720)? VDP_COLOR_STANDARD_ITUR_BT_601 : VDP_COLOR_STANDARD_ITUR_BT_709,
                                   &m_CSCMatrix);
  CheckStatus(vdp_st, __LINE__);
}

void CVDPAU::FiniVDPAUOutput()
{
  if (vdp_device == VDP_INVALID_HANDLE || !vdpauConfigured) return;

  CLog::Log(LOGNOTICE, " (VDPAU) %s", __FUNCTION__);

  VdpStatus vdp_st;

  vdp_st = vdp_decoder_destroy(decoder);
  CheckStatus(vdp_st, __LINE__);
  decoder = VDP_INVALID_HANDLE;

  vdp_st = vdp_presentation_queue_destroy(vdp_flip_queue);
  CheckStatus(vdp_st, __LINE__);
  vdp_flip_queue = VDP_INVALID_HANDLE;

  vdp_st = vdp_presentation_queue_target_destroy(vdp_flip_target);
  CheckStatus(vdp_st, __LINE__);
  vdp_flip_target = VDP_INVALID_HANDLE;

  outputSurface = presentSurface = VDP_INVALID_HANDLE;

  for (int i = 0; i < totalAvailableOutputSurfaces; i++)
  {
    vdp_st = vdp_output_surface_destroy(outputSurfaces[i]);
    CheckStatus(vdp_st, __LINE__);
    outputSurfaces[i] = VDP_INVALID_HANDLE;
  }

  vdp_st = vdp_video_mixer_destroy(videoMixer);
  CheckStatus(vdp_st, __LINE__);
  videoMixer = VDP_INVALID_HANDLE;

  for(unsigned int i = 0; i < m_videoSurfaces.size(); i++)
  {
    vdp_st = vdp_video_surface_destroy(m_videoSurfaces[i]->surface);
    CheckStatus(vdp_st, __LINE__);
    m_videoSurfaces[i]->surface = VDP_INVALID_HANDLE;
    free(m_videoSurfaces[i]);
  }
  m_videoSurfaces.clear();
  while (!m_DVDVideoPics.empty())
    m_DVDVideoPics.pop();
}


void CVDPAU::ReadFormatOf( PixelFormat fmt
                         , VdpDecoderProfile &vdp_decoder_profile
                         , VdpChromaType     &vdp_chroma_type)
{
  switch (fmt)
  {
    case PIX_FMT_VDPAU_MPEG1:
      vdp_decoder_profile = VDP_DECODER_PROFILE_MPEG1;
      vdp_chroma_type     = VDP_CHROMA_TYPE_420;
      break;
    case PIX_FMT_VDPAU_MPEG2:
      vdp_decoder_profile = VDP_DECODER_PROFILE_MPEG2_MAIN;
      vdp_chroma_type     = VDP_CHROMA_TYPE_420;
      break;
    case PIX_FMT_VDPAU_H264:
      vdp_decoder_profile = VDP_DECODER_PROFILE_H264_HIGH;
      vdp_chroma_type     = VDP_CHROMA_TYPE_420;
      break;
    case PIX_FMT_VDPAU_WMV3:
      vdp_decoder_profile = VDP_DECODER_PROFILE_VC1_MAIN;
      vdp_chroma_type     = VDP_CHROMA_TYPE_420;
      break;
    case PIX_FMT_VDPAU_VC1:
      vdp_decoder_profile = VDP_DECODER_PROFILE_VC1_ADVANCED;
      vdp_chroma_type     = VDP_CHROMA_TYPE_420;
      break;
#if (defined PIX_FMT_VDPAU_MPEG4_IN_AVUTIL) && \
    (defined VDP_DECODER_PROFILE_MPEG4_PART2_ASP)
    case PIX_FMT_VDPAU_MPEG4:
      vdp_decoder_profile = VDP_DECODER_PROFILE_MPEG4_PART2_ASP;
      vdp_chroma_type     = VDP_CHROMA_TYPE_420;
#endif
    default:
      vdp_decoder_profile = 0;
      vdp_chroma_type     = 0;
  }
}


bool CVDPAU::ConfigVDPAU(AVCodecContext* avctx, int ref_frames)
{
  FiniVDPAUOutput();

  VdpStatus vdp_st;
  VdpDecoderProfile vdp_decoder_profile;
  vid_width = avctx->width;
  vid_height = avctx->height;

  past[1] = past[0] = current = future = NULL;
  CLog::Log(LOGNOTICE, " (VDPAU) screenWidth:%i vidWidth:%i",OutWidth,vid_width);
  CLog::Log(LOGNOTICE, " (VDPAU) screenHeight:%i vidHeight:%i",OutHeight,vid_height);
  ReadFormatOf(avctx->pix_fmt, vdp_decoder_profile, vdp_chroma_type);

  if(avctx->pix_fmt == PIX_FMT_VDPAU_H264)
  {
     max_references = ref_frames;
     if (max_references > 16) max_references = 16;
     if (max_references < 5)  max_references = 5;
  }
  else
    max_references = 2;

  vdp_st = vdp_decoder_create(vdp_device,
                              vdp_decoder_profile,
                              vid_width,
                              vid_height,
                              max_references,
                              &decoder);
  CHECK_VDPAU_RETURN(vdp_st, false);

  vdp_st = vdp_presentation_queue_target_create_x11(vdp_device,
                                                    m_Pixmap, //x_window,
                                                    &vdp_flip_target);
  CHECK_VDPAU_RETURN(vdp_st, false);

  vdp_st = vdp_presentation_queue_create(vdp_device,
                                         vdp_flip_target,
                                         &vdp_flip_queue);
  CHECK_VDPAU_RETURN(vdp_st, false);

  totalAvailableOutputSurfaces = 0;

  int tmpMaxOutputSurfaces = NUM_OUTPUT_SURFACES;
  if (vid_width == FULLHD_WIDTH)
    tmpMaxOutputSurfaces = NUM_OUTPUT_SURFACES_FOR_FULLHD;

  // Creation of outputSurfaces
  for (int i = 0; i < NUM_OUTPUT_SURFACES && i < tmpMaxOutputSurfaces; i++)
  {
    vdp_st = vdp_output_surface_create(vdp_device,
                                       VDP_RGBA_FORMAT_B8G8R8A8,
                                       OutWidth,
                                       OutHeight,
                                       &outputSurfaces[i]);
    CHECK_VDPAU_RETURN(vdp_st, false);
    totalAvailableOutputSurfaces++;
  }
  CLog::Log(LOGNOTICE, " (VDPAU) Total Output Surfaces Available: %i of a max (tmp: %i const: %i)",
                       totalAvailableOutputSurfaces,
                       tmpMaxOutputSurfaces,
                       NUM_OUTPUT_SURFACES);

  surfaceNum = presentSurfaceNum = 0;
  outputSurface = outputSurfaces[surfaceNum];

vdpauConfigured = true;
  return true;
}

void CVDPAU::SpewHardwareAvailable()  //Copyright (c) 2008 Wladimir J. van der Laan  -- VDPInfo
{
  VdpStatus rv;
  CLog::Log(LOGNOTICE,"VDPAU Decoder capabilities:");
  CLog::Log(LOGNOTICE,"name          level macbs width height");
  CLog::Log(LOGNOTICE,"------------------------------------");
  for(unsigned int x=0; x<decoder_profile_count; ++x)
  {
    VdpBool is_supported = false;
    uint32_t max_level, max_macroblocks, max_width, max_height;
    rv = vdp_decoder_query_caps(vdp_device, decoder_profiles[x].id,
                                &is_supported, &max_level, &max_macroblocks, &max_width, &max_height);
    if(rv == VDP_STATUS_OK && is_supported)
    {
      CLog::Log(LOGNOTICE,"%-16s %2i %5i %5i %5i\n", decoder_profiles[x].name,
                max_level, max_macroblocks, max_width, max_height);
    }
  }
  CLog::Log(LOGNOTICE,"------------------------------------");
  m_feature_count = 0;
#define CHECK_SUPPORT(feature)  \
  do { \
    VdpBool supported; \
    if(vdp_video_mixer_query_feature_support(vdp_device, feature, &supported) == VDP_STATUS_OK && supported) { \
      CLog::Log(LOGNOTICE, "Mixer feature: "#feature);  \
      m_features[m_feature_count++] = feature; \
    } \
  } while(false)

  CHECK_SUPPORT(VDP_VIDEO_MIXER_FEATURE_NOISE_REDUCTION);
  CHECK_SUPPORT(VDP_VIDEO_MIXER_FEATURE_SHARPNESS);
  CHECK_SUPPORT(VDP_VIDEO_MIXER_FEATURE_DEINTERLACE_TEMPORAL);
  CHECK_SUPPORT(VDP_VIDEO_MIXER_FEATURE_DEINTERLACE_TEMPORAL_SPATIAL);
  CHECK_SUPPORT(VDP_VIDEO_MIXER_FEATURE_INVERSE_TELECINE);
#ifdef VDP_VIDEO_MIXER_FEATURE_HIGH_QUALITY_SCALING_L1
  CHECK_SUPPORT(VDP_VIDEO_MIXER_FEATURE_HIGH_QUALITY_SCALING_L1);
  CHECK_SUPPORT(VDP_VIDEO_MIXER_FEATURE_HIGH_QUALITY_SCALING_L2);
  CHECK_SUPPORT(VDP_VIDEO_MIXER_FEATURE_HIGH_QUALITY_SCALING_L3);
  CHECK_SUPPORT(VDP_VIDEO_MIXER_FEATURE_HIGH_QUALITY_SCALING_L4);
  CHECK_SUPPORT(VDP_VIDEO_MIXER_FEATURE_HIGH_QUALITY_SCALING_L5);
  CHECK_SUPPORT(VDP_VIDEO_MIXER_FEATURE_HIGH_QUALITY_SCALING_L6);
  CHECK_SUPPORT(VDP_VIDEO_MIXER_FEATURE_HIGH_QUALITY_SCALING_L7);
  CHECK_SUPPORT(VDP_VIDEO_MIXER_FEATURE_HIGH_QUALITY_SCALING_L8);
  CHECK_SUPPORT(VDP_VIDEO_MIXER_FEATURE_HIGH_QUALITY_SCALING_L9);
#endif
#undef CHECK_SUPPORT

}

int CVDPAU::FFGetBuffer(AVCodecContext *avctx, AVFrame *pic)
{
  //CLog::Log(LOGNOTICE,"%s",__FUNCTION__);
  CDVDVideoCodecFFmpeg* ctx        = (CDVDVideoCodecFFmpeg*)avctx->opaque;
  CVDPAU*               vdp        = (CVDPAU*)ctx->GetHardware();
  struct pictureAge*    pA         = &vdp->picAge;

  // while we are waiting to recover we can't do anything
  if(vdp->recover)
  {
    CLog::Log(LOGWARNING, "CVDPAU::FFGetBuffer - returning due to awaiting recovery");
    return -1;
  }

  vdpau_render_state * render = NULL;

  // find unused surface
  for(unsigned int i = 0; i < vdp->m_videoSurfaces.size(); i++)
  {
    if(!(vdp->m_videoSurfaces[i]->state & (FF_VDPAU_STATE_USED_FOR_REFERENCE | FF_VDPAU_STATE_USED_FOR_RENDER)))
    {
      render = vdp->m_videoSurfaces[i];
      render->state = 0;
      break;
    }
  }

  VdpStatus vdp_st = VDP_STATUS_ERROR;
  if (render == NULL)
  {
    // create a new surface
    VdpDecoderProfile profile;
    ReadFormatOf(avctx->pix_fmt, profile, vdp->vdp_chroma_type);
    render = (vdpau_render_state*)calloc(sizeof(vdpau_render_state), 1);
    vdp_st = vdp->vdp_video_surface_create(vdp->vdp_device,
                                           vdp->vdp_chroma_type,
                                           avctx->width,
                                           avctx->height,
                                           &render->surface);
    vdp->CheckStatus(vdp_st, __LINE__);
    if (vdp_st != VDP_STATUS_OK)
    {
      free(render);
      CLog::Log(LOGERROR, "CVDPAU::FFGetBuffer - No Video surface available could be created");
      return -1;
    }
    vdp->m_videoSurfaces.push_back(render);
  }

  if (render == NULL)
    return -1;

  pic->data[1] =  pic->data[2] = NULL;
  pic->data[0]= (uint8_t*)render;

  pic->linesize[0] = pic->linesize[1] =  pic->linesize[2] = 0;

  if(pic->reference)
  {
    pic->age = pA->ip_age[0];
    pA->ip_age[0]= pA->ip_age[1]+1;
    pA->ip_age[1]= 1;
    pA->b_age++;
  }
  else
  {
    pic->age = pA->b_age;
    pA->ip_age[0]++;
    pA->ip_age[1]++;
    pA->b_age = 1;
  }
  pic->type= FF_BUFFER_TYPE_USER;

  render->state |= FF_VDPAU_STATE_USED_FOR_REFERENCE;
  pic->reordered_opaque= avctx->reordered_opaque;
  return 0;
}

void CVDPAU::FFReleaseBuffer(AVCodecContext *avctx, AVFrame *pic)
{
  //CLog::Log(LOGNOTICE,"%s",__FUNCTION__);
  vdpau_render_state * render;
  int i;

  render=(vdpau_render_state*)pic->data[0];
  if(!render)
  {
    CLog::Log(LOGERROR, "CVDPAU::FFDrawSlice - invalid context handle provided");
    return;
  }

  render->state &= ~FF_VDPAU_STATE_USED_FOR_REFERENCE;
  for(i=0; i<4; i++)
    pic->data[i]= NULL;
}


void CVDPAU::FFDrawSlice(struct AVCodecContext *s,
                                           const AVFrame *src, int offset[4],
                                           int y, int type, int height)
{
  CDVDVideoCodecFFmpeg* ctx = (CDVDVideoCodecFFmpeg*)s->opaque;
  CVDPAU*               vdp = (CVDPAU*)ctx->GetHardware();

  /* while we are waiting to recover we can't do anything */
  if(vdp->recover)
    return;

  if(src->linesize[0] || src->linesize[1] || src->linesize[2]
  || offset[0] || offset[1] || offset[2])
  {
    CLog::Log(LOGERROR, "CVDPAU::FFDrawSlice - invalid linesizes or offsets provided");
    return;
  }

  VdpStatus vdp_st;
  vdpau_render_state * render;

  render = (vdpau_render_state*)src->data[0];
  if(!render)
  {
    CLog::Log(LOGERROR, "CVDPAU::FFDrawSlice - invalid context handle provided");
    return;
  }

  uint32_t max_refs = 0;
  if(s->pix_fmt == PIX_FMT_VDPAU_H264)
    max_refs = render->info.h264.num_ref_frames;

  if(vdp->decoder == VDP_INVALID_HANDLE
  || vdp->vdpauConfigured == false
  || vdp->max_references < max_refs)
  {
    if(!vdp->ConfigVDPAU(s, max_refs))
      return;
  }

  vdp_st = vdp->vdp_decoder_render(vdp->decoder,
                                   render->surface,
                                   (VdpPictureInfo const *)&(render->info),
                                   render->bitstream_buffers_used,
                                   render->bitstream_buffers);
  vdp->CheckStatus(vdp_st, __LINE__);
}

int CVDPAU::Decode(AVCodecContext *avctx, AVFrame *pFrame)
{
  //CLog::Log(LOGNOTICE,"%s",__FUNCTION__);
  VdpStatus vdp_st;
  VdpTime time;

  if (CheckRecover(false))
    return VC_FLUSHED;

  if (!vdpauConfigured)
    return VC_ERROR;

  outputSurface = outputSurfaces[surfaceNum];

  CheckFeatures();

  if (( (int)outRectVid.x1 != OutWidth ) ||
      ( (int)outRectVid.y1 != OutHeight ))
  {
    outRectVid.x0 = 0;
    outRectVid.y0 = 0;
    outRectVid.x1 = OutWidth;
    outRectVid.y1 = OutHeight;
  }

  EINTERLACEMETHOD method = g_settings.m_currentVideoSettings.m_InterlaceMethod;

  if(pFrame)
  { // we have a new frame from decoder

    vdpau_render_state * render = (vdpau_render_state*)pFrame->data[2];
    if(!render) // old style ffmpeg gave data on plane 0
      render = (vdpau_render_state*)pFrame->data[0];
    if(!render)
      return VC_ERROR;

    render->state |= FF_VDPAU_STATE_USED_FOR_RENDER;

    ClearUsedForRender(&past[0]);
    past[0] = past[1];
    past[1] = current;
    current = future;
    future = render;

    DVDVideoPicture DVDPic;
    memset(&DVDPic, 0, sizeof(DVDVideoPicture));
    ((CDVDVideoCodecFFmpeg*)avctx->opaque)->GetPictureCommon(&DVDPic);
    m_DVDVideoPics.push(DVDPic);

    int pics = m_DVDVideoPics.size();
    if (pics < 2)
        return VC_BUFFER;
    else if (pics > 2)
    {
      // this should not normally happen
      CLog::Log(LOGERROR, "CVDPAU::Decode - invalid number of pictures in queue");
      while (pics-- != 2)
        m_DVDVideoPics.pop();
    }

    if((method == VS_INTERLACEMETHOD_AUTO &&
                  m_DVDVideoPics.front().iFlags & DVP_FLAG_INTERLACED)
    || (method == VS_INTERLACEMETHOD_AUTO_ION &&
    		      m_DVDVideoPics.front().iFlags & DVP_FLAG_INTERLACED)
    ||  method == VS_INTERLACEMETHOD_VDPAU_BOB
    ||  method == VS_INTERLACEMETHOD_VDPAU_TEMPORAL
    ||  method == VS_INTERLACEMETHOD_VDPAU_TEMPORAL_HALF
    ||  method == VS_INTERLACEMETHOD_VDPAU_TEMPORAL_SPATIAL
    ||  method == VS_INTERLACEMETHOD_VDPAU_TEMPORAL_SPATIAL_HALF
    ||  method == VS_INTERLACEMETHOD_VDPAU_INVERSE_TELECINE )
    {
      if(method == VS_INTERLACEMETHOD_VDPAU_TEMPORAL_HALF
      || method == VS_INTERLACEMETHOD_VDPAU_TEMPORAL_SPATIAL_HALF
<<<<<<< HEAD
      || (method == VS_INTERLACEMETHOD_AUTO_ION && vid_height > 576)
      || avctx->hurry_up)
=======
      || avctx->skip_frame == AVDISCARD_NONREF)
>>>>>>> 61b782d6
        m_mixerstep = 0;
      else
        m_mixerstep = 1;

      if(m_DVDVideoPics.front().iFlags & DVP_FLAG_TOP_FIELD_FIRST)
        m_mixerfield = VDP_VIDEO_MIXER_PICTURE_STRUCTURE_TOP_FIELD;
      else
        m_mixerfield = VDP_VIDEO_MIXER_PICTURE_STRUCTURE_BOTTOM_FIELD;
    }
    else
    {
      m_mixerstep  = 0;
      m_mixerfield = VDP_VIDEO_MIXER_PICTURE_STRUCTURE_FRAME;
    }

  }
  else if(m_mixerstep == 1)
  { // no new frame given, output second field of old frame

    if(avctx->skip_frame == AVDISCARD_NONREF)
    {
      ClearUsedForRender(&past[1]);
      m_DVDVideoPics.pop();
      return VC_BUFFER;
    }

    m_mixerstep = 2;
    if(m_mixerfield == VDP_VIDEO_MIXER_PICTURE_STRUCTURE_TOP_FIELD)
      m_mixerfield = VDP_VIDEO_MIXER_PICTURE_STRUCTURE_BOTTOM_FIELD;
    else
      m_mixerfield = VDP_VIDEO_MIXER_PICTURE_STRUCTURE_TOP_FIELD;
  }
  else
  {
    CLog::Log(LOGERROR, "CVDPAU::Decode - invalid mixer state reached");
    return VC_BUFFER;
  }

  VdpVideoSurface past_surfaces[2] = { VDP_INVALID_HANDLE, VDP_INVALID_HANDLE };
  VdpVideoSurface futu_surfaces[1] = { VDP_INVALID_HANDLE };

  if(m_mixerfield == VDP_VIDEO_MIXER_PICTURE_STRUCTURE_FRAME)
  {
    if (past[0])
      past_surfaces[1] = past[0]->surface;
    if (past[1])
      past_surfaces[0] = past[1]->surface;
    futu_surfaces[0] = future->surface;
  }
  else
  {
    if(m_mixerstep == 1)
    { // first field
      if (past[1])
      {
        past_surfaces[1] = past[1]->surface;
        past_surfaces[0] = past[1]->surface;
      }
      futu_surfaces[0] = current->surface;
    }
    else
    { // second field
      if (past[1])
        past_surfaces[1] = past[1]->surface;
      past_surfaces[0] = current->surface;
      futu_surfaces[0] = future->surface;
    }
  }

  vdp_st = vdp_presentation_queue_block_until_surface_idle(vdp_flip_queue,outputSurface,&time);

  vdp_st = vdp_video_mixer_render(videoMixer,
                                  VDP_INVALID_HANDLE,
                                  0, 
                                  m_mixerfield,
                                  2,
                                  past_surfaces,
                                  current->surface,
                                  1,
                                  futu_surfaces,
                                  NULL,
                                  outputSurface,
                                  &(outRectVid),
                                  &(outRectVid),
                                  0,
                                  NULL);
  CheckStatus(vdp_st, __LINE__);

  surfaceNum++;
  if (surfaceNum >= totalAvailableOutputSurfaces) surfaceNum = 0;

  if(m_mixerfield == VDP_VIDEO_MIXER_PICTURE_STRUCTURE_FRAME)
  {
    ClearUsedForRender(&past[0]);
    return VC_BUFFER | VC_PICTURE;
  }
  else
  {
    if(m_mixerstep == 1)
      return VC_PICTURE;
    else
    {
      ClearUsedForRender(&past[1]);
      return VC_BUFFER | VC_PICTURE;
    }
  }
}

bool CVDPAU::GetPicture(AVCodecContext* avctx, AVFrame* frame, DVDVideoPicture* picture)
{
  *picture = m_DVDVideoPics.front();
  // if this is the first field of an interlaced frame, we'll need
  // this same picture for the second field later
  if (m_mixerstep != 1)
    m_DVDVideoPics.pop();

  picture->format = DVDVideoPicture::FMT_VDPAU;
  picture->iFlags &= DVP_FLAG_DROPPED;
  picture->iWidth = OutWidth;
  picture->iHeight = OutHeight;
  picture->vdpau = this;

  if(m_mixerstep)
  {
    picture->iRepeatPicture = -0.5;
    if(m_mixerstep > 1)
    {
      picture->dts = DVD_NOPTS_VALUE;
      picture->pts = DVD_NOPTS_VALUE;
    }
  }
  return true;
}

void CVDPAU::Reset()
{
  // invalidate surfaces and picture queue when seeking
  ClearUsedForRender(&past[0]);
  ClearUsedForRender(&past[1]);
  ClearUsedForRender(&current);
  ClearUsedForRender(&future);

  while (!m_DVDVideoPics.empty())
    m_DVDVideoPics.pop();
}

void CVDPAU::Present()
{
  //CLog::Log(LOGNOTICE,"%s",__FUNCTION__);
  VdpStatus vdp_st;
  presentSurface = outputSurface;

  vdp_st = vdp_presentation_queue_display(vdp_flip_queue,
                                          presentSurface,
                                          0,
                                          0,
                                          0);
  CheckStatus(vdp_st, __LINE__);
}

void CVDPAU::VDPPreemptionCallbackFunction(VdpDevice device, void* context)
{
  CLog::Log(LOGERROR,"VDPAU Device Preempted - attempting recovery");
  CVDPAU* pCtx = (CVDPAU*)context;
  pCtx->recover = true;
}

bool CVDPAU::CheckStatus(VdpStatus vdp_st, int line)
{
  if (vdp_st == VDP_STATUS_HANDLE_DEVICE_MISMATCH
  ||  vdp_st == VDP_STATUS_DISPLAY_PREEMPTED)
    recover = true;

  // no need to log errors about this case, as it will happen on cleanup
  if (vdp_st == VDP_STATUS_INVALID_HANDLE && recover && vdpauConfigured)
    return false;

  if (vdp_st != VDP_STATUS_OK)
  {
    CLog::Log(LOGERROR, " (VDPAU) Error: %s(%d) at %s:%d\n", vdp_get_error_string(vdp_st), vdp_st, __FILE__, line);
    recover = true;
    return true;
  }
  return false;
}

#endif<|MERGE_RESOLUTION|>--- conflicted
+++ resolved
@@ -1188,12 +1188,8 @@
     {
       if(method == VS_INTERLACEMETHOD_VDPAU_TEMPORAL_HALF
       || method == VS_INTERLACEMETHOD_VDPAU_TEMPORAL_SPATIAL_HALF
-<<<<<<< HEAD
       || (method == VS_INTERLACEMETHOD_AUTO_ION && vid_height > 576)
-      || avctx->hurry_up)
-=======
       || avctx->skip_frame == AVDISCARD_NONREF)
->>>>>>> 61b782d6
         m_mixerstep = 0;
       else
         m_mixerstep = 1;
