--- conflicted
+++ resolved
@@ -426,19 +426,10 @@
 
 
     // open the demuxer
-<<<<<<< HEAD
-#ifndef __PLEX__
-    if (m_dllAvFormat.av_open_input_stream(&m_pFormatContext, m_ioContext, strFile.c_str(), iformat, NULL) < 0)
-#else
-    int res;
-    if ((res = m_dllAvFormat.av_open_input_stream(&m_pFormatContext, m_ioContext, strFile.c_str(), iformat, NULL) < 0))
-#endif
-=======
     m_pFormatContext     = m_dllAvFormat.avformat_alloc_context();
     m_pFormatContext->pb = m_ioContext;
 
     if (m_dllAvFormat.avformat_open_input(&m_pFormatContext, strFile.c_str(), iformat, NULL) < 0)
->>>>>>> 0be99e96
     {
       SetError(GetErrorString(res));
       CLog::Log(LOGERROR, "%s - Error, could not open file %s", __FUNCTION__, strFile.c_str());
@@ -1031,14 +1022,14 @@
         st->iWidth = pStream->codec->width;
         st->iHeight = pStream->codec->height;
         st->fAspect = SelectAspect(pStream, &st->bForcedAspect) * pStream->codec->width / pStream->codec->height;
-<<<<<<< HEAD
+        st->iOrientation = 0;
+        st->iBitsPerPixel = pStream->codec->bits_per_coded_sample;
+
+        /* PLEX */
         st->iLevel = pStream->codec->level;
         st->iProfile = pStream->codec->profile;
         st->iBitRate = pStream->codec->bit_rate;
-=======
-        st->iOrientation = 0;
-        st->iBitsPerPixel = pStream->codec->bits_per_coded_sample;
->>>>>>> 0be99e96
+        /* END PLEX */
 
         AVDictionaryEntry *rtag = m_dllAvUtil.av_dict_get(pStream->metadata, "rotate", NULL, 0);
         if (rtag) 
