#pragma once

/*
 *      Copyright (C) 2005-2012 Team XBMC
 *      http://www.xbmc.org
 *
 *  This Program is free software; you can redistribute it and/or modify
 *  it under the terms of the GNU General Public License as published by
 *  the Free Software Foundation; either version 2, or (at your option)
 *  any later version.
 *
 *  This Program is distributed in the hope that it will be useful,
 *  but WITHOUT ANY WARRANTY; without even the implied warranty of
 *  MERCHANTABILITY or FITNESS FOR A PARTICULAR PURPOSE. See the
 *  GNU General Public License for more details.
 *
 *  You should have received a copy of the GNU General Public License
 *  along with XBMC; see the file COPYING.  If not, see
 *  <http://www.gnu.org/licenses/>.
 *
 */

#include "cores/IPlayer.h"
#include "threads/Thread.h"

#include "IDVDPlayer.h"

/* PLEX */
#include "Variant.h"
#include "PlexMediaPart.h"
/* END PLEX */

#include "DVDMessageQueue.h"
#include "DVDClock.h"
#include "DVDPlayerAudio.h"
#include "DVDPlayerVideo.h"
#include "DVDPlayerSubtitle.h"
#include "DVDPlayerTeletext.h"

//#include "DVDChapterReader.h"
#include "DVDSubtitles/DVDFactorySubtitle.h"
#include "utils/BitstreamStats.h"

#include "Edl.h"
#include "FileItem.h"
#include "threads/SingleLock.h"


class CDVDInputStream;

class CDVDDemux;
class CDemuxStreamVideo;
class CDemuxStreamAudio;
class CStreamInfo;

namespace PVR
{
  class CPVRChannel;
}

#define DVDSTATE_NORMAL           0x00000001 // normal dvd state
#define DVDSTATE_STILL            0x00000002 // currently displaying a still frame
#define DVDSTATE_WAIT             0x00000003 // waiting for demuxer read error
#define DVDSTATE_SEEK             0x00000004 // we are finishing a seek request

class CCurrentStream
{
public:
  int              id;     // demuxerid of current playing stream
  int              source;
  double           dts;    // last dts from demuxer, used to find disncontinuities
  double           dur;    // last frame expected duration
  CDVDStreamInfo   hint;   // stream hints, used to notice stream changes
  void*            stream; // pointer or integer, identifying stream playing. if it changes stream changed
  int              changes; // remembered counter from stream to track codec changes
  bool             inited;
  bool             started; // has the player started
  const StreamType type;
  const int        player;
  // stuff to handle starting after seek
  double   startpts;

  CCurrentStream(StreamType t, int i)
    : type(t)
    , player(i)
  {
    Clear();
  }

  void Clear()
  {
    id     = -1;
    source = STREAM_SOURCE_NONE;
    dts    = DVD_NOPTS_VALUE;
    dur    = DVD_NOPTS_VALUE;
    hint.Clear();
    stream = NULL;
    changes = 0;
    inited = false;
    started = false;
    startpts  = DVD_NOPTS_VALUE;
  }

  double dts_end()
  {
    if(dts == DVD_NOPTS_VALUE)
      return DVD_NOPTS_VALUE;
    if(dur == DVD_NOPTS_VALUE)
      return dts;
    return dts + dur;
  }
};

#ifndef __PLEX__
typedef struct
#else
struct SelectionStream
#endif
{
  StreamType   type;
  int          type_index;
  std::string  filename;
  std::string  filename2;  // for vobsub subtitles, 2 files are necessary (idx/sub)
  std::string  language;
  std::string  name;
  CDemuxStream::EFlags flags;
  int          source;
  int          id;
  std::string  codec;
  int          channels;


  /* PLEX */
  SelectionStream()
    : plexID(-1)
    , plexSubIndex(-1)
  {}

  SelectionStream& operator=(const SelectionStream& other)
  {
    // Preserve Plex ID by *not* copying over plexID member
    type = other.type;
    filename = other.filename;

    // Stream language from Plex stream.
    if (type != STREAM_SUBTITLE)
      name = other.name;
    else if (language.size() != 3)
      name = language;

    language = other.language;
    id = other.id;
    flags = other.flags;
    source = other.source;

    return *this;
  }
  int plexID;
  int plexSubIndex;
  /* END PLEX */
#ifndef __PLEX__
} SelectionStream;
#else
};
#endif

typedef std::vector<SelectionStream> SelectionStreams;

class CSelectionStreams
{
  CCriticalSection m_section;
  SelectionStream  m_invalid;
public:
  CSelectionStreams()
  {
    m_invalid.id = -1;
    m_invalid.source = STREAM_SOURCE_NONE;
    m_invalid.type = STREAM_NONE;
  }
  std::vector<SelectionStream> m_Streams;

  int              IndexOf (StreamType type, int source, int id) const;
  int              IndexOf (StreamType type, CDVDPlayer& p) const;
  int              Count   (StreamType type) const { return IndexOf(type, STREAM_SOURCE_NONE, -1) + 1; }
  SelectionStream& Get     (StreamType type, int index);
  bool             Get     (StreamType type, CDemuxStream::EFlags flag, SelectionStream& out);

  SelectionStreams Get(StreamType type);
  template<typename Compare> SelectionStreams Get(StreamType type, Compare compare)
  {
    SelectionStreams streams = Get(type);
    std::stable_sort(streams.begin(), streams.end(), compare);
    return streams;
  }

  void             Clear   (StreamType type, StreamSource source);
  int              Source  (StreamSource source, std::string filename);

  void             Update  (SelectionStream& s);
  void             Update  (CDVDInputStream* input, CDVDDemux* demuxer);
};


#define DVDPLAYER_AUDIO    1
#define DVDPLAYER_VIDEO    2
#define DVDPLAYER_SUBTITLE 3
#define DVDPLAYER_TELETEXT 4

class CDVDPlayer : public IPlayer, public CThread, public IDVDPlayer
{
public:
  CDVDPlayer(IPlayerCallback& callback);
  virtual ~CDVDPlayer();
  virtual bool OpenFile(const CFileItem& file, const CPlayerOptions &options);
  virtual bool CloseFile();
  virtual bool IsPlaying() const;
  virtual void Pause();
  virtual bool IsPaused() const;
  virtual bool HasVideo() const;
  virtual bool HasAudio() const;
  virtual bool IsPassthrough() const;
  virtual bool CanSeek();
  virtual void Seek(bool bPlus, bool bLargeStep);
  virtual bool SeekScene(bool bPlus = true);
  virtual void SeekPercentage(float iPercent);
  virtual float GetPercentage();
  virtual float GetCachePercentage();

  virtual void RegisterAudioCallback(IAudioCallback* pCallback) { m_dvdPlayerAudio.RegisterAudioCallback(pCallback); }
  virtual void UnRegisterAudioCallback()                        { m_dvdPlayerAudio.UnRegisterAudioCallback(); }
  virtual void SetVolume(float nVolume)                         { m_dvdPlayerAudio.SetVolume(nVolume); }
  virtual void SetDynamicRangeCompression(long drc)             { m_dvdPlayerAudio.SetDynamicRangeCompression(drc); }
  virtual void GetAudioInfo(CStdString& strAudioInfo);
  virtual void GetVideoInfo(CStdString& strVideoInfo);
  virtual void GetGeneralInfo( CStdString& strVideoInfo);
  virtual void Update(bool bPauseDrawing)                       { m_dvdPlayerVideo.Update(bPauseDrawing); }
  virtual void GetVideoRect(CRect& SrcRect, CRect& DestRect)    { m_dvdPlayerVideo.GetVideoRect(SrcRect, DestRect); }
  virtual void GetVideoAspectRatio(float& fAR)                  { fAR = m_dvdPlayerVideo.GetAspectRatio(); }
  virtual bool CanRecord();
  virtual bool IsRecording();
  virtual bool CanPause();
  virtual bool Record(bool bOnOff);
  virtual void SetAVDelay(float fValue = 0.0f);
  virtual float GetAVDelay();

  virtual void SetSubTitleDelay(float fValue = 0.0f);
  virtual float GetSubTitleDelay();
  virtual int GetSubtitleCount();
  virtual int GetSubtitle();
  virtual void GetSubtitleName(int iStream, CStdString &strStreamName);
  virtual void GetSubtitleLanguage(int iStream, CStdString &strStreamLang);
  virtual void SetSubtitle(int iStream);
  virtual bool GetSubtitleVisible();
  virtual void SetSubtitleVisible(bool bVisible);
  virtual bool GetSubtitleExtension(CStdString &strSubtitleExtension) { return false; }
  virtual int  AddSubtitle(const CStdString& strSubPath);

  virtual int GetAudioStreamCount();
  virtual int GetAudioStream();
  virtual void GetAudioStreamName(int iStream, CStdString &strStreamName);
  virtual void SetAudioStream(int iStream);
  virtual void GetAudioStreamLanguage(int iStream, CStdString &strLanguage);

  virtual TextCacheStruct_t* GetTeletextCache();
  virtual void LoadPage(int p, int sp, unsigned char* buffer);

  virtual int  GetChapterCount();
  virtual int  GetChapter();
  virtual void GetChapterName(CStdString& strChapterName);
  virtual int  SeekChapter(int iChapter);

  virtual void SeekTime(int64_t iTime);
  virtual int64_t GetTime();
  virtual int64_t GetTotalTime();
  virtual void ToFFRW(int iSpeed);
  virtual bool OnAction(const CAction &action);
  virtual bool HasMenu();
  virtual int GetAudioBitrate();
  virtual int GetVideoBitrate();
  virtual int GetSourceBitrate();
  virtual int GetChannels();
  virtual CStdString GetAudioCodecName();
  virtual CStdString GetVideoCodecName();
  virtual int GetPictureWidth();
  virtual int GetPictureHeight();
  virtual bool GetStreamDetails(CStreamDetails &details);

  virtual bool GetCurrentSubtitle(CStdString& strSubtitle);

  virtual CStdString GetPlayerState();
  virtual bool SetPlayerState(CStdString state);

  virtual CStdString GetPlayingTitle();

  virtual bool SwitchChannel(const PVR::CPVRChannel &channel);
  virtual bool CachePVRStream(void) const;

  enum ECacheState
  { CACHESTATE_DONE = 0
  , CACHESTATE_FULL     // player is filling up the demux queue
  , CACHESTATE_PVR      // player is waiting for some data in each buffer
  , CACHESTATE_INIT     // player is waiting for first packet of each stream
  , CACHESTATE_PLAY     // player is waiting for players to not be stalled
  , CACHESTATE_FLUSH    // temporary state player will choose startup between init or full
  };

  virtual bool IsCaching() const { return m_caching == CACHESTATE_FULL || m_caching == CACHESTATE_PVR; }
  virtual int GetCacheLevel() const ;

  virtual int OnDVDNavResult(void* pData, int iMessage);

  /* PLEX */
  virtual int GetSubtitlePlexID();
  virtual int GetAudioStreamPlexID();
  virtual int GetPlexMediaPartID()
  {
    CFileItemPtr part = GetMediaPart();
    if (part)
      return part->GetProperty("id").asInteger();

    return -1;
  }
  virtual bool CanOpenAsync() { return false; }
  virtual void Abort() { m_bAbortRequest = true; }
  bool PlexProcess(CStdString& stopURL);
  /* END PLEX */
protected:
  friend class CSelectionStreams;

  class StreamLock : public CSingleLock
  {
  public:
    inline StreamLock(CDVDPlayer* cdvdplayer) : CSingleLock(cdvdplayer->m_critStreamSection) {}
  };

  virtual void OnStartup();
  virtual void OnExit();
  virtual void Process();

  bool OpenAudioStream(int iStream, int source, bool reset = true);
  bool OpenVideoStream(int iStream, int source, bool reset = true);
  bool OpenSubtitleStream(int iStream, int source);
  bool OpenTeletextStream(int iStream, int source);
  bool CloseAudioStream(bool bWaitForBuffers);
  bool CloseVideoStream(bool bWaitForBuffers);
  bool CloseSubtitleStream(bool bKeepOverlays);
  bool CloseTeletextStream(bool bWaitForBuffers);

  void ProcessPacket(CDemuxStream* pStream, DemuxPacket* pPacket);
  void ProcessAudioData(CDemuxStream* pStream, DemuxPacket* pPacket);
  void ProcessVideoData(CDemuxStream* pStream, DemuxPacket* pPacket);
  void ProcessSubData(CDemuxStream* pStream, DemuxPacket* pPacket);
  void ProcessTeletextData(CDemuxStream* pStream, DemuxPacket* pPacket);

  bool ShowPVRChannelInfo();

  int  AddSubtitleFile(const std::string& filename, const std::string& subfilename = "", CDemuxStream::EFlags flags = CDemuxStream::FLAG_NONE);

  /**
   * one of the DVD_PLAYSPEED defines
   */
  void SetPlaySpeed(int iSpeed);
  int GetPlaySpeed()                                                { return m_playSpeed; }
  void SetCaching(ECacheState state);

  int64_t GetTotalTimeInMsec();

  double GetQueueTime();
  bool GetCachingTimes(double& play_left, double& cache_left, double& file_offset);


  void FlushBuffers(bool queued, double pts = DVD_NOPTS_VALUE, bool accurate = true);

  void HandleMessages();
  void HandlePlaySpeed();
  bool IsInMenu() const;

  void SynchronizePlayers(unsigned int sources);
  void SynchronizeDemuxer(unsigned int timeout);
  void CheckAutoSceneSkip();
  void CheckContinuity(CCurrentStream& current, DemuxPacket* pPacket);
  bool CheckSceneSkip(CCurrentStream& current);
  bool CheckPlayerInit(CCurrentStream& current, unsigned int source);
  bool CheckStartCaching(CCurrentStream& current);
  void UpdateCorrection(DemuxPacket* pkt, double correction);
  void UpdateTimestamps(CCurrentStream& current, DemuxPacket* pPacket);
  void SendPlayerMessage(CDVDMsg* pMsg, unsigned int target);

  bool ReadPacket(DemuxPacket*& packet, CDemuxStream*& stream);
  bool IsValidStream(CCurrentStream& stream);
  bool IsBetterStream(CCurrentStream& current, CDemuxStream* stream);
  bool CheckDelayedChannelEntry(void);

  bool OpenInputStream();
  bool OpenDemuxStream();
  void OpenDefaultStreams(bool reset = true);

  void UpdateApplication(double timeout);
  void UpdatePlayState(double timeout);
  double m_UpdateApplication;

  bool m_bAbortRequest;

  std::string  m_filename; // holds the actual filename
  std::string  m_mimetype;  // hold a hint to what content file contains (mime type)
  ECacheState  m_caching;
  CFileItem    m_item;
  unsigned int m_iChannelEntryTimeOut;


  CCurrentStream m_CurrentAudio;
  CCurrentStream m_CurrentVideo;
  CCurrentStream m_CurrentSubtitle;
  CCurrentStream m_CurrentTeletext;

  CSelectionStreams m_SelectionStreams;

  int m_playSpeed;
  struct SSpeedState
  {
    double lastpts;  // holds last display pts during ff/rw operations
    double lasttime;
  } m_SpeedState;

  int m_errorCount;
  double m_offset_pts;

  CDVDMessageQueue m_messenger;     // thread messenger

  CDVDPlayerVideo m_dvdPlayerVideo; // video part
  CDVDPlayerAudio m_dvdPlayerAudio; // audio part
  CDVDPlayerSubtitle m_dvdPlayerSubtitle; // subtitle part
  CDVDTeletextData m_dvdPlayerTeletext; // teletext part

  CDVDClock m_clock;                // master clock
  CDVDOverlayContainer m_overlayContainer;

  CDVDInputStream* m_pInputStream;  // input stream for current playing file
  CDVDDemux* m_pDemuxer;            // demuxer for current playing file
  CDVDDemux* m_pSubtitleDemuxer;

  CStdString m_lastSub;

  struct SDVDInfo
  {
    void Clear()
    {
      state                =  DVDSTATE_NORMAL;
      iSelectedSPUStream   = -1;
      iSelectedAudioStream = -1;
      iDVDStillTime        =  0;
      iDVDStillStartTime   =  0;
    }

    int state;                // current dvdstate
    unsigned int iDVDStillTime;      // total time in ticks we should display the still before continuing
    unsigned int iDVDStillStartTime; // time in ticks when we started the still
    int iSelectedSPUStream;   // mpeg stream id, or -1 if disabled
    int iSelectedAudioStream; // mpeg stream id, or -1 if disabled
  } m_dvd;

  enum ETimeSource
  {
    ETIMESOURCE_CLOCK,
    ETIMESOURCE_INPUT,
    ETIMESOURCE_MENU,
  };

  struct SPlayerState
  {
    SPlayerState() { Clear(); }
    void Clear()
    {
      timestamp     = 0;
      time          = 0;
      time_total    = 0;
      time_offset   = 0;
      time_src      = ETIMESOURCE_CLOCK;
      dts           = DVD_NOPTS_VALUE;
      player_state  = "";
      chapter       = 0;
      chapter_name  = "";
      chapter_count = 0;
      canrecord     = false;
      recording     = false;
      canpause      = false;
      canseek       = false;
      demux_video   = "";
      demux_audio   = "";
      cache_bytes   = 0;
      cache_level   = 0.0;
      cache_delay   = 0.0;
      cache_offset  = 0.0;
    }

    double timestamp;         // last time of update
    double time_offset;       // difference between time and pts

    double time;              // current playback time
    double time_total;        // total playback time
    ETimeSource time_src;     // current time source
    double dts;               // last known dts

    std::string player_state;  // full player state

    int         chapter;      // current chapter
    std::string chapter_name; // name of current chapter
    int         chapter_count;// number of chapter

    bool canrecord;           // can input stream record
    bool recording;           // are we currently recording

    bool canpause;            // pvr: can pause the current playing item
    bool canseek;             // pvr: can seek in the current playing item

    std::string demux_video;
    std::string demux_audio;

    int64_t cache_bytes;   // number of bytes current's cached
    double  cache_level;   // current estimated required cache level
    double  cache_delay;   // time until cache is expected to reach estimated level
    double  cache_offset;  // percentage of file ahead of current position
  } m_State;
  CCriticalSection m_StateSection;

  CEvent m_ready;
  CCriticalSection m_critStreamSection; // need to have this lock when switching streams (audio / video)

  CEdl m_Edl;

  struct SEdlAutoSkipMarkers {

    void Clear()
    {
      cut = -1;
      commbreak_start = -1;
      commbreak_end = -1;
      seek_to_start = false;
      mute = false;
    }

    int cut;              // last automatically skipped EDL cut seek position
    int commbreak_start;  // start time of the last commercial break automatically skipped
    int commbreak_end;    // end time of the last commercial break automatically skipped
    bool seek_to_start;   // whether seeking can go back to the start of a previously skipped break
    bool mute;            // whether EDL mute is on

  } m_EdlAutoSkipMarkers;

  CPlayerOptions m_PlayerOptions;

<<<<<<< HEAD
  /* PLEX */
  void RelinkPlexStreams();
  virtual CStdString TranscodeURL(CStdString& stopURL, const CStdString& url, int quality=-1, const CStdString& transcodeHost = "", const CStdString& extraOptions = "");

  CStdString   m_strError;
  CFileItemPtr m_itemWithDetails;
  bool         m_hidingSub;
  int          m_vobsubToDisplay;

  CFileItemPtr GetMediaPart()
  {
    CFileItemPtr part;

    if (m_itemWithDetails)
    {
      // Figure out what part we're on.
      int partIndex = 0;
      if (m_item.HasProperty("partIndex"))
        partIndex = m_item.GetProperty("partIndex").asInteger();

      // Get the part if we have it.
      if (partIndex >= 0 && size_t(partIndex) < m_itemWithDetails->m_mediaParts.size())
        part = m_itemWithDetails->m_mediaParts[partIndex];
    }

    return part;
  }

  unsigned int m_readRate;
  void UpdateReadRate();
  /* END PLEX */

=======
  bool m_HasVideo;
  bool m_HasAudio;
>>>>>>> 32b1a5ef
};<|MERGE_RESOLUTION|>--- conflicted
+++ resolved
@@ -549,7 +549,6 @@
 
   CPlayerOptions m_PlayerOptions;
 
-<<<<<<< HEAD
   /* PLEX */
   void RelinkPlexStreams();
   virtual CStdString TranscodeURL(CStdString& stopURL, const CStdString& url, int quality=-1, const CStdString& transcodeHost = "", const CStdString& extraOptions = "");
@@ -582,8 +581,6 @@
   void UpdateReadRate();
   /* END PLEX */
 
-=======
   bool m_HasVideo;
   bool m_HasAudio;
->>>>>>> 32b1a5ef
 };