/*
 *      Copyright (C) 2005-2008 Team XBMC
 *      http://www.xbmc.org
 *
 *  This Program is free software; you can redistribute it and/or modify
 *  it under the terms of the GNU General Public License as published by
 *  the Free Software Foundation; either version 2, or (at your option)
 *  any later version.
 *
 *  This Program is distributed in the hope that it will be useful,
 *  but WITHOUT ANY WARRANTY; without even the implied warranty of
 *  MERCHANTABILITY or FITNESS FOR A PARTICULAR PURPOSE. See the
 *  GNU General Public License for more details.
 *
 *  You should have received a copy of the GNU General Public License
 *  along with XBMC; see the file COPYING.  If not, write to
 *  the Free Software Foundation, 675 Mass Ave, Cambridge, MA 02139, USA.
 *  http://www.gnu.org/copyleft/gpl.html
 *
 */

#include "FLACcodec.h"
#include "music/tags/FlacTag.h"
#include "utils/log.h"

using namespace MUSIC_INFO;

FLACCodec::FLACCodec()
{
  m_SampleRate = 0;
  m_Channels = 0;
  m_BitsPerSample = 0;
  m_DataFormat = AE_FMT_INVALID;
  m_TotalTime=0;
  m_Bitrate = 0;
  m_CodecName = "FLAC";

  m_pFlacDecoder=NULL;

  m_pBuffer=NULL;
  m_BufferSize=0;
  m_MaxFrameSize=0;

}

FLACCodec::~FLACCodec()
{
  DeInit();
}

bool FLACCodec::Init(const CStdString &strFile, unsigned int filecache)
{
  if (!m_dll.Load())
    return false;

  if (!m_file.Open(strFile, READ_CACHED))
    return false;

  m_pFlacDecoder=m_dll.FLAC__stream_decoder_new();

  if (!m_pFlacDecoder)
  {
    CLog::Log(LOGERROR, "FLACCodec: Error creating decoder");
    return false;
  }

  if (m_dll.FLAC__stream_decoder_init_stream(m_pFlacDecoder, DecoderReadCallback,
                                                             DecoderSeekCallback,
                                                             DecoderTellCallback,
                                                             DecoderLengthCallback,
                                                             DecoderEofCallback,
                                                             DecoderWriteCallback,
                                                             DecoderMetadataCallback,
                                                             DecoderErrorCallback,
                                                             this) != FLAC__STREAM_DECODER_INIT_STATUS_OK)
  {
    CLog::Log(LOGERROR, "FLACCodec: Error initializing decoder");
    FreeDecoder();
    return false;
  }

  //  Process metadata like number of channels...
  if (!m_dll.FLAC__stream_decoder_process_until_end_of_metadata(m_pFlacDecoder))
  {
    CLog::Log(LOGERROR, "FLACCodec: Error while processing metadata");
    FreeDecoder();
    return false;
  }

  //  These are filled by the metadata callback
  if (m_SampleRate==0 || m_Channels==0 || m_BitsPerSample==0 || m_TotalTime==0 || m_MaxFrameSize==0 || m_DataFormat == AE_FMT_INVALID)
  {
    CLog::Log(LOGERROR, "FLACCodec: Can't get stream info, SampleRate=%i, Channels=%i, BitsPerSample=%i, TotalTime=%"PRIu64", MaxFrameSize=%i", m_SampleRate, m_Channels, m_BitsPerSample, m_TotalTime, m_MaxFrameSize);
    FreeDecoder();
    return false;
  }

  //  Extract ReplayGain info
  CFlacTag tag;
  if (tag.Read(strFile))
    m_replayGain=tag.GetReplayGain();

  m_Bitrate = (int)(((float)m_file.GetLength() * 8) / ((float)m_TotalTime / 1000));

  if (m_pBuffer)
  {
    delete[] m_pBuffer;
    m_pBuffer=NULL;
  }
  //  allocate the buffer to hold the audio data,
  //  it is 5 times bigger then a single decoded frame
  m_pBuffer=new BYTE[m_MaxFrameSize*5];

  return true;
}

void FLACCodec::DeInit()
{
  FreeDecoder();
  m_file.Close();

  if (m_pBuffer)
  {
    delete[] m_pBuffer;
    m_pBuffer=NULL;
  }
}

int64_t FLACCodec::Seek(int64_t iSeekTime)
{
  //  Seek to the nearest sample
  // set the buffer size to 0 first, as this invokes a WriteCallback which
  // may be called when the buffer is almost full (resulting in a buffer
  // overrun unless we reset m_BufferSize first).
  m_BufferSize=0;
  if(!m_dll.FLAC__stream_decoder_seek_absolute(m_pFlacDecoder, (int64_t)(iSeekTime*m_SampleRate)/1000))
    CLog::Log(LOGERROR, "FLACCodec::Seek - failed to seek");

  if(m_dll.FLAC__stream_decoder_get_state(m_pFlacDecoder)==FLAC__STREAM_DECODER_SEEK_ERROR)
  {
    CLog::Log(LOGINFO, "FLACCodec::Seek - must reset decoder after seek");
    if(!m_dll.FLAC__stream_decoder_flush(m_pFlacDecoder))
      CLog::Log(LOGERROR, "FLACCodec::Seek - flush failed");
  }

  return iSeekTime;
}

int FLACCodec::ReadPCM(BYTE *pBuffer, int size, int *actualsize)
{
  *actualsize=0;

  bool eof=false;
  if (m_dll.FLAC__stream_decoder_get_state(m_pFlacDecoder)==FLAC__STREAM_DECODER_END_OF_STREAM)
    eof=true;

  if (!eof)
  {
    //  fill our buffer 4 decoded frame (the buffer could hold 5)
    while(m_BufferSize < m_MaxFrameSize*4 &&
          m_dll.FLAC__stream_decoder_get_state(m_pFlacDecoder)!=FLAC__STREAM_DECODER_END_OF_STREAM)
    {
      if (!m_dll.FLAC__stream_decoder_process_single(m_pFlacDecoder))
      {
        CLog::Log(LOGERROR, "FLACCodec: Error decoding single block");
        return READ_ERROR;
      }
    }
  }

  if (size<m_BufferSize)
  { //  do we need less audio data then in our buffer
    memcpy(pBuffer, m_pBuffer, size);
    memmove(m_pBuffer, m_pBuffer+size, m_BufferSize-size);
    m_BufferSize-=size;
    *actualsize=size;
  }
  else
  {
    memcpy(pBuffer, m_pBuffer, m_BufferSize);
    *actualsize=m_BufferSize;
    m_BufferSize=0;
  }

  if (eof && m_BufferSize==0)
    return READ_EOF;

  return READ_SUCCESS;
}

bool FLACCodec::CanInit()
{
  return m_dll.CanLoad();
}

void FLACCodec::FreeDecoder()
{
  if (m_pFlacDecoder)
  {
    m_dll.FLAC__stream_decoder_finish(m_pFlacDecoder);
    m_dll.FLAC__stream_decoder_delete(m_pFlacDecoder);
    m_pFlacDecoder=NULL;
  }
}

FLAC__StreamDecoderReadStatus FLACCodec::DecoderReadCallback(const FLAC__StreamDecoder *decoder, FLAC__byte buffer[], size_t *bytes, void *client_data)
{
  FLACCodec* pThis=(FLACCodec*)client_data;
  if (!pThis)
    return FLAC__STREAM_DECODER_READ_STATUS_ABORT;

  *bytes=pThis->m_file.Read(buffer, *bytes);

  return FLAC__STREAM_DECODER_READ_STATUS_CONTINUE;
}

FLAC__StreamDecoderSeekStatus FLACCodec::DecoderSeekCallback(const FLAC__StreamDecoder *decoder, FLAC__uint64 absolute_byte_offset, void *client_data)
{
  FLACCodec* pThis=(FLACCodec*)client_data;
  if (!pThis)
    return FLAC__STREAM_DECODER_SEEK_STATUS_ERROR;

  if (pThis->m_file.Seek(absolute_byte_offset, SEEK_SET)<0)
    return FLAC__STREAM_DECODER_SEEK_STATUS_ERROR;


  return FLAC__STREAM_DECODER_SEEK_STATUS_OK;
}

FLAC__StreamDecoderTellStatus FLACCodec::DecoderTellCallback(const FLAC__StreamDecoder *decoder, FLAC__uint64 *absolute_byte_offset, void *client_data)
{
  FLACCodec* pThis=(FLACCodec*)client_data;
  if (!pThis)
    return FLAC__STREAM_DECODER_TELL_STATUS_ERROR;

  *absolute_byte_offset=pThis->m_file.GetPosition();

  return FLAC__STREAM_DECODER_TELL_STATUS_OK;
}

FLAC__StreamDecoderLengthStatus FLACCodec::DecoderLengthCallback(const FLAC__StreamDecoder *decoder, FLAC__uint64 *stream_length, void *client_data)
{
  FLACCodec* pThis=(FLACCodec*)client_data;
  if (!pThis)
    return FLAC__STREAM_DECODER_LENGTH_STATUS_ERROR;

  *stream_length=pThis->m_file.GetLength();

  return FLAC__STREAM_DECODER_LENGTH_STATUS_OK;
}

FLAC__bool FLACCodec::DecoderEofCallback(const FLAC__StreamDecoder *decoder, void *client_data)
{
  FLACCodec* pThis=(FLACCodec*)client_data;
  if (!pThis)
    return true;

  return (pThis->m_file.GetLength()==pThis->m_file.GetPosition());
}

FLAC__StreamDecoderWriteStatus FLACCodec::DecoderWriteCallback(const FLAC__StreamDecoder *decoder, const FLAC__Frame *frame, const FLAC__int32 * const buffer[], void *client_data)
{
  FLACCodec* pThis=(FLACCodec*)client_data;
  if (!pThis)
    return FLAC__STREAM_DECODER_WRITE_STATUS_ABORT;

  const int bytes_per_sample = frame->header.bits_per_sample/8;
  BYTE* outptr = pThis->m_pBuffer+pThis->m_BufferSize;
  FLAC__int16* outptr16 = (FLAC__int16 *) outptr;
  FLAC__int32* outptr32 = (FLAC__int32 *) outptr;

  unsigned int current_sample = 0;
  for(current_sample = 0; current_sample < frame->header.blocksize; current_sample++)
  {
    for(unsigned int channel = 0; channel < frame->header.channels; channel++)
    {
      switch(bytes_per_sample)
      {
        case 2:
          outptr16[current_sample*frame->header.channels + channel] = (FLAC__int16) buffer[channel][current_sample];
          break;
        case 3:
          outptr[2] = (buffer[channel][current_sample] >> 16) & 0xff;
          outptr[1] = (buffer[channel][current_sample] >> 8 ) & 0xff;
          outptr[0] = (buffer[channel][current_sample] >> 0 ) & 0xff;
          outptr += bytes_per_sample;
          break;
        default:
          outptr32[current_sample*frame->header.channels + channel] = buffer[channel][current_sample];
          break;
      }
    }
  }

  if (bytes_per_sample == 1)
  {
    for(unsigned int i=0;i<current_sample;i++)
    {
      BYTE* outptr=pThis->m_pBuffer+pThis->m_BufferSize;
      outptr[i]^=0x80;
    }
  }

  pThis->m_BufferSize += current_sample*bytes_per_sample*frame->header.channels;

  return FLAC__STREAM_DECODER_WRITE_STATUS_CONTINUE;
}

void FLACCodec::DecoderMetadataCallback(const FLAC__StreamDecoder *decoder, const FLAC__StreamMetadata *metadata, void *client_data)
{
  FLACCodec* pThis=(FLACCodec*)client_data;
  if (!pThis)
    return;

  if (metadata->type==FLAC__METADATA_TYPE_STREAMINFO)
  {
    static enum AEChannel map[6][7] = {
      {AE_CH_FC, AE_CH_NULL},
      {AE_CH_FL, AE_CH_FR, AE_CH_NULL},
      {AE_CH_FL, AE_CH_FR, AE_CH_FC, AE_CH_NULL},
      {AE_CH_FL, AE_CH_FR, AE_CH_BL, AE_CH_BR, AE_CH_NULL},
      {AE_CH_FL, AE_CH_FR, AE_CH_FC, AE_CH_BL, AE_CH_BR, AE_CH_NULL},
      {AE_CH_FL, AE_CH_FR, AE_CH_FC, AE_CH_LFE, AE_CH_BL, AE_CH_BR, AE_CH_NULL}
    };

    /* channel counts greater then 6 are undefined */
    if (metadata->data.stream_info.channels > 6)
      pThis->m_ChannelInfo = CAEUtil::GuessChLayout(metadata->data.stream_info.channels);
    else
      pThis->m_ChannelInfo = CAEChannelInfo(map[metadata->data.stream_info.channels - 1]);

    pThis->m_SampleRate    = metadata->data.stream_info.sample_rate;
    pThis->m_Channels      = metadata->data.stream_info.channels;
    pThis->m_BitsPerSample = metadata->data.stream_info.bits_per_sample;
<<<<<<< HEAD
    switch(pThis->m_BitsPerSample)
    {
      case  8: pThis->m_DataFormat = AE_FMT_U8;     break;
      case 16: pThis->m_DataFormat = AE_FMT_S16NE;  break;
      case 24: pThis->m_DataFormat = AE_FMT_S24NE3; break;
      case 32: pThis->m_DataFormat = AE_FMT_FLOAT;  break;
    }
    pThis->m_TotalTime     = (__int64)metadata->data.stream_info.total_samples * 1000 / metadata->data.stream_info.sample_rate;
=======
    pThis->m_TotalTime     = (int64_t)metadata->data.stream_info.total_samples * 1000 / metadata->data.stream_info.sample_rate;
>>>>>>> e5abbdd2
    pThis->m_MaxFrameSize  = metadata->data.stream_info.max_blocksize*(pThis->m_BitsPerSample/8)*pThis->m_Channels;
  }
}

void FLACCodec::DecoderErrorCallback(const FLAC__StreamDecoder *decoder, FLAC__StreamDecoderErrorStatus status, void *client_data)
{
  CLog::Log(LOGERROR, "FLACCodec: Read error %i", status);
}<|MERGE_RESOLUTION|>--- conflicted
+++ resolved
@@ -332,7 +332,6 @@
     pThis->m_SampleRate    = metadata->data.stream_info.sample_rate;
     pThis->m_Channels      = metadata->data.stream_info.channels;
     pThis->m_BitsPerSample = metadata->data.stream_info.bits_per_sample;
-<<<<<<< HEAD
     switch(pThis->m_BitsPerSample)
     {
       case  8: pThis->m_DataFormat = AE_FMT_U8;     break;
@@ -340,10 +339,7 @@
       case 24: pThis->m_DataFormat = AE_FMT_S24NE3; break;
       case 32: pThis->m_DataFormat = AE_FMT_FLOAT;  break;
     }
-    pThis->m_TotalTime     = (__int64)metadata->data.stream_info.total_samples * 1000 / metadata->data.stream_info.sample_rate;
-=======
     pThis->m_TotalTime     = (int64_t)metadata->data.stream_info.total_samples * 1000 / metadata->data.stream_info.sample_rate;
->>>>>>> e5abbdd2
     pThis->m_MaxFrameSize  = metadata->data.stream_info.max_blocksize*(pThis->m_BitsPerSample/8)*pThis->m_Channels;
   }
 }
