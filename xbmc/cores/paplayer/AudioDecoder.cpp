--- conflicted
+++ resolved
@@ -57,11 +57,7 @@
   m_canPlay = false;
 }
 
-<<<<<<< HEAD
-bool CAudioDecoder::Create(const CFileItem &file, __int64 seekOffset)
-=======
-bool CAudioDecoder::Create(const CFileItem &file, int64_t seekOffset, unsigned int nBufferSize)
->>>>>>> e5abbdd2
+bool CAudioDecoder::Create(const CFileItem &file, int64_t seekOffset)
 {
   Destroy();
 
