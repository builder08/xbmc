--- conflicted
+++ resolved
@@ -42,9 +42,9 @@
 // Supporting all open  audio codec standards.
 // First one being nullsoft's nsv audio decoder format
 
-<<<<<<< HEAD
 PAPlayer::PAPlayer(IPlayerCallback& callback) :
   IPlayer            (callback),
+  CThread            ("PAPlayer"),
   m_signalSpeedChange(false),
   m_playbackSpeed    (1    ),
   m_isPlaying        (false),
@@ -52,9 +52,6 @@
   m_isFinished       (false),
   m_currentStream    (NULL ),
   m_audioCallback    (NULL )
-=======
-PAPlayer::PAPlayer(IPlayerCallback& callback) : IPlayer(callback), CThread("PAPlayer")
->>>>>>> a121bc63
 {
 }
 
@@ -118,26 +115,6 @@
       }
     }
   }
-<<<<<<< HEAD
-=======
-
-  *m_currentFile = file;
-
-  if (!IsRunning())
-    Create();
-
-  m_startEvent.Set();
-
-  m_bIsPlaying = true;
-  m_cachingNextFile = false;
-  m_currentlyCrossFading = false;
-  m_forceFadeToNext = false;
-  m_bQueueFailed = false;
-
-  m_decoder[m_currentDecoder].Start();  // start playback
-
-  return true;
->>>>>>> a121bc63
 }
 
 void PAPlayer::SoftStop(bool wait/* = false */, bool close/* = true */)
@@ -248,7 +225,7 @@
   if (!QueueNextFileEx(file, false))
     return false;
 
-  if (ThreadHandle() == NULL)
+  if (!IsRunning())
     Create();
 
   /* trigger playback start */
