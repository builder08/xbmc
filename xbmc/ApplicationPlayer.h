--- conflicted
+++ resolved
@@ -95,14 +95,9 @@
   int   GetCacheLevel() const;
   float GetCachePercentage() const;
   int   GetChapterCount();
-<<<<<<< HEAD
   int   GetChapter();
-  void  GetChapterName(std::string& strChapterName);
-=======
-  int   GetChapter();  
   void  GetChapterName(std::string& strChapterName, int chapterIdx=-1);
   int64_t GetChapterPos(int chapterIdx=-1);
->>>>>>> 7bb2fd48
   void  GetDeinterlaceMethods(std::vector<int> &deinterlaceMethods);
   void  GetDeinterlaceModes(std::vector<int> &deinterlaceModes);
   void  GetGeneralInfo(std::string& strVideoInfo);
