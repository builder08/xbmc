/*
 *  Copyright (C) 2005-2018 Team Kodi
 *  This file is part of Kodi - https://kodi.tv
 *
 *  SPDX-License-Identifier: GPL-2.0-or-later
 *  See LICENSES/README.md for more information.
 */

#include "FavouritesService.h"

#include "FileItem.h"
#include "GUIPassword.h"
#include "ServiceBroker.h"
#include "URL.h"
#include "Util.h"
#include "filesystem/File.h"
#include "music/tags/MusicInfoTag.h"
#include "profiles/ProfileManager.h"
#include "settings/AdvancedSettings.h"
#include "settings/SettingsComponent.h"
#include "utils/ContentUtils.h"
#include "utils/StringUtils.h"
#include "utils/UnicodeUtils.h"
#include "utils/URIUtils.h"
#include "utils/XBMCTinyXML.h"
#include "utils/log.h"
#include "video/VideoInfoTag.h"

#include <mutex>

namespace
{
bool IsMediasourceOfFavItemUnlocked(const std::shared_ptr<CFileItem>& item)
{
  if (!item)
  {
    CLog::Log(LOGERROR, "{}: No item passed (nullptr).", __func__);
    return true;
  }

  std::string execString = CURL::Decode(item->GetPath());
  std::string execute;
  std::vector<std::string> params;

  CUtil::SplitExecFunction(execString, execute, params);

  FavAction favAction;
  if (UnicodeUtils::EqualsNoCase(execute, "Favourites://PlayMedia"))
    favAction = FavAction::PLAYMEDIA;
  else if (UnicodeUtils::EqualsNoCase(execute, "Favourites://ShowPicture"))
    favAction = FavAction::SHOWPICTURE;
  else
    return true;

  const auto settingsComponent = CServiceBroker::GetSettingsComponent();
  if (!settingsComponent)
  {
    CLog::Log(LOGERROR, "{}: returned nullptr.", __func__);
    return true;
  }

  const auto profileManager = settingsComponent->GetProfileManager();
  if (!profileManager)
  {
    CLog::Log(LOGERROR, "{}: returned nullptr.", __func__);
    return true;
  }

  bool isFolder{false};
  CFileItem itemToCheck(params[0], isFolder);

  if (favAction == FavAction::PLAYMEDIA)
  {
    if (itemToCheck.IsVideo())
    {
      if (!profileManager->GetCurrentProfile().videoLocked())
        return g_passwordManager.IsMediaFileUnlocked("video", itemToCheck.GetPath());

      return false;
    }
    else if (itemToCheck.IsAudio())
    {
      if (!profileManager->GetCurrentProfile().musicLocked())
        return g_passwordManager.IsMediaFileUnlocked("music", itemToCheck.GetPath());

      return false;
    }
  }
  else if (favAction == FavAction::SHOWPICTURE && itemToCheck.IsPicture())
  {
    if (!profileManager->GetCurrentProfile().picturesLocked())
      return g_passwordManager.IsMediaFileUnlocked("pictures", itemToCheck.GetPath());

    return false;
  }

  return true;
}
} // anonymous namespace

static bool LoadFromFile(const std::string& strPath, CFileItemList& items)
{
  CXBMCTinyXML doc;
  if (!doc.LoadFile(strPath))
  {
    CLog::Log(LOGERROR, "Unable to load {} (row {} column {})", strPath, doc.Row(), doc.Column());
    return false;
  }
  TiXmlElement *root = doc.RootElement();
  if (!root || strcmp(root->Value(), "favourites"))
  {
    CLog::Log(LOGERROR, "Favourites.xml doesn't contain the <favourites> root element");
    return false;
  }

  TiXmlElement *favourite = root->FirstChildElement("favourite");
  while (favourite)
  {
    // format:
    // <favourite name="Cool Video" thumb="foo.jpg">PlayMedia(c:\videos\cool_video.avi)</favourite>
    // <favourite name="My Album" thumb="bar.tbn">ActivateWindow(MyMusic,c:\music\my album)</favourite>
    // <favourite name="Apple Movie Trailers" thumb="path_to_thumb.png">RunScript(special://xbmc/scripts/apple movie trailers/default.py)</favourite>
    const char *name = favourite->Attribute("name");
    const char *thumb = favourite->Attribute("thumb");
    if (name && favourite->FirstChild())
    {
      CURL url;
      url.SetProtocol("favourites");
      url.SetHostName(CURL::Encode(favourite->FirstChild()->Value()));
      const std::string favURL(url.Get());
      if (!items.Contains(favURL))
      {
        const CFileItemPtr item(std::make_shared<CFileItem>(name));
        item->SetPath(favURL);
        if (thumb)
          item->SetArt("thumb", thumb);
        items.Add(item);
      }
    }
    favourite = favourite->NextSiblingElement("favourite");
  }
  return true;
}

CFavouritesService::CFavouritesService(std::string userDataFolder)
{
  ReInit(std::move(userDataFolder));
}

void CFavouritesService::ReInit(std::string userDataFolder)
{
  m_userDataFolder = std::move(userDataFolder);
  m_favourites.Clear();

  CFileItemList items;
  std::string favourites = "special://xbmc/system/favourites.xml";
  if(XFILE::CFile::Exists(favourites))
    LoadFromFile(favourites, m_favourites);
  else
    CLog::Log(LOGDEBUG, "CFavourites::Load - no system favourites found, skipping");

  favourites = URIUtils::AddFileToFolder(m_userDataFolder, "favourites.xml");
  if(XFILE::CFile::Exists(favourites))
    LoadFromFile(favourites, m_favourites);
  else
    CLog::Log(LOGDEBUG, "CFavourites::Load - no userdata favourites found, skipping");
}

bool CFavouritesService::Persist()
{
  CXBMCTinyXML doc;
  TiXmlElement xmlRootElement("favourites");
  TiXmlNode *rootNode = doc.InsertEndChild(xmlRootElement);
  if (!rootNode)
    return false;

  for (const auto& item : m_favourites)
  {
    TiXmlElement favNode("favourite");
    favNode.SetAttribute("name", item->GetLabel().c_str());
    if (item->HasArt("thumb"))
      favNode.SetAttribute("thumb", item->GetArt("thumb").c_str());

    const CURL url(item->GetPath());
    TiXmlText execute(CURL::Decode(url.GetHostName()));
    favNode.InsertEndChild(execute);
    rootNode->InsertEndChild(favNode);
  }

  auto path = URIUtils::AddFileToFolder(m_userDataFolder, "favourites.xml");
  return doc.SaveFile(path);
}

bool CFavouritesService::Save(const CFileItemList& items)
{
  {
    std::unique_lock<CCriticalSection> lock(m_criticalSection);
    m_favourites.Clear();
    m_favourites.Copy(items);
    Persist();
  }
  OnUpdated();
  return true;
}

void CFavouritesService::OnUpdated()
{
  m_events.Publish(FavouritesUpdated{});
}

std::string CFavouritesService::GetFavouritesUrl(const CFileItem& item, int contextWindow) const
{
  CURL url;
  url.SetProtocol("favourites");
  url.SetHostName(CURL::Encode(GetExecutePath(item, contextWindow)));
  return url.Get();
}

bool CFavouritesService::AddOrRemove(const CFileItem& item, int contextWindow)
{
  auto favUrl = GetFavouritesUrl(item, contextWindow);
  {
    std::unique_lock<CCriticalSection> lock(m_criticalSection);
    CFileItemPtr match = m_favourites.Get(favUrl);
    if (match)
    { // remove the item
      m_favourites.Remove(match.get());
    }
    else
    { // create our new favourite item
      const CFileItemPtr favourite(std::make_shared<CFileItem>(item.GetLabel()));
      if (item.GetLabel().empty())
        favourite->SetLabel(CUtil::GetTitleFromPath(item.GetPath(), item.m_bIsFolder));
      favourite->SetArt("thumb", ContentUtils::GetPreferredArtImage(item));
      favourite->SetPath(favUrl);
      m_favourites.Add(favourite);
    }
    Persist();
  }
  OnUpdated();
  return true;
}

bool CFavouritesService::IsFavourited(const CFileItem& item, int contextWindow) const
{
  std::unique_lock<CCriticalSection> lock(m_criticalSection);
  return m_favourites.Contains(GetFavouritesUrl(item, contextWindow));
}

std::string CFavouritesService::GetExecutePath(const CFileItem &item, int contextWindow) const
{
  return GetExecutePath(item, std::to_string(contextWindow));
}

std::string CFavouritesService::GetExecutePath(const CFileItem &item, const std::string &contextWindow) const
{
  std::string execute;
  if (URIUtils::IsProtocol(item.GetPath(), "favourites"))
  {
    const CURL url(item.GetPath());
    execute = CURL::Decode(url.GetHostName());
  }
  else if (item.m_bIsFolder && (CServiceBroker::GetSettingsComponent()->GetAdvancedSettings()->m_playlistAsFolders ||
                                !(item.IsSmartPlayList() || item.IsPlayList())))
  {
    if (!contextWindow.empty())
      execute = StringUtils::Format("ActivateWindow({},{},return)", contextWindow,
                                    UnicodeUtils::Paramify(item.GetPath()));
  }
  //! @todo STRING_CLEANUP
  else if (item.IsScript() && item.GetPath().size() > 9) // script://<foo>
    execute = StringUtils::Format("RunScript({})", UnicodeUtils::Paramify(item.GetPath().substr(9)));
  else if (item.IsAddonsPath() && item.GetPath().size() > 9) // addons://<foo>
  {
    CURL url(item.GetPath());
    if (url.GetHostName() == "install")
      execute = "installfromzip";
    else
      execute = StringUtils::Format("RunAddon({})", url.GetFileName());
  }
  else if (item.IsAndroidApp() && item.GetPath().size() > 26) // androidapp://sources/apps/<foo>
    execute = StringUtils::Format("StartAndroidActivity({})",
                                  UnicodeUtils::Paramify(item.GetPath().substr(26)));
  else  // assume a media file
  {
    if (item.IsVideoDb() && item.HasVideoInfoTag())
    {
      std::string paramPlaylistTypeHint;
      if (item.HasProperty("playlist_type_hint"))
      {
        paramPlaylistTypeHint =
            ",playlist_type_hint=" + item.GetProperty("playlist_type_hint").asString();
      }
      execute = StringUtils::Format(
<<<<<<< HEAD
          "PlayMedia({})", UnicodeUtils::Paramify(item.GetVideoInfoTag()->m_strFileNameAndPath));
    else if (item.IsMusicDb() && item.HasMusicInfoTag())
      execute = StringUtils::Format("PlayMedia({})",
                                    UnicodeUtils::Paramify(item.GetMusicInfoTag()->GetURL()));
=======
          "PlayMedia({}{})", StringUtils::Paramify(item.GetVideoInfoTag()->m_strFileNameAndPath),
          paramPlaylistTypeHint);
    }
    else if (item.IsMusicDb() && item.HasMusicInfoTag())
    {
      std::string paramPlaylistTypeHint;
      if (item.HasProperty("playlist_type_hint"))
      {
        paramPlaylistTypeHint =
            ",playlist_type_hint=" + item.GetProperty("playlist_type_hint").asString();
      }
      execute = StringUtils::Format("PlayMedia({}{})",
                                    StringUtils::Paramify(item.GetMusicInfoTag()->GetURL()),
                                    paramPlaylistTypeHint);
    }
>>>>>>> f0c49f90
    else if (item.IsPicture())
      execute = StringUtils::Format("ShowPicture({})", UnicodeUtils::Paramify(item.GetPath()));
    else
      execute = StringUtils::Format("PlayMedia({})", UnicodeUtils::Paramify(item.GetPath()));
  }
  return execute;
}

void CFavouritesService::GetAll(CFileItemList& items) const
{
  std::unique_lock<CCriticalSection> lock(m_criticalSection);
  items.Clear();
  if (g_passwordManager.IsMasterLockUnlocked(false)) // don't prompt
  {
    items.Copy(m_favourites, true); // copy items
  }
  else
  {
    for (const auto& fav : m_favourites)
    {
      if (IsMediasourceOfFavItemUnlocked(fav))
        items.Add(fav);
    }
  }
}

void CFavouritesService::RefreshFavourites()
{
  m_events.Publish(FavouritesUpdated{});
}<|MERGE_RESOLUTION|>--- conflicted
+++ resolved
@@ -292,13 +292,7 @@
             ",playlist_type_hint=" + item.GetProperty("playlist_type_hint").asString();
       }
       execute = StringUtils::Format(
-<<<<<<< HEAD
-          "PlayMedia({})", UnicodeUtils::Paramify(item.GetVideoInfoTag()->m_strFileNameAndPath));
-    else if (item.IsMusicDb() && item.HasMusicInfoTag())
-      execute = StringUtils::Format("PlayMedia({})",
-                                    UnicodeUtils::Paramify(item.GetMusicInfoTag()->GetURL()));
-=======
-          "PlayMedia({}{})", StringUtils::Paramify(item.GetVideoInfoTag()->m_strFileNameAndPath),
+          "PlayMedia({}{})", UnicodeUtils::Paramify(item.GetVideoInfoTag()->m_strFileNameAndPath),
           paramPlaylistTypeHint);
     }
     else if (item.IsMusicDb() && item.HasMusicInfoTag())
@@ -310,10 +304,9 @@
             ",playlist_type_hint=" + item.GetProperty("playlist_type_hint").asString();
       }
       execute = StringUtils::Format("PlayMedia({}{})",
-                                    StringUtils::Paramify(item.GetMusicInfoTag()->GetURL()),
+                                    UnicodeUtils::Paramify(item.GetMusicInfoTag()->GetURL()),
                                     paramPlaylistTypeHint);
     }
->>>>>>> f0c49f90
     else if (item.IsPicture())
       execute = StringUtils::Format("ShowPicture({})", UnicodeUtils::Paramify(item.GetPath()));
     else
