--- conflicted
+++ resolved
@@ -59,7 +59,13 @@
   dialog->DoModal();
 }
 
-<<<<<<< HEAD
+int CGUIDialogOK::GetDefaultLabelID(int controlId) const
+{
+  if (controlId == ID_BUTTON_OK)
+    return 186;
+  return CGUIDialogBoxBase::GetDefaultLabelID(controlId);
+}
+
 /* PLEX */
 void CGUIDialogOK::ShowAndGetInput(const CStdString& heading, const CStdString& line0, const CStdString& line1, const CStdString& line2)
 {
@@ -72,12 +78,4 @@
   dialog->DoModal();
   return ;
 }
-/* END PLEX */
-=======
-int CGUIDialogOK::GetDefaultLabelID(int controlId) const
-{
-  if (controlId == ID_BUTTON_OK)
-    return 186;
-  return CGUIDialogBoxBase::GetDefaultLabelID(controlId);
-}
->>>>>>> 0be99e96
+/* END PLEX */