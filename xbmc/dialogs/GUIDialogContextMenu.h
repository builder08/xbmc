--- conflicted
+++ resolved
@@ -109,13 +109,10 @@
                       CONTEXT_BUTTON_GROUP_MANAGER,
                       CONTEXT_BUTTON_CHANNEL_MANAGER,
                       CONTEXT_BUTTON_SET_MOVIESET_THUMB,
-<<<<<<< HEAD
                       CONTEXT_BUTTON_BEGIN,
                       CONTEXT_BUTTON_END,
                       CONTEXT_BUTTON_FIND,
-=======
                       CONTEXT_BUTTON_SET_MOVIESET_FANART,
->>>>>>> 61b782d6
                       CONTEXT_BUTTON_DELETE_PLUGIN,
                       CONTEXT_BUTTON_SORTASC,
                       CONTEXT_BUTTON_SORTBY,
