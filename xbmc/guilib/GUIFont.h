--- conflicted
+++ resolved
@@ -53,19 +53,11 @@
 #define FONT_STYLE_NORMAL       0
 #define FONT_STYLE_BOLD         1
 #define FONT_STYLE_ITALICS      2
-<<<<<<< HEAD
-#define FONT_STYLE_UPPERCASE    4
-#define FONT_STYLE_BOLD_ITALICS 3
-#define FONT_STYLE_LOWERCASE    8
-#define FONT_STYLE_CAPITALIZE  16
-#define FONT_STYLE_MASK      0xFF
-=======
 #define FONT_STYLE_LIGHT        4
 #define FONT_STYLE_UPPERCASE    8
 #define FONT_STYLE_LOWERCASE    16
 #define FONT_STYLE_CAPITALIZE   32
 #define FONT_STYLE_MASK         0xFF
->>>>>>> e7558dcd
 
 class CScrollInfo
 {
