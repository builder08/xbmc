--- conflicted
+++ resolved
@@ -68,21 +68,11 @@
   if (!pContext)
     return false;
 
-<<<<<<< HEAD
 #ifdef HAS_DS_PLAYER
   // Render count to detect when the GUI it's active or deactive (useful for madVR latency mode)
   if (CMadvrCallback::Get()->ReadyMadvr())
     CMadvrCallback::Get()->IncRenderCount();
 #endif
-
-  CGUIShaderDX* pGUIShader = g_Windowing.GetGUIShader();
-  ID3D11ShaderResourceView* resource = m_speedupTexture->GetShaderResource();
-  pGUIShader->Begin(SHADER_METHOD_RENDER_FONT);
-  pGUIShader->SetShaderViews(1, &resource);
-  g_Windowing.SetAlphaBlendEnable(true);
-
-=======
->>>>>>> 49289470
   return true;
 }
 
