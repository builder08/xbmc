--- conflicted
+++ resolved
@@ -68,17 +68,15 @@
   if (!pContext)
     return false;
 
-<<<<<<< HEAD
 #ifdef HAS_DS_PLAYER
   // Render count to detect when the GUI it's active or deactive (useful for madVR latency mode)
   if (CMadvrCallback::Get()->ReadyMadvr())
     CMadvrCallback::Get()->IncRenderCount();
 #endif
-=======
+
   CGUIShaderDX* pGUIShader = g_Windowing.GetGUIShader();
   pGUIShader->Begin(SHADER_METHOD_RENDER_FONT);
 
->>>>>>> 605bd969
   return true;
 }
 
