--- conflicted
+++ resolved
@@ -60,16 +60,10 @@
 
 void CGUIProgressControl::Process(unsigned int currentTime, CDirtyRegionList &dirtyregions)
 {
-<<<<<<< HEAD
-  bool changed = m_bChanged;
-
-  changed |= UpdateLayout();
-=======
   bool changed = false;
 
   if (!IsDisabled())
     changed |= UpdateLayout();
->>>>>>> 5b527646
   changed |= m_guiBackground.Process(currentTime);
   changed |= m_guiMid.Process(currentTime);
   changed |= m_guiLeft.Process(currentTime);
@@ -219,11 +213,6 @@
 bool CGUIProgressControl::UpdateLayout(void)
 {
   bool bChanged(false);
-<<<<<<< HEAD
-  if (IsDisabled())
-    return bChanged;
-=======
->>>>>>> 5b527646
 
   if (m_width == 0)
     m_width = m_guiBackground.GetTextureWidth();
@@ -318,10 +307,6 @@
 
 void CGUIProgressControl::UpdateInfo(const CGUIListItem *item)
 {
-<<<<<<< HEAD
-  m_bChanged = false;
-=======
->>>>>>> 5b527646
   if (!IsDisabled())
   {
     float percent = m_fPercent;
@@ -330,9 +315,5 @@
 
     if (m_fPercent < 0.0f) m_fPercent = 0.0f;
     if (m_fPercent > 100.0f) m_fPercent = 100.0f;
-<<<<<<< HEAD
-    m_bChanged = (percent != m_fPercent);
-=======
->>>>>>> 5b527646
   }
 }