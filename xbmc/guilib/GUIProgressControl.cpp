/*
 *      Copyright (C) 2005-2008 Team XBMC
 *      http://www.xbmc.org
 *
 *  This Program is free software; you can redistribute it and/or modify
 *  it under the terms of the GNU General Public License as published by
 *  the Free Software Foundation; either version 2, or (at your option)
 *  any later version.
 *
 *  This Program is distributed in the hope that it will be useful,
 *  but WITHOUT ANY WARRANTY; without even the implied warranty of
 *  MERCHANTABILITY or FITNESS FOR A PARTICULAR PURPOSE. See the
 *  GNU General Public License for more details.
 *
 *  You should have received a copy of the GNU General Public License
 *  along with XBMC; see the file COPYING.  If not, write to
 *  the Free Software Foundation, 675 Mass Ave, Cambridge, MA 02139, USA.
 *  http://www.gnu.org/copyleft/gpl.html
 *
 */

#include "GUIProgressControl.h"
#include "GUIInfoManager.h"
#include "GUIListItem.h"
#include "GUIWindowManager.h"
#include "FileItem.h"

CGUIProgressControl::CGUIProgressControl(int parentID, int controlID,
                                         float posX, float posY, float width,
                                         float height, const CTextureInfo& backGroundTexture,
                                         const CTextureInfo& leftTexture,
                                         const CTextureInfo& midTexture,
                                         const CTextureInfo& rightTexture,
                                         const CTextureInfo& overlayTexture,
                                         bool reveal)
    : CGUIControl(parentID, controlID, posX, posY, width, height)
    , m_guiBackground(posX, posY, width, height, backGroundTexture)
    , m_guiLeft(posX, posY, width, height, leftTexture)
    , m_guiMid(posX, posY, width, height, midTexture)
    , m_guiRight(posX, posY, width, height, rightTexture)
    , m_guiOverlay(posX, posY, width, height, overlayTexture)
{
  m_fPercent = 0;
  m_fUpdatedInfo = -1;
  m_iInfoCode = 0;
  ControlType = GUICONTROL_PROGRESS;
  m_bReveal = reveal;
}

CGUIProgressControl::~CGUIProgressControl(void)
{
}

void CGUIProgressControl::SetPosition(float posX, float posY)
{
  // everything is positioned based on the background image position
  CGUIControl::SetPosition(posX, posY);
  m_guiBackground.SetPosition(posX, posY);
}

void CGUIProgressControl::Process(unsigned int currentTime, CDirtyRegionList &dirtyregions)
{
  bool changed = false;

  if (!IsDisabled())
  {
    float percent = m_fPercent;
    if (m_iInfoCode)
      m_fPercent = (float)g_infoManager.GetInt(m_iInfoCode);
    else if (m_fUpdatedInfo >= 0)
      m_fPercent = m_fUpdatedInfo;
    if (m_fPercent < 0.0f) m_fPercent = 0.0f;
    if (m_fPercent > 100.0f) m_fPercent = 100.0f;
    changed |= (percent != m_fPercent);

    if (m_width == 0)
      m_width = m_guiBackground.GetTextureWidth();
    if (m_height == 0)
      m_height = m_guiBackground.GetTextureHeight();

    changed |= m_guiBackground.SetHeight(m_height);
    changed |= m_guiBackground.SetWidth(m_width);

    float fScaleX, fScaleY;
    fScaleY = m_guiBackground.GetTextureHeight() ? m_height / m_guiBackground.GetTextureHeight() : 1.0f;
    fScaleX = m_guiBackground.GetTextureWidth() ? m_width / m_guiBackground.GetTextureWidth() : 1.0f;

    float posX = m_guiBackground.GetXPosition();
    float posY = m_guiBackground.GetYPosition();

    if (m_guiLeft.GetFileName().IsEmpty() && m_guiRight.GetFileName().IsEmpty())
    { // rendering without left and right image - fill the mid image completely
      float width = m_fPercent * m_width * 0.01f;
      float offset = fabs(fScaleY * 0.5f * (m_guiMid.GetTextureHeight() - m_guiBackground.GetTextureHeight()));
      if (offset > 0)  //  Center texture to the background if necessary
        changed |= m_guiMid.SetPosition(posX, posY + offset);
      else
        changed |= m_guiMid.SetPosition(posX, posY);
      changed |= m_guiMid.SetHeight(fScaleY * m_guiMid.GetTextureHeight());
      if (m_bReveal)
      {
        changed |= m_guiMid.SetWidth(m_width);
        float x = posX, y = posY + offset, w = width, h = fScaleY * m_guiMid.GetTextureHeight();
        m_guiMidClipRect = CRect(x, y, x + w, y + h);
      }
      else
      {
        changed |= m_guiMid.SetWidth(width);
        m_guiMidClipRect = CRect();
      }
    }
    else
    {
      float fWidth = m_fPercent;
      float fFullWidth = m_guiBackground.GetTextureWidth() - m_guiLeft.GetTextureWidth() - m_guiRight.GetTextureWidth();
      fWidth /= 100.0f;
      fWidth *= fFullWidth;

      float offset = fabs(fScaleY * 0.5f * (m_guiLeft.GetTextureHeight() - m_guiBackground.GetTextureHeight()));
      if (offset > 0)  //  Center texture to the background if necessary
        changed |= m_guiLeft.SetPosition(posX, posY + offset);
      else
        changed |= m_guiLeft.SetPosition(posX, posY);
      changed |= m_guiLeft.SetHeight(fScaleY * m_guiLeft.GetTextureHeight());
      changed |= m_guiLeft.SetWidth(fScaleX * m_guiLeft.GetTextureWidth());

      posX += fScaleX * m_guiLeft.GetTextureWidth();
      offset = fabs(fScaleY * 0.5f * (m_guiMid.GetTextureHeight() - m_guiBackground.GetTextureHeight()));
      if (offset > 0)  //  Center texture to the background if necessary
        changed |= m_guiMid.SetPosition(posX, posY + offset);
      else
        changed |= m_guiMid.SetPosition(posX, posY);
      changed |= m_guiMid.SetHeight(fScaleY * m_guiMid.GetTextureHeight());
      if (m_bReveal)
      {
        changed |= m_guiMid.SetWidth(fScaleX * fFullWidth);
        float x = posX, y = posY + offset, w =  fScaleX * fWidth, h = fScaleY * m_guiMid.GetTextureHeight();
        m_guiMidClipRect = CRect(x, y, x + w, y + h);
      }
      else
      {
        changed |= m_guiMid.SetWidth(fScaleX * fWidth);
        m_guiMidClipRect = CRect();
      }

      posX += fWidth * fScaleX;

      offset = fabs(fScaleY * 0.5f * (m_guiRight.GetTextureHeight() - m_guiBackground.GetTextureHeight()));
      if (offset > 0)  //  Center texture to the background if necessary
        changed |= m_guiRight.SetPosition(posX, posY + offset);
      else
        changed |= m_guiRight.SetPosition(posX, posY);
      changed |= m_guiRight.SetHeight(fScaleY * m_guiRight.GetTextureHeight());
      changed |= m_guiRight.SetWidth(fScaleX * m_guiRight.GetTextureWidth());
    }
    float offset = fabs(fScaleY * 0.5f * (m_guiOverlay.GetTextureHeight() - m_guiBackground.GetTextureHeight()));
    if (offset > 0)  //  Center texture to the background if necessary
      changed |= m_guiOverlay.SetPosition(m_guiBackground.GetXPosition(), m_guiBackground.GetYPosition() + offset);
    else
      changed |= m_guiOverlay.SetPosition(m_guiBackground.GetXPosition(), m_guiBackground.GetYPosition());
    changed |= m_guiOverlay.SetHeight(fScaleY * m_guiOverlay.GetTextureHeight());
    changed |= m_guiOverlay.SetWidth(fScaleX * m_guiOverlay.GetTextureWidth());
  }

  changed |= m_guiBackground.Process(currentTime);
  changed |= m_guiMid.Process(currentTime);
  changed |= m_guiLeft.Process(currentTime);
  changed |= m_guiRight.Process(currentTime);
  changed |= m_guiOverlay.Process(currentTime);

  if (changed)
    MarkDirtyRegion();

  CGUIControl::Process(currentTime, dirtyregions);
}

void CGUIProgressControl::Render()
{
  if (!IsDisabled())
  {
    m_guiBackground.Render();

    if (m_guiLeft.GetFileName().IsEmpty() && m_guiRight.GetFileName().IsEmpty())
    {
      if (m_bReveal && !m_guiMidClipRect.IsEmpty())
      {
        bool restore = g_graphicsContext.SetClipRegion(m_guiMidClipRect.x1, m_guiMidClipRect.y1, m_guiMidClipRect.Width(), m_guiMidClipRect.Height());
        m_guiMid.Render();
        if (restore)
          g_graphicsContext.RestoreClipRegion();
      }
      else if (!m_bReveal && m_guiMid.GetWidth() > 0)
        m_guiMid.Render();
    }
    else
    {
      m_guiLeft.Render();

      if (m_bReveal && !m_guiMidClipRect.IsEmpty())
      {
        bool restore = g_graphicsContext.SetClipRegion(m_guiMidClipRect.x1, m_guiMidClipRect.y1, m_guiMidClipRect.Width(), m_guiMidClipRect.Height());
        m_guiMid.Render();
        if (restore)
          g_graphicsContext.RestoreClipRegion();
      }
      else if (!m_bReveal && m_guiMid.GetWidth() > 0)
        m_guiMid.Render();

      m_guiRight.Render();
    }

    m_guiOverlay.Render();
  }

  CGUIControl::Render();
}


bool CGUIProgressControl::CanFocus() const
{
  return false;
}


bool CGUIProgressControl::OnMessage(CGUIMessage& message)
{
  return CGUIControl::OnMessage(message);
}

void CGUIProgressControl::SetPercentage(float fPercent)
{
  if (m_fPercent != fPercent)
    SetInvalid();
  m_fPercent = fPercent;
}

float CGUIProgressControl::GetPercentage() const
{
  return m_fPercent;
}
void CGUIProgressControl::FreeResources(bool immediately)
{
  CGUIControl::FreeResources(immediately);
  m_guiBackground.FreeResources(immediately);
  m_guiMid.FreeResources(immediately);
  m_guiRight.FreeResources(immediately);
  m_guiLeft.FreeResources(immediately);
  m_guiOverlay.FreeResources(immediately);
}

void CGUIProgressControl::DynamicResourceAlloc(bool bOnOff)
{
  CGUIControl::DynamicResourceAlloc(bOnOff);
  m_guiBackground.DynamicResourceAlloc(bOnOff);
  m_guiMid.DynamicResourceAlloc(bOnOff);
  m_guiRight.DynamicResourceAlloc(bOnOff);
  m_guiLeft.DynamicResourceAlloc(bOnOff);
  m_guiOverlay.DynamicResourceAlloc(bOnOff);
}

void CGUIProgressControl::AllocResources()
{
  CGUIControl::AllocResources();
  m_guiBackground.AllocResources();
  m_guiMid.AllocResources();
  m_guiRight.AllocResources();
  m_guiLeft.AllocResources();
  m_guiOverlay.AllocResources();

  m_guiBackground.SetHeight(25);
  m_guiRight.SetHeight(20);
  m_guiLeft.SetHeight(20);
  m_guiMid.SetHeight(20);
  m_guiOverlay.SetHeight(20);
}

void CGUIProgressControl::SetInvalid()
{
  CGUIControl::SetInvalid();
  m_guiBackground.SetInvalid();
  m_guiMid.SetInvalid();
  m_guiRight.SetInvalid();
  m_guiLeft.SetInvalid();
  m_guiOverlay.SetInvalid();
}

void CGUIProgressControl::SetInfo(int iInfo)
{
  m_iInfoCode = iInfo;
}

bool CGUIProgressControl::UpdateColors()
{
  bool changed = CGUIControl::UpdateColors();
  changed |= m_guiBackground.SetDiffuseColor(m_diffuseColor);
  changed |= m_guiRight.SetDiffuseColor(m_diffuseColor);
  changed |= m_guiLeft.SetDiffuseColor(m_diffuseColor);
  changed |= m_guiMid.SetDiffuseColor(m_diffuseColor);
  changed |= m_guiOverlay.SetDiffuseColor(m_diffuseColor);

  return changed;
}

CStdString CGUIProgressControl::GetDescription() const
{
  CStdString percent;
  percent.Format("%2.f", m_fPercent);
  return percent;
}

void CGUIProgressControl::SetListInfo(const CGUIInfoLabel &info)
{
  m_listInfo = info;
}

void CGUIProgressControl::UpdateInfo(const CGUIListItem *item)
{
  if (m_listInfo.IsEmpty())
  {
<<<<<<< HEAD
    if (item && item->HasProperty(m_strProperty))
    {
      m_fUpdatedInfo = item->GetPropertyDouble(m_strProperty);
    }
    else if (!item)
    {
      CGUIWindow *window = g_windowManager.GetWindow(m_parentID);
      if (window && window->HasListItems())
      {
         CFileItemPtr listItem = window->GetCurrentListItem();
         if (listItem)
           m_fUpdatedInfo = listItem->GetPropertyDouble(m_strProperty);
      }
    }
=======
    CGUIControl::UpdateInfo(item);
    return;
>>>>>>> f4d964c0
  }
  else if (m_listInfo.IsConstant() && !m_bInvalidated)
    return;
  else if (item)
    m_fUpdatedInfo = atof(m_listInfo.GetItemLabel(item, false));
  else if (m_parentID)
    m_fUpdatedInfo = atof(m_listInfo.GetLabel(m_parentID, false));
}<|MERGE_RESOLUTION|>--- conflicted
+++ resolved
@@ -317,25 +317,8 @@
 {
   if (m_listInfo.IsEmpty())
   {
-<<<<<<< HEAD
-    if (item && item->HasProperty(m_strProperty))
-    {
-      m_fUpdatedInfo = item->GetPropertyDouble(m_strProperty);
-    }
-    else if (!item)
-    {
-      CGUIWindow *window = g_windowManager.GetWindow(m_parentID);
-      if (window && window->HasListItems())
-      {
-         CFileItemPtr listItem = window->GetCurrentListItem();
-         if (listItem)
-           m_fUpdatedInfo = listItem->GetPropertyDouble(m_strProperty);
-      }
-    }
-=======
     CGUIControl::UpdateInfo(item);
     return;
->>>>>>> f4d964c0
   }
   else if (m_listInfo.IsConstant() && !m_bInvalidated)
     return;
