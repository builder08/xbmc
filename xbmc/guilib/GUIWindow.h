--- conflicted
+++ resolved
@@ -55,12 +55,8 @@
 // forward
 class TiXmlNode;
 class TiXmlElement;
-<<<<<<< HEAD
 class CXBMCTinyXML;
-=======
-class TiXmlDocument;
 class CVariant;
->>>>>>> 6aa04be2
 
 class COrigin
 {
