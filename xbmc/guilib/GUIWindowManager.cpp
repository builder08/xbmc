--- conflicted
+++ resolved
@@ -154,10 +154,7 @@
 #include "cores/DSPlayer/Dialogs/GUIDialogDSRules.h"
 #include "cores/DSPlayer/Dialogs/GUIDialogDSFilters.h"
 #include "cores/DSPlayer/Dialogs/GUIDialogDSPlayercoreFactory.h"
-<<<<<<< HEAD
 #include "cores/DSPlayer/Dialogs/GUIDIalogMadvrScaling.h"
-=======
->>>>>>> 9e7ad26f
 #endif
 
 using namespace std;
@@ -236,10 +233,7 @@
   Add(new CGUIDialogDSRules);
   Add(new CGUIDialogDSFilters);
   Add(new CGUIDialogDSPlayercoreFactory);
-<<<<<<< HEAD
   Add(new CGUIDialogMadvrScaling);
-=======
->>>>>>> 9e7ad26f
 #endif
   Add(new CGUIDialogVideoBookmarks);
   // Don't add the filebrowser dialog - it's created and added when it's needed
@@ -357,11 +351,8 @@
 #ifdef HAS_DS_PLAYER
     Delete(WINDOW_DIALOG_DSRULES);
     Delete(WINDOW_DIALOG_DSFILTERS);
-<<<<<<< HEAD
     Delete(WINDOW_DIALOG_DSPLAYERCORE);
     Delete(WINDOW_DIALOG_MADVR);
-=======
->>>>>>> 9e7ad26f
 #endif
     Delete(WINDOW_DIALOG_VIDEO_BOOKMARKS);
     Delete(WINDOW_DIALOG_CONTENT_SETTINGS);
