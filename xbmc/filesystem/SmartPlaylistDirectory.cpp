/*
 *  Copyright (C) 2005-2018 Team Kodi
 *  This file is part of Kodi - https://kodi.tv
 *
 *  SPDX-License-Identifier: GPL-2.0-or-later
 *  See LICENSES/README.md for more information.
 */

#include "SmartPlaylistDirectory.h"

#include "FileItem.h"
#include "ServiceBroker.h"
#include "filesystem/Directory.h"
#include "filesystem/File.h"
#include "filesystem/FileDirectoryFactory.h"
#include "music/MusicDatabase.h"
#include "playlists/PlayListTypes.h"
#include "playlists/SmartPlayList.h"
#include "settings/Settings.h"
#include "settings/SettingsComponent.h"
#include "utils/SortUtils.h"
#include "utils/StringUtils.h"
#include "utils/UnicodeUtils.h"
#include "utils/URIUtils.h"
#include "video/VideoDatabase.h"

#include <math.h>

#define PROPERTY_PATH_DB            "path.db"
#define PROPERTY_SORT_ORDER         "sort.order"
#define PROPERTY_SORT_ASCENDING     "sort.ascending"
#define PROPERTY_GROUP_BY           "group.by"
#define PROPERTY_GROUP_MIXED        "group.mixed"

namespace XFILE
{
  CSmartPlaylistDirectory::CSmartPlaylistDirectory() = default;

  CSmartPlaylistDirectory::~CSmartPlaylistDirectory() = default;

  bool CSmartPlaylistDirectory::GetDirectory(const CURL& url, CFileItemList& items)
  {
    // Load in the SmartPlaylist and get the WHERE query
    CSmartPlaylist playlist;
    if (!playlist.Load(url))
      return false;
    bool result = GetDirectory(playlist, items);
    if (result)
      items.SetProperty("library.smartplaylist", true);

    return result;
  }

  bool CSmartPlaylistDirectory::GetDirectory(const CSmartPlaylist &playlist, CFileItemList& items, const std::string &strBaseDir /* = "" */, bool filter /* = false */)
  {
    bool success = false, success2 = false;
    std::vector<std::string> virtualFolders;

    SortDescription sorting;
    if (playlist.GetLimit() > 0)
      sorting.limitEnd = playlist.GetLimit();
    sorting.sortBy = playlist.GetOrder();
    sorting.sortOrder = playlist.GetOrderAscending() ? SortOrderAscending : SortOrderDescending;
    sorting.sortAttributes = playlist.GetOrderAttributes();
    if (CServiceBroker::GetSettingsComponent()->GetSettings()->GetBool(CSettings::SETTING_FILELISTS_IGNORETHEWHENSORTING))
      sorting.sortAttributes = (SortAttribute)(sorting.sortAttributes | SortAttributeIgnoreArticle);
    if (playlist.IsMusicType() && CServiceBroker::GetSettingsComponent()->GetSettings()->GetBool(
                                      CSettings::SETTING_MUSICLIBRARY_USEARTISTSORTNAME))
      sorting.sortAttributes =
          static_cast<SortAttribute>(sorting.sortAttributes | SortAttributeUseArtistSortName);
    items.SetSortIgnoreFolders((sorting.sortAttributes & SortAttributeIgnoreFolders) ==
                               SortAttributeIgnoreFolders);

    std::string option = !filter ? "xsp" : "filter";
    std::string group = playlist.GetGroup();
<<<<<<< HEAD
    bool isGrouped = !group.empty() && !UnicodeUtils::EqualsNoCase(group, "none") && !playlist.IsGroupMixed();
=======
    bool isGrouped = !group.empty() && !StringUtils::EqualsNoCase(group, "none") && !playlist.IsGroupMixed();
    // Hint for playlist files like STRM
    PLAYLIST::Id playlistTypeHint = PLAYLIST::TYPE_NONE;
>>>>>>> f0c49f90

    // get all virtual folders and add them to the item list
    playlist.GetVirtualFolders(virtualFolders);
    for (const std::string& virtualFolder : virtualFolders)
    {
      CFileItemPtr pItem = CFileItemPtr(new CFileItem(virtualFolder, true));
      IFileDirectory *dir = CFileDirectoryFactory::Create(pItem->GetURL(), pItem.get());

      if (dir != NULL)
      {
        pItem->SetSpecialSort(SortSpecialOnTop);
        items.Add(pItem);
        delete dir;
      }
    }

    if (playlist.GetType() == "movies" ||
        playlist.GetType() == "tvshows" ||
        playlist.GetType() == "episodes")
    {
      playlistTypeHint = PLAYLIST::TYPE_VIDEO;
      CVideoDatabase db;
      if (db.Open())
      {
        MediaType mediaType = CMediaTypes::FromString(playlist.GetType());

        std::string baseDir = strBaseDir;
        if (strBaseDir.empty())
        {
          if (mediaType == MediaTypeTvShow || mediaType == MediaTypeEpisode)
            baseDir = "videodb://tvshows/";
          else if (mediaType == MediaTypeMovie)
            baseDir = "videodb://movies/";
          else
            return false;

          if (!isGrouped)
            baseDir += "titles";
          else
            baseDir += group;
          URIUtils::AddSlashAtEnd(baseDir);

          if (mediaType == MediaTypeEpisode)
            baseDir += "-1/-1/";
        }

        CVideoDbUrl videoUrl;
        if (!videoUrl.FromString(baseDir))
          return false;

        // store the smartplaylist as JSON in the URL as well
        std::string xsp;
        if (!playlist.IsEmpty(filter))
        {
          if (!playlist.SaveAsJson(xsp, !filter))
            return false;
        }

        if (!xsp.empty())
          videoUrl.AddOption(option, xsp);
        else
          videoUrl.RemoveOption(option);

        CDatabase::Filter dbfilter;
        success = db.GetItems(videoUrl.ToString(), items, dbfilter, sorting);
        db.Close();

        // if we retrieve a list of episodes and we didn't receive
        // a pre-defined base path, we need to fix it
        if (strBaseDir.empty() && mediaType == MediaTypeEpisode && !isGrouped)
          videoUrl.AppendPath("-1/-1/");
        items.SetProperty(PROPERTY_PATH_DB, videoUrl.ToString());
      }
    }
    else if (playlist.IsMusicType() || playlist.GetType().empty())
    {
      playlistTypeHint = PLAYLIST::TYPE_MUSIC;
      CMusicDatabase db;
      if (db.Open())
      {
        CSmartPlaylist plist(playlist);
        if (playlist.GetType() == "mixed" || playlist.GetType().empty())
          plist.SetType("songs");

        MediaType mediaType = CMediaTypes::FromString(plist.GetType());

        std::string baseDir = strBaseDir;
        if (strBaseDir.empty())
        {
          baseDir = "musicdb://";
          if (!isGrouped)
          {
            if (mediaType == MediaTypeArtist)
              baseDir += "artists";
            else if (mediaType == MediaTypeAlbum)
              baseDir += "albums";
            else if (mediaType == MediaTypeSong)
              baseDir += "songs";
            else
              return false;
          }
          else
            baseDir += group;

          URIUtils::AddSlashAtEnd(baseDir);
        }

        CMusicDbUrl musicUrl;
        if (!musicUrl.FromString(baseDir))
          return false;

        // store the smartplaylist as JSON in the URL as well
        std::string xsp;
        if (!plist.IsEmpty(filter))
        {
          if (!plist.SaveAsJson(xsp, !filter))
            return false;
        }

        if (!xsp.empty())
          musicUrl.AddOption(option, xsp);
        else
          musicUrl.RemoveOption(option);

        CDatabase::Filter dbfilter;
        success = db.GetItems(musicUrl.ToString(), items, dbfilter, sorting);
        db.Close();

        items.SetProperty(PROPERTY_PATH_DB, musicUrl.ToString());
      }
    }

    if (playlist.GetType() == "musicvideos" || playlist.GetType() == "mixed")
    {
      playlistTypeHint = PLAYLIST::TYPE_VIDEO;
      CVideoDatabase db;
      if (db.Open())
      {
        CSmartPlaylist mvidPlaylist(playlist);
        if (playlist.GetType() == "mixed")
          mvidPlaylist.SetType("musicvideos");

        std::string baseDir = strBaseDir;
        if (baseDir.empty())
        {
          baseDir = "videodb://musicvideos/";

          if (!isGrouped)
            baseDir += "titles";
          else
            baseDir += group;
          URIUtils::AddSlashAtEnd(baseDir);
        }

        CVideoDbUrl videoUrl;
        if (!videoUrl.FromString(baseDir))
          return false;

        // adjust the group in case we're retrieving a grouped playlist
        // based on artists. This is needed because the video library
        // is using the actorslink table for artists.
        if (isGrouped && group == "artists")
        {
          group = "actors";
          mvidPlaylist.SetGroup(group);
        }

        // store the smartplaylist as JSON in the URL as well
        std::string xsp;
        if (!mvidPlaylist.IsEmpty(filter))
        {
          if (!mvidPlaylist.SaveAsJson(xsp, !filter))
            return false;
        }

        if (!xsp.empty())
          videoUrl.AddOption(option, xsp);
        else
          videoUrl.RemoveOption(option);

        CFileItemList items2;
        CDatabase::Filter dbfilter;
        success2 = db.GetItems(videoUrl.ToString(), items2, dbfilter, sorting);

        db.Close();
        if (items.Size() <= 0)
          items.SetPath(videoUrl.ToString());

        items.Append(items2);
        if (items2.Size())
        {
          if (items.Size() > items2.Size())
            items.SetContent("mixed");
          else
            items.SetContent("musicvideos");
        }
        items.SetProperty(PROPERTY_PATH_DB, videoUrl.ToString());
      }
    }

    items.SetLabel(playlist.GetName());
    if (isGrouped)
      items.SetContent(group);
    else
      items.SetContent(playlist.GetType());

    items.SetProperty(PROPERTY_SORT_ORDER, (int)playlist.GetOrder());
    items.SetProperty(PROPERTY_SORT_ASCENDING, playlist.GetOrderDirection() == SortOrderAscending);
    if (!group.empty())
    {
      items.SetProperty(PROPERTY_GROUP_BY, group);
      items.SetProperty(PROPERTY_GROUP_MIXED, playlist.IsGroupMixed());
    }

    // sort grouped list by label
    if (items.Size() > 1 && !group.empty())
      items.Sort(SortByLabel, SortOrderAscending, CServiceBroker::GetSettingsComponent()->GetSettings()->GetBool(CSettings::SETTING_FILELISTS_IGNORETHEWHENSORTING) ? SortAttributeIgnoreArticle : SortAttributeNone);

    // go through and set the playlist order
    for (int i = 0; i < items.Size(); i++)
    {
      CFileItemPtr item = items[i];
      item->m_iprogramCount = i;  // hack for playlist order
      item->SetProperty("playlist_type_hint", playlistTypeHint);
    }

    if (playlist.GetType() == "mixed")
      return success || success2;
    else if (playlist.GetType() == "musicvideos")
      return success2;
    else
      return success;
  }

  bool CSmartPlaylistDirectory::ContainsFiles(const CURL& url)
  {
    // smart playlists always have files??
    return true;
  }

  std::string CSmartPlaylistDirectory::GetPlaylistByName(const std::string& name, const std::string& playlistType)
  {
    CFileItemList list;
    bool filesExist = false;
    if (CSmartPlaylist::IsMusicType(playlistType))
      filesExist = CDirectory::GetDirectory("special://musicplaylists/", list, ".xsp", DIR_FLAG_DEFAULTS);
    else // all others are video
      filesExist = CDirectory::GetDirectory("special://videoplaylists/", list, ".xsp", DIR_FLAG_DEFAULTS);
    if (filesExist)
    {
      for (int i = 0; i < list.Size(); i++)
      {
        CFileItemPtr item = list[i];
        CSmartPlaylist playlist;
        if (playlist.OpenAndReadName(item->GetURL()))
        {
          if (UnicodeUtils::EqualsNoCase(playlist.GetName(), name))
            return item->GetPath();
        }
      }
      for (int i = 0; i < list.Size(); i++)
      { // check based on filename
        CFileItemPtr item = list[i];
        if (URIUtils::GetFileName(item->GetPath()) == name)
        { // found :)
          return item->GetPath();
        }
      }
    }
    return "";
  }

  bool CSmartPlaylistDirectory::Remove(const CURL& url)
  {
    return XFILE::CFile::Delete(url);
  }
}


<|MERGE_RESOLUTION|>--- conflicted
+++ resolved
@@ -73,13 +73,9 @@
 
     std::string option = !filter ? "xsp" : "filter";
     std::string group = playlist.GetGroup();
-<<<<<<< HEAD
     bool isGrouped = !group.empty() && !UnicodeUtils::EqualsNoCase(group, "none") && !playlist.IsGroupMixed();
-=======
-    bool isGrouped = !group.empty() && !StringUtils::EqualsNoCase(group, "none") && !playlist.IsGroupMixed();
     // Hint for playlist files like STRM
     PLAYLIST::Id playlistTypeHint = PLAYLIST::TYPE_NONE;
->>>>>>> f0c49f90
 
     // get all virtual folders and add them to the item list
     playlist.GetVirtualFolders(virtualFolders);
