/*
 *  Copyright (C) 2005-2018 Team Kodi
 *  This file is part of Kodi - https://kodi.tv
 *
 *  SPDX-License-Identifier: GPL-2.0-or-later
 *  See LICENSES/README.md for more information.
 */

#include "PluginDirectory.h"

#include "FileItem.h"
#include "ServiceBroker.h"
#include "URL.h"
#include "addons/AddonInstaller.h"
#include "addons/AddonManager.h"
#include "addons/IAddon.h"
#include "addons/PluginSource.h"
#include "addons/addoninfo/AddonType.h"
#include "interfaces/generic/RunningScriptObserver.h"
#include "messaging/ApplicationMessenger.h"
#include "settings/Settings.h"
#include "settings/SettingsComponent.h"
#include "utils/URIUtils.h"
#include "utils/log.h"
#include "video/VideoInfoTag.h"

#include <mutex>

using namespace XFILE;
using namespace ADDON;
using namespace KODI::MESSAGING;

namespace
{
const unsigned int maxPluginResolutions = 5;

/*!
  \brief Get the plugin path from a CFileItem.

  \param item CFileItem where to get the path.
  \return The plugin path if found otherwise an empty string.
*/
std::string GetOriginalPluginPath(const CFileItem& item)
{
  std::string currentPath = item.GetPath();
  if (URIUtils::IsPlugin(currentPath))
    return currentPath;

  currentPath = item.GetDynPath();
  if (URIUtils::IsPlugin(currentPath))
    return currentPath;

  return std::string();
}
} // unnamed namespace

CPluginDirectory::CPluginDirectory(const std::string& addonTypeStr)
  : m_listItems(new CFileItemList),
    m_fileResult(new CFileItem),
    m_cancelled(false),
    m_addonType(CAddonType(addonTypeStr).Type())
{
}

CPluginDirectory::~CPluginDirectory(void)
{
}

bool CPluginDirectory::StartScript(const std::string& strPath, bool resume)
{
  CURL url(strPath);
  ADDON::AddonPtr addon;

  AddonType tryType = m_addonType;
  if (m_addonType == AddonType::UNKNOWN)
  {
    // try the plugin type first, and if not found, try an unknown type
    tryType = AddonType::PLUGIN;
  }

  if (!CServiceBroker::GetAddonMgr().GetAddon(url.GetHostName(), addon, tryType,
                                              OnlyEnabled::CHOICE_YES) &&
      (m_addonType == AddonType::UNKNOWN &&
       !CServiceBroker::GetAddonMgr().GetAddon(url.GetHostName(), addon, AddonType::UNKNOWN,
                                               OnlyEnabled::CHOICE_YES)) &&
      !CAddonInstaller::GetInstance().InstallModal(url.GetHostName(), addon,
                                                   InstallModalPrompt::CHOICE_YES))
  {
    CLog::Log(LOGERROR, "Unable to find plugin {}", url.GetHostName());
    return false;
  }

  // clear out our status variables
  m_fileResult->Reset();
  m_listItems->Clear();
  m_listItems->SetPath(strPath);
  m_listItems->SetLabel(addon->Name());
  m_cancelled = false;
  m_success = false;
  m_totalItems = 0;

  // run the script
  return RunScript(this, addon, strPath, resume);
}

bool CPluginDirectory::GetResolvedPluginResult(CFileItem& resultItem, ADDON::AddonType addonType)
{
  std::string lastResolvedPath;
  if (resultItem.HasProperty("ForceResolvePlugin") &&
      resultItem.GetProperty("ForceResolvePlugin").asBoolean())
  {
    // ensures that a plugin have the callback to resolve the paths in any case
    // also when the same items in the playlist are played more times
    lastResolvedPath = GetOriginalPluginPath(resultItem);
  }
  else
  {
    lastResolvedPath = resultItem.GetDynPath();
  }

  if (!lastResolvedPath.empty())
  {
    // we try to resolve recursively up to n. (maxPluginResolutions) nested plugin paths
    // to avoid deadlocks (plugin:// paths can resolve to plugin:// paths)
    for (unsigned int i = 0; URIUtils::IsPlugin(lastResolvedPath) && i < maxPluginResolutions; ++i)
    {
      bool resume = resultItem.GetStartOffset() == STARTOFFSET_RESUME;

      // we modify the item so that it becomes a real URL
      if (!XFILE::CPluginDirectory::GetPluginResult(lastResolvedPath, resultItem, resume,
                                                    addonType) ||
          resultItem.GetDynPath() ==
              resultItem.GetPath()) // GetPluginResult resolved to an empty path
      {
        return false;
      }
      lastResolvedPath = resultItem.GetDynPath();
    }
    // if after the maximum allowed resolution attempts the item is still a plugin just return, it isn't playable
    if (URIUtils::IsPlugin(resultItem.GetDynPath()))
      return false;
  }

  return true;
}

bool CPluginDirectory::GetPluginResult(const std::string& strPath,
                                       CFileItem& resultItem,
                                       bool resume,
                                       ADDON::AddonType addonType)
{
  CURL url(strPath);
  CPluginDirectory newDir(CAddonType(addonType).ToNumericString());

  bool success = newDir.StartScript(strPath, resume);

  if (success)
  { // update the play path and metadata, saving the old one as needed
    if (!resultItem.HasProperty("original_listitem_url"))
      resultItem.SetProperty("original_listitem_url", resultItem.GetPath());
    resultItem.SetDynPath(newDir.m_fileResult->GetPath());
    resultItem.SetMimeType(newDir.m_fileResult->GetMimeType());
    resultItem.SetContentLookup(newDir.m_fileResult->ContentLookup());

    if (resultItem.HasProperty("OverrideInfotag") &&
        resultItem.GetProperty("OverrideInfotag").asBoolean())
      resultItem.UpdateInfo(*newDir.m_fileResult);
    else
      resultItem.MergeInfo(*newDir.m_fileResult);

    if (newDir.m_fileResult->HasVideoInfoTag() && newDir.m_fileResult->GetVideoInfoTag()->GetResumePoint().IsSet())
      resultItem.SetStartOffset(
          STARTOFFSET_RESUME); // resume point set in the resume item, so force resume
  }

  return success;
}

bool CPluginDirectory::AddItem(int handle, const CFileItem *item, int totalItems)
{
  std::unique_lock<CCriticalSection> lock(GetScriptsLock());
  CPluginDirectory* dir = GetScriptFromHandle(handle);
  if (!dir)
    return false;

  CFileItemPtr pItem(new CFileItem(*item));
  dir->m_listItems->Add(pItem);
  dir->m_totalItems = totalItems;

  return !dir->m_cancelled;
}

bool CPluginDirectory::AddItems(int handle, const CFileItemList *items, int totalItems)
{
  std::unique_lock<CCriticalSection> lock(GetScriptsLock());
  CPluginDirectory* dir = GetScriptFromHandle(handle);
  if (!dir)
    return false;

  CFileItemList pItemList;
  pItemList.Copy(*items);
  dir->m_listItems->Append(pItemList);
  dir->m_totalItems = totalItems;

  return !dir->m_cancelled;
}

void CPluginDirectory::EndOfDirectory(int handle, bool success, bool replaceListing, bool cacheToDisc)
{
  std::unique_lock<CCriticalSection> lock(GetScriptsLock());
  CPluginDirectory* dir = GetScriptFromHandle(handle);
  if (!dir)
    return;

  // set cache to disc
  dir->m_listItems->SetCacheToDisc(cacheToDisc ? CFileItemList::CACHE_IF_SLOW : CFileItemList::CACHE_NEVER);

  dir->m_success = success;
  dir->m_listItems->SetReplaceListing(replaceListing);

  if (!dir->m_listItems->HasSortDetails())
    dir->m_listItems->AddSortMethod(SortByNone, 552, LABEL_MASKS("%L", "%D"));

  // set the event to mark that we're done
  dir->SetDone();
}

void CPluginDirectory::AddSortMethod(int handle, SORT_METHOD sortMethod, const std::string &labelMask, const std::string &label2Mask)
{
  std::unique_lock<CCriticalSection> lock(GetScriptsLock());
  CPluginDirectory* dir = GetScriptFromHandle(handle);
  if (!dir)
    return;

  //! @todo Add all sort methods and fix which labels go on the right or left
  switch(sortMethod)
  {
    case SORT_METHOD_LABEL:
    case SORT_METHOD_LABEL_IGNORE_THE:
      {
        dir->m_listItems->AddSortMethod(SortByLabel, 551, LABEL_MASKS(labelMask, label2Mask, labelMask, label2Mask), CServiceBroker::GetSettingsComponent()->GetSettings()->GetBool(CSettings::SETTING_FILELISTS_IGNORETHEWHENSORTING) ? SortAttributeIgnoreArticle : SortAttributeNone);
        break;
      }
    case SORT_METHOD_TITLE:
    case SORT_METHOD_TITLE_IGNORE_THE:
      {
        dir->m_listItems->AddSortMethod(SortByTitle, 556, LABEL_MASKS(labelMask, label2Mask, labelMask, label2Mask), CServiceBroker::GetSettingsComponent()->GetSettings()->GetBool(CSettings::SETTING_FILELISTS_IGNORETHEWHENSORTING) ? SortAttributeIgnoreArticle : SortAttributeNone);
        break;
      }
    case SORT_METHOD_ARTIST:
    case SORT_METHOD_ARTIST_IGNORE_THE:
      {
        dir->m_listItems->AddSortMethod(SortByArtist, 557, LABEL_MASKS(labelMask, "%A", labelMask, "%A"), CServiceBroker::GetSettingsComponent()->GetSettings()->GetBool(CSettings::SETTING_FILELISTS_IGNORETHEWHENSORTING) ? SortAttributeIgnoreArticle : SortAttributeNone);
        break;
      }
    case SORT_METHOD_ALBUM:
    case SORT_METHOD_ALBUM_IGNORE_THE:
      {
        dir->m_listItems->AddSortMethod(SortByAlbum, 558, LABEL_MASKS(labelMask, "%B", labelMask, "%B"), CServiceBroker::GetSettingsComponent()->GetSettings()->GetBool(CSettings::SETTING_FILELISTS_IGNORETHEWHENSORTING) ? SortAttributeIgnoreArticle : SortAttributeNone);
        break;
      }
    case SORT_METHOD_DATE:
      {
        dir->m_listItems->AddSortMethod(SortByDate, 552, LABEL_MASKS(labelMask, "%J", labelMask, "%J"));
        break;
      }
    case SORT_METHOD_BITRATE:
      {
        dir->m_listItems->AddSortMethod(SortByBitrate, 623, LABEL_MASKS(labelMask, "%X", labelMask, "%X"));
        break;
      }
    case SORT_METHOD_SIZE:
      {
        dir->m_listItems->AddSortMethod(SortBySize, 553, LABEL_MASKS(labelMask, "%I", labelMask, "%I"));
        break;
      }
    case SORT_METHOD_FILE:
      {
        dir->m_listItems->AddSortMethod(SortByFile, 561, LABEL_MASKS(labelMask, label2Mask, labelMask, label2Mask));
        break;
      }
    case SORT_METHOD_TRACKNUM:
      {
        dir->m_listItems->AddSortMethod(SortByTrackNumber, 554, LABEL_MASKS(labelMask, label2Mask, labelMask, label2Mask));
        break;
      }
    case SORT_METHOD_DURATION:
    case SORT_METHOD_VIDEO_RUNTIME:
      {
        dir->m_listItems->AddSortMethod(SortByTime, 180, LABEL_MASKS(labelMask, "%D", labelMask, "%D"));
        break;
      }
    case SORT_METHOD_VIDEO_RATING:
    case SORT_METHOD_SONG_RATING:
      {
        dir->m_listItems->AddSortMethod(SortByRating, 563, LABEL_MASKS(labelMask, "%R", labelMask, "%R"));
        break;
      }
    case SORT_METHOD_YEAR:
      {
        dir->m_listItems->AddSortMethod(SortByYear, 562, LABEL_MASKS(labelMask, "%Y", labelMask, "%Y"));
        break;
      }
    case SORT_METHOD_GENRE:
      {
        dir->m_listItems->AddSortMethod(SortByGenre, 515, LABEL_MASKS(labelMask, "%G", labelMask, "%G"));
        break;
      }
    case SORT_METHOD_COUNTRY:
      {
        dir->m_listItems->AddSortMethod(SortByCountry, 574, LABEL_MASKS(labelMask, "%G", labelMask, "%G"));
        break;
      }
    case SORT_METHOD_VIDEO_TITLE:
      {
        dir->m_listItems->AddSortMethod(SortByTitle, 369, LABEL_MASKS(labelMask, "%M", labelMask, "%M"));
        break;
      }
    case SORT_METHOD_VIDEO_SORT_TITLE:
    case SORT_METHOD_VIDEO_SORT_TITLE_IGNORE_THE:
      {
        dir->m_listItems->AddSortMethod(SortBySortTitle, 556, LABEL_MASKS(labelMask, "%M", labelMask, "%M"), CServiceBroker::GetSettingsComponent()->GetSettings()->GetBool(CSettings::SETTING_FILELISTS_IGNORETHEWHENSORTING) ? SortAttributeIgnoreArticle : SortAttributeNone);
        break;
      }
      case SORT_METHOD_VIDEO_ORIGINAL_TITLE:
      case SORT_METHOD_VIDEO_ORIGINAL_TITLE_IGNORE_THE:
      {
        dir->m_listItems->AddSortMethod(
            SortByOriginalTitle, 20376, LABEL_MASKS(labelMask, "%M", labelMask, "%M"),
            CServiceBroker::GetSettingsComponent()->GetSettings()->GetBool(
                CSettings::SETTING_FILELISTS_IGNORETHEWHENSORTING)
                ? SortAttributeIgnoreArticle
                : SortAttributeNone);
        break;
      }
      case SORT_METHOD_MPAA_RATING:
      {
        dir->m_listItems->AddSortMethod(SortByMPAA, 20074, LABEL_MASKS(labelMask, "%O", labelMask, "%O"));
        break;
      }
    case SORT_METHOD_STUDIO:
    case SORT_METHOD_STUDIO_IGNORE_THE:
      {
        dir->m_listItems->AddSortMethod(SortByStudio, 572, LABEL_MASKS(labelMask, "%U", labelMask, "%U"), CServiceBroker::GetSettingsComponent()->GetSettings()->GetBool(CSettings::SETTING_FILELISTS_IGNORETHEWHENSORTING) ? SortAttributeIgnoreArticle : SortAttributeNone);
        break;
      }
    case SORT_METHOD_PROGRAM_COUNT:
      {
        dir->m_listItems->AddSortMethod(SortByProgramCount, 567, LABEL_MASKS(labelMask, "%C", labelMask, "%C"));
        break;
      }
    case SORT_METHOD_UNSORTED:
      {
        dir->m_listItems->AddSortMethod(SortByNone, 571, LABEL_MASKS(labelMask, label2Mask, labelMask, label2Mask));
        break;
      }
    case SORT_METHOD_NONE:
      {
        dir->m_listItems->AddSortMethod(SortByNone, 552, LABEL_MASKS(labelMask, label2Mask, labelMask, label2Mask));
        break;
      }
    case SORT_METHOD_DRIVE_TYPE:
      {
        dir->m_listItems->AddSortMethod(SortByDriveType, 564, LABEL_MASKS()); // Preformatted
        break;
      }
    case SORT_METHOD_PLAYLIST_ORDER:
      {
        std::string strTrack=CServiceBroker::GetSettingsComponent()->GetSettings()->GetString(CSettings::SETTING_MUSICFILES_TRACKFORMAT);
        dir->m_listItems->AddSortMethod(SortByPlaylistOrder, 559, LABEL_MASKS(strTrack, "%D"));
        break;
      }
    case SORT_METHOD_EPISODE:
      {
        dir->m_listItems->AddSortMethod(SortByEpisodeNumber, 20359, LABEL_MASKS(labelMask, "%R", labelMask, "%R"));
        break;
      }
    case SORT_METHOD_PRODUCTIONCODE:
      {
        //dir->m_listItems.AddSortMethod(SORT_METHOD_PRODUCTIONCODE,20368,LABEL_MASKS("%E. %T","%P", "%E. %T","%P"));
        dir->m_listItems->AddSortMethod(SortByProductionCode, 20368, LABEL_MASKS(labelMask, "%P", labelMask, "%P"));
        break;
      }
    case SORT_METHOD_LISTENERS:
      {
       dir->m_listItems->AddSortMethod(SortByListeners, 20455, LABEL_MASKS(labelMask, "%W"));
       break;
      }
    case SORT_METHOD_DATEADDED:
      {
        dir->m_listItems->AddSortMethod(SortByDateAdded, 570, LABEL_MASKS(labelMask, "%a"));
        break;
      }
    case SORT_METHOD_FULLPATH:
      {
        dir->m_listItems->AddSortMethod(SortByPath, 573, LABEL_MASKS(labelMask, label2Mask, labelMask, label2Mask));
        break;
      }
    case SORT_METHOD_LABEL_IGNORE_FOLDERS:
      {
        dir->m_listItems->AddSortMethod(SortByLabel, SortAttributeIgnoreFolders, 551, LABEL_MASKS(labelMask, label2Mask, labelMask, label2Mask));
        break;
      }
    case SORT_METHOD_LASTPLAYED:
      {
        dir->m_listItems->AddSortMethod(SortByLastPlayed, 568, LABEL_MASKS(labelMask, "%G"));
        break;
      }
    case SORT_METHOD_PLAYCOUNT:
      {
        dir->m_listItems->AddSortMethod(SortByPlaycount, 567, LABEL_MASKS(labelMask, "%V", labelMask, "%V"));
        break;
      }
    case SORT_METHOD_CHANNEL:
      {
        dir->m_listItems->AddSortMethod(SortByChannel, 19029, LABEL_MASKS(labelMask, label2Mask, labelMask, label2Mask));
        break;
      }

    default:
      break;
  }
}

bool CPluginDirectory::GetDirectory(const CURL& url, CFileItemList& items)
{
  const std::string pathToUrl(url.Get());
  bool success = StartScript(pathToUrl, false);

  // append the items to the list
  items.Assign(*m_listItems, true); // true to keep the current items
  m_listItems->Clear();
  return success;
}

bool CPluginDirectory::RunScriptWithParams(const std::string& strPath, bool resume)
{
  CURL url(strPath);
  if (url.GetHostName().empty()) // called with no script - should never happen
    return false;

  AddonPtr addon;
  if (!CServiceBroker::GetAddonMgr().GetAddon(url.GetHostName(), addon, AddonType::PLUGIN,
                                              OnlyEnabled::CHOICE_YES) &&
      !CAddonInstaller::GetInstance().InstallModal(url.GetHostName(), addon,
                                                   InstallModalPrompt::CHOICE_YES))
  {
    CLog::Log(LOGERROR, "Unable to find plugin {}", url.GetHostName());
    return false;
  }

  return ExecuteScript(addon, strPath, resume) >= 0;
}

void CPluginDirectory::SetResolvedUrl(int handle, bool success, const CFileItem *resultItem)
{
  std::unique_lock<CCriticalSection> lock(GetScriptsLock());
  CPluginDirectory* dir = GetScriptFromHandle(handle);
  if (!dir)
    return;

  dir->m_success = success;
  *dir->m_fileResult = *resultItem;

  // set the event to mark that we're done
  dir->SetDone();
}

std::string CPluginDirectory::GetSetting(int handle, const std::string &strID)
{
  std::unique_lock<CCriticalSection> lock(GetScriptsLock());
  CPluginDirectory* dir = GetScriptFromHandle(handle);
  if (dir && dir->GetAddon())
    return dir->GetAddon()->GetSetting(strID);
  else
    return "";
}

void CPluginDirectory::SetSetting(int handle, const std::string &strID, const std::string &value)
{
  std::unique_lock<CCriticalSection> lock(GetScriptsLock());
  CPluginDirectory* dir = GetScriptFromHandle(handle);
  if (dir && dir->GetAddon())
    dir->GetAddon()->UpdateSetting(strID, value);
}

void CPluginDirectory::SetContent(int handle, const std::string &strContent)
{
  std::unique_lock<CCriticalSection> lock(GetScriptsLock());
  CPluginDirectory* dir = GetScriptFromHandle(handle);
  if (dir)
    dir->m_listItems->SetContent(strContent);
}

void CPluginDirectory::SetProperty(int handle, const std::string &strProperty, const std::string &strValue)
{
  std::unique_lock<CCriticalSection> lock(GetScriptsLock());
  CPluginDirectory* dir = GetScriptFromHandle(handle);
  if (!dir)
    return;
  if (strProperty == "fanart_image")
    dir->m_listItems->SetArt("fanart", strValue);
  else
    dir->m_listItems->SetProperty(strProperty, strValue);
}

void CPluginDirectory::CancelDirectory()
{
  m_cancelled = true;
}

float CPluginDirectory::GetProgress() const
{
  if (m_totalItems > 0)
    return (m_listItems->Size() * 100.0f) / m_totalItems;
  return 0.0f;
}

bool CPluginDirectory::IsMediaLibraryScanningAllowed(const std::string& content, const std::string& strPath)
{
  if (content.empty())
    return false;

  CURL url(strPath);
  if (url.GetHostName().empty())
    return false;
  AddonPtr addon;
  if (!CServiceBroker::GetAddonMgr().GetAddon(url.GetHostName(), addon, AddonType::PLUGIN,
                                              OnlyEnabled::CHOICE_YES))
  {
    CLog::Log(LOGERROR, "Unable to find plugin {}", url.GetHostName());
    return false;
  }
  CPluginSource* plugin = dynamic_cast<CPluginSource*>(addon.get());
  if (!plugin)
    return false;

  auto& paths = plugin->MediaLibraryScanPaths();
  if (paths.empty())
    return false;
  auto it = paths.find(content);
  if (it == paths.end())
    return false;
  const std::string& path = url.GetFileName();
  for (const auto& p : it->second)
    if (p.empty() || p == "/" || URIUtils::PathHasParent(path, p))
      return true;
  return false;
}

bool CPluginDirectory::CheckExists(const std::string& content,
                                   const std::string& strPath,
                                   ADDON::AddonType addonType)
{
  if (!IsMediaLibraryScanningAllowed(content, strPath))
    return false;
  // call the plugin at specified path with option "kodi_action=check_exists"
  // url exists if the plugin returns any fileitem with setResolvedUrl
  CURL url(strPath);
  url.SetOption("kodi_action", "check_exists");
  CFileItem item;
<<<<<<< HEAD
  return CPluginDirectory::GetPluginResult(url.Get(), item, false);
}

bool CPluginDirectory::Resolve(CFileItem& item) const
{
  return GetResolvedPluginResult(item);
=======
  return CPluginDirectory::GetPluginResult(url.Get(), item, false, addonType);
>>>>>>> f7d20012
}<|MERGE_RESOLUTION|>--- conflicted
+++ resolved
@@ -559,14 +559,10 @@
   CURL url(strPath);
   url.SetOption("kodi_action", "check_exists");
   CFileItem item;
-<<<<<<< HEAD
-  return CPluginDirectory::GetPluginResult(url.Get(), item, false);
+  return CPluginDirectory::GetPluginResult(url.Get(), item, false, addonType);
 }
 
 bool CPluginDirectory::Resolve(CFileItem& item) const
 {
   return GetResolvedPluginResult(item);
-=======
-  return CPluginDirectory::GetPluginResult(url.Get(), item, false, addonType);
->>>>>>> f7d20012
 }