/*
 *      Copyright (C) 2005-2008 Team XBMC
 *      http://www.xbmc.org
 *
 *  This Program is free software; you can redistribute it and/or modify
 *  it under the terms of the GNU General Public License as published by
 *  the Free Software Foundation; either version 2, or (at your option)
 *  any later version.
 *
 *  This Program is distributed in the hope that it will be useful,
 *  but WITHOUT ANY WARRANTY; without even the implied warranty of
 *  MERCHANTABILITY or FITNESS FOR A PARTICULAR PURPOSE. See the
 *  GNU General Public License for more details.
 *
 *  You should have received a copy of the GNU General Public License
 *  along with XBMC; see the file COPYING.  If not, write to
 *  the Free Software Foundation, 675 Mass Ave, Cambridge, MA 02139, USA.
 *  http://www.gnu.org/copyleft/gpl.html
 *
 */


#if (defined HAVE_CONFIG_H) && (!defined WIN32)
  #include "config.h"
#endif
#include "system.h"
#include "FileFactory.h"
#include "FileHD.h"
#include "FileCurl.h"
#include "FileShoutcast.h"
#include "FileLastFM.h"
#include "FileFileReader.h"
#ifdef HAS_FILESYSTEM_SMB
#ifdef _WIN32
#include "WINFileSmb.h"
#else
#include "FileSmb.h"
#endif
#endif
#ifdef HAS_FILESYSTEM_CDDA
#include "FileCDDA.h"
#endif
#ifdef HAS_FILESYSTEM
#include "FileISO.h"
#ifdef HAS_FILESYSTEM_RTV
#include "FileRTV.h"
#endif
#ifdef HAS_FILESYSTEM_DAAP
#include "FileDAAP.h"
#endif
#endif
#ifdef HAS_FILESYSTEM_SAP
#include "SAPFile.h"
#endif
#ifdef HAS_FILESYSTEM_VTP
#include "VTPFile.h"
#endif
#ifdef HAS_PVRCLIENTS
#include "PVRFile.h"
#endif
#include "FileZip.h"
#ifdef HAS_FILESYSTEM_RAR
#include "FileRar.h"
#endif
#ifdef HAS_FILESYSTEM_SFTP
#include "FileSFTP.h"
#endif
#ifdef HAS_FILESYSTEM_NFS
#include "FileNFS.h"
#endif

#include "FileMusicDatabase.h"
#include "FileSpecialProtocol.h"
#include "MultiPathFile.h"
#include "FileTuxBox.h"
#include "FileUDF.h"
#include "MythFile.h"
#include "HDHomeRun.h"
#include "Slingbox.h"
#include "Application.h"
#include "URL.h"
#include "utils/log.h"

using namespace XFILE;

CFileFactory::CFileFactory()
{
}

CFileFactory::~CFileFactory()
{
}

IFile* CFileFactory::CreateLoader(const CStdString& strFileName)
{
  CURL url(strFileName);
  return CreateLoader(url);
}

IFile* CFileFactory::CreateLoader(const CURL& url)
{
  CStdString strProtocol = url.GetProtocol();
  strProtocol.MakeLower();

  if (strProtocol == "zip") return new CFileZip();
#ifdef HAS_FILESYSTEM_RAR
  else if (strProtocol == "rar") return new CFileRar();
#endif
  else if (strProtocol == "musicdb") return new CFileMusicDatabase();
  else if (strProtocol == "videodb") return NULL;
  else if (strProtocol == "special") return new CFileSpecialProtocol();
  else if (strProtocol == "multipath") return new CMultiPathFile();
  else if (strProtocol == "file" || strProtocol.IsEmpty()) return new CFileHD();
  else if (strProtocol == "filereader") return new CFileFileReader();
#if defined(HAS_FILESYSTEM_CDDA) && defined(HAS_DVD_DRIVE)
  else if (strProtocol == "cdda") return new CFileCDDA();
#endif
#ifdef HAS_FILESYSTEM
  else if (strProtocol == "iso9660") return new CFileISO();
#endif
  else if(strProtocol == "udf") return new CFileUDF();

  if( g_application.getNetwork().IsAvailable() )
  {
    if (strProtocol == "http"
    ||  strProtocol == "https"
    ||  strProtocol == "dav"
    ||  strProtocol == "davs"
    ||  strProtocol == "ftp"
    ||  strProtocol == "ftpx"
    ||  strProtocol == "ftps"
    ||  strProtocol == "rss") return new CFileCurl();
#ifdef HAS_FILESYSTEM_SFTP
    else if (strProtocol == "sftp" || strProtocol == "ssh") return new CFileSFTP();
#endif
    else if (strProtocol == "shout") return new CFileShoutcast();
    else if (strProtocol == "lastfm") return new CFileLastFM();
    else if (strProtocol == "tuxbox") return new CFileTuxBox();
    else if (strProtocol == "hdhomerun") return new CFileHomeRun();
    else if (strProtocol == "sling") return new CSlingboxFile();
    else if (strProtocol == "myth") return new CMythFile();
    else if (strProtocol == "cmyth") return new CMythFile();
#ifdef HAS_FILESYSTEM_SMB
#ifdef _WIN32
    else if (strProtocol == "smb") return new CWINFileSMB();
#else
    else if (strProtocol == "smb") return new CFileSMB();
#endif
#endif
#ifdef HAS_FILESYSTEM
#ifdef HAS_FILESYSTEM_RTV
    else if (strProtocol == "rtv") return new CFileRTV();
#endif
#ifdef HAS_FILESYSTEM_DAAP
    else if (strProtocol == "daap") return new CFileDAAP();
#endif
#endif
#ifdef HAS_FILESYSTEM_SAP
    else if (strProtocol == "sap") return new CSAPFile();
#endif
#ifdef HAS_FILESYSTEM_VTP
    else if (strProtocol == "vtp") return new CVTPFile();
#endif
<<<<<<< HEAD
#ifdef HAS_PVRCLIENTS
    else if (strProtocol == "pvr") return new CPVRFile();
#endif
=======
#ifdef HAS_FILESYSTEM_NFS
    else if (strProtocol == "nfs") return new CFileNFS();
#endif
    
>>>>>>> 5db9543b
  }

  CLog::Log(LOGWARNING, "%s - Unsupported protocol(%s) in %s", __FUNCTION__, strProtocol.c_str(), url.Get().c_str() );
  return NULL;
}<|MERGE_RESOLUTION|>--- conflicted
+++ resolved
@@ -161,16 +161,13 @@
 #ifdef HAS_FILESYSTEM_VTP
     else if (strProtocol == "vtp") return new CVTPFile();
 #endif
-<<<<<<< HEAD
 #ifdef HAS_PVRCLIENTS
     else if (strProtocol == "pvr") return new CPVRFile();
 #endif
-=======
 #ifdef HAS_FILESYSTEM_NFS
     else if (strProtocol == "nfs") return new CFileNFS();
 #endif
     
->>>>>>> 5db9543b
   }
 
   CLog::Log(LOGWARNING, "%s - Unsupported protocol(%s) in %s", __FUNCTION__, strProtocol.c_str(), url.Get().c_str() );
