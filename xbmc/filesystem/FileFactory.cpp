/*
 *      Copyright (C) 2005-2012 Team XBMC
 *      http://www.xbmc.org
 *
 *  This Program is free software; you can redistribute it and/or modify
 *  it under the terms of the GNU General Public License as published by
 *  the Free Software Foundation; either version 2, or (at your option)
 *  any later version.
 *
 *  This Program is distributed in the hope that it will be useful,
 *  but WITHOUT ANY WARRANTY; without even the implied warranty of
 *  MERCHANTABILITY or FITNESS FOR A PARTICULAR PURPOSE. See the
 *  GNU General Public License for more details.
 *
 *  You should have received a copy of the GNU General Public License
 *  along with XBMC; see the file COPYING.  If not, see
 *  <http://www.gnu.org/licenses/>.
 *
 */


#if (defined HAVE_CONFIG_H) && (!defined WIN32)
  #include "config.h"
#endif
#include "system.h"
#include "FileFactory.h"
#include "HDFile.h"
#include "CurlFile.h"
#include "HTTPFile.h"
#include "ShoutcastFile.h"
#include "LastFMFile.h"
#include "FileReaderFile.h"
#ifdef HAS_FILESYSTEM_SMB
#ifdef _WIN32
#include "windows/WINFileSmb.h"
#else
#include "SmbFile.h"
#endif
#endif
#ifdef HAS_FILESYSTEM_CDDA
#include "CDDAFile.h"
#endif
#ifdef HAS_FILESYSTEM
#include "ISOFile.h"
#ifdef HAS_FILESYSTEM_RTV
#include "RTVFile.h"
#endif
#ifdef HAS_FILESYSTEM_DAAP
#include "DAAPFile.h"
#endif
#endif
#ifdef HAS_FILESYSTEM_SAP
#include "SAPFile.h"
#endif
#ifdef HAS_FILESYSTEM_VTP
#include "VTPFile.h"
#endif
#ifdef HAS_PVRCLIENTS
#include "PVRFile.h"
#endif
#if defined(TARGET_ANDROID)
#include "APKFile.h"
#endif
#include "ZipFile.h"
#ifdef HAS_FILESYSTEM_RAR
#include "RarFile.h"
#endif
#ifdef HAS_FILESYSTEM_SFTP
#include "SFTPFile.h"
#endif
#ifdef HAS_FILESYSTEM_NFS
#include "NFSFile.h"
#endif
#ifdef HAS_FILESYSTEM_AFP
#include "AFPFile.h"
#endif
#if defined(TARGET_ANDROID)
#include "AndroidAppFile.h"
#endif
#ifdef HAS_UPNP
#include "UPnPFile.h"
#endif
#include "PipesManager.h"
#include "PipeFile.h"
#include "MusicDatabaseFile.h"
#include "SpecialProtocolFile.h"
#include "MultiPathFile.h"
#include "TuxBoxFile.h"
#include "UDFFile.h"
#include "MythFile.h"
#include "HDHomeRunFile.h"
#include "SlingboxFile.h"
#include "ImageFile.h"
#include "Application.h"
#include "URL.h"
#include "utils/log.h"

using namespace XFILE;

CFileFactory::CFileFactory()
{
}

CFileFactory::~CFileFactory()
{
}

IFile* CFileFactory::CreateLoader(const CStdString& strFileName)
{
  CURL url(strFileName);
  return CreateLoader(url);
}

#ifndef __PLEX__
IFile* CFileFactory::CreateLoader(const CURL& url)
{
  CStdString strProtocol = url.GetProtocol();
  strProtocol.MakeLower();

#if defined(TARGET_ANDROID)
  if (strProtocol == "apk") return new CAPKFile();
#endif
  if (strProtocol == "zip") return new CZipFile();
  else if (strProtocol == "rar")
  {
#ifdef HAS_FILESYSTEM_RAR
    return new CRarFile();
#else
    CLog::Log(LOGWARNING, "%s - Compiled without non-free, rar support is disabled", __FUNCTION__);
#endif
  }
  else if (strProtocol == "musicdb") return new CMusicDatabaseFile();
  else if (strProtocol == "videodb") return NULL;
  else if (strProtocol == "special") return new CSpecialProtocolFile();
  else if (strProtocol == "multipath") return new CMultiPathFile();
  else if (strProtocol == "image") return new CImageFile();
  else if (strProtocol == "file" || strProtocol.IsEmpty()) return new CHDFile();
  else if (strProtocol == "filereader") return new CFileReaderFile();
#if defined(HAS_FILESYSTEM_CDDA) && defined(HAS_DVD_DRIVE)
  else if (strProtocol == "cdda") return new CFileCDDA();
#endif
#ifdef HAS_FILESYSTEM
  else if (strProtocol == "iso9660") return new CISOFile();
#endif
  else if(strProtocol == "udf") return new CUDFFile();

  if( g_application.getNetwork().IsAvailable() )
  {
    if (strProtocol == "dav"
    ||  strProtocol == "davs"
    ||  strProtocol == "ftp"
    ||  strProtocol == "ftps"
    ||  strProtocol == "rss") return new CCurlFile();
    else if (strProtocol == "http" ||  strProtocol == "https") return new CHTTPFile();
#ifdef HAS_FILESYSTEM_SFTP
    else if (strProtocol == "sftp" || strProtocol == "ssh") return new CSFTPFile();
#endif
<<<<<<< HEAD
    else if (strProtocol == "shout") return new CFileShoutcast();
    else if (strProtocol == "lastfm") return new CFileLastFM();
    else if (strProtocol == "tuxbox") return new CFileTuxBox();
    else if (strProtocol == "hdhomerun") return new CFileHomeRun();
#ifndef __PLEX__
=======
    else if (strProtocol == "shout") return new CShoutcastFile();
    else if (strProtocol == "lastfm") return new CLastFMFile();
    else if (strProtocol == "tuxbox") return new CTuxBoxFile();
    else if (strProtocol == "hdhomerun") return new CHomeRunFile();
>>>>>>> 0be99e96
    else if (strProtocol == "sling") return new CSlingboxFile();
#endif
    else if (strProtocol == "myth") return new CMythFile();
    else if (strProtocol == "cmyth") return new CMythFile();
#ifdef HAS_FILESYSTEM_SMB
#ifdef _WIN32
    else if (strProtocol == "smb") return new CWINFileSMB();
#else
    else if (strProtocol == "smb") return new CSmbFile();
#endif
#endif
#ifdef HAS_FILESYSTEM
#ifdef HAS_FILESYSTEM_RTV
    else if (strProtocol == "rtv") return new CRTVFile();
#endif
#ifdef HAS_FILESYSTEM_DAAP
    else if (strProtocol == "daap") return new CDAAPFile();
#endif
#endif
#ifdef HAS_FILESYSTEM_SAP
    else if (strProtocol == "sap") return new CSAPFile();
#endif
#ifdef HAS_FILESYSTEM_VTP
    else if (strProtocol == "vtp") return new CVTPFile();
#endif
#ifdef HAS_PVRCLIENTS
    else if (strProtocol == "pvr") return new CPVRFile();
#endif
#ifdef HAS_FILESYSTEM_NFS
    else if (strProtocol == "nfs") return new CNFSFile();
#endif
#ifdef HAS_FILESYSTEM_AFP
    else if (strProtocol == "afp") return new CAFPFile();
#endif
    else if (strProtocol == "pipe") return new CPipeFile();    
#ifdef HAS_UPNP
    else if (strProtocol == "upnp") return new CUPnPFile();
#endif
#if defined(TARGET_ANDROID)
    else if (strProtocol == "androidapp") return new CFileAndroidApp();
#endif
<<<<<<< HEAD
    else if (strProtocol == "pipe") return new CFilePipe();    
#ifndef __PLEX__
    else if (strProtocol == "upnp") return new CFileUPnP();
#endif
  }

  CLog::Log(LOGWARNING, "%s - Unsupported protocol(%s) in %s", __FUNCTION__, strProtocol.c_str(), url.Get().c_str() );
  return NULL;
}
#else
IFile* CFileFactory::CreateLoader(const CURL& url)
{
  CStdString strProtocol = url.GetProtocol();
  strProtocol.MakeLower();

  if (strProtocol == "file" || strProtocol.IsEmpty()) return new CFileHD();
  else if (strProtocol == "special") return new CFileSpecialProtocol();
  else if (strProtocol == "filereader") return new CFileFileReader();
  if( g_application.getNetwork().IsAvailable() )
  {
    if (strProtocol == "http" ||  strProtocol == "https")
      return new CFileCurl();
    else if (strProtocol == "shout") return new CFileShoutcast();
=======
>>>>>>> 0be99e96
  }

  CLog::Log(LOGWARNING, "%s - Unsupported protocol(%s) in %s", __FUNCTION__, strProtocol.c_str(), url.Get().c_str() );

  return NULL;
}
#endif<|MERGE_RESOLUTION|>--- conflicted
+++ resolved
@@ -155,18 +155,11 @@
 #ifdef HAS_FILESYSTEM_SFTP
     else if (strProtocol == "sftp" || strProtocol == "ssh") return new CSFTPFile();
 #endif
-<<<<<<< HEAD
-    else if (strProtocol == "shout") return new CFileShoutcast();
-    else if (strProtocol == "lastfm") return new CFileLastFM();
-    else if (strProtocol == "tuxbox") return new CFileTuxBox();
-    else if (strProtocol == "hdhomerun") return new CFileHomeRun();
-#ifndef __PLEX__
-=======
     else if (strProtocol == "shout") return new CShoutcastFile();
     else if (strProtocol == "lastfm") return new CLastFMFile();
     else if (strProtocol == "tuxbox") return new CTuxBoxFile();
     else if (strProtocol == "hdhomerun") return new CHomeRunFile();
->>>>>>> 0be99e96
+#ifndef __PLEX__
     else if (strProtocol == "sling") return new CSlingboxFile();
 #endif
     else if (strProtocol == "myth") return new CMythFile();
@@ -207,11 +200,6 @@
 #endif
 #if defined(TARGET_ANDROID)
     else if (strProtocol == "androidapp") return new CFileAndroidApp();
-#endif
-<<<<<<< HEAD
-    else if (strProtocol == "pipe") return new CFilePipe();    
-#ifndef __PLEX__
-    else if (strProtocol == "upnp") return new CFileUPnP();
 #endif
   }
 
@@ -232,8 +220,6 @@
     if (strProtocol == "http" ||  strProtocol == "https")
       return new CFileCurl();
     else if (strProtocol == "shout") return new CFileShoutcast();
-=======
->>>>>>> 0be99e96
   }
 
   CLog::Log(LOGWARNING, "%s - Unsupported protocol(%s) in %s", __FUNCTION__, strProtocol.c_str(), url.Get().c_str() );
