--- conflicted
+++ resolved
@@ -20,11 +20,7 @@
  */
 
 #include "IDirectory.h"
-<<<<<<< HEAD
-#include "FileCurl.h"
-=======
 #include "CurlFile.h"
->>>>>>> 0be99e96
 #include "utils/XBMCTinyXML.h"
 #include "threads/Thread.h"
 
