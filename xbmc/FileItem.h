--- conflicted
+++ resolved
@@ -265,33 +265,6 @@
 
   CPictureInfoTag* GetPictureInfoTag();
 
-<<<<<<< HEAD
-  // Gets the cached thumb filename (no existence checks)
-#ifndef __PLEX__
-  CStdString GetCachedVideoThumb() const;
-#endif
-  CStdString GetCachedEpisodeThumb() const;
-  CStdString GetCachedArtistThumb() const;
-  CStdString GetCachedSeasonThumb() const;
-  CStdString GetCachedActorThumb() const;
-  /*!
-   \brief Get the cached fanart path for this item if it exists
-   \return path to the cached fanart for this item, or empty if none exists
-   \sa CacheLocalFanart, GetLocalFanart
-   */
-  CStdString GetCachedFanart() const;
-  static CStdString GetCachedThumb(const CStdString &path, const CStdString& strPath2, bool split=false);
-
-  // Sets the video thumb (cached first, else caches user thumb)
-  void SetVideoThumb();
-  /*!
-   \brief Cache a copy of the local fanart for this item if we don't already have an image cached
-   \return true if we already have cached fanart or if the caching was successful, false if no image is cached.
-   \sa GetLocalFanart, GetCachedFanart
-   */
-  bool CacheLocalFanart() const;
-=======
->>>>>>> 0be99e96
   /*!
    \brief Get the local fanart for this item if it exists
    \return path to the local fanart for this item, or empty if none exists
