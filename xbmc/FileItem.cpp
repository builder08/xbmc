--- conflicted
+++ resolved
@@ -150,14 +150,6 @@
   m_pictureInfoTag = NULL;
 
   Reset();
-<<<<<<< HEAD
-
-  if (tag.HasPVRChannel())
-    *GetPVRChannelInfoTag() = *tag.ChannelTag();
-  if (tag.HasTimer())
-    *GetPVRTimerInfoTag() = *tag.Timer();
-=======
->>>>>>> 49a66623
 
   m_strPath = tag.Path();
   m_bIsFolder = false;
