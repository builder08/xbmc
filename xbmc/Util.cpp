--- conflicted
+++ resolved
@@ -739,9 +739,6 @@
   }
 }
 
-<<<<<<< HEAD
-static const char * sub_exts[] = { ".utf", ".utf8", ".utf-8", ".sub", ".srt", ".smi", ".rt", ".txt", ".ssa", ".aqt", ".jss", ".ass", ".idx", ".sup", NULL};
-=======
 void CUtil::ClearTempFonts()
 {
   CStdString searchPath = "special://temp/fonts/";
@@ -760,8 +757,7 @@
   }
 }
 
-static const char * sub_exts[] = { ".utf", ".utf8", ".utf-8", ".sub", ".srt", ".smi", ".rt", ".txt", ".ssa", ".aqt", ".jss", ".ass", ".idx", NULL};
->>>>>>> fb2e7d1e
+static const char * sub_exts[] = { ".utf", ".utf8", ".utf-8", ".sub", ".srt", ".smi", ".rt", ".txt", ".ssa", ".aqt", ".jss", ".ass", ".idx", ".sup", NULL};
 
 int64_t CUtil::ToInt64(uint32_t high, uint32_t low)
 {
