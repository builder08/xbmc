/*
 *  Copyright (C) 2005-2018 Team Kodi
 *  This file is part of Kodi - https://kodi.tv
 *
 *  SPDX-License-Identifier: GPL-2.0-or-later
 *  See LICENSES/README.md for more information.
 */

#include "GUIWindowMusicBase.h"

#include "GUIUserMessages.h"
#include "PlayListPlayer.h"
#include "ServiceBroker.h"
#include "Util.h"
#include "application/Application.h"
#include "dialogs/GUIDialogFileBrowser.h"
#include "dialogs/GUIDialogMediaSource.h"
#include "music/MusicLibraryQueue.h"
#include "music/dialogs/GUIDialogInfoProviderSettings.h"
#include "music/dialogs/GUIDialogMusicInfo.h"
#include "playlists/PlayListFactory.h"
#include "playlists/PlayListM3U.h"
#include "threads/SystemClock.h"
#ifdef HAS_CDDA_RIPPER
#include "cdrip/CDDARipper.h"
#endif
#include "Autorun.h"
#include "FileItem.h"
#include "GUIInfoManager.h"
#include "GUIPassword.h"
#include "PartyModeManager.h"
#include "URL.h"
#include "addons/gui/GUIDialogAddonInfo.h"
#include "cores/IPlayer.h"
#include "cores/playercorefactory/PlayerCoreFactory.h"
#include "dialogs/GUIDialogProgress.h"
#include "dialogs/GUIDialogSmartPlaylistEditor.h"
#include "dialogs/GUIDialogYesNo.h"
#include "filesystem/Directory.h"
#include "filesystem/File.h"
#include "filesystem/MusicDatabaseDirectory.h"
#include "guilib/GUIComponent.h"
#include "guilib/GUIWindowManager.h"
#include "guilib/LocalizeStrings.h"
#include "guilib/guiinfo/GUIInfoLabels.h"
#include "input/Key.h"
#include "messaging/helpers/DialogHelper.h"
#include "messaging/helpers/DialogOKHelper.h"
#include "music/infoscanner/MusicInfoScanner.h"
#include "music/tags/MusicInfoTag.h"
#include "profiles/ProfileManager.h"
#include "settings/AdvancedSettings.h"
#include "settings/MediaSourceSettings.h"
#include "settings/Settings.h"
#include "settings/SettingsComponent.h"
#include "storage/MediaManager.h"
#include "utils/StringUtils.h"
#include "utils/UnicodeUtils.h"
#include "utils/URIUtils.h"
#include "utils/Variant.h"
#include "utils/XTimeUtils.h"
#include "utils/log.h"
#include "video/dialogs/GUIDialogVideoInfo.h"
#include "video/VideoInfoTag.h"
#include "view/GUIViewState.h"

#include <algorithm>

using namespace XFILE;
using namespace MUSICDATABASEDIRECTORY;
using namespace MUSIC_GRABBER;
using namespace MUSIC_INFO;
using namespace KODI::MESSAGING;
using KODI::MESSAGING::HELPERS::DialogResponse;

using namespace std::chrono_literals;

#define CONTROL_BTNVIEWASICONS  2
#define CONTROL_BTNSORTBY       3
#define CONTROL_BTNSORTASC      4
#define CONTROL_BTNPLAYLISTS    7
#define CONTROL_BTNSCAN         9
#define CONTROL_BTNRIP          11

CGUIWindowMusicBase::CGUIWindowMusicBase(int id, const std::string &xmlFile)
    : CGUIMediaWindow(id, xmlFile.c_str())
{
  m_dlgProgress = NULL;
  m_thumbLoader.SetObserver(this);
}

CGUIWindowMusicBase::~CGUIWindowMusicBase () = default;

bool CGUIWindowMusicBase::OnBack(int actionID)
{
  if (!CMusicLibraryQueue::GetInstance().IsScanningLibrary())
  {
    CUtil::RemoveTempFiles();
  }
  return CGUIMediaWindow::OnBack(actionID);
}

/*!
 \brief Handle messages on window.
 \param message GUI Message that can be reacted on.
 \return if a message can't be processed, return \e false

 On these messages this class reacts.\n
 When retrieving...
  - #GUI_MSG_WINDOW_DEINIT\n
   ...the last focused control is saved to m_iLastControl.
  - #GUI_MSG_WINDOW_INIT\n
   ...the musicdatabase is opend and the music extensions and shares are set.
   The last focused control is set.
  - #GUI_MSG_CLICKED\n
   ... the base class reacts on the following controls:\n
    Buttons:\n
    - #CONTROL_BTNVIEWASICONS - switch between list, thumb and with large items
    - #CONTROL_BTNSEARCH - Search for items\n
    Other Controls:
    - The container controls\n
     Have the following actions in message them clicking on them.
     - #ACTION_QUEUE_ITEM - add selected item to end of playlist
     - #ACTION_QUEUE_ITEM_NEXT - add selected item to next pos in playlist
     - #ACTION_SHOW_INFO - retrieve album info from the internet
     - #ACTION_SELECT_ITEM - Item has been selected. Overwrite OnClick() to react on it
 */
bool CGUIWindowMusicBase::OnMessage(CGUIMessage& message)
{
  switch ( message.GetMessage() )
  {
  case GUI_MSG_WINDOW_DEINIT:
    {
      if (m_thumbLoader.IsLoading())
        m_thumbLoader.StopThread();
      m_musicdatabase.Close();
    }
    break;

  case GUI_MSG_WINDOW_INIT:
    {
      m_dlgProgress = CServiceBroker::GetGUI()->GetWindowManager().GetWindow<CGUIDialogProgress>(WINDOW_DIALOG_PROGRESS);

      m_musicdatabase.Open();

      if (!CGUIMediaWindow::OnMessage(message))
        return false;

      return true;
    }
    break;
  case GUI_MSG_DIRECTORY_SCANNED:
    {
      CFileItem directory(message.GetStringParam(), true);

      // Only update thumb on a local drive
      if (directory.IsHD())
      {
        std::string strParent;
        URIUtils::GetParentPath(directory.GetPath(), strParent);
        if (directory.GetPath() == m_vecItems->GetPath() || strParent == m_vecItems->GetPath())
          Refresh();
      }
    }
    break;

  // update the display
  case GUI_MSG_SCAN_FINISHED:
  case GUI_MSG_REFRESH_THUMBS: // Never called as is secondary msg sent as GUI_MSG_NOTIFY_ALL
    Refresh();
    break;

  case GUI_MSG_CLICKED:
    {
      int iControl = message.GetSenderId();
      if (iControl == CONTROL_BTNRIP)
      {
        OnRipCD();
      }
      else if (iControl == CONTROL_BTNPLAYLISTS)
      {
        if (!m_vecItems->IsPath("special://musicplaylists/"))
          Update("special://musicplaylists/");
      }
      else if (iControl == CONTROL_BTNSCAN)
      {
        OnScan(-1);
      }
      else if (m_viewControl.HasControl(iControl))  // list/thumb control
      {
        int iItem = m_viewControl.GetSelectedItem();
        int iAction = message.GetParam1();

        // iItem is checked for validity inside these routines
        if (iAction == ACTION_QUEUE_ITEM || iAction == ACTION_MOUSE_MIDDLE_CLICK)
        {
          OnQueueItem(iItem);
        }
        else if (iAction == ACTION_QUEUE_ITEM_NEXT)
        {
          OnQueueItem(iItem, true);
        }
        else if (iAction == ACTION_SHOW_INFO)
        {
          OnItemInfo(iItem);
        }
        else if (iAction == ACTION_DELETE_ITEM)
        {
          // is delete allowed?
          // must be at the playlists directory
          if (m_vecItems->IsPath("special://musicplaylists/"))
            OnDeleteItem(iItem);

          else
            return false;
        }
        // use play button to add folders of items to temp playlist
        else if (iAction == ACTION_PLAYER_PLAY)
        {
          // if playback is paused or playback speed != 1, return
          if (g_application.GetAppPlayer().IsPlayingAudio())
          {
            if (g_application.GetAppPlayer().IsPausedPlayback())
              return false;
            if (g_application.GetAppPlayer().GetPlaySpeed() != 1)
              return false;
          }

          // not playing audio, or playback speed == 1
          PlayItem(iItem);

          return true;
        }
      }
    }
    break;
  case GUI_MSG_NOTIFY_ALL:
    {
      if (message.GetParam1()==GUI_MSG_REMOVED_MEDIA)
        CUtil::DeleteDirectoryCache("r-");
    }
    break;
  }
  return CGUIMediaWindow::OnMessage(message);
}

bool CGUIWindowMusicBase::OnAction(const CAction &action)
{
  if (action.GetID() == ACTION_SHOW_PLAYLIST)
  {
    if (CServiceBroker::GetPlaylistPlayer().GetCurrentPlaylist() == PLAYLIST::TYPE_MUSIC ||
        CServiceBroker::GetPlaylistPlayer().GetPlaylist(PLAYLIST::TYPE_MUSIC).size() > 0)
    {
      CServiceBroker::GetGUI()->GetWindowManager().ActivateWindow(WINDOW_MUSIC_PLAYLIST);
      return true;
    }
  }

  if (action.GetID() == ACTION_SCAN_ITEM)
  {
    int item = m_viewControl.GetSelectedItem();
    if (item > -1 && m_vecItems->Get(item)->m_bIsFolder)
      OnScan(item);

    return true;
  }

  return CGUIMediaWindow::OnAction(action);
}

void CGUIWindowMusicBase::OnItemInfoAll(const std::string& strPath, bool refresh)
{
  if (UnicodeUtils::EqualsNoCase(m_vecItems->GetContent(), "albums"))
  {
    if (CMusicLibraryQueue::GetInstance().IsScanningLibrary())
      return;

    CMusicLibraryQueue::GetInstance().StartAlbumScan(strPath, refresh);
  }
  else if (UnicodeUtils::EqualsNoCase(m_vecItems->GetContent(), "artists"))
  {
    if (CMusicLibraryQueue::GetInstance().IsScanningLibrary())
      return;

    CMusicLibraryQueue::GetInstance().StartArtistScan(strPath, refresh);
  }
}

void CGUIWindowMusicBase::OnItemInfo(int iItem)
{
  if ( iItem < 0 || iItem >= m_vecItems->Size() )
    return;

  CFileItemPtr item = m_vecItems->Get(iItem);

  // Match visibility test of CMusicInfo::IsVisible
  if (item->IsVideoDb() && item->HasVideoInfoTag() &&
      (item->HasProperty("artist_musicid") || item->HasProperty("album_musicid")))
  {
    // Music video artist or album (navigation by music > music video > artist))
    CGUIDialogMusicInfo::ShowFor(item.get());
    return;
  }

  if (item->IsVideo() && item->HasVideoInfoTag() &&
      item->GetVideoInfoTag()->m_type == MediaTypeMusicVideo)
  { // Music video on a mixed current playlist or navigation by music > music video > artist > video
    CGUIDialogVideoInfo::ShowFor(*item);
    return;
  }

  if (!m_vecItems->IsPlugin() && (item->IsPlugin() || item->IsScript()))
  {
    CGUIDialogAddonInfo::ShowForItem(item);
    return;
  }

  // Match visibility test of CMusicInfo::IsVisible
  if (item->HasMusicInfoTag() && (item->GetMusicInfoTag()->GetType() == MediaTypeSong ||
    item->GetMusicInfoTag()->GetType() == MediaTypeAlbum ||
    item->GetMusicInfoTag()->GetType() == MediaTypeArtist))
    CGUIDialogMusicInfo::ShowFor(item.get());
}

void CGUIWindowMusicBase::RefreshContent(const std::string& strContent)
{
  if ( CServiceBroker::GetGUI()->GetWindowManager().GetActiveWindow() == WINDOW_MUSIC_NAV &&
    m_vecItems->GetContent() == strContent &&
    m_vecItems->GetSortMethod() == SortByUserRating)
    // When music library window is active and showing songs or albums sorted
    // by userrating refresh the list to resort items and show new userrating
    Refresh(true);
}

/// \brief Retrieve tag information for \e m_vecItems
void CGUIWindowMusicBase::RetrieveMusicInfo()
{
  auto start = std::chrono::steady_clock::now();

  OnRetrieveMusicInfo(*m_vecItems);

  //! @todo Scan for multitrack items here...
  std::vector<std::string> itemsForRemove;
  CFileItemList itemsForAdd;
  for (int i = 0; i < m_vecItems->Size(); ++i)
  {
    CFileItemPtr pItem = (*m_vecItems)[i];
    if (pItem->m_bIsFolder || pItem->IsPlayList() || pItem->IsPicture() || pItem->IsLyrics() || pItem->IsVideo())
      continue;

    CMusicInfoTag& tag = *pItem->GetMusicInfoTag();
    if (tag.Loaded() && !tag.GetCueSheet().empty())
      pItem->LoadEmbeddedCue();

    if (pItem->HasCueDocument()
      && pItem->LoadTracksFromCueDocument(itemsForAdd))
    {
      itemsForRemove.push_back(pItem->GetPath());
    }
  }
  for (size_t i = 0; i < itemsForRemove.size(); ++i)
  {
    for (int j = 0; j < m_vecItems->Size(); ++j)
    {
      if ((*m_vecItems)[j]->GetPath() == itemsForRemove[i])
      {
        m_vecItems->Remove(j);
        break;
      }
    }
  }
  m_vecItems->Append(itemsForAdd);

  auto end = std::chrono::steady_clock::now();
  auto duration = std::chrono::duration_cast<std::chrono::milliseconds>(end - start);

  CLog::Log(LOGDEBUG, "RetrieveMusicInfo() took {} ms", duration.count());
}

/// \brief Add selected list/thumb control item to playlist and start playing
/// \param iItem Selected Item in list/thumb control
void CGUIWindowMusicBase::OnQueueItem(int iItem, bool first)
{
  // Determine the proper list to queue this element
  PLAYLIST::Id playlistId = CServiceBroker::GetPlaylistPlayer().GetCurrentPlaylist();
  if (playlistId == PLAYLIST::TYPE_NONE)
    playlistId = g_application.GetAppPlayer().GetPreferredPlaylist();
  if (playlistId == PLAYLIST::TYPE_NONE)
    playlistId = PLAYLIST::TYPE_MUSIC;

  // don't re-queue items from playlist window
  if ( iItem < 0 || iItem >= m_vecItems->Size() || GetID() == WINDOW_MUSIC_PLAYLIST) return ;

  int iOldSize = CServiceBroker::GetPlaylistPlayer().GetPlaylist(playlistId).size();

  // add item 2 playlist (make a copy as we alter the queuing state)
  CFileItemPtr item(new CFileItem(*m_vecItems->Get(iItem)));

  if (item->IsRAR() || item->IsZIP())
    return;

  // Check for the partymode playlist item, do nothing when "PartyMode.xsp" not exist
  if (item->IsSmartPlayList())
  {
    const std::shared_ptr<CProfileManager> profileManager =
      CServiceBroker::GetSettingsComponent()->GetProfileManager();
    if ((item->GetPath() == profileManager->GetUserDataItem("PartyMode.xsp")) &&
      !XFILE::CFile::Exists(item->GetPath()))
      return;
  }

  //  Allow queuing of unqueueable items
  //  when we try to queue them directly
  if (!item->CanQueue())
    item->SetCanQueue(true);

  CLog::Log(LOGDEBUG, "Adding file {}{} to music playlist", item->GetPath(),
            item->m_bIsFolder ? " (folder) " : "");
  CFileItemList queuedItems;
  AddItemToPlayList(item, queuedItems);

  // select next item
  m_viewControl.SetSelectedItem(iItem + 1);

  // if party mode, add items but DONT start playing
  if (g_partyModeManager.IsEnabled())
  {
    g_partyModeManager.AddUserSongs(queuedItems, false);
    return;
  }

  if (first && g_application.GetAppPlayer().IsPlaying())
    CServiceBroker::GetPlaylistPlayer().Insert(
        playlistId, queuedItems, CServiceBroker::GetPlaylistPlayer().GetCurrentSong() + 1);
  else
    CServiceBroker::GetPlaylistPlayer().Add(playlistId, queuedItems);
  if (CServiceBroker::GetPlaylistPlayer().GetPlaylist(playlistId).size() &&
      !g_application.GetAppPlayer().IsPlaying())
  {
    if (m_guiState)
      m_guiState->SetPlaylistDirectory("playlistmusic://");

    CServiceBroker::GetPlaylistPlayer().Reset();
    CServiceBroker::GetPlaylistPlayer().SetCurrentPlaylist(playlistId);
    CServiceBroker::GetPlaylistPlayer().Play(iOldSize, ""); // start playing at the first new item
  }
}

/// \brief Add unique file and folders and its subfolders to playlist
/// \param pItem The file item to add
void CGUIWindowMusicBase::AddItemToPlayList(const CFileItemPtr &pItem, CFileItemList &queuedItems)
{
  if (!pItem->CanQueue() || pItem->IsRAR() || pItem->IsZIP() || pItem->IsParentFolder()) // no zip/rar enqueues thank you!
    return;

  // fast lookup is needed here
  queuedItems.SetFastLookup(true);

  if (pItem->IsMusicDb() && pItem->m_bIsFolder && !pItem->IsParentFolder())
  { // we have a music database folder, just grab the "all" item underneath it
    CMusicDatabaseDirectory dir;
    if (!dir.ContainsSongs(pItem->GetPath()))
    { // grab the ALL item in this category
      // Genres will still require 2 lookups, and queuing the entire Genre folder
      // will require 3 lookups (genre, artist, album)
      CMusicDbUrl musicUrl;
      if (musicUrl.FromString(pItem->GetPath()))
      {
        musicUrl.AppendPath("-1/");
        CFileItemPtr item(new CFileItem(musicUrl.ToString(), true));
        item->SetCanQueue(true); // workaround for CanQueue() check above
        AddItemToPlayList(item, queuedItems);
      }
      return;
    }
  }
  if (pItem->m_bIsFolder)
  {
    // Check if we add a locked share
    if ( pItem->m_bIsShareOrDrive )
    {
      CFileItem item = *pItem;
      if ( !g_passwordManager.IsItemUnlocked( &item, "music" ) )
        return ;
    }

    // recursive
    CFileItemList items;
    GetDirectory(pItem->GetPath(), items);
    //OnRetrieveMusicInfo(items);
    FormatAndSort(items);
    for (int i = 0; i < items.Size(); ++i)
      AddItemToPlayList(items[i], queuedItems);
  }
  else
  {
    if (pItem->IsPlayList())
    {
      std::unique_ptr<PLAYLIST::CPlayList> pPlayList(PLAYLIST::CPlayListFactory::Create(*pItem));
      if (pPlayList)
      {
        // load it
        if (!pPlayList->Load(pItem->GetPath()))
        {
          HELPERS::ShowOKDialogText(CVariant{6}, CVariant{477});
          return; //hmmm unable to load playlist?
        }

        PLAYLIST::CPlayList playlist = *pPlayList;
        for (int i = 0; i < playlist.size(); ++i)
        {
          AddItemToPlayList(playlist[i], queuedItems);
        }
        return;
      }
    }
    else if(pItem->IsInternetStream() && !pItem->IsMusicDb())
    { // just queue the internet stream, it will be expanded on play
      queuedItems.Add(pItem);
    }
    else if (pItem->IsPlugin() && pItem->GetProperty("isplayable").asBoolean())
    {
      // python files can be played
      queuedItems.Add(pItem);
    }
    else if (!pItem->IsNFO() && (pItem->IsAudio() || pItem->IsVideo()))
    {
      CFileItemPtr itemCheck = queuedItems.Get(pItem->GetPath());
      if (!itemCheck || itemCheck->GetStartOffset() != pItem->GetStartOffset())
      { // add item
        CFileItemPtr item(new CFileItem(*pItem));
        m_musicdatabase.SetPropertiesForFileItem(*item);
        queuedItems.Add(item);
      }
    }
  }
}

void CGUIWindowMusicBase::UpdateButtons()
{
  CONTROL_ENABLE_ON_CONDITION(CONTROL_BTNRIP, CServiceBroker::GetMediaManager().IsAudio());

  CONTROL_ENABLE_ON_CONDITION(CONTROL_BTNSCAN,
                              !(m_vecItems->IsVirtualDirectoryRoot() ||
                                m_vecItems->IsMusicDb()));

  if (CMusicLibraryQueue::GetInstance().IsScanningLibrary())
    SET_CONTROL_LABEL(CONTROL_BTNSCAN, 14056); // Stop Scan
  else
    SET_CONTROL_LABEL(CONTROL_BTNSCAN, 102); // Scan

  CGUIMediaWindow::UpdateButtons();
}

void CGUIWindowMusicBase::GetContextButtons(int itemNumber, CContextButtons &buttons)
{
  CFileItemPtr item;
  if (itemNumber >= 0 && itemNumber < m_vecItems->Size())
    item = m_vecItems->Get(itemNumber);

  if (item)
  {
    const std::shared_ptr<CProfileManager> profileManager = CServiceBroker::GetSettingsComponent()->GetProfileManager();

    // Check for the partymode playlist item.
    // When "PartyMode.xsp" not exist, only context menu button is edit
    if (item->IsSmartPlayList() &&
        (item->GetPath() == profileManager->GetUserDataItem("PartyMode.xsp")) &&
        !XFILE::CFile::Exists(item->GetPath()))
    {
      buttons.Add(CONTEXT_BUTTON_EDIT_SMART_PLAYLIST, 586);
      return;
    }

    if (!item->IsParentFolder())
    {
      //! @todo get rid of IsAddonsPath and IsScript check. CanQueue should be enough!
      if (item->CanQueue() && !item->IsAddonsPath() && !item->IsScript())
      {
        buttons.Add(CONTEXT_BUTTON_QUEUE_ITEM, 13347); //queue
        buttons.Add(CONTEXT_BUTTON_PLAY_NEXT, 10008); //play next

        // allow a folder to be ad-hoc queued and played by the default player
        if (item->m_bIsFolder || (item->IsPlayList() &&
           !CServiceBroker::GetSettingsComponent()->GetAdvancedSettings()->m_playlistAsFolders))
        {
          buttons.Add(CONTEXT_BUTTON_PLAY_ITEM, 208); // Play
        }
        else
        {
          const CPlayerCoreFactory &playerCoreFactory = CServiceBroker::GetPlayerCoreFactory();

          // check what players we have, if we have multiple display play with option
          std::vector<std::string> players;
          playerCoreFactory.GetPlayers(*item, players);
          if (players.size() >= 1)
            buttons.Add(CONTEXT_BUTTON_PLAY_WITH, 15213); // Play With...
        }
        if (item->IsSmartPlayList())
        {
            buttons.Add(CONTEXT_BUTTON_PLAY_PARTYMODE, 15216); // Play in Partymode
        }

        if (item->IsSmartPlayList() || m_vecItems->IsSmartPlayList())
          buttons.Add(CONTEXT_BUTTON_EDIT_SMART_PLAYLIST, 586);
        else if (item->IsPlayList() || m_vecItems->IsPlayList())
          buttons.Add(CONTEXT_BUTTON_EDIT, 586);
      }
#ifdef HAS_DVD_DRIVE
      // enable Rip CD Audio or Track button if we have an audio disc
      if (CServiceBroker::GetMediaManager().IsDiscInDrive() && m_vecItems->IsCDDA())
      {
        // those cds can also include Audio Tracks: CDExtra and MixedMode!
        MEDIA_DETECT::CCdInfo* pCdInfo = CServiceBroker::GetMediaManager().GetCdInfo();
        if (pCdInfo->IsAudio(1) || pCdInfo->IsCDExtra(1) || pCdInfo->IsMixedMode(1))
          buttons.Add(CONTEXT_BUTTON_RIP_TRACK, 610);
      }
#endif
    }

    // enable CDDB lookup if the current dir is CDDA
    if (CServiceBroker::GetMediaManager().IsDiscInDrive() && m_vecItems->IsCDDA() &&
        (profileManager->GetCurrentProfile().canWriteDatabases() || g_passwordManager.bMasterUser))
    {
      buttons.Add(CONTEXT_BUTTON_CDDB, 16002);
    }
  }
  CGUIMediaWindow::GetContextButtons(itemNumber, buttons);
}

void CGUIWindowMusicBase::GetNonContextButtons(CContextButtons &buttons)
{
}

bool CGUIWindowMusicBase::OnContextButton(int itemNumber, CONTEXT_BUTTON button)
{
  CFileItemPtr item;
  if (itemNumber >= 0 && itemNumber < m_vecItems->Size())
    item = m_vecItems->Get(itemNumber);

  if (CGUIDialogContextMenu::OnContextButton("music", item, button))
  {
    if (button == CONTEXT_BUTTON_REMOVE_SOURCE)
      OnRemoveSource(itemNumber);

    Update(m_vecItems->GetPath());
    return true;
  }

  switch (button)
  {
  case CONTEXT_BUTTON_QUEUE_ITEM:
    OnQueueItem(itemNumber);
    return true;

  case CONTEXT_BUTTON_PLAY_NEXT:
    OnQueueItem(itemNumber, true);
    return true;

  case CONTEXT_BUTTON_INFO:
    OnItemInfo(itemNumber);
    return true;

  case CONTEXT_BUTTON_EDIT:
    {
      std::string playlist = item->IsPlayList() ? item->GetPath() : m_vecItems->GetPath(); // save path as activatewindow will destroy our items
      CServiceBroker::GetGUI()->GetWindowManager().ActivateWindow(WINDOW_MUSIC_PLAYLIST_EDITOR, playlist);
      // need to update
      m_vecItems->RemoveDiscCache(GetID());
      return true;
    }

  case CONTEXT_BUTTON_EDIT_SMART_PLAYLIST:
    {
      std::string playlist = item->IsSmartPlayList() ? item->GetPath() : m_vecItems->GetPath(); // save path as activatewindow will destroy our items
      if (CGUIDialogSmartPlaylistEditor::EditPlaylist(playlist, "music"))
        Refresh(true); // need to update
      return true;
    }

  case CONTEXT_BUTTON_PLAY_ITEM:
    PlayItem(itemNumber);
    return true;

  case CONTEXT_BUTTON_PLAY_WITH:
    {
      const CPlayerCoreFactory &playerCoreFactory = CServiceBroker::GetPlayerCoreFactory();

      std::vector<std::string> players;
      playerCoreFactory.GetPlayers(*item, players);
      std::string player = playerCoreFactory.SelectPlayerDialog(players);
      if (!player.empty())
        OnClick(itemNumber, player);
      return true;
    }

  case CONTEXT_BUTTON_PLAY_PARTYMODE:
    g_partyModeManager.Enable(PARTYMODECONTEXT_MUSIC, item->GetPath());
    return true;

  case CONTEXT_BUTTON_RIP_CD:
    OnRipCD();
    return true;

#ifdef HAS_CDDA_RIPPER
  case CONTEXT_BUTTON_CANCEL_RIP_CD:
    KODI::CDRIP::CCDDARipper::GetInstance().CancelJobs();
    return true;
#endif

  case CONTEXT_BUTTON_RIP_TRACK:
    OnRipTrack(itemNumber);
    return true;

  case CONTEXT_BUTTON_SCAN:
    // Check if scanning already and inform user
    if (CMusicLibraryQueue::GetInstance().IsScanningLibrary())
      HELPERS::ShowOKDialogText(CVariant{ 189 }, CVariant{ 14057 });
    else
      OnScan(itemNumber, true);
    return true;

  case CONTEXT_BUTTON_CDDB:
    if (m_musicdatabase.LookupCDDBInfo(true))
      Refresh();
    return true;

  default:
    break;
  }

  return CGUIMediaWindow::OnContextButton(itemNumber, button);
}

bool CGUIWindowMusicBase::OnAddMediaSource()
{
  return CGUIDialogMediaSource::ShowAndAddMediaSource("music");
}

void CGUIWindowMusicBase::OnRipCD()
{
  if (CServiceBroker::GetMediaManager().IsAudio())
  {
    if (!g_application.CurrentFileItem().IsCDDA())
    {
#ifdef HAS_CDDA_RIPPER
      KODI::CDRIP::CCDDARipper::GetInstance().RipCD();
#endif
    }
    else
      HELPERS::ShowOKDialogText(CVariant{257}, CVariant{20099});
  }
}

void CGUIWindowMusicBase::OnRipTrack(int iItem)
{
  if (CServiceBroker::GetMediaManager().IsAudio())
  {
    if (!g_application.CurrentFileItem().IsCDDA())
    {
#ifdef HAS_CDDA_RIPPER
      CFileItemPtr item = m_vecItems->Get(iItem);
      KODI::CDRIP::CCDDARipper::GetInstance().RipTrack(item.get());
#endif
    }
    else
      HELPERS::ShowOKDialogText(CVariant{257}, CVariant{20099});
  }
}

void CGUIWindowMusicBase::PlayItem(int iItem)
{
  // restrictions should be placed in the appropriate window code
  // only call the base code if the item passes since this clears
  // the current playlist

  const CFileItemPtr pItem = m_vecItems->Get(iItem);
#ifdef HAS_DVD_DRIVE
  if (pItem->IsDVD())
  {
    MEDIA_DETECT::CAutorun::PlayDiscAskResume(pItem->GetPath());
    return;
  }
#endif

  // Check for the partymode playlist item, do nothing when "PartyMode.xsp" not exist
  if (pItem->IsSmartPlayList())
  {
    const std::shared_ptr<CProfileManager> profileManager =
        CServiceBroker::GetSettingsComponent()->GetProfileManager();
    if ((pItem->GetPath() == profileManager->GetUserDataItem("PartyMode.xsp")) &&
        !XFILE::CFile::Exists(pItem->GetPath()))
      return;
  }

  // if its a folder, build a playlist
  if (pItem->m_bIsFolder && !pItem->IsPlugin())
  {
    // make a copy so that we can alter the queue state
    CFileItemPtr item(new CFileItem(*m_vecItems->Get(iItem)));

    //  Allow queuing of unqueueable items
    //  when we try to queue them directly
    if (!item->CanQueue())
      item->SetCanQueue(true);

    // skip ".."
    if (item->IsParentFolder())
      return;

    CFileItemList queuedItems;
    AddItemToPlayList(item, queuedItems);
    if (g_partyModeManager.IsEnabled())
    {
      g_partyModeManager.AddUserSongs(queuedItems, true);
      return;
    }

    /*
    std::string strPlayListDirectory = m_vecItems->GetPath();
    URIUtils::RemoveSlashAtEnd(strPlayListDirectory);
    */

    CServiceBroker::GetPlaylistPlayer().ClearPlaylist(PLAYLIST::TYPE_MUSIC);
    CServiceBroker::GetPlaylistPlayer().Reset();
    CServiceBroker::GetPlaylistPlayer().Add(PLAYLIST::TYPE_MUSIC, queuedItems);
    CServiceBroker::GetPlaylistPlayer().SetCurrentPlaylist(PLAYLIST::TYPE_MUSIC);

    // play!
    CServiceBroker::GetPlaylistPlayer().Play();
  }
  else if (pItem->IsPlayList())
  {
    // load the playlist the old way
    LoadPlayList(pItem->GetPath());
  }
  else
  {
    // just a single item, play it
    //! @todo Add music-specific code for single playback of an item here (See OnClick in MediaWindow, and OnPlayMedia below)
    OnClick(iItem);
  }
}

void CGUIWindowMusicBase::LoadPlayList(const std::string& strPlayList)
{
  // if partymode is active, we disable it
  if (g_partyModeManager.IsEnabled())
    g_partyModeManager.Disable();

  // load a playlist like .m3u, .pls
  // first get correct factory to load playlist
  std::unique_ptr<PLAYLIST::CPlayList> pPlayList(PLAYLIST::CPlayListFactory::Create(strPlayList));
  if (pPlayList)
  {
    // load it
    if (!pPlayList->Load(strPlayList))
    {
      HELPERS::ShowOKDialogText(CVariant{6}, CVariant{477});
      return; //hmmm unable to load playlist?
    }
  }

  int iSize = pPlayList->size();
  if (g_application.ProcessAndStartPlaylist(strPlayList, *pPlayList, PLAYLIST::TYPE_MUSIC))
  {
    if (m_guiState)
      m_guiState->SetPlaylistDirectory("playlistmusic://");
    // activate the playlist window if its not activated yet
    if (GetID() == CServiceBroker::GetGUI()->GetWindowManager().GetActiveWindow() && iSize > 1)
    {
      CServiceBroker::GetGUI()->GetWindowManager().ActivateWindow(WINDOW_MUSIC_PLAYLIST);
    }
  }
}

bool CGUIWindowMusicBase::OnPlayMedia(int iItem, const std::string &player)
{
  CFileItemPtr pItem = m_vecItems->Get(iItem);

  // party mode
  if (g_partyModeManager.IsEnabled())
  {
    PLAYLIST::CPlayList playlistTemp;
    playlistTemp.Add(pItem);
    g_partyModeManager.AddUserSongs(playlistTemp, !CServiceBroker::GetSettingsComponent()->GetSettings()->GetBool(CSettings::SETTING_MUSICPLAYER_QUEUEBYDEFAULT));
    return true;
  }
  else if (!pItem->IsPlayList() && !pItem->IsInternetStream())
  { // single music file - if we get here then we have autoplaynextitem turned off or queuebydefault
    // turned on, but we still want to use the playlist player in order to handle more queued items
    // following etc.
    if ( (CServiceBroker::GetSettingsComponent()->GetSettings()->GetBool(CSettings::SETTING_MUSICPLAYER_QUEUEBYDEFAULT) && CServiceBroker::GetGUI()->GetWindowManager().GetActiveWindow() != WINDOW_MUSIC_PLAYLIST_EDITOR) )
    {
      //! @todo Should the playlist be cleared if nothing is already playing?
      OnQueueItem(iItem);
      return true;
    }
<<<<<<< HEAD
    pItem->SetProperty("playlist_type_hint", PLAYLIST_MUSIC);
=======
    pItem->SetProperty("playlist_type_hint", PLAYLIST::TYPE_MUSIC);
>>>>>>> f0c49f90
    CServiceBroker::GetPlaylistPlayer().Play(pItem, player);
    return true;
  }
  return CGUIMediaWindow::OnPlayMedia(iItem, player);
}

/// \brief Can be overwritten to implement an own tag filling function.
/// \param items File items to fill
void CGUIWindowMusicBase::OnRetrieveMusicInfo(CFileItemList& items)
{
  // No need to attempt to read music file tags for music videos
  if (items.IsVideoDb())
    return;
  if (items.GetFolderCount()==items.Size() || items.IsMusicDb() ||
     (!CServiceBroker::GetSettingsComponent()->GetSettings()->GetBool(CSettings::SETTING_MUSICFILES_USETAGS) && !items.IsCDDA()))
  {
    return;
  }
  // Start the music info loader thread
  m_musicInfoLoader.SetProgressCallback(m_dlgProgress);
  m_musicInfoLoader.Load(items);

  bool bShowProgress = !CServiceBroker::GetGUI()->GetWindowManager().HasModalDialog(true);
  bool bProgressVisible = false;

  auto start = std::chrono::steady_clock::now();

  while (m_musicInfoLoader.IsLoading())
  {
    if (bShowProgress)
    { // Do we have to init a progress dialog?
      auto end = std::chrono::steady_clock::now();
      auto duration = std::chrono::duration_cast<std::chrono::milliseconds>(end - start);

      if (!bProgressVisible && duration.count() > 1500 && m_dlgProgress)
      { // tag loading takes more then 1.5 secs, show a progress dialog
        CURL url(items.GetPath());
        m_dlgProgress->SetHeading(CVariant{189});
        m_dlgProgress->SetLine(0, CVariant{505});
        m_dlgProgress->SetLine(1, CVariant{""});
        m_dlgProgress->SetLine(2, CVariant{url.GetWithoutUserDetails()});
        m_dlgProgress->Open();
        m_dlgProgress->ShowProgressBar(true);
        bProgressVisible = true;
      }

      if (bProgressVisible && m_dlgProgress && !m_dlgProgress->IsCanceled())
      { // keep GUI alive
        m_dlgProgress->Progress();
      }
    } // if (bShowProgress)
    KODI::TIME::Sleep(1ms);
  } // while (m_musicInfoLoader.IsLoading())

  if (bProgressVisible && m_dlgProgress)
    m_dlgProgress->Close();
}

bool CGUIWindowMusicBase::GetDirectory(const std::string &strDirectory, CFileItemList &items)
{
  items.ClearArt();
  bool bResult = CGUIMediaWindow::GetDirectory(strDirectory, items);
  if (bResult)
  {
    // We want to expand disc images when browsing in file view but not on library, smartplaylist
    // or node menu music windows
    if (!items.GetPath().empty() && !UnicodeUtils::StartsWithNoCase(items.GetPath(), "musicdb://") &&
        !UnicodeUtils::StartsWithNoCase(items.GetPath(), "special://") &&
        !UnicodeUtils::StartsWithNoCase(items.GetPath(), "library://"))
      CDirectory::FilterFileDirectories(items, ".iso", true);

    CMusicThumbLoader loader;
    loader.FillThumb(items);

    CQueryParams params;
    CDirectoryNode::GetDatabaseInfo(items.GetPath(), params);

    // Get art for directory when album or artist
    bool artfound = false;
    std::vector<ArtForThumbLoader> art;
    if (params.GetAlbumId() > 0)
    { // Get album and related artist(s) art
      artfound = m_musicdatabase.GetArtForItem(-1, params.GetAlbumId(), -1, false, art);
    }
    else if (params.GetArtistId() > 0)
    { // get artist art
      artfound = m_musicdatabase.GetArtForItem(-1, -1, params.GetArtistId(), true, art);
    }
    if (artfound)
    {
      std::string dirType = MediaTypeArtist;
      if (params.GetAlbumId() > 0)
        dirType = MediaTypeAlbum;
      std::map<std::string, std::string> artmap;
      for (auto artitem : art)
      {
        std::string artname;
        if (dirType == artitem.mediaType)
          artname = artitem.artType;
        else if (artitem.prefix.empty())
          artname = artitem.mediaType + "." + artitem.artType;
        else
        {
          if (dirType == MediaTypeAlbum)
            UnicodeUtils::Replace(artitem.prefix, "albumartist", "artist");
          artname = artitem.prefix + "." + artitem.artType;
        }
      artmap.insert(std::make_pair(artname, artitem.url));
      }
      items.SetArt(artmap);
    }

    int iWindow = GetID();
    // Add "New Playlist" items when in the playlists folder, except on playlist editor screen
    if ((iWindow != WINDOW_MUSIC_PLAYLIST_EDITOR) &&
        (items.GetPath() == "special://musicplaylists/") && !items.Contains("newplaylist://"))
    {
      const std::shared_ptr<CProfileManager> profileManager = CServiceBroker::GetSettingsComponent()->GetProfileManager();

      CFileItemPtr newPlaylist(new CFileItem(profileManager->GetUserDataItem("PartyMode.xsp"),false));
      newPlaylist->SetLabel(g_localizeStrings.Get(16035));
      newPlaylist->SetLabelPreformatted(true);
      newPlaylist->SetArt("icon", "DefaultPartyMode.png");
      newPlaylist->m_bIsFolder = true;
      items.Add(newPlaylist);

      newPlaylist.reset(new CFileItem("newplaylist://", false));
      newPlaylist->SetLabel(g_localizeStrings.Get(525));
      newPlaylist->SetArt("icon", "DefaultAddSource.png");
      newPlaylist->SetLabelPreformatted(true);
      newPlaylist->SetSpecialSort(SortSpecialOnBottom);
      newPlaylist->SetCanQueue(false);
      items.Add(newPlaylist);

      newPlaylist.reset(new CFileItem("newsmartplaylist://music", false));
      newPlaylist->SetLabel(g_localizeStrings.Get(21437));
      newPlaylist->SetArt("icon", "DefaultAddSource.png");
      newPlaylist->SetLabelPreformatted(true);
      newPlaylist->SetSpecialSort(SortSpecialOnBottom);
      newPlaylist->SetCanQueue(false);
      items.Add(newPlaylist);
    }

    // check for .CUE files here.
    items.FilterCueItems();

    std::string label;
    if (items.GetLabel().empty() && m_rootDir.IsSource(items.GetPath(), CMediaSourceSettings::GetInstance().GetSources("music"), &label))
      items.SetLabel(label);
  }

  return bResult;
}

bool CGUIWindowMusicBase::CheckFilterAdvanced(CFileItemList &items) const
{
  const std::string& content = items.GetContent();
  if ((items.IsMusicDb() || CanContainFilter(m_strFilterPath)) &&
      (UnicodeUtils::EqualsNoCase(content, "artists") ||
       UnicodeUtils::EqualsNoCase(content, "albums")  ||
       UnicodeUtils::EqualsNoCase(content, "songs")))
    return true;

  return false;
}

bool CGUIWindowMusicBase::CanContainFilter(const std::string &strDirectory) const
{
  return URIUtils::IsProtocol(strDirectory, "musicdb");
}

bool CGUIWindowMusicBase::OnSelect(int iItem)
{
  auto item = m_vecItems->Get(iItem);
  if (item->IsAudioBook())
  {
    int bookmark;
    if (m_musicdatabase.GetResumeBookmarkForAudioBook(*item, bookmark) && bookmark > 0)
    {
      // find which chapter the bookmark belongs to
      auto itemIt =
          std::find_if(m_vecItems->cbegin(), m_vecItems->cend(),
                       [&](const CFileItemPtr& item) { return bookmark < item->GetEndOffset(); });

      if (itemIt != m_vecItems->cend())
      {
        // ask the user if they want to play or resume
        CContextButtons choices;
        choices.Add(MUSIC_SELECT_ACTION_PLAY, 208); // 208 = Play
        choices.Add(MUSIC_SELECT_ACTION_RESUME,
                    StringUtils::Format(g_localizeStrings.Get(12022), // 12022 = Resume from ...
                                        (*itemIt)->GetMusicInfoTag()->GetTitle()));

        auto choice = CGUIDialogContextMenu::Show(choices);
        if (choice == MUSIC_SELECT_ACTION_RESUME)
        {
          (*itemIt)->SetProperty("audiobook_bookmark", bookmark);
          return CGUIMediaWindow::OnSelect(static_cast<int>(itemIt - m_vecItems->cbegin()));
        }
        else if (choice < 0)
          return true;
      }
    }
  }

  return CGUIMediaWindow::OnSelect(iItem);
}

void CGUIWindowMusicBase::OnInitWindow()
{
  CGUIMediaWindow::OnInitWindow();
  // Prompt for rescan of library to read music file tags that were not processed by previous versions
  // and accommodate any changes to the way some tags are processed
  if (m_musicdatabase.GetMusicNeedsTagScan() != 0)
  {
    if (CServiceBroker::GetGUI()
            ->GetInfoManager()
            .GetInfoProviders()
            .GetLibraryInfoProvider()
            .GetLibraryBool(LIBRARY_HAS_MUSIC) &&
        !CMusicLibraryQueue::GetInstance().IsScanningLibrary())
    {
      // rescan of music library required
      if (CGUIDialogYesNo::ShowAndGetInput(CVariant{799}, CVariant{38060}))
      {
        int flags = CMusicInfoScanner::SCAN_RESCAN;
        // When set to fetch information on update enquire about scraping that as well
        // It may take some time, so the user may want to do it later by "Query Info For All"
        if (CServiceBroker::GetSettingsComponent()->GetSettings()->GetBool(CSettings::SETTING_MUSICLIBRARY_DOWNLOADINFO))
          if (CGUIDialogYesNo::ShowAndGetInput(CVariant{799}, CVariant{38061}))
            flags |= CMusicInfoScanner::SCAN_ONLINE;

        CMusicLibraryQueue::GetInstance().ScanLibrary("", flags, true);

        m_musicdatabase.SetMusicTagScanVersion(); // once is enough (user may interrupt, but that's up to them)
      }
    }
    else
    {
      // no need to force a rescan if there's no music in the library or if a library scan is already active
      m_musicdatabase.SetMusicTagScanVersion();
    }
  }
}

std::string CGUIWindowMusicBase::GetStartFolder(const std::string &dir)
{
  std::string lower(dir); UnicodeUtils::FoldCase(lower);
  if (lower == "plugins" || lower == "addons")
    return "addons://sources/audio/";
  else if (lower == "$playlists" || lower == "playlists")
    return "special://musicplaylists/";
  return CGUIMediaWindow::GetStartFolder(dir);
}

void CGUIWindowMusicBase::OnScan(int iItem, bool bPromptRescan /*= false*/)
{
  std::string strPath;
  if (iItem < 0 || iItem >= m_vecItems->Size())
    strPath = m_vecItems->GetPath();
  else if (m_vecItems->Get(iItem)->m_bIsFolder)
    strPath = m_vecItems->Get(iItem)->GetPath();
  else
  { //! @todo MUSICDB - should we allow scanning a single item into the database?
    //!       This will require changes to the info scanner, which assumes we're running on a folder
    strPath = m_vecItems->GetPath();
  }
  // Ask for full rescan of music files when scan item from file view context menu
  bool doRescan = false;
  if (bPromptRescan)
    doRescan = CGUIDialogYesNo::ShowAndGetInput(CVariant{ 799 }, CVariant{ 38062 });

  DoScan(strPath, doRescan);
}

void CGUIWindowMusicBase::DoScan(const std::string &strPath, bool bRescan /*= false*/)
{
  if (CMusicLibraryQueue::GetInstance().IsScanningLibrary())
  {
    CMusicLibraryQueue::GetInstance().StopLibraryScanning();
    return;
  }

  // Start background loader
  int iControl=GetFocusedControlID();
  int flags = 0;
  if (bRescan)
    flags = CMusicInfoScanner::SCAN_RESCAN;
  if (CServiceBroker::GetSettingsComponent()->GetSettings()->GetBool(CSettings::SETTING_MUSICLIBRARY_DOWNLOADINFO))
    flags |= CMusicInfoScanner::SCAN_ONLINE;

  CMusicLibraryQueue::GetInstance().ScanLibrary(strPath, flags, true);

  SET_CONTROL_FOCUS(iControl, 0);
  UpdateButtons();
}

void CGUIWindowMusicBase::OnRemoveSource(int iItem)
{

  //Remove music source from library, even when leaving songs
  CMusicDatabase database;
  database.Open();
  database.RemoveSource(m_vecItems->Get(iItem)->GetLabel());

  bool bCanceled;
  if (CGUIDialogYesNo::ShowAndGetInput(CVariant{522}, CVariant{20340}, bCanceled, CVariant{""}, CVariant{""}, CGUIDialogYesNo::NO_TIMEOUT))
  {
    MAPSONGS songs;
    database.RemoveSongsFromPath(m_vecItems->Get(iItem)->GetPath(), songs, false);
    database.CleanupOrphanedItems();
    database.CheckArtistLinksChanged();
    CServiceBroker::GetGUI()->GetInfoManager().GetInfoProviders().GetLibraryInfoProvider().ResetLibraryBools();
    m_vecItems->RemoveDiscCache(GetID());
  }
  database.Close();
}

void CGUIWindowMusicBase::OnPrepareFileItems(CFileItemList &items)
{
  CGUIMediaWindow::OnPrepareFileItems(items);

  if (!items.IsMusicDb() && !items.IsSmartPlayList())
    RetrieveMusicInfo();
}

void CGUIWindowMusicBase::OnAssignContent(const std::string& oldName, const CMediaSource& source)
{
  // Music scrapers are not source specific, so unlike video there is no content selection logic here.
  // Called on having added or edited a music source, this starts scanning items into library when required

  //! @todo: do async as updating sources for all albums could be slow??
  //Store music source in the music library, even those not scanned
  CMusicDatabase database;
  database.Open();
  database.UpdateSource(oldName, source.strName, source.strPath, source.vecPaths);
  database.Close();

  // "Add to library" yes/no dialog with additional "settings" custom button
  // "Do you want to add the media from this source to your library?"
  DialogResponse rep = DialogResponse::CHOICE_CUSTOM;
  while (rep == DialogResponse::CHOICE_CUSTOM)
  {
    rep = HELPERS::ShowYesNoCustomDialog(CVariant{20444}, CVariant{20447}, CVariant{106}, CVariant{107}, CVariant{10004});
    if (rep == DialogResponse::CHOICE_CUSTOM)
      // Edit default info provider settings so can be applied during scan
      CGUIDialogInfoProviderSettings::Show();
  }
  if (rep == DialogResponse::CHOICE_YES)
    CMusicLibraryQueue::GetInstance().ScanLibrary(source.strPath,
                                                  MUSIC_INFO::CMusicInfoScanner::SCAN_NORMAL, true);
}
<|MERGE_RESOLUTION|>--- conflicted
+++ resolved
@@ -896,11 +896,7 @@
       OnQueueItem(iItem);
       return true;
     }
-<<<<<<< HEAD
-    pItem->SetProperty("playlist_type_hint", PLAYLIST_MUSIC);
-=======
     pItem->SetProperty("playlist_type_hint", PLAYLIST::TYPE_MUSIC);
->>>>>>> f0c49f90
     CServiceBroker::GetPlaylistPlayer().Play(pItem, player);
     return true;
   }
