# XBMC Media Center language file
# Addon Name: Confluence
# Addon id: skin.confluence
# Addon version: 2.1.0
# Addon Provider: Jezz_X, Team XBMC
# Translators:
#   <machine.sanctum@gmail.com>, 2012.
msgid ""
msgstr ""
"Project-Id-Version: xbmc.skin.confluence-Frodo\n"
"Report-Msgid-Bugs-To: alanwww1@xbmc.org\n"
"POT-Creation-Date: 2012-05-04 12:52+0000\n"
"PO-Revision-Date: 2012-05-10 16:07+0000\n"
"Last-Translator: Martijn <machine.sanctum@gmail.com>\n"
"Language-Team: Dutch\n"
"MIME-Version: 1.0\n"
"Content-Type: text/plain; charset=UTF-8\n"
"Content-Transfer-Encoding: 8bit\n"
"Language: nl\n"
"Plural-Forms: nplurals=2; plural=(n != 1)\n"

msgctxt "Addon Summary"
msgid "Confluence skin by Jezz_X. (XBMC's default skin)"
msgstr "Confluence skin door Jezz_X"

msgctxt "Addon Description"
msgid "Confluence is the default skin for XBMC 9.11 and above. It is a combination of concepts from many popular skins, and attempts to embrace and integrate their good ideas into a skin that should be easy for first time XBMC users to understand and use."
msgstr "Confluence is de standaard skin voor XBMC 9.11 en hoger. Het combineert de concepten van andere populaire skins, waarbij het tracht hun goede ideëen te integreren in een skin die gemakkelijk in gebruik is."

msgctxt "Addon Disclaimer"
msgid "Confluence is the default skin for XBMC, removing it may cause issues"
msgstr "Confluence is de standaard XMBC skin, het verwijderen van Confluence kan leiden tot problemen."

msgctxt "#31000"
msgid "Change Your"
msgstr "Aanpassen"

msgctxt "#31001"
msgid "Love"
msgstr "Liefde"

msgctxt "#31002"
msgid "Hate"
msgstr "Haat"

msgctxt "#31003"
msgid "Power Options"
msgstr "Energiebeheer"

msgctxt "#31004"
msgid "Working..."
msgstr "Bezig..."

msgctxt "#31005"
msgid "Hide Information"
msgstr "Info verbergen"

msgctxt "#31006"
msgid "View Options"
msgstr "Weergave Opties"

msgctxt "#31007"
msgid "Plugins"
msgstr "Plugins"

msgctxt "#31008"
msgid "Fullscreen"
msgstr "Volledig scherm"

msgctxt "#31009"
msgid "Total Duration"
msgstr "Totale duur"

msgctxt "#31020"
msgid "Recently Added"
msgstr "Hoofdstuktitel"

msgctxt "#31021"
msgid "Video - Files"
msgstr "Video - Bestanden"

msgctxt "#31022"
msgid "Music - Files"
msgstr "Muziek - Bestanden"

msgctxt "#31023"
msgid "Playing"
msgstr "Afspelen"

msgctxt "#31024"
msgid "Page"
msgstr "Pagina"

msgctxt "#31025"
msgid "Items"
msgstr "Items"

msgctxt "#31026"
msgid "Misc Options"
msgstr "Diverse opties"

msgctxt "#31027"
msgid "Location"
msgstr "Locatie"

msgctxt "#31028"
msgid "Poster Wrap"
msgstr "Poster Wrap"

msgctxt "#31029"
msgid "Fanart"
msgstr "Fanart"

msgctxt "#31030"
msgid "Full list"
msgstr "Volledige lijst"

msgctxt "#31031"
msgid "Pic Thumbs"
msgstr "Pic Thumbs"

msgctxt "#31032"
msgid "Image Wrap"
msgstr "Image Wrap"

msgctxt "#31033"
msgid "Info"
msgstr "Info"

msgctxt "#31040"
msgid "Now Playing"
msgstr "Afspelen"

msgctxt "#31042"
msgid "PLAYING"
msgstr "AFSPELEN"

msgctxt "#31043"
msgid "PAUSED"
msgstr "PAUZE"

msgctxt "#31044"
msgid "FAST FORWARD"
msgstr "VOORUITSPOELEN"

msgctxt "#31045"
msgid "REWIND"
msgstr "TERUGSPOELEN"

msgctxt "#31046"
msgid "Audio Properties"
msgstr "Geluidopties"

msgctxt "#31047"
msgid "Current Preset"
msgstr "Huidige instelling"

msgctxt "#31048"
msgid "Visualization Presets"
msgstr "Visualisatiestijl"

msgctxt "#31049"
msgid "End Time"
msgstr "Eindigt om"

msgctxt "#31050"
msgid "Sort: Ascending"
msgstr "Sorteren: Oplopend"

msgctxt "#31051"
msgid "Sort: Descending"
msgstr "Sorteren: Aflopend"

msgctxt "#31055"
msgid "Open playlist"
msgstr "Afspeellijst openen"

msgctxt "#31056"
msgid "Save playlist"
msgstr "Afspeellijst bewaren"

msgctxt "#31057"
msgid "Close playlist"
msgstr "Afspeellijst sluiten"

msgctxt "#31058"
msgid "System music files"
msgstr "Muziekbestanden systeem"

msgctxt "#31059"
msgid "Current playlist"
msgstr "Huidige afspeellijst"

msgctxt "#31060"
msgid "This file is stacked, select the part you want to play from."
msgstr "Dit bestand bestaat uit meerdere delen, selecteer het deel dat u wilt afspelen."

msgctxt "#31061"
msgid "Current Selected"
msgstr "Nu geselecteerd"

msgctxt "#31101"
msgid "Home screen options"
msgstr "Beginschermopties"

msgctxt "#31102"
msgid "Background"
msgstr "Achtergronden"

msgctxt "#31103"
msgid "Show \"Paused\" in picture slide show"
msgstr "Laat \"PAUZE\" zien in diavoorstelling"

msgctxt "#31104"
msgid "Play Trailers in a window [COLOR=grey3](Video Information Dialog Only)[/COLOR]"
msgstr "Trailers afspelen in een venster [COLOR=grey3](Alleen Video Informatiedialoog)[/COLOR]"

msgctxt "#31106"
msgid "Miscellaneous options"
msgstr "Diverse opties"

msgctxt "#31107"
msgid "Hide Flagging read from video filenames [COLOR=grey3](Blu-ray, HD-DVD)[/COLOR]"
msgstr "Verberg markeringen uit bestandennaam [COLOR=grey3](Blu-ray, HD-DVD)[/COLOR]"

msgctxt "#31108"
msgid "Hide Main Menu Buttons"
msgstr "Verberg knoppen hoofdmenu"

msgctxt "#31109"
msgid "Media backgrounds"
msgstr "Beginschermachtergronden"

msgctxt "#31110"
msgid "Edit Background for Media Type"
msgstr "Achtergrond beginschermknop aanpassen"

msgctxt "#31111"
msgid "Hide"
msgstr "Verbergen"

msgctxt "#31112"
msgid "Options"
msgstr "Opties"

msgctxt "#31113"
msgid "Single Image"
msgstr "Enkele afbeelding"

msgctxt "#31114"
msgid "Multi Image"
msgstr "Meerdere afbeeldingen"

msgctxt "#31115"
msgid "Customizer"
msgstr "Aanpassen"

msgctxt "#31116"
msgid "Show Recently added Albums"
msgstr "Toon recent toegevoegde albums"

msgctxt "#31117"
msgid "Show Recently added Videos"
msgstr "Laat onlangs toegevoegde video's zien"

msgctxt "#31118"
msgid "Home Page Programs Submenu"
msgstr "Beginscherm submenu"

msgctxt "#31119"
msgid "Hide Background Fanart"
msgstr "Fanart achtergronden verbergen"

msgctxt "#31120"
msgid "BUTTON LABEL"
msgstr "Knoplabel"

msgctxt "#31122"
msgid "Weather Page"
msgstr "Weerpagina"

msgctxt "#31123"
msgid "Use \"Posters\" instead of \"Banners\" for TV Shows"
msgstr "Gebruik \"Posters\" in plaats van \"Banners\" voor series"

msgctxt "#31124"
msgid "Show Background \"Now Playing\" Video"
msgstr "Laat achtergrond \"Nu Afspelen\" zien voor video"

msgctxt "#31125"
msgid "Show Background \"Now Playing\" Visualization"
msgstr "Laat achtergrond \"Nu Afspelen\" zien voor visualisatie"

msgctxt "#31126"
msgid "Play TV theme songs in video library (TvTunes add-on)"
msgstr ""

msgctxt "#31127"
msgid "TvTunes"
msgstr "TvTunes"

msgctxt "#31128"
msgid "Lyrics"
msgstr "XBMC-songteksten"

msgctxt "#31132"
msgid "Lyrics Add-on"
msgstr "Liedtekst Add-on"

msgctxt "#31133"
msgid "Subtitle Add-on"
msgstr "Ondertiteling Add-on"

msgctxt "#31134"
msgid "Home Page Videos Submenu"
msgstr "Begin Scherm Videos Submenu"

msgctxt "#31135"
msgid "Home Page Music Submenu"
msgstr "Begin Scherm Music Submenu"

msgctxt "#31136"
msgid "Home Page Pictures Submenu"
msgstr "Begin Scherm Pictures Submenu"

msgctxt "#31140"
msgid "Music OSD"
msgstr "Muziek-OSD"

msgctxt "#31141"
msgid "Video OSD"
msgstr "Video-OSD"

msgctxt "#31200"
msgid "Shortcuts"
msgstr "Snelkoppelingen"

msgctxt "#31201"
msgid "Categories"
msgstr "Categorieën"

msgctxt "#31202"
msgid "Show Cast"
msgstr "Toon cast"

msgctxt "#31203"
msgid "Choose Your Song"
msgstr "Kies uw nummer"

msgctxt "#31204"
msgid "Section Links"
msgstr "Sectie links"

msgctxt "#31205"
msgid "Lyrics Source"
msgstr "Liedtekst bron"

msgctxt "#31206"
msgid "Found"
msgstr "Gevonden"

msgctxt "#31207"
msgid "Find More Items"
msgstr "Vind meer items"

msgctxt "#31208"
msgid "Upcoming Episodes"
msgstr "Aankomende afleveringen"

msgctxt "#31300"
msgid "Current Temp"
msgstr "Huidige temperatuur"

msgctxt "#31301"
msgid "Last Updated"
msgstr "Laatst bijgewerkt"

msgctxt "#31302"
msgid "Menu"
msgstr "Menu"

msgctxt "#31303"
msgid "Data provider"
msgstr "Data provider"

msgctxt "#31304"
msgid "Picture"
msgstr "Afbeelding"

msgctxt "#31305"
msgid "No Disc Media Detected"
msgstr "Geen media gedetecteerd"

msgctxt "#31306"
msgid "Eject"
msgstr "Uitwerpen"

msgctxt "#31307"
msgid "Hide Fanart"
msgstr "Fanart verbergen"

msgctxt "#31308"
msgid "Movie Details"
msgstr "Filmdetails"

msgctxt "#31309"
msgid "Memory Used:"
msgstr "Geheugengebruik:"

msgctxt "#31310"
msgid "Track Number"
msgstr "Tracknummer"

msgctxt "#31311"
msgid "Fanart image[CR][CR]Unavailable[CR][CR] Click button to set"
msgstr "Fanartafbeelding[CR][CR]niet beschikbaar[CR][CR] klik hier om in te stellen"

msgctxt "#31312"
msgid "Current Scraper"
msgstr "Huidige scraper"

msgctxt "#31313"
msgid "Choose a Scraper"
msgstr "Scraper kiezen"

msgctxt "#31314"
msgid "Content Scanning Options"
msgstr "Opties inhoudsscanner"

msgctxt "#31315"
msgid "Basic"
msgstr "Basis"

msgctxt "#31317"
msgid "Set Fanart Path"
msgstr "Fanartpad opgeven"

msgctxt "#31318"
msgid "Small Fanart"
msgstr "Kleine fanart"

msgctxt "#31319"
msgid "Selected Profile"
msgstr "Profiel selecteren"

msgctxt "#31320"
msgid "Last Logged In"
msgstr "Laatst ingelogd op"

msgctxt "#31321"
msgid "Karaoke Song Selector"
msgstr "Nummerkeuze karaoke"

msgctxt "#31322"
msgid "Aired"
msgstr "Uitgezonden"

msgctxt "#31323"
msgid "Latest Movies"
msgstr "Laatste films"

msgctxt "#31324"
msgid "Latest Episodes"
msgstr "Laatste afleveringen"

msgctxt "#31325"
msgid "Playlist Options"
msgstr "Afspeellijstopties"

msgctxt "#31326"
msgid "Created"
msgstr "Gemaakt"

msgctxt "#31327"
msgid "Resolution"
msgstr "Resolutie"

msgctxt "#31328"
msgid "Recently Added"
msgstr "Onlangs toegevoegd"

msgctxt "#31329"
msgid "[B]Timer set![/B] [COLOR=grey2] - System auto shutdown in[/COLOR]"
msgstr "[B]Timer geconfigureerd![/B] [COLOR=grey2] - Systeem schakelt automatisch uit in[/COLOR]"

msgctxt "#31330"
msgid "Click button to play[CR][CR]Movie trailer"
msgstr "Klik op de knop om af te spelen[CR][CR]Filmtrailer"

msgctxt "#31331"
msgid "Album Details"
msgstr "Album Details"

msgctxt "#31351"
msgid "Pause"
msgstr "Pauze"

msgctxt "#31352"
msgid "Stop"
msgstr "Stop"

msgctxt "#31353"
msgid "Fast Forward"
msgstr "Vooruitspoelen"

msgctxt "#31354"
msgid "Rewind"
msgstr "Terugspoelen"

msgctxt "#31355"
msgid "Movie menu"
msgstr "Filmmenu"

msgctxt "#31356"
msgid "Download Subtitles"
msgstr "Ondertitels downloaden"

msgctxt "#31390"
msgid "Skin default"
msgstr "Skinstandaard"

msgctxt "#31391"
msgid "Skin default with no Caps"
msgstr "Skinstandaard zonder hoofdletters"

msgctxt "#31392"
msgid "Arial based"
msgstr "Gebaseerd op Arial"

msgctxt "#31400"
msgid "[B]CONFIGURE APPEARANCE SETTINGS[/B][CR][CR]Change the skin · Set language and region · Change file listing options[CR]Set up a screensaver"
msgstr "[B]INSTELLINGEN UITERLIJK CONFIGUREREN[/B][CR][CR]Wijzig skin · Stel taal en regio in · Configureer bestandslijstopties en schermbeveiliging"

msgctxt "#31401"
msgid "[B]CONFIGURE VIDEO SETTINGS[/B][CR][CR]Manage your video library · Set video playback options · Change video listing options[CR]Set subtitle fonts"
msgstr "[B]VIDEO-INSTELLINGEN CONFIGUREREN[/B][CR][CR]Beheer uw videobibliotheek · Configureer videoafspeelopties en -bestandslijstsopties · Stel lettertype in voor ondertitels"

msgctxt "#31402"
msgid "[B]CONFIGURE MUSIC SETTINGS[/B][CR][CR]Manage your music library · Set music playback options · Change music listing options[CR]Setup song submission · Set karaoke options"
msgstr "[B]MUZIEKINSTELLINGEN CONFIGUREREN[/B][CR][CR]Beheer uw muziekbibliotheek · Configureer muziekafspeelopties en -bestandslijstopties · Configureer nummer indienen · Configureer karaokeopties"

msgctxt "#31403"
msgid "[B]CONFIGURE PICTURE SETTINGS[/B][CR][CR]Set picture listing options · Configure slideshows"
msgstr "[B]FOTO-INSTELLINGEN CONFIGUREREN[/B][CR][CR]Configureer fotobestandslijstopties en diavoorstelling."

msgctxt "#31404"
msgid "[B]CONFIGURE WEATHER SETTINGS[/B][CR][CR]Set three cities to collect weather information"
msgstr "[B]WEERINSTELLINGEN CONFIGUREREN[/B][CR][CR]Geef drie locaties op voor weersverwachtingen."

msgctxt "#31406"
msgid "[B]CONFIGURE SYSTEM SETTINGS[/B][CR][CR]Setup and calibrate displays · Configure audio output · Setup remote controls[CR]Set power saving options · Enable debugging · Setup master lock"
msgstr "[B]SYSTEEMINSTELLINGEN CONFIGUREREN[/B][CR][CR]Configureer en kalibreer schermgeluidsuitgang · Configureer invoerapparaten en energiebeheeropties · Schakel debugging in · Configureer vergrendelopties"

msgctxt "#31407"
msgid "[B]CONFIGURE SKIN SETTINGS[/B][CR][CR]Setup the Confluence skin · Add and remove home menu items[CR]Change skin backgrounds"
msgstr "[B]SKININSTELLINGEN CONFIGUREREN[/B][CR][CR]Configureer de Confluence-skin · Voeg items toe aan of verwijder ze uit het beginscherm · Wijzig skinachtergronden"

msgctxt "#31408"
msgid "[B]CONFIGURE ADD-ONS[/B][CR][CR]Manage your installed Add-ons · Browse for and install Add-ons from xbmc.org[CR]Modify Add-on settings"
msgstr "[B]ADD-ONS CONFIGUREREN[/B][CR][CR]Beheer uw geïnstalleerde Add-ons · Zoek en installeer Add-ons via xbmc.org · Wijzig Add-oninstellingen"

msgctxt "#31409"
msgid "[B]CONFIGURE SERVICE SETTINGS[/B][CR][CR]Setup control of XBMC via UPnP and HTTP · Configure file sharing[CR]Enable Zeroconf · Configure AirPlay"
msgstr ""

msgctxt "#31421"
msgid "Select your XBMC user Profile[CR]to login and continue"
msgstr "Selecteer uw XBMC-gebruikersprofiel[CR]om in te loggen"

<<<<<<< HEAD
#: id:31500
msgid "Recording Timers"
msgstr "Geplande opnames"

#: id:31501
msgid "Scheduled Time"
msgstr "Opname starttijd"

#: id:31502
msgid "Live TV"
msgstr "Televisie"

#: id:31503
msgid "Add Group"
msgstr "Groep toevoegen"

#: id:31504
msgid "Rename Group"
msgstr "Groep hernoemen"

#: id:31505
msgid "Delete Group"
msgstr "Groep verwijderen"

#: id:31506
msgid "Available[CR]Groups"
msgstr "Beschikbare[CR]Groepen"

#: id:31509
msgid "Channel Group"
msgstr "Groep"

#: id:31510
msgid "Timer Set"
msgstr "Geplande opname ingesteld"

#: id:31511
msgid "Channel Options"
msgstr "Kanaal opties"

#: id:31900
=======
msgctxt "#31900"
>>>>>>> db0231bc
msgid "Weather Maps"
msgstr "Weer Kaarten"

msgctxt "#31901"
msgid "36 Hour Forecast"
msgstr "36 Uur Voorspelling"

msgctxt "#31902"
msgid "Hourly Forecast"
msgstr "Per Uur Voorspelling"

msgctxt "#31903"
msgid "Weekend Forecast"
msgstr "Weekend Voorspelling"

msgctxt "#31904"
msgid "10 Day Forecast"
msgstr "10 Dagen Voorspelling"

msgctxt "#31905"
msgid "Forecast"
msgstr "Voorspelling"

msgctxt "#31906"
msgid "Maps & Video"
msgstr "Kaarten en Video"

msgctxt "#31907"
msgid "Video Forecast [COLOR=grey2](Fullscreen Playback)[/COLOR]"
msgstr "Video voorspelling [COLOR=grey2](Volledig scherm Afspelen)[/COLOR]"

msgctxt "#31908"
msgid "Chance of Precipitation"
msgstr "Kans Op Neerslag"

msgctxt "#31909"
msgid "Fetching forecast info..."
msgstr "Weersvoorspelling ophalen..."<|MERGE_RESOLUTION|>--- conflicted
+++ resolved
@@ -567,51 +567,47 @@
 msgid "Select your XBMC user Profile[CR]to login and continue"
 msgstr "Selecteer uw XBMC-gebruikersprofiel[CR]om in te loggen"
 
-<<<<<<< HEAD
-#: id:31500
+msgctxt "#31500"
 msgid "Recording Timers"
 msgstr "Geplande opnames"
 
-#: id:31501
+msgctxt "#31501"
 msgid "Scheduled Time"
 msgstr "Opname starttijd"
 
-#: id:31502
+msgctxt "#31502"
 msgid "Live TV"
 msgstr "Televisie"
 
-#: id:31503
+msgctxt "#31503"
 msgid "Add Group"
 msgstr "Groep toevoegen"
 
-#: id:31504
+msgctxt "#31504"
 msgid "Rename Group"
 msgstr "Groep hernoemen"
 
-#: id:31505
+msgctxt "#31505"
 msgid "Delete Group"
 msgstr "Groep verwijderen"
 
-#: id:31506
+msgctxt "#31506"
 msgid "Available[CR]Groups"
 msgstr "Beschikbare[CR]Groepen"
 
-#: id:31509
+msgctxt "#31509"
 msgid "Channel Group"
 msgstr "Groep"
 
-#: id:31510
+msgctxt "#31510"
 msgid "Timer Set"
 msgstr "Geplande opname ingesteld"
 
-#: id:31511
+msgctxt "#31511"
 msgid "Channel Options"
 msgstr "Kanaal opties"
 
-#: id:31900
-=======
 msgctxt "#31900"
->>>>>>> db0231bc
 msgid "Weather Maps"
 msgstr "Weer Kaarten"
 
