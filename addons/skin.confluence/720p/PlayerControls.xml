<window type="dialog" id="114">
	<defaultcontrol always="true">100</defaultcontrol>
	<include>dialogeffect</include>
	<visible>Player.HasMedia + Window.IsActive(PlayerControls) + !Window.IsActive(FullscreenVideo) + !Window.IsActive(Visualisation)</visible>
	<coordinates>
		<system>1</system>
		<posx>390</posx>
		<posy>250</posy>
	</coordinates>
	<controls>
		<control type="image">
			<posx>5</posx>
			<posy>156</posy>
			<width>483</width>
			<height>53</height>
			<texture flipy="true" border="20,20,20,2">InfoMessagePanel.png</texture>
		</control>
		<control type="group" id="100">
			<posx>25</posx>
			<posy>162</posy>
			<defaultcontrol always="true">603</defaultcontrol>
			<visible>!VideoPlayer.Content(LiveTV)</visible>
			<control type="button" id="600">
				<posx>0</posx>
				<posy>0</posy>
				<width>40</width>
				<height>40</height>
				<label>-</label>
				<texturefocus>OSDPrevTrackFO.png</texturefocus>
				<texturenofocus>OSDPrevTrackNF.png</texturenofocus>
				<onleft>609</onleft>
				<onright>601</onright>
				<onup>300</onup>
				<ondown>200</ondown>
				<onclick>XBMC.PlayerControl(Previous)</onclick>
				<visible>!VideoPlayer.Content(LiveTV)</visible>
			</control>
			<control type="button" id="601">
				<posx>40</posx>
				<posy>0</posy>
				<width>40</width>
				<height>40</height>
				<label>-</label>
				<texturefocus>OSDRewindFO.png</texturefocus>
				<texturenofocus>OSDRewindNF.png</texturenofocus>
				<onleft>600</onleft>
				<onright>603</onright>
				<onup>300</onup>
				<ondown>200</ondown>
				<onclick>XBMC.PlayerControl(Rewind)</onclick>
				<visible>!VideoPlayer.Content(LiveTV)</visible>
			</control>
			<control type="togglebutton" id="603">
				<posx>80</posx>
				<posy>0</posy>
				<width>40</width>
				<height>40</height>
				<label>-</label>
				<texturefocus>OSDPauseFO.png</texturefocus>
				<texturenofocus>OSDPauseNF.png</texturenofocus>
				<usealttexture>Player.Paused | Player.Forwarding | Player.Rewinding</usealttexture>
				<alttexturefocus>OSDPlayFO.png</alttexturefocus>
				<alttexturenofocus>OSDPlayNF.png</alttexturenofocus>
				<onleft>601</onleft>
				<onright>602</onright>
				<onup>300</onup>
				<ondown>200</ondown>
				<onclick>XBMC.PlayerControl(Play)</onclick>
				<visible>!VideoPlayer.Content(LiveTV)</visible>
			</control>
			<control type="button" id="602">
				<posx>120</posx>
				<posy>0</posy>
				<width>40</width>
				<height>40</height>
				<label>-</label>
				<texturefocus>OSDStopFO.png</texturefocus>
				<texturenofocus>OSDStopNF.png</texturenofocus>
				<onleft>603</onleft>
				<onright>604</onright>
				<onup>300</onup>
				<ondown>200</ondown>
				<onclick>down</onclick>
				<onclick>XBMC.PlayerControl(Stop)</onclick>
				<visible>!VideoPlayer.Content(LiveTV)</visible>
			</control>
			<control type="button" id="604">
				<posx>160</posx>
				<posy>0</posy>
				<width>40</width>
				<height>40</height>
				<label>-</label>
				<texturefocus>OSDForwardFO.png</texturefocus>
				<texturenofocus>OSDForwardNF.png</texturenofocus>
				<onleft>602</onleft>
				<onright>605</onright>
				<onup>300</onup>
				<ondown>200</ondown>
				<onclick>XBMC.PlayerControl(Forward)</onclick>
				<visible>!VideoPlayer.Content(LiveTV)</visible>
			</control>
			<control type="button" id="605">
				<posx>200</posx>
				<posy>0</posy>
				<width>40</width>
				<height>40</height>
				<label>-</label>
				<texturefocus>OSDNextTrackFO.png</texturefocus>
				<texturenofocus>OSDNextTrackNF.png</texturenofocus>
				<onleft>604</onleft>
				<onright>606</onright>
				<onup>300</onup>
				<ondown>200</ondown>
				<onclick>XBMC.PlayerControl(Next)</onclick>
				<visible>!VideoPlayer.Content(LiveTV)</visible>
			</control>
			<control type="button" id="606">
				<posx>240</posx>
				<posy>0</posy>
				<width>40</width>
				<height>40</height>
				<label>-</label>
				<texturefocus>OSDRecordOffFO.png</texturefocus>
				<texturenofocus>OSDRecordOffNF.png</texturenofocus>
				<onleft>605</onleft>
				<onright>607</onright>
				<onup>300</onup>
				<ondown>200</ondown>
				<onclick>XBMC.PlayerControl(record)</onclick>
				<enable>Player.CanRecord</enable>
				<animation effect="fade" start="100" end="30" time="100" condition="!Player.CanRecord">Conditional</animation>
				<visible>!VideoPlayer.Content(LiveTV)</visible>
			</control>
<<<<<<< HEAD
			<control type="button" id="607">
				<posx>365</posx>
				<posy>0</posy>
				<width>40</width>
				<height>40</height>
				<label>-</label>
				<texturefocus>-</texturefocus>
				<texturenofocus>-</texturenofocus>
				<onclick>XBMC.PlayerControl(Repeat)</onclick>
				<onleft>606</onleft>
				<onright>608</onright>
				<onup>100</onup>
				<ondown>100</ondown>
				<visible>!VideoPlayer.Content(LiveTV)</visible>
=======
			<control type="group">
				<animation effect="slide" start="0,0" end="40,0" time="0" condition="!Player.HasAudio">Conditional</animation>
				<control type="button" id="607">
					<posx>325</posx>
					<posy>0</posy>
					<width>40</width>
					<height>40</height>
					<label>-</label>
					<texturefocus>-</texturefocus>
					<texturenofocus>-</texturenofocus>
					<onclick>XBMC.PlayerControl(Repeat)</onclick>
					<onleft>606</onleft>
					<onright>608</onright>
					<onup>100</onup>
					<ondown>100</ondown>
					<visible>!VideoPlayer.Content(LiveTV)</visible>
				</control>
				<control type="image">
					<posx>325</posx>
					<posy>0</posy>
					<width>40</width>
					<height>40</height>
					<texture>OSDRepeatNF.png</texture>
					<visible>!Playlist.IsRepeat + !Playlist.IsRepeatOne</visible>
					<visible>!Control.HasFocus(607)</visible>
					<visible>!VideoPlayer.Content(LiveTV)</visible>
				</control>
				<control type="image">
					<posx>325</posx>
					<posy>0</posy>
					<width>40</width>
					<height>40</height>
					<texture>OSDRepeatFO.png</texture>
					<visible>!Playlist.IsRepeat + !Playlist.IsRepeatOne</visible>
					<visible>Control.HasFocus(607)</visible>
					<visible>!VideoPlayer.Content(LiveTV)</visible>
				</control>
				<control type="image">
					<posx>325</posx>
					<posy>0</posy>
					<width>40</width>
					<height>40</height>
					<texture>OSDRepeatOneNF.png</texture>
					<visible>Playlist.IsRepeatOne</visible>
					<visible>!Control.HasFocus(607)</visible>
					<visible>!VideoPlayer.Content(LiveTV)</visible>
				</control>
				<control type="image">
					<posx>325</posx>
					<posy>0</posy>
					<width>40</width>
					<height>40</height>
					<texture>OSDRepeatOneFO.png</texture>
					<visible>Playlist.IsRepeatOne</visible>
					<visible>Control.HasFocus(607)</visible>
					<visible>!VideoPlayer.Content(LiveTV)</visible>
				</control>
				<control type="image">
					<posx>325</posx>
					<posy>0</posy>
					<width>40</width>
					<height>40</height>
					<texture>OSDRepeatAllNF.png</texture>
					<visible>Playlist.IsRepeat</visible>
					<visible>!Control.HasFocus(607)</visible>
					<visible>!VideoPlayer.Content(LiveTV)</visible>
				</control>
				<control type="image">
					<posx>325</posx>
					<posy>0</posy>
					<width>40</width>
					<height>40</height>
					<texture>OSDRepeatAllFO.png</texture>
					<visible>Playlist.IsRepeat</visible>
					<visible>Control.HasFocus(607)</visible>
					<visible>!VideoPlayer.Content(LiveTV)</visible>
				</control>
				<control type="togglebutton" id="608">
					<posx>365</posx>
					<posy>0</posy>
					<width>40</width>
					<height>40</height>
					<label>-</label>
					<texturefocus>OSDRandomOffFO.png</texturefocus>
					<texturenofocus>OSDRandomOffNF.png</texturenofocus>
					<usealttexture>Playlist.IsRandom</usealttexture>
					<alttexturefocus>OSDRandomOnFO.png</alttexturefocus>
					<alttexturenofocus>OSDRandomOnNF.png</alttexturenofocus>
					<onclick>XBMC.PlayerControl(Random)</onclick>
					<onleft>607</onleft>
					<onright>609</onright>
					<onup>100</onup>
					<ondown>100</ondown>
					<visible>!VideoPlayer.Content(LiveTV)</visible>
				</control>
				<control type="togglebutton" id="609">
					<posx>405</posx>
					<posy>0</posy>
					<width>40</width>
					<height>40</height>
					<label>31128</label>
					<font>-</font>
					<texturefocus>OSDLyricsFO.png</texturefocus>
					<texturenofocus>OSDLyricsNF.png</texturenofocus>
					<alttexturefocus>OSDLyricsFO.png</alttexturefocus>
					<alttexturenofocus>OSDLyricsNF.png</alttexturenofocus>
					<onleft>608</onleft>
					<onright>600</onright>
					<onup>100</onup>
					<ondown>100</ondown>
					<onclick>Close</onclick>
					<onclick>XBMC.RunScript($INFO[Skin.String(LyricScript_Path)])</onclick>
					<altclick>Skin.SetAddon(LyricScript_Path,xbmc.python.lyrics)</altclick>
					<altclick>Close</altclick>
					<altclick>XBMC.RunScript($INFO[Skin.String(LyricScript_Path)])</altclick>
					<usealttexture>IsEmpty(Skin.String(LyricScript_Path))</usealttexture>
					<visible>Player.HasAudio</visible>
					<visible>!VideoPlayer.Content(LiveTV)</visible>
				</control>
>>>>>>> cdbea169
			</control>
		</control>
		<control type="group" id="100">
			<posx>25</posx>
			<posy>162</posy>
			<defaultcontrol always="true">700</defaultcontrol>
			<visible>VideoPlayer.Content(LiveTV)</visible>
			<control type="button" id="701">
				<posx>0</posx>
				<posy>0</posy>
				<width>40</width>
				<height>40</height>
<<<<<<< HEAD
				<texture>OSDRepeatNF.png</texture>
				<visible>!Playlist.IsRepeat + !Playlist.IsRepeatOne</visible>
				<visible>!Control.HasFocus(607)</visible>
				<visible>!VideoPlayer.Content(LiveTV)</visible>
=======
				<label>-</label>
				<texturefocus>OSDRewindFO.png</texturefocus>
				<texturenofocus>OSDRewindNF.png</texturenofocus>
				<onleft>706</onleft>
				<onright>702</onright>
				<onup>300</onup>
				<ondown>200</ondown>
				<onclick>XBMC.PlayerControl(Rewind)</onclick>
				<visible>VideoPlayer.Content(LiveTV)</visible>
				<enable>false</enable>
				<animation effect="fade" start="100" end="50" time="100" condition="true">Conditional</animation>
>>>>>>> cdbea169
			</control>
			<control type="button" id="702">
				<posx>40</posx>
				<posy>0</posy>
				<width>40</width>
				<height>40</height>
<<<<<<< HEAD
				<texture>OSDRepeatFO.png</texture>
				<visible>!Playlist.IsRepeat + !Playlist.IsRepeatOne</visible>
				<visible>Control.HasFocus(607)</visible>
				<visible>!VideoPlayer.Content(LiveTV)</visible>
=======
				<label>-</label>
				<texturefocus>OSDStopFO.png</texturefocus>
				<texturenofocus>OSDStopNF.png</texturenofocus>
				<onleft>701</onleft>
				<onright>703</onright>
				<onup>300</onup>
				<ondown>200</ondown>
				<onclick>down</onclick>
				<onclick>XBMC.PlayerControl(Stop)</onclick>
				<visible>VideoPlayer.Content(LiveTV)</visible>
>>>>>>> cdbea169
			</control>
			<control type="togglebutton" id="703">
				<posx>80</posx>
				<posy>0</posy>
				<width>40</width>
				<height>40</height>
<<<<<<< HEAD
				<texture>OSDRepeatOneNF.png</texture>
				<visible>Playlist.IsRepeatOne</visible>
				<visible>!Control.HasFocus(607)</visible>
				<visible>!VideoPlayer.Content(LiveTV)</visible>
=======
				<label>-</label>
				<texturefocus>OSDPauseFO.png</texturefocus>
				<texturenofocus>OSDPauseNF.png</texturenofocus>
				<usealttexture>Player.Paused | Player.Forwarding | Player.Rewinding</usealttexture>
				<alttexturefocus>OSDPlayFO.png</alttexturefocus>
				<alttexturenofocus>OSDPlayNF.png</alttexturenofocus>
				<onleft>702</onleft>
				<onright>704</onright>
				<onup>300</onup>
				<ondown>200</ondown>
				<onclick>XBMC.PlayerControl(Play)</onclick>
				<visible>VideoPlayer.Content(LiveTV)</visible>
				<enable>false</enable>
				<animation effect="fade" start="100" end="50" time="100" condition="true">Conditional</animation>
>>>>>>> cdbea169
			</control>
			<control type="button" id="704">
				<posx>120</posx>
				<posy>0</posy>
				<width>40</width>
				<height>40</height>
<<<<<<< HEAD
				<texture>OSDRepeatOneFO.png</texture>
				<visible>Playlist.IsRepeatOne</visible>
				<visible>Control.HasFocus(607)</visible>
				<visible>!VideoPlayer.Content(LiveTV)</visible>
=======
				<label>-</label>
				<texturefocus>OSDForwardFO.png</texturefocus>
				<texturenofocus>OSDForwardNF.png</texturenofocus>
				<onleft>703</onleft>
				<onright>700</onright>
				<onup>300</onup>
				<ondown>200</ondown>
				<onclick>XBMC.PlayerControl(Forward)</onclick>
				<visible>VideoPlayer.Content(LiveTV)</visible>
				<enable>false</enable>
				<animation effect="fade" start="100" end="50" time="100" condition="true">Conditional</animation>
>>>>>>> cdbea169
			</control>
			<control type="button" id="700">
				<posx>200</posx>
				<posy>0</posy>
				<width>40</width>
				<height>40</height>
<<<<<<< HEAD
				<texture>OSDRepeatAllNF.png</texture>
				<visible>Playlist.IsRepeat</visible>
				<visible>!Control.HasFocus(607)</visible>
				<visible>!VideoPlayer.Content(LiveTV)</visible>
=======
				<label>-</label>
				<texturefocus>OSDChannelUPFO.png</texturefocus>
				<texturenofocus>OSDChannelUPNF.png</texturenofocus>
				<onleft>704</onleft>
				<onright>705</onright>
				<onup>300</onup>
				<ondown>200</ondown>
				<onclick>XBMC.PlayerControl(Previous)</onclick>
				<visible>VideoPlayer.Content(LiveTV)</visible>
>>>>>>> cdbea169
			</control>
			<control type="button" id="705">
				<posx>240</posx>
				<posy>0</posy>
				<width>40</width>
				<height>40</height>
<<<<<<< HEAD
				<texture>OSDRepeatAllFO.png</texture>
				<visible>Playlist.IsRepeat</visible>
				<visible>Control.HasFocus(607)</visible>
				<visible>!VideoPlayer.Content(LiveTV)</visible>
=======
				<label>-</label>
				<texturefocus>OSDChannelDownFO.png</texturefocus>
				<texturenofocus>OSDChannelDownNF.png</texturenofocus>
				<onleft>700</onleft>
				<onright>706</onright>
				<onup>300</onup>
				<ondown>200</ondown>
				<onclick>XBMC.PlayerControl(Next)</onclick>
				<visible>VideoPlayer.Content(LiveTV)</visible>
>>>>>>> cdbea169
			</control>
			<control type="button" id="706">
				<posx>280</posx>
				<posy>0</posy>
				<width>40</width>
				<height>40</height>
				<label>-</label>
<<<<<<< HEAD
				<texturefocus>OSDRandomOffFO.png</texturefocus>
				<texturenofocus>OSDRandomOffNF.png</texturenofocus>
				<usealttexture>Playlist.IsRandom</usealttexture>
				<alttexturefocus>OSDRandomOnFO.png</alttexturefocus>
				<alttexturenofocus>OSDRandomOnNF.png</alttexturenofocus>
				<onclick>XBMC.PlayerControl(Random)</onclick>
				<onleft>607</onleft>
				<onright>600</onright>
				<onup>100</onup>
				<ondown>100</ondown>
				<visible>!VideoPlayer.Content(LiveTV)</visible>
			</control>
		</control>
		<control type="group" id="100">
			<posx>25</posx>
			<posy>162</posy>
			<defaultcontrol always="true">700</defaultcontrol>
			<visible>VideoPlayer.Content(LiveTV)</visible>
			<control type="button" id="701">
				<posx>0</posx>
				<posy>0</posy>
				<width>40</width>
				<height>40</height>
				<label>-</label>
				<texturefocus>OSDRewindFO.png</texturefocus>
				<texturenofocus>OSDRewindNF.png</texturenofocus>
				<onleft>706</onleft>
				<onright>702</onright>
				<onup>300</onup>
				<ondown>200</ondown>
				<onclick>XBMC.PlayerControl(Rewind)</onclick>
				<visible>VideoPlayer.Content(LiveTV)</visible>
				<enable>false</enable>
				<animation effect="fade" start="100" end="50" time="100" condition="true">Conditional</animation>
			</control>
			<control type="button" id="702">
				<posx>40</posx>
				<posy>0</posy>
				<width>40</width>
				<height>40</height>
				<label>-</label>
				<texturefocus>OSDStopFO.png</texturefocus>
				<texturenofocus>OSDStopNF.png</texturenofocus>
				<onleft>701</onleft>
				<onright>703</onright>
				<onup>300</onup>
				<ondown>200</ondown>
				<onclick>down</onclick>
				<onclick>XBMC.PlayerControl(Stop)</onclick>
				<visible>VideoPlayer.Content(LiveTV)</visible>
			</control>
			<control type="togglebutton" id="703">
				<posx>80</posx>
				<posy>0</posy>
				<width>40</width>
				<height>40</height>
				<label>-</label>
				<texturefocus>OSDPauseFO.png</texturefocus>
				<texturenofocus>OSDPauseNF.png</texturenofocus>
				<usealttexture>Player.Paused | Player.Forwarding | Player.Rewinding</usealttexture>
				<alttexturefocus>OSDPlayFO.png</alttexturefocus>
				<alttexturenofocus>OSDPlayNF.png</alttexturenofocus>
				<onleft>702</onleft>
				<onright>704</onright>
				<onup>300</onup>
				<ondown>200</ondown>
				<onclick>XBMC.PlayerControl(Play)</onclick>
				<visible>VideoPlayer.Content(LiveTV)</visible>
				<enable>false</enable>
				<animation effect="fade" start="100" end="50" time="100" condition="true">Conditional</animation>
			</control>
			<control type="button" id="704">
				<posx>120</posx>
				<posy>0</posy>
				<width>40</width>
				<height>40</height>
				<label>-</label>
				<texturefocus>OSDForwardFO.png</texturefocus>
				<texturenofocus>OSDForwardNF.png</texturenofocus>
				<onleft>703</onleft>
				<onright>700</onright>
				<onup>300</onup>
				<ondown>200</ondown>
				<onclick>XBMC.PlayerControl(Forward)</onclick>
				<visible>VideoPlayer.Content(LiveTV)</visible>
				<enable>false</enable>
				<animation effect="fade" start="100" end="50" time="100" condition="true">Conditional</animation>
			</control>
			<control type="button" id="700">
				<posx>200</posx>
				<posy>0</posy>
				<width>40</width>
				<height>40</height>
				<label>-</label>
				<texturefocus>OSDChannelUPFO.png</texturefocus>
				<texturenofocus>OSDChannelUPNF.png</texturenofocus>
				<onleft>704</onleft>
				<onright>705</onright>
				<onup>300</onup>
				<ondown>200</ondown>
				<onclick>XBMC.PlayerControl(Previous)</onclick>
				<visible>VideoPlayer.Content(LiveTV)</visible>
			</control>
			<control type="button" id="705">
				<posx>240</posx>
				<posy>0</posy>
				<width>40</width>
				<height>40</height>
				<label>-</label>
				<texturefocus>OSDChannelDownFO.png</texturefocus>
				<texturenofocus>OSDChannelDownNF.png</texturenofocus>
				<onleft>700</onleft>
				<onright>706</onright>
				<onup>300</onup>
				<ondown>200</ondown>
				<onclick>XBMC.PlayerControl(Next)</onclick>
				<visible>VideoPlayer.Content(LiveTV)</visible>
			</control>
			<control type="button" id="706">
				<posx>280</posx>
				<posy>0</posy>
				<width>40</width>
				<height>40</height>
				<label>-</label>
=======
>>>>>>> cdbea169
				<texturefocus>OSDRecordOffFO.png</texturefocus>
				<texturenofocus>OSDRecordOffNF.png</texturenofocus>
				<onleft>705</onleft>
				<onright>701</onright>
				<onup>300</onup>
				<ondown>200</ondown>
				<onclick>XBMC.PlayerControl(record)</onclick>
				<enable>Player.CanRecord</enable>
				<animation effect="fade" start="100" end="30" time="100" condition="!Player.CanRecord">Conditional</animation>
				<visible>VideoPlayer.Content(LiveTV)</visible>
			</control>
		</control>
		<!-- Music Info -->
		<control type="image">
			<description>gradient</description>
			<posx>0</posx>
			<posy>0</posy>
			<width>500</width>
			<height>165</height>
			<colordiffuse>CCFFFFFF</colordiffuse>
			<visible>Window.IsVisible(home)</visible>
			<texture border="20">OverlayDialogBackground.png</texture>
		</control>
		<control type="group">
			<visible>Player.HasAudio</visible>
			<include>SmallMusicInfo</include>
		</control>
		<!-- Video Info -->
		<control type="group">
			<visible>Player.HasVideo</visible>
			<include>SmallVideoInfo</include>
		</control>
		<control type="button">
			<description>Close Window button</description>
			<posx>420</posx>
			<posy>5</posy>
			<width>64</width>
			<height>32</height>
			<label>-</label>
			<font>-</font>
			<onclick>back</onclick>
			<texturefocus>DialogCloseButton-focus.png</texturefocus>
			<texturenofocus>DialogCloseButton.png</texturenofocus>
			<onleft>100</onleft>
			<onright>100</onright>
			<onup>100</onup>
			<ondown>100</ondown>
			<visible>system.getbool(input.enablemouse)</visible>
		</control>
	</controls>
</window><|MERGE_RESOLUTION|>--- conflicted
+++ resolved
@@ -131,22 +131,6 @@
 				<animation effect="fade" start="100" end="30" time="100" condition="!Player.CanRecord">Conditional</animation>
 				<visible>!VideoPlayer.Content(LiveTV)</visible>
 			</control>
-<<<<<<< HEAD
-			<control type="button" id="607">
-				<posx>365</posx>
-				<posy>0</posy>
-				<width>40</width>
-				<height>40</height>
-				<label>-</label>
-				<texturefocus>-</texturefocus>
-				<texturenofocus>-</texturenofocus>
-				<onclick>XBMC.PlayerControl(Repeat)</onclick>
-				<onleft>606</onleft>
-				<onright>608</onright>
-				<onup>100</onup>
-				<ondown>100</ondown>
-				<visible>!VideoPlayer.Content(LiveTV)</visible>
-=======
 			<control type="group">
 				<animation effect="slide" start="0,0" end="40,0" time="0" condition="!Player.HasAudio">Conditional</animation>
 				<control type="button" id="607">
@@ -266,7 +250,6 @@
 					<visible>Player.HasAudio</visible>
 					<visible>!VideoPlayer.Content(LiveTV)</visible>
 				</control>
->>>>>>> cdbea169
 			</control>
 		</control>
 		<control type="group" id="100">
@@ -279,12 +262,6 @@
 				<posy>0</posy>
 				<width>40</width>
 				<height>40</height>
-<<<<<<< HEAD
-				<texture>OSDRepeatNF.png</texture>
-				<visible>!Playlist.IsRepeat + !Playlist.IsRepeatOne</visible>
-				<visible>!Control.HasFocus(607)</visible>
-				<visible>!VideoPlayer.Content(LiveTV)</visible>
-=======
 				<label>-</label>
 				<texturefocus>OSDRewindFO.png</texturefocus>
 				<texturenofocus>OSDRewindNF.png</texturenofocus>
@@ -296,19 +273,12 @@
 				<visible>VideoPlayer.Content(LiveTV)</visible>
 				<enable>false</enable>
 				<animation effect="fade" start="100" end="50" time="100" condition="true">Conditional</animation>
->>>>>>> cdbea169
 			</control>
 			<control type="button" id="702">
 				<posx>40</posx>
 				<posy>0</posy>
 				<width>40</width>
 				<height>40</height>
-<<<<<<< HEAD
-				<texture>OSDRepeatFO.png</texture>
-				<visible>!Playlist.IsRepeat + !Playlist.IsRepeatOne</visible>
-				<visible>Control.HasFocus(607)</visible>
-				<visible>!VideoPlayer.Content(LiveTV)</visible>
-=======
 				<label>-</label>
 				<texturefocus>OSDStopFO.png</texturefocus>
 				<texturenofocus>OSDStopNF.png</texturenofocus>
@@ -319,19 +289,12 @@
 				<onclick>down</onclick>
 				<onclick>XBMC.PlayerControl(Stop)</onclick>
 				<visible>VideoPlayer.Content(LiveTV)</visible>
->>>>>>> cdbea169
 			</control>
 			<control type="togglebutton" id="703">
 				<posx>80</posx>
 				<posy>0</posy>
 				<width>40</width>
 				<height>40</height>
-<<<<<<< HEAD
-				<texture>OSDRepeatOneNF.png</texture>
-				<visible>Playlist.IsRepeatOne</visible>
-				<visible>!Control.HasFocus(607)</visible>
-				<visible>!VideoPlayer.Content(LiveTV)</visible>
-=======
 				<label>-</label>
 				<texturefocus>OSDPauseFO.png</texturefocus>
 				<texturenofocus>OSDPauseNF.png</texturenofocus>
@@ -346,19 +309,12 @@
 				<visible>VideoPlayer.Content(LiveTV)</visible>
 				<enable>false</enable>
 				<animation effect="fade" start="100" end="50" time="100" condition="true">Conditional</animation>
->>>>>>> cdbea169
 			</control>
 			<control type="button" id="704">
 				<posx>120</posx>
 				<posy>0</posy>
 				<width>40</width>
 				<height>40</height>
-<<<<<<< HEAD
-				<texture>OSDRepeatOneFO.png</texture>
-				<visible>Playlist.IsRepeatOne</visible>
-				<visible>Control.HasFocus(607)</visible>
-				<visible>!VideoPlayer.Content(LiveTV)</visible>
-=======
 				<label>-</label>
 				<texturefocus>OSDForwardFO.png</texturefocus>
 				<texturenofocus>OSDForwardNF.png</texturenofocus>
@@ -370,19 +326,12 @@
 				<visible>VideoPlayer.Content(LiveTV)</visible>
 				<enable>false</enable>
 				<animation effect="fade" start="100" end="50" time="100" condition="true">Conditional</animation>
->>>>>>> cdbea169
 			</control>
 			<control type="button" id="700">
 				<posx>200</posx>
 				<posy>0</posy>
 				<width>40</width>
 				<height>40</height>
-<<<<<<< HEAD
-				<texture>OSDRepeatAllNF.png</texture>
-				<visible>Playlist.IsRepeat</visible>
-				<visible>!Control.HasFocus(607)</visible>
-				<visible>!VideoPlayer.Content(LiveTV)</visible>
-=======
 				<label>-</label>
 				<texturefocus>OSDChannelUPFO.png</texturefocus>
 				<texturenofocus>OSDChannelUPNF.png</texturenofocus>
@@ -392,19 +341,12 @@
 				<ondown>200</ondown>
 				<onclick>XBMC.PlayerControl(Previous)</onclick>
 				<visible>VideoPlayer.Content(LiveTV)</visible>
->>>>>>> cdbea169
 			</control>
 			<control type="button" id="705">
 				<posx>240</posx>
 				<posy>0</posy>
 				<width>40</width>
 				<height>40</height>
-<<<<<<< HEAD
-				<texture>OSDRepeatAllFO.png</texture>
-				<visible>Playlist.IsRepeat</visible>
-				<visible>Control.HasFocus(607)</visible>
-				<visible>!VideoPlayer.Content(LiveTV)</visible>
-=======
 				<label>-</label>
 				<texturefocus>OSDChannelDownFO.png</texturefocus>
 				<texturenofocus>OSDChannelDownNF.png</texturenofocus>
@@ -414,7 +356,6 @@
 				<ondown>200</ondown>
 				<onclick>XBMC.PlayerControl(Next)</onclick>
 				<visible>VideoPlayer.Content(LiveTV)</visible>
->>>>>>> cdbea169
 			</control>
 			<control type="button" id="706">
 				<posx>280</posx>
@@ -422,133 +363,6 @@
 				<width>40</width>
 				<height>40</height>
 				<label>-</label>
-<<<<<<< HEAD
-				<texturefocus>OSDRandomOffFO.png</texturefocus>
-				<texturenofocus>OSDRandomOffNF.png</texturenofocus>
-				<usealttexture>Playlist.IsRandom</usealttexture>
-				<alttexturefocus>OSDRandomOnFO.png</alttexturefocus>
-				<alttexturenofocus>OSDRandomOnNF.png</alttexturenofocus>
-				<onclick>XBMC.PlayerControl(Random)</onclick>
-				<onleft>607</onleft>
-				<onright>600</onright>
-				<onup>100</onup>
-				<ondown>100</ondown>
-				<visible>!VideoPlayer.Content(LiveTV)</visible>
-			</control>
-		</control>
-		<control type="group" id="100">
-			<posx>25</posx>
-			<posy>162</posy>
-			<defaultcontrol always="true">700</defaultcontrol>
-			<visible>VideoPlayer.Content(LiveTV)</visible>
-			<control type="button" id="701">
-				<posx>0</posx>
-				<posy>0</posy>
-				<width>40</width>
-				<height>40</height>
-				<label>-</label>
-				<texturefocus>OSDRewindFO.png</texturefocus>
-				<texturenofocus>OSDRewindNF.png</texturenofocus>
-				<onleft>706</onleft>
-				<onright>702</onright>
-				<onup>300</onup>
-				<ondown>200</ondown>
-				<onclick>XBMC.PlayerControl(Rewind)</onclick>
-				<visible>VideoPlayer.Content(LiveTV)</visible>
-				<enable>false</enable>
-				<animation effect="fade" start="100" end="50" time="100" condition="true">Conditional</animation>
-			</control>
-			<control type="button" id="702">
-				<posx>40</posx>
-				<posy>0</posy>
-				<width>40</width>
-				<height>40</height>
-				<label>-</label>
-				<texturefocus>OSDStopFO.png</texturefocus>
-				<texturenofocus>OSDStopNF.png</texturenofocus>
-				<onleft>701</onleft>
-				<onright>703</onright>
-				<onup>300</onup>
-				<ondown>200</ondown>
-				<onclick>down</onclick>
-				<onclick>XBMC.PlayerControl(Stop)</onclick>
-				<visible>VideoPlayer.Content(LiveTV)</visible>
-			</control>
-			<control type="togglebutton" id="703">
-				<posx>80</posx>
-				<posy>0</posy>
-				<width>40</width>
-				<height>40</height>
-				<label>-</label>
-				<texturefocus>OSDPauseFO.png</texturefocus>
-				<texturenofocus>OSDPauseNF.png</texturenofocus>
-				<usealttexture>Player.Paused | Player.Forwarding | Player.Rewinding</usealttexture>
-				<alttexturefocus>OSDPlayFO.png</alttexturefocus>
-				<alttexturenofocus>OSDPlayNF.png</alttexturenofocus>
-				<onleft>702</onleft>
-				<onright>704</onright>
-				<onup>300</onup>
-				<ondown>200</ondown>
-				<onclick>XBMC.PlayerControl(Play)</onclick>
-				<visible>VideoPlayer.Content(LiveTV)</visible>
-				<enable>false</enable>
-				<animation effect="fade" start="100" end="50" time="100" condition="true">Conditional</animation>
-			</control>
-			<control type="button" id="704">
-				<posx>120</posx>
-				<posy>0</posy>
-				<width>40</width>
-				<height>40</height>
-				<label>-</label>
-				<texturefocus>OSDForwardFO.png</texturefocus>
-				<texturenofocus>OSDForwardNF.png</texturenofocus>
-				<onleft>703</onleft>
-				<onright>700</onright>
-				<onup>300</onup>
-				<ondown>200</ondown>
-				<onclick>XBMC.PlayerControl(Forward)</onclick>
-				<visible>VideoPlayer.Content(LiveTV)</visible>
-				<enable>false</enable>
-				<animation effect="fade" start="100" end="50" time="100" condition="true">Conditional</animation>
-			</control>
-			<control type="button" id="700">
-				<posx>200</posx>
-				<posy>0</posy>
-				<width>40</width>
-				<height>40</height>
-				<label>-</label>
-				<texturefocus>OSDChannelUPFO.png</texturefocus>
-				<texturenofocus>OSDChannelUPNF.png</texturenofocus>
-				<onleft>704</onleft>
-				<onright>705</onright>
-				<onup>300</onup>
-				<ondown>200</ondown>
-				<onclick>XBMC.PlayerControl(Previous)</onclick>
-				<visible>VideoPlayer.Content(LiveTV)</visible>
-			</control>
-			<control type="button" id="705">
-				<posx>240</posx>
-				<posy>0</posy>
-				<width>40</width>
-				<height>40</height>
-				<label>-</label>
-				<texturefocus>OSDChannelDownFO.png</texturefocus>
-				<texturenofocus>OSDChannelDownNF.png</texturenofocus>
-				<onleft>700</onleft>
-				<onright>706</onright>
-				<onup>300</onup>
-				<ondown>200</ondown>
-				<onclick>XBMC.PlayerControl(Next)</onclick>
-				<visible>VideoPlayer.Content(LiveTV)</visible>
-			</control>
-			<control type="button" id="706">
-				<posx>280</posx>
-				<posy>0</posy>
-				<width>40</width>
-				<height>40</height>
-				<label>-</label>
-=======
->>>>>>> cdbea169
 				<texturefocus>OSDRecordOffFO.png</texturefocus>
 				<texturenofocus>OSDRecordOffNF.png</texturenofocus>
 				<onleft>705</onleft>
