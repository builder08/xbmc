--- conflicted
+++ resolved
@@ -157,17 +157,10 @@
 						<onclick>ActivateWindow(AddonBrowser)</onclick>
 						<icon>-</icon>
 					</item>
-<<<<<<< HEAD
 					<item id="8">
-						<label>705</label>
-						<label2>31405</label2>
-						<onclick>ActivateWindow(NetworkSettings)</onclick>
-=======
-					<item id="7">
 						<label>14036</label>
 						<label2>31409</label2>
 						<onclick>ActivateWindow(ServiceSettings)</onclick>
->>>>>>> a70a61b6
 						<icon>-</icon>
 					</item>
 					<item id="9">
