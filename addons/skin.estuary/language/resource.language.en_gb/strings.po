--- conflicted
+++ resolved
@@ -814,7 +814,6 @@
 msgid "Artwork related settings."
 msgstr ""
 
-<<<<<<< HEAD
 #: /xml/SkinSettings.xml
 msgctxt "#31170"
 msgid "Show Movie certification ratings"
@@ -826,9 +825,6 @@
 msgstr ""
 
 #empty strings from id 31172 to 31599
-=======
-#empty strings from id 31170 to 31599
->>>>>>> 2fa799fc
 
 #: /xml/DialogPlayerProcessInfo.xml
 #. Label to show the video codec name
