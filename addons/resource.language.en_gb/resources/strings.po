--- conflicted
+++ resolved
@@ -17576,7 +17576,12 @@
 msgid "%d fps"
 msgstr ""
 
-<<<<<<< HEAD
+#. Description of setting #14111 Settings -> Video -> Discs -> Blu-ray region code
+#: system/settings/settings.xml
+msgctxt "#38017"
+msgid "Region A - Americas, East Asia and Southeast Asia. Region B - Africa, Middle East, Southwest Asia, Europe, Australia, New Zealand. Region C - Central Asia, mainland China, Mongolia, South Asia, Belarus, Russia, Ukraine, Kazakhstan."
+msgstr ""
+
 #. 55000-55100 reserved for DSPlayer
 msgctxt "#55000"
 msgid "DSPlayer"
@@ -18825,10 +18830,4 @@
 
 msgctxt "#909002"
 msgid "IP"
-=======
-#. Description of setting #14111 Settings -> Video -> Discs -> Blu-ray region code
-#: system/settings/settings.xml
-msgctxt "#38017"
-msgid "Region A - Americas, East Asia and Southeast Asia. Region B - Africa, Middle East, Southwest Asia, Europe, Australia, New Zealand. Region C - Central Asia, mainland China, Mongolia, South Asia, Belarus, Russia, Ukraine, Kazakhstan."
->>>>>>> c651e565
 msgstr ""