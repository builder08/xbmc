--- conflicted
+++ resolved
@@ -56,18 +56,6 @@
 typedef HANDLE serial_socket_t;
 #define INVALID_SERIAL_SOCKET_VALUE INVALID_HANDLE_VALUE
 
-<<<<<<< HEAD
-typedef __int8    int8_t;
-typedef __int16   int16_t;
-typedef __int32   int32_t;
-typedef __int64   int64_t;
-typedef unsigned __int8  uint8_t;
-typedef unsigned __int16 uint16_t;
-typedef unsigned __int32 uint32_t;
-typedef unsigned __int64 uint64_t;
-
-=======
->>>>>>> b4a1dcac
 #ifndef _SSIZE_T_DEFINED
 #ifdef  _WIN64
 typedef __int64    ssize_t;
