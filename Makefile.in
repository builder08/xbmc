AUTOGENERATED_MAKEFILES=@OUTPUT_FILES@
BIN_DIRS=	\
	xbmc/guilib \
	lib/tinyXML \
	xbmc \
	xbmc/addons \
	xbmc/cdrip \
	xbmc/cores \
	xbmc/cores/DllLoader \
	xbmc/cores/DllLoader/exports \
	xbmc/cores/DllLoader/exports/util \
	xbmc/cores/dvdplayer \
	xbmc/cores/dvdplayer/DVDCodecs \
	xbmc/cores/dvdplayer/DVDCodecs/Audio \
	xbmc/cores/dvdplayer/DVDCodecs/Overlay \
	xbmc/cores/dvdplayer/DVDCodecs/Video \
	xbmc/cores/dvdplayer/DVDDemuxers/ \
	xbmc/cores/dvdplayer/DVDInputStreams/ \
	xbmc/cores/dvdplayer/DVDSubtitles/ \
	xbmc/cores/paplayer \
	xbmc/cores/AudioRenderers \
	xbmc/cores/VideoRenderers \
	xbmc/cores/VideoRenderers/VideoShaders \
	xbmc/cores/ExternalPlayer \
	xbmc/cores/playercorefactory \
	xbmc/epg \
	xbmc/filesystem \
	xbmc/filesystem/MusicDatabaseDirectory \
	xbmc/filesystem/VideoDatabaseDirectory \
	xbmc/dialogs \
	xbmc/music \
	xbmc/music/dialogs \
	xbmc/music/infoscanner \
	xbmc/music/karaoke \
	xbmc/music/tags \
	xbmc/music/windows \
	xbmc/pictures \
	xbmc/programs \
	xbmc/video \
	xbmc/video/dialogs \
	xbmc/video/windows \
	xbmc/windows \
	xbmc/network \
	xbmc/network/libscrobbler \
	xbmc/network/linux \
	xbmc/network/osx \
	xbmc/playlists \
	xbmc/powermanagement \
        xbmc/powermanagement/linux \
	xbmc/rendering \
	xbmc/storage \
	xbmc/storage/linux \
	xbmc/storage/osx \
	lib/libTcpSocket \
	lib/libhts \
	xbmc/interfaces \
	xbmc/interfaces/http-api \
	xbmc/interfaces/json-rpc \
	xbmc/interfaces/python \
	xbmc/interfaces/python/xbmcmodule \
	lib/libRTV \
	lib/libUPnP \
	lib/libXDAAP \
	xbmc/dbwrappers \
	lib/UnrarXLib \
	lib/libsquish \
	lib/SlingboxLib \
	xbmc/visualizations \
	xbmc/screensavers \
	xbmc/pvr \
	xbmc/pvr/addons \
	xbmc/pvr/channels \
	xbmc/pvr/dialogs \
	xbmc/pvr/epg \
	xbmc/pvr/recordings \
	xbmc/pvr/timers \
	xbmc/pvr/windows \
	xbmc/pvrclients \
	xbmc/utils \
	xbmc/settings \
	xbmc/linux \
        xbmc/input \
	xbmc/input/linux \
	xbmc/osx \
	xbmc/threads \
	xbmc/windowing \

ifeq (@USE_OPENGL@,1)
BIN_DIRS += xbmc/rendering/gl
endif
ifeq (@USE_OPENGLES@,1)
BIN_DIRS += xbmc/rendering/gles
BIN_DIRS += xbmc/windowing/egl
endif

ifeq ($(findstring osx,@ARCH@),osx)
BIN_DIRS += xbmc/windowing/osx
BIN_DIRS += xbmc/network/osx
BIN_DIRS += xbmc/storage/osx
BIN_DIRS += xbmc/powermanagement/osx
else
BIN_DIRS += xbmc/windowing/X11
endif

EC_DIRS= \
	tools/EventClients

XBMCTEX_DIRS= \
	tools/TexturePacker

DVDPCODECS_DIRS= \
	lib \
	lib/libdvd \

DVDPLAYER_ARCHIVES=xbmc/cores/dvdplayer/DVDPlayer.a \
                   xbmc/cores/dvdplayer/DVDCodecs/DVDCodecs.a \
                   xbmc/cores/dvdplayer/DVDCodecs/Audio/Audio.a \
                   xbmc/cores/dvdplayer/DVDCodecs/Overlay/Overlay.a \
                   xbmc/cores/dvdplayer/DVDCodecs/Video/Video.a \
                   xbmc/cores/dvdplayer/DVDDemuxers/DVDDemuxers.a \
                   xbmc/cores/dvdplayer/DVDInputStreams/DVDInputStreams.a \
                   xbmc/cores/dvdplayer/DVDSubtitles/DVDSubtitles.a \

PAPCODECS_DIRS= \
	lib/xbadpcm \
	lib/nosefart \
	lib/timidity \
	lib/libsidplay2 \
	lib/stsound/StSoundLibrary \
	lib/snesapu/SNES/SNESAPU \
	lib/vgmstream \

ifeq (@USE_ASAP_CODEC@,1)
PAPCODECS_DIRS+= \
	lib/asap
endif

LIB_DIRS=\
	lib/cximage-6.0 \
	lib/libexif \
	lib/cmyth \
	lib/libhdhomerun \
	lib/libid3tag \
	lib/libapetag \
	lib/cpluff \
	lib/xbmc-dll-symbols

SS_DIRS=
ifeq (@USE_OPENGL@,1)
SS_DIRS+= xbmc/screensavers/rsxs-0.9/xbmc
endif

VIS_DIRS=
ifeq (@USE_OPENGL@,1)
VIS_DIRS+=\
	xbmc/visualizations/OpenGLSpectrum \
	xbmc/visualizations/WaveForm \
	xbmc/visualizations/XBMCProjectM \

endif
ifeq (($(findstring osx,@ARCH@), osx),(@USE_OPENGL@,1)) 
VIS_DIRS+=xbmc/visualizations/iTunes
endif
ifneq (@DISABLE_GOOM@,1)
VIS_DIRS+=xbmc/visualizations/Goom \

endif

PVR_DIRS=\
	xbmc/pvrclients/MediaPortal \
	xbmc/pvrclients/mythtv \
	xbmc/pvrclients/vdr-vnsi \
	xbmc/pvrclients/tvheadend

LIBADDON_DIRS=\
	lib/addons/library.xbmc.addon \
	lib/addons/library.xbmc.pvr \
	lib/addons/library.xbmc.gui \

CONFLUENCE_MEDIA=addons/skin.confluence/media

SKIN_DIRS=\
	$(CONFLUENCE_MEDIA)

DIRS= $(BIN_DIRS) $(EC_DIRS) $(XBMCTEX_DIRS) $(DVDPCODECS_DIRS) $(PAPCODECS_DIRS) \
	$(LIB_DIRS) $(SS_DIRS) $(VIS_DIRS) $(PVR_DIRS) $(LIBADDON_DIRS) $(SKIN_DIRS)

LIBS=@LIBS@
CFLAGS=@CFLAGS@
CXXFLAGS=@CXXFLAGS@
LDFLAGS=@LDFLAGS@
INCLUDES=$(sort @INCLUDES@)

CLEAN_FILES=xbmc.bin xbmc-xrandr

DISTCLEAN_FILES=config.h config.log config.status tools/Linux/xbmc.sh \
        tools/Linux/xbmc-standalone.sh autom4te.cache config.h.in~ \
        system/libcpluff-@ARCH@.so

all : Makefile externals xbmc.bin xbmc-xrandr skins

include Makefile.include

.PHONY : dllloader exports pvrclients visualizations screensavers eventclients \
	papcodecs dvdpcodecs imagelib codecs externals force libaddon skins

# hack targets to keep build system up to date
Makefile : config.status $(addsuffix .in, $(AUTOGENERATED_MAKEFILES))
	@echo "Regenerating Makefiles..."
	@./config.status &> /dev/null
	@echo "done"

config.status: configure
	@echo "Build system configuration is stale."
	@echo "Please (re)run configure."
	@test -n "$$XBMC_IGNORE_STALE"

configure: configure.in
	@echo 'configure is outdated, regenerating...'
	@./bootstrap

# skin textures
ifeq (@USE_TEXTUREPACKER@,1)
skins: tools/TexturePacker/TexturePacker force
	 $(MAKE) -C $(CONFLUENCE_MEDIA)
else
skins:
endif


xbmc/guilib/guilib.a: force
	$(MAKE) -C xbmc/guilib
lib/tinyXML/tinyxml.a: force
	$(MAKE) -C lib/tinyXML
xbmc/xbmc.a: force
	$(MAKE) -C xbmc
xbmc/cdrip/cdrip.a: force
	$(MAKE) -C xbmc/cdrip
xbmc/cores/cores.a: force
	$(MAKE) -C xbmc/cores
xbmc/cores/DllLoader/dllloader.a: force
	$(MAKE) -C xbmc/cores/DllLoader/
xbmc/cores/DllLoader/exports/exports.a: force
	$(MAKE) -C xbmc/cores/DllLoader/exports
xbmc/cores/DllLoader/exports/util/exports_utils.a: force
	$(MAKE) -C xbmc/cores/DllLoader/exports/util
$(DVDPLAYER_ARCHIVES): force dvdpcodecs
	$(MAKE) -C $(@D)
xbmc/cores/paplayer/paplayer.a: force papcodecs
	$(MAKE) -C xbmc/cores/paplayer
xbmc/cores/AudioRenderers/audiorenderers.a: force
	$(MAKE) -C xbmc/cores/AudioRenderers
xbmc/cores/VideoRenderers/VideoRenderer.a: force
	$(MAKE) -C xbmc/cores/VideoRenderers
xbmc/cores/VideoRenderers/VideoShaders/VideoShaders.a: force
	$(MAKE) -C xbmc/cores/VideoRenderers/VideoShaders
xbmc/cores/ExternalPlayer/ExternalPlayer.a: force
	$(MAKE) -C xbmc/cores/ExternalPlayer
xbmc/cores/playercorefactory/playercorefactory.a: force
	$(MAKE) -C xbmc/cores/playercorefactory
xbmc/filesystem/filesystem.a: force
	$(MAKE) -C xbmc/filesystem
xbmc/filesystem/MusicDatabaseDirectory/musicdatabasedirectory.a: force
	$(MAKE) -C xbmc/filesystem/MusicDatabaseDirectory
xbmc/filesystem/VideoDatabaseDirectory/videodatabasedirectory.a: force
	$(MAKE) -C xbmc/filesystem/VideoDatabaseDirectory
xbmc/input/input.a: force
	$(MAKE) -C xbmc/input
xbmc/input/linux/input_linux.a: force
	$(MAKE) -C xbmc/input/linux
xbmc/music/karaoke/karaoke.a: force
	$(MAKE) -C xbmc/music/karaoke
xbmc/network/network.a: force
	$(MAKE) -C xbmc/network
xbmc/network/osx/network.a: force
	$(MAKE) -C xbmc/network/osx
xbmc/pictures/pictures.a: force
	$(MAKE) -C xbmc/pictures
xbmc/programs/programs.a: force
	$(MAKE) -C xbmc/programs
xbmc/network/linux/network_linux.a: force
	$(MAKE) -C xbmc/network/linux
xbmc/playlists/playlists.a: force
	$(MAKE) -C xbmc/playlists
xbmc/powermanagement/powermanagement.a: force
	$(MAKE) -C xbmc/powermanagement
xbmc/powermanagement/linux/powermanagement_linux.a: force
	$(MAKE) -C xbmc/powermanagement/linux
xbmc/powermanagement/osx/powermanagement.a: force
	$(MAKE) -C xbmc/powermanagement/osx
xbmc/windowing/X11/windowing_X11.a: force
	$(MAKE) -C xbmc/windowing/X11
xbmc/rendering/rendering.a: force
	$(MAKE) -C xbmc/rendering
xbmc/rendering/gl/rendering_gl.a: force
	$(MAKE) -C xbmc/rendering/gl
xbmc/rendering/gles/rendering_gles.a: force
	$(MAKE) -C xbmc/rendering/gles
xbmc/windowing/windowing.a: force
	$(MAKE) -C xbmc/windowing
xbmc/windowing/egl/windowing_egl.a: force
	$(MAKE) -C xbmc/windowing/egl
xbmc/windowing/osx/windowing_osx.a: force
	$(MAKE) -C xbmc/windowing/osx
xbmc/storage/storage.a: force
	$(MAKE) -C xbmc/storage
xbmc/storage/linux/storage_linux.a: force
	$(MAKE) -C xbmc/storage/linux
xbmc/storage/osx/storage.a: force
	$(MAKE) -C xbmc/storage/osx
xbmc/threads/threads.a: force
	$(MAKE) -C xbmc/threads
xbmc/music/music.a: force
	$(MAKE) -C xbmc/music
xbmc/music/tags/musictags.a: force
	$(MAKE) -C xbmc/music/tags
xbmc/music/dialogs/musicdialogs.a: force
	$(MAKE) -C xbmc/music/dialogs
xbmc/music/windows/musicwindows.a: force
	$(MAKE) -C xbmc/music/windows
xbmc/music/infoscanner/musicscanner.a: force
	$(MAKE) -C xbmc/music/infoscanner
xbmc/video/video.a: force
	$(MAKE) -C xbmc/video
xbmc/video/dialogs/videodialogs.a: force
	$(MAKE) -C xbmc/video/dialogs
xbmc/video/windows/videowindows.a: force
	$(MAKE) -C xbmc/video/windows
xbmc/dialogs/dialogs.a: force
	$(MAKE) -C xbmc/dialogs
xbmc/windows/windows.a: force
	$(MAKE) -C xbmc/windows
lib/libTcpSocket/libTcpSocket.a: force
	$(MAKE) -C lib/libTcpSocket
lib/libhts/libhts.a: force
	$(MAKE) -C lib/libhts
xbmc/interfaces/interfaces.a: force
	$(MAKE) -C xbmc/interfaces
xbmc/interfaces/python/python.a: force
	$(MAKE) -C xbmc/interfaces/python
xbmc/interfaces/python/xbmcmodule/xbmcmodule.a: force
	$(MAKE) -C xbmc/interfaces/python/xbmcmodule
xbmc/network/libscrobbler/scrobbler.a: force
	$(MAKE) -C xbmc/network/libscrobbler
lib/libRTV/librtv.a: force
	$(MAKE) -C lib/libRTV
lib/libUPnP/libupnp.a: force
	$(MAKE) -C lib/libUPnP
lib/libXDAAP/libxdaap.a: force
	$(MAKE) -C lib/libXDAAP
xbmc/interfaces/http-api/http-api.a: force
	$(MAKE) -C xbmc/interfaces/http-api
xbmc/interfaces/json-rpc/json-rpc.a: force
	$(MAKE) -C xbmc/interfaces/json-rpc
xbmc/dbwrappers/dbwrappers.a: force
	$(MAKE) -C xbmc/dbwrappers
lib/UnrarXLib/UnrarXLib.a: force
	$(MAKE) -C lib/UnrarXLib
lib/libsquish/libsquish.a: force
	$(MAKE) -C lib/libsquish
lib/SlingboxLib/SlingboxLib.a: force
	$(MAKE) -C lib/SlingboxLib
xbmc/linux/linux.a: force
	$(MAKE) -C xbmc/linux
xbmc/addons/addons.a: force
	$(MAKE) -C xbmc/addons
xbmc/settings/settings.a: force
	$(MAKE) -C xbmc/settings
xbmc/utils/utils.a: force
	$(MAKE) -C xbmc/utils
xbmc/epg/epg.a: force
	$(MAKE) -C xbmc/epg
xbmc/pvr/pvr.a: force
	$(MAKE) -C xbmc/pvr
xbmc/pvr/addons/pvraddons.a: force
	$(MAKE) -C xbmc/pvr/addons
xbmc/pvr/channels/pvrchannels.a: force
	$(MAKE) -C xbmc/pvr/channels
xbmc/pvr/dialogs/pvrdialogs.a: force
	$(MAKE) -C xbmc/pvr/dialogs
xbmc/pvr/epg/pvrepg.a: force
	$(MAKE) -C xbmc/pvr/epg
xbmc/pvr/recordings/pvrrecordings.a: force
	$(MAKE) -C xbmc/pvr/recordings
xbmc/pvr/timers/pvrtimers.a: force
	$(MAKE) -C xbmc/pvr/timers
xbmc/pvr/windows/pvrwindows.a: force
	$(MAKE) -C xbmc/pvr/windows
xbmc/pvrclients/pvrclient.a: force
	$(MAKE) -C xbmc/pvrclients
xbmc/osx/osx.a: force
	$(MAKE) -C xbmc/osx
lib/libapetag/.libs/libapetag.a: force
	$(MAKE) -C lib/libapetag
lib/cpluff/libcpluff/.libs/libcpluff.a: force
	$(MAKE) -C lib/cpluff/libcpluff
system/libcpluff-@ARCH@.so: lib/cpluff/libcpluff/.libs/libcpluff.a
ifeq ($(findstring osx,@ARCH@), osx)
  ifeq (@ARCH@, arm-osx)
	$(CXX) $(LDFLAGS) -all_load -bundle -flat_namespace -undefined dynamic_lookup -read_only_relocs suppress -o $@ $<
  else
	$(CXX) $(LDFLAGS) -all_load -bundle -flat_namespace -undefined dynamic_lookup -lexpat $(BUNDLE1_O) -o $@ $<
  endif
else
	cp lib/cpluff/libcpluff/.libs/libcpluff.so $@
endif
lib/xbmc-dll-symbols/dll-symbols.a: force
	$(MAKE) -C lib/xbmc-dll-symbols

exports: xbmc/cores/DllLoader/exports/exports.a xbmc/cores/DllLoader/exports/util/exports_utils.a
	$(MAKE) -C xbmc/cores/DllLoader/exports wrapper.def
<<<<<<< HEAD
dllloader: exports
	$(MAKE) xbmc/cores/DllLoader/dllloader.a
visualizations: exports
	for d in $(VIS_DIRS); do $(MAKE) -C $$d; done
pvrclients: exports
	$(MAKE) -C xbmc/pvrclients/MediaPortal
	$(MAKE) -C xbmc/pvrclients/mythtv
	$(MAKE) -C xbmc/pvrclients/vdr-vnsi
	$(MAKE) -C xbmc/pvrclients/tvheadend
screensavers: exports
ifeq (@USE_OPENGL@,1)
	$(MAKE) -C xbmc/screensavers/rsxs-0.9/xbmc
endif
libaddon: exports
	$(MAKE) -C lib/addons/library.xbmc.addon
	$(MAKE) -C lib/addons/library.xbmc.gui
	$(MAKE) -C lib/addons/library.xbmc.pvr
=======
dllloader: exports xbmc/cores/DllLoader/dllloader.a

$(VIS_DIRS) $(SS_DIRS): force exports
	$(MAKE) -C $@

visualizations: $(VIS_DIRS)

screensavers: $(SS_DIRS)

>>>>>>> c350ce1c
libpython: dllloader
	$(MAKE) -C xbmc/interfaces/python
	$(MAKE) -C xbmc/interfaces/python/xbmcmodule
dvdpcodecs: dllloader
	$(MAKE) -C lib 
	$(MAKE) -C lib/libdvd
eventclients:
ifeq ($(findstring osx,@ARCH@), osx)
ifneq ($(findstring arm,@ARCH@), arm)
	$(MAKE) -C tools/EventClients/Clients/OSXRemote
endif
else
	$(MAKE) -C tools/EventClients
endif
libexif: dllloader
	$(MAKE) -C lib/libexif
cmyth: dllloader
	$(MAKE) -C lib/cmyth
libhdhomerun: dllloader
	$(MAKE) -C lib/libhdhomerun
libid3tag: dllloader
	$(MAKE) -C lib/libid3tag
papcodecs: dllloader dvdpcodecs
	test -d system/players/paplayer || mkdir system/players/paplayer
	$(MAKE) -C lib/xbadpcm
	$(MAKE) -C lib/vgmstream
	$(MAKE) -C lib/timidity
	$(MAKE) -C lib/nosefart 
ifneq ($(findstring arm-osx,@ARCH@), arm-osx)
	$(MAKE) -C lib/libsidplay2 
endif
ifeq (@USE_ASAP_CODEC@,1)
  ifneq ($(findstring osx,@ARCH@), osx)
	$(MAKE) -C lib/asap asap-xbmc
  endif
endif
	$(MAKE) -C lib/stsound/StSoundLibrary	
ifeq ($(or $(findstring powerpc,@ARCH@),$(findstring x86_64-linux,@ARCH@),$(findstring arm, @ARCH@)),)
	$(MAKE) -C lib/snesapu/SNES/SNESAPU
endif
imagelib: dllloader
	$(MAKE) -C lib/cximage-6.0

codecs: papcodecs dvdpcodecs
libs: cmyth libhdhomerun libid3tag imagelib libexif system/libcpluff-@ARCH@.so
externals: libaddon codecs libs pvrclients visualizations screensavers

xcode_depends: \
	codecs libs pvrclients visualizations screensavers eventclients libaddon skins \
	lib/libsquish/libsquish.a \
	lib/libapetag/.libs/libapetag.a \
	lib/libRTV/librtv.a \
	lib/libXDAAP/libxdaap.a \
	lib/SlingboxLib/SlingboxLib.a

# platform independend objects
OBJSXBMC=	\
	xbmc/xbmc.a \
	xbmc/addons/addons.a \
	xbmc/cores/playercorefactory/playercorefactory.a \
	xbmc/cores/paplayer/paplayer.a \
	xbmc/cores/VideoRenderers/VideoRenderer.a \
	xbmc/cores/VideoRenderers/VideoShaders/VideoShaders.a \
	lib/tinyXML/tinyxml.a \
	xbmc/cores/cores.a \
	xbmc/interfaces/python/python.a \
	xbmc/cores/DllLoader/dllloader.a \
	$(DVDPLAYER_ARCHIVES) \
	xbmc/cores/AudioRenderers/audiorenderers.a \
	xbmc/cores/ExternalPlayer/ExternalPlayer.a \
	xbmc/epg/epg.a \
	xbmc/filesystem/filesystem.a \
	xbmc/filesystem/MusicDatabaseDirectory/musicdatabasedirectory.a \
	xbmc/filesystem/VideoDatabaseDirectory/videodatabasedirectory.a \
	xbmc/input/input.a \
	xbmc/dialogs/dialogs.a \
	xbmc/music/karaoke/karaoke.a \
	xbmc/music/music.a \
	xbmc/music/dialogs/musicdialogs.a \
	xbmc/music/infoscanner/musicscanner.a \
	xbmc/music/tags/musictags.a \
	xbmc/music/windows/musicwindows.a \
	xbmc/pvr/pvr.a \
	xbmc/pvr/channels/pvrchannels.a \
	xbmc/pvr/dialogs/pvrdialogs.a \
	xbmc/pvr/epg/pvrepg.a \
	xbmc/pvr/recordings/pvrrecordings.a \
	xbmc/pvr/timers/pvrtimers.a \
	xbmc/video/dialogs/videodialogs.a \
	xbmc/pictures/pictures.a \
	xbmc/playlists/playlists.a \
	xbmc/programs/programs.a \
	xbmc/powermanagement/powermanagement.a \
	xbmc/storage/storage.a \
	xbmc/threads/threads.a \
	xbmc/windows/windows.a \
	xbmc/interfaces/python/xbmcmodule/xbmcmodule.a \
	xbmc/network/libscrobbler/scrobbler.a \
	lib/libRTV/librtv.a \
	lib/libUPnP/libupnp.a \
	lib/libXDAAP/libxdaap.a \
	xbmc/interfaces/interfaces.a \
	xbmc/cdrip/cdrip.a \
	xbmc/interfaces/json-rpc/json-rpc.a \
	xbmc/interfaces/http-api/http-api.a \
	xbmc/dbwrappers/dbwrappers.a \
	lib/libsquish/libsquish.a \
	lib/SlingboxLib/SlingboxLib.a \
	lib/libapetag/.libs/libapetag.a \
	lib/xbmc-dll-symbols/dll-symbols.a \
        xbmc/rendering/rendering.a \
        xbmc/windowing/windowing.a \

ifeq (@USE_OPENGL@,1)
OBJSXBMC+= \
	xbmc/rendering/gl/rendering_gl.a
endif
ifeq (@USE_OPENGLES@,1)
OBJSXBMC+= \
	xbmc/rendering/gles/rendering_gles.a \
	xbmc/windowing/egl/windowing_egl.a
endif

ifeq (@HAVE_XBMC_NONFREE@,1)
OBJSXBMC+= \
	lib/UnrarXLib/UnrarXLib.a
endif

OBJSXBMC+= \
	lib/libTcpSocket/libTcpSocket.a \
	lib/libhts/libhts.a

# platform dependend objects
ifeq ($(findstring osx,@ARCH@), osx)
OBJSXBMC += \
	xbmc/osx/osx.a \
	xbmc/windowing/osx/windowing_osx.a \
	xbmc/powermanagement/osx/powermanagement.a \
	xbmc/network/osx/network.a \
	xbmc/storage/osx/storage.a \
	xbmc/network/linux/network_linux.a \

else
OBJSXBMC += \
	xbmc/input/linux/input_linux.a \
	xbmc/network/linux/network_linux.a \
	xbmc/powermanagement/linux/powermanagement_linux.a \
	xbmc/storage/linux/storage_linux.a
ifeq (@USE_OPENGL@,1)
OBJSXBMC+= \
	xbmc/windowing/X11/windowing_X11.a
endif
endif

DYNOBJSXBMC= \
	xbmc/linux/linux.a \
	xbmc/network/network.a \
	xbmc/video/windows/videowindows.a \
	xbmc/utils/utils.a \
	xbmc/cores/DllLoader/exports/util/exports_utils.a \
	xbmc/cores/DllLoader/exports/exports.a \
	xbmc/settings/settings.a \
	xbmc/video/video.a \
	xbmc/pvr/addons/pvraddons.a \
	xbmc/pvr/windows/pvrwindows.a \
	xbmc/guilib/guilib.a # must be dynamic to avoid linker errors

LIBS += @PYTHON_LDFLAGS@

xbmc.bin: $(OBJSXBMC) $(DYNOBJSXBMC)
ifeq ($(findstring osx,@ARCH@), osx)
	$(CXX) $(LDFLAGS) -o xbmc.bin -Wl,-all_load,-ObjC $(DYNOBJSXBMC) $(OBJSXBMC) $(LIBS) -rdynamic
else
	$(CXX) $(CXXFLAGS) $(LDFLAGS) -o xbmc.bin -Wl,--whole-archive $(DYNOBJSXBMC) $(OBJSXBMC) -Wl,--no-whole-archive $(LIBS) -rdynamic
endif

xbmc-xrandr: xbmc-xrandr.c
ifneq (1,@USE_XRANDR@)
	# xbmc-xrandr.c gets picked up by the default make rules
	@echo "excluding xbmc-xrandr"
else
	$(CC) $(CFLAGS) $(LDFLAGS) -o xbmc-xrandr xbmc-xrandr.c -lXrandr -lX11 
endif

tools/XBMCTex/XBMCTex:
ifeq ($(findstring osx,@ARCH@), osx)
	# hack this for now
	$(MAKE) -C tools/XBMCTex -f Makefile.osx
else
	$(MAKE) -C tools/XBMCTex/
endif

tools/TexturePacker/TexturePacker: xbmc/guilib/guilib.a lib/libsquish/libsquish.a
	$(MAKE) -C tools/TexturePacker/


install-bin: xbmc.bin # developement convenience target
	sudo install -d $(DESTDIR)$(libdir)
	sudo install xbmc.bin $(DESTDIR)$(libdir)/xbmc

ifeq ($(findstring osx,@ARCH@), osx)
	# TODO: add osx install
else
install: install-binaries install-arch install-datas

install-binaries: install-scripts
	@echo "Copying XBMC binary to $(DESTDIR)$(libdir)/xbmc/xbmc.bin"
	@install -d $(DESTDIR)$(libdir)/xbmc
	@install xbmc.bin $(DESTDIR)$(libdir)/xbmc/xbmc.bin
ifeq (1,@USE_XRANDR@)
	@install xbmc-xrandr $(DESTDIR)$(libdir)/xbmc/xbmc-xrandr
endif
	@echo "You can run XBMC with the command 'xbmc'"
endif

install-arch:
	@# Arch dependent files
ifeq ($(findstring freebsd,@ARCH@), freebsd)
	@find -E system addons -type f -not -iregex ".*svn.*" \
		-iregex ".*@ARCH@.*|.*\.pvr|.*\.vis|.*\.xbs" \
		-exec sh -c "install -d \"$(DESTDIR)$(libdir)/xbmc/\`dirname '{}'\`\"" \; \
		-and \
		-exec install "{}" $(DESTDIR)$(libdir)/xbmc/"{}" \; \
		-exec printf " -- %-75.75s\r" "{}" \;
else
	@find system addons -regextype posix-extended -type f -not -iregex ".*svn.*" -iregex ".*@ARCH@.*|.*\.pvr|.*\.vis|.*\.xbs" -exec install -D "{}" $(DESTDIR)$(libdir)/xbmc/"{}" \; -printf " -- %-75.75f\r"
endif

install-scripts:
	@install -d $(DESTDIR)$(bindir)
	@install tools/Linux/xbmc.sh $(DESTDIR)$(bindir)/xbmc
	@install tools/Linux/xbmc-standalone.sh $(DESTDIR)$(bindir)/xbmc-standalone
	@install -d $(DESTDIR)$(datarootdir)/xbmc
	@install -m 0644 tools/Linux/FEH.py $(DESTDIR)$(datarootdir)/xbmc/FEH.py
	@install -d $(DESTDIR)$(datarootdir)/xsessions
	@install -m 0644 tools/Linux/xbmc-xsession.desktop $(DESTDIR)$(datarootdir)/xsessions/XBMC.desktop

install-datas: install-scripts
	@echo "Copying support and legal files..."
	@install -d $(DESTDIR)$(docdir)
	@for FILE in `ls README.linux LICENSE.GPL *.txt`; do \
		install -m 0644 "$$FILE" "$(DESTDIR)$(docdir)/$$FILE"; done
	@echo "Done!"
	@echo "Copying system files to $(DESTDIR)$(datarootdir)/xbmc"
	@install -d $(DESTDIR)$(datarootdir)/xbmc
	@# Arch independent files
ifeq ($(findstring bsd,@ARCH@), bsd)
	@find -E addons language media sounds userdata system -type f \
		-not -iregex ".*@ARCH@.*|.*\.pvr|.*\.vis|.*\.xbs|.*svn.*|.*\.so|.*\.dll" \
		-not -iregex ".*@ARCH@.*|.*\.vis|.*\.xbs|.*svn.*|.*\.so|.*\.dll" \
		-exec sh -c "install -d \"$(DESTDIR)$(datarootdir)/xbmc/\`dirname '{}'\`\"" \; \
		-and \
		-exec install -m 0644 "{}" $(DESTDIR)$(datarootdir)/xbmc/"{}" \; \
		-exec printf " -- %-75.75s\r" "{}" \;
else
	@find addons language media sounds userdata system -regextype posix-extended -type f -not -iregex ".*@ARCH@.*|.*\.pvr|.*\.vis|.*\.xbs|.*svn.*|.*\.so|.*\.dll" -exec install -D -m 0644 "{}" $(DESTDIR)$(datarootdir)/xbmc/"{}" \; -printf " -- %-75.75f\r"
endif	
	@# Icons and links
	@install -d $(DESTDIR)$(datarootdir)/applications
	@install tools/Linux/xbmc.desktop $(DESTDIR)$(datarootdir)/applications/xbmc.desktop
	@install -d $(DESTDIR)$(datadir)/icons/hicolor/48x48/apps
	@install -m 0644 tools/Linux/xbmc-48x48.png $(DESTDIR)$(datadir)/icons/hicolor/48x48/apps/xbmc.png
	@install -d $(DESTDIR)$(datadir)/icons/hicolor/256x256/apps
	@install -m 0644 media/icon.png $(DESTDIR)$(datadir)/icons/hicolor/256x256/apps/xbmc.png
	@test -z "$(DESTDIR)" && gtk-update-icon-cache -f -q -t $(datadir)/icons/hicolor || :

uninstall:
	@echo "Removing XBMC..."
	@rm -rf $(DESTDIR)$(libdir)/xbmc
	@rm -rf $(DESTDIR)$(datarootdir)/xbmc $(DESTDIR)$(bindir)/xbmc
	@rm -rf $(DESTDIR)$(bindir)/xbmc-standalone
	@rm -rf $(DESTDIR)$(datarootdir)/xsessions/XBMC.desktop
	@rm -rf $(libdir)/libXBMC_*
	@rm -rf $(prefix)/include/xbmc
	@echo "Done!"

reallyclean:
	@echo " This will delete ALL unversioned files in"; \
	 echo " your XBMC source tree. If you aren't sure"; \
	 echo " you want to do this, answer anything but"; \
	 echo " 'Y' (case sensitive) to the following."; \
	 echo " DISCLAIMER: Team XBMC is NOT responsible"; \
	 echo " for ANYTHING lost if you execute this command!"; \
	 echo -n " Damnserious? (Y/*) "; \
	 read -n1 PROMPT; \
	 if [[ "$$PROMPT" = "Y" ]]; then \
		SVNV=$$(svnversion -n | cut -d':' -f1); _IFS=$$IFS; IFS=$$'\t\n'; \
		for i in `svn st --no-ignore | grep ^[I\?] | cut -d' ' -f7-`; do \
			if [[ $${i:(-4)} != "diff" && $${i:(-5)} != "patch" ]]; then \
				echo "  Deleting $$i"; \
				rm -rf "$$i"; \
			fi; \
		done; \
		IFS=$$_IFS; \
		echo " Recovering any missing files."; \
		svn up -r $${SVNV/M/} | sed -e "s/.*'\(.*\)'/  \1/p" -e d; \
		echo " Done."; \
		echo " The following files may need reverted (svn revert <file>)"; \
		svn st | sed -e "s/^M */  /p" -e d; \
	 else \
	 	echo; \
	 fi

clean-xbmc.bin:
	rm -f xbmc.bin
	for d in $(BIN_DIRS); do if test -f $$d/Makefile; then $(MAKE) -C $$d clean; fi; done
clean-eventclients:
	for d in $(EC_DIRS); do if test -f $$d/Makefile; then $(MAKE) -C $$d clean; fi; done
clean-xbmctex:
	for d in $(XBMCTEX_DIRS); do if test -f $$d/Makefile; then $(MAKE) -C $$d clean; fi; done
clean-dvdpcodecs: 
	for d in $(DVDPCODECS_DIRS); do if test -f $$d/Makefile; then $(MAKE) -C $$d clean; fi; done
clean-papcodecs:
	for d in $(PAPCODECS_DIRS); do if test -f $$d/Makefile; then $(MAKE) -C $$d clean; fi; done
clean-libs: 
	for d in $(LIB_DIRS); do if test -f $$d/Makefile; then $(MAKE) -C $$d clean; fi; done
clean-screensavers: 
	for d in $(SS_DIRS); do if test -f $$d/Makefile; then $(MAKE) -C $$d clean; fi; done
clean-visualisations:
	for d in $(VIS_DIRS); do if test -f $$d/Makefile; then $(MAKE) -C $$d clean; fi; done
clean-pvrclients:
	for d in $(PVR_DIRS); do if test -f $$d/Makefile; then $(MAKE) -C $$d clean; fi; done
clean-libaddons:
	for d in $(LIBADDON_DIRS); do if test -f $$d/Makefile; then $(MAKE) -C $$d clean; fi; done

clean-codecs: clean-dvdpcodecs clean-papcodecs

clean-externals: clean-codecs clean-eventclients clean-xbmctex clean-libs \
	clean-pvrclients clean-screensavers clean-visualisations clean-libaddons<|MERGE_RESOLUTION|>--- conflicted
+++ resolved
@@ -409,35 +409,24 @@
 
 exports: xbmc/cores/DllLoader/exports/exports.a xbmc/cores/DllLoader/exports/util/exports_utils.a
 	$(MAKE) -C xbmc/cores/DllLoader/exports wrapper.def
-<<<<<<< HEAD
-dllloader: exports
-	$(MAKE) xbmc/cores/DllLoader/dllloader.a
-visualizations: exports
-	for d in $(VIS_DIRS); do $(MAKE) -C $$d; done
+dllloader: exports xbmc/cores/DllLoader/dllloader.a
+
+$(VIS_DIRS) $(SS_DIRS): force exports
+	$(MAKE) -C $@
+
+visualizations: $(VIS_DIRS)
+
+screensavers: $(SS_DIRS)
+
 pvrclients: exports
 	$(MAKE) -C xbmc/pvrclients/MediaPortal
 	$(MAKE) -C xbmc/pvrclients/mythtv
 	$(MAKE) -C xbmc/pvrclients/vdr-vnsi
 	$(MAKE) -C xbmc/pvrclients/tvheadend
-screensavers: exports
-ifeq (@USE_OPENGL@,1)
-	$(MAKE) -C xbmc/screensavers/rsxs-0.9/xbmc
-endif
 libaddon: exports
 	$(MAKE) -C lib/addons/library.xbmc.addon
 	$(MAKE) -C lib/addons/library.xbmc.gui
 	$(MAKE) -C lib/addons/library.xbmc.pvr
-=======
-dllloader: exports xbmc/cores/DllLoader/dllloader.a
-
-$(VIS_DIRS) $(SS_DIRS): force exports
-	$(MAKE) -C $@
-
-visualizations: $(VIS_DIRS)
-
-screensavers: $(SS_DIRS)
-
->>>>>>> c350ce1c
 libpython: dllloader
 	$(MAKE) -C xbmc/interfaces/python
 	$(MAKE) -C xbmc/interfaces/python/xbmcmodule
