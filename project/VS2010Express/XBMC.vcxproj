--- conflicted
+++ resolved
@@ -1020,11 +1020,8 @@
     <ClInclude Include="..\..\xbmc\cores\paplayer\PCMCodec.h" />
     <ClInclude Include="..\..\xbmc\dialogs\GUIDialogKeyboardGeneric.h" />
     <ClInclude Include="..\..\xbmc\DbUrl.h" />
-<<<<<<< HEAD
     <ClInclude Include="..\..\xbmc\filesystem\HTTPFile.h" />
-=======
     <ClInclude Include="..\..\xbmc\dialogs\GUIDialogMediaFilter.h" />
->>>>>>> d19fc08a
     <ClInclude Include="..\..\xbmc\filesystem\ImageFile.h" />
     <ClInclude Include="..\..\xbmc\filesystem\VideoDatabaseDirectory\DirectoryNodeTags.h" />
     <ClInclude Include="..\..\xbmc\filesystem\windows\WINFileSMB.h" />
