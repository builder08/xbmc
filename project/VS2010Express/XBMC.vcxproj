﻿<?xml version="1.0" encoding="utf-8"?>
<Project DefaultTargets="Build" ToolsVersion="4.0" xmlns="http://schemas.microsoft.com/developer/msbuild/2003">
  <ItemGroup Label="ProjectConfigurations">
    <ProjectConfiguration Include="Debug (DirectX)|Win32">
      <Configuration>Debug (DirectX)</Configuration>
      <Platform>Win32</Platform>
    </ProjectConfiguration>
    <ProjectConfiguration Include="Debug (OpenGL)|Win32">
      <Configuration>Debug (OpenGL)</Configuration>
      <Platform>Win32</Platform>
    </ProjectConfiguration>
    <ProjectConfiguration Include="Release (DirectX)|Win32">
      <Configuration>Release (DirectX)</Configuration>
      <Platform>Win32</Platform>
    </ProjectConfiguration>
    <ProjectConfiguration Include="Release (OpenGL)|Win32">
      <Configuration>Release (OpenGL)</Configuration>
      <Platform>Win32</Platform>
    </ProjectConfiguration>
    <ProjectConfiguration Include="Template|Win32">
      <Configuration>Template</Configuration>
      <Platform>Win32</Platform>
    </ProjectConfiguration>
  </ItemGroup>
  <PropertyGroup Label="Globals">
    <ProjectGuid>{3A68081D-E8F9-4523-9436-530DE9E5530A}</ProjectGuid>
    <RootNamespace>XBMC_PC</RootNamespace>
    <Keyword>Win32Proj</Keyword>
  </PropertyGroup>
  <Import Project="$(VCTargetsPath)\Microsoft.Cpp.Default.props" />
  <PropertyGroup Condition="'$(Configuration)|$(Platform)'=='Debug (OpenGL)|Win32'" Label="Configuration">
    <ConfigurationType>Application</ConfigurationType>
    <CharacterSet>MultiByte</CharacterSet>
  </PropertyGroup>
  <PropertyGroup Condition="'$(Configuration)|$(Platform)'=='Release (DirectX)|Win32'" Label="Configuration">
    <ConfigurationType>Application</ConfigurationType>
    <CharacterSet>MultiByte</CharacterSet>
  </PropertyGroup>
  <PropertyGroup Condition="'$(Configuration)|$(Platform)'=='Debug (DirectX)|Win32'" Label="Configuration">
    <ConfigurationType>Application</ConfigurationType>
    <CharacterSet>MultiByte</CharacterSet>
    <CLRSupport>false</CLRSupport>
  </PropertyGroup>
  <PropertyGroup Condition="'$(Configuration)|$(Platform)'=='Release (OpenGL)|Win32'" Label="Configuration">
    <ConfigurationType>Application</ConfigurationType>
    <CharacterSet>MultiByte</CharacterSet>
  </PropertyGroup>
  <Import Project="$(VCTargetsPath)\Microsoft.Cpp.props" />
  <ImportGroup Label="ExtensionSettings">
  </ImportGroup>
  <ImportGroup Condition="'$(Configuration)|$(Platform)'=='Debug (OpenGL)|Win32'" Label="PropertySheets">
    <Import Project="$(UserRootDir)\Microsoft.Cpp.$(Platform).user.props" Condition="exists('$(UserRootDir)\Microsoft.Cpp.$(Platform).user.props')" Label="LocalAppDataPlatform" />
    <Import Project="$(VCTargetsPath)Microsoft.CPP.UpgradeFromVC71.props" />
    <Import Project="XBMC for Windows.props" />
  </ImportGroup>
  <ImportGroup Condition="'$(Configuration)|$(Platform)'=='Release (DirectX)|Win32'" Label="PropertySheets">
    <Import Project="$(UserRootDir)\Microsoft.Cpp.$(Platform).user.props" Condition="exists('$(UserRootDir)\Microsoft.Cpp.$(Platform).user.props')" Label="LocalAppDataPlatform" />
    <Import Project="$(VCTargetsPath)Microsoft.CPP.UpgradeFromVC71.props" />
    <Import Project="XBMC for Windows.props" />
  </ImportGroup>
  <ImportGroup Condition="'$(Configuration)|$(Platform)'=='Debug (DirectX)|Win32'" Label="PropertySheets">
    <Import Project="$(UserRootDir)\Microsoft.Cpp.$(Platform).user.props" Condition="exists('$(UserRootDir)\Microsoft.Cpp.$(Platform).user.props')" Label="LocalAppDataPlatform" />
    <Import Project="$(VCTargetsPath)Microsoft.CPP.UpgradeFromVC71.props" />
    <Import Project="XBMC for Windows.props" />
  </ImportGroup>
  <ImportGroup Condition="'$(Configuration)|$(Platform)'=='Release (OpenGL)|Win32'" Label="PropertySheets">
    <Import Project="$(UserRootDir)\Microsoft.Cpp.$(Platform).user.props" Condition="exists('$(UserRootDir)\Microsoft.Cpp.$(Platform).user.props')" Label="LocalAppDataPlatform" />
    <Import Project="$(VCTargetsPath)Microsoft.CPP.UpgradeFromVC71.props" />
    <Import Project="XBMC for Windows.props" />
  </ImportGroup>
  <PropertyGroup Label="UserMacros" />
  <PropertyGroup>
    <_ProjectFileVersion>10.0.30319.1</_ProjectFileVersion>
    <OutDir Condition="'$(Configuration)|$(Platform)'=='Release (OpenGL)|Win32'">XBMC\$(Configuration)\</OutDir>
    <IntDir Condition="'$(Configuration)|$(Platform)'=='Release (OpenGL)|Win32'">XBMC\$(Configuration)\objs\</IntDir>
    <IgnoreImportLibrary Condition="'$(Configuration)|$(Platform)'=='Release (OpenGL)|Win32'">false</IgnoreImportLibrary>
    <LinkIncremental Condition="'$(Configuration)|$(Platform)'=='Release (OpenGL)|Win32'">false</LinkIncremental>
    <OutDir Condition="'$(Configuration)|$(Platform)'=='Debug (DirectX)|Win32'">XBMC\$(Configuration)\</OutDir>
    <IntDir Condition="'$(Configuration)|$(Platform)'=='Debug (DirectX)|Win32'">XBMC\$(Configuration)\objs\</IntDir>
    <IgnoreImportLibrary Condition="'$(Configuration)|$(Platform)'=='Debug (DirectX)|Win32'">false</IgnoreImportLibrary>
    <LinkIncremental Condition="'$(Configuration)|$(Platform)'=='Debug (DirectX)|Win32'">true</LinkIncremental>
    <OutDir Condition="'$(Configuration)|$(Platform)'=='Release (DirectX)|Win32'">XBMC\$(Configuration)\</OutDir>
    <IntDir Condition="'$(Configuration)|$(Platform)'=='Release (DirectX)|Win32'">XBMC\$(Configuration)\objs\</IntDir>
    <IgnoreImportLibrary Condition="'$(Configuration)|$(Platform)'=='Release (DirectX)|Win32'">false</IgnoreImportLibrary>
    <LinkIncremental Condition="'$(Configuration)|$(Platform)'=='Release (DirectX)|Win32'">false</LinkIncremental>
    <OutDir Condition="'$(Configuration)|$(Platform)'=='Debug (OpenGL)|Win32'">XBMC\$(Configuration)\</OutDir>
    <IntDir Condition="'$(Configuration)|$(Platform)'=='Debug (OpenGL)|Win32'">XBMC\$(Configuration)\objs\</IntDir>
    <LinkIncremental Condition="'$(Configuration)|$(Platform)'=='Debug (OpenGL)|Win32'">true</LinkIncremental>
    <IncludePath Condition="'$(Configuration)|$(Platform)'=='Debug (DirectX)|Win32'">$(DXSDK_DIR)Include;$(IncludePath)</IncludePath>
    <LibraryPath Condition="'$(Configuration)|$(Platform)'=='Debug (DirectX)|Win32'">$(DXSDK_DIR)Lib\x86;$(LibraryPath)</LibraryPath>
    <IncludePath Condition="'$(Configuration)|$(Platform)'=='Release (DirectX)|Win32'">$(DXSDK_DIR)Include;$(IncludePath)</IncludePath>
    <LibraryPath Condition="'$(Configuration)|$(Platform)'=='Release (DirectX)|Win32'">$(DXSDK_DIR)Lib\x86;$(LibraryPath)</LibraryPath>
    <IncludePath Condition="'$(Configuration)|$(Platform)'=='Debug (OpenGL)|Win32'">$(DXSDK_DIR)Include;$(IncludePath)</IncludePath>
    <IncludePath Condition="'$(Configuration)|$(Platform)'=='Release (OpenGL)|Win32'">$(DXSDK_DIR)Include;$(IncludePath)</IncludePath>
    <LibraryPath Condition="'$(Configuration)|$(Platform)'=='Debug (OpenGL)|Win32'">$(DXSDK_DIR)Lib\x86;$(LibraryPath)</LibraryPath>
    <LibraryPath Condition="'$(Configuration)|$(Platform)'=='Release (OpenGL)|Win32'">$(DXSDK_DIR)Lib\x86;$(LibraryPath)</LibraryPath>
  </PropertyGroup>
  <ItemDefinitionGroup Condition="'$(Configuration)|$(Platform)'=='Release (OpenGL)|Win32'">
    <ClCompile>
      <AdditionalOptions>/MP %(AdditionalOptions)</AdditionalOptions>
      <Optimization>Full</Optimization>
      <InlineFunctionExpansion>Default</InlineFunctionExpansion>
      <FavorSizeOrSpeed>Speed</FavorSizeOrSpeed>
      <OmitFramePointers>true</OmitFramePointers>
      <AdditionalIncludeDirectories>..\..\;..\..\xbmc\;..\..\xbmc\win32\;..\..\xbmc\cores\dvdplayer;..\..\lib;..\..\lib\ffmpeg;..\..\lib\ffmpeg\include-xbmc-win32;..\..\lib\liblame\include;..\..\lib\libUPnP\Platinum\Source\Devices\MediaRenderer;..\..\lib\libUPnP\Platinum\Source\Devices\MediaConnect;..\..\lib\libUPnP\Platinum\Source\Devices\MediaServer;..\..\lib\libUPnP\Platinum\Source\Platinum;..\..\lib\libUPnP\Platinum\Source\Core;..\..\lib\libUPnP\Neptune\Source\Core;..\..\lib\libUPnP\Neptune\Source\System\Win32;..\..\lib\win32\pcre;..\..\lib\win32</AdditionalIncludeDirectories>
      <PreprocessorDefinitions>TARGET_WINDOWS;_WINDOWS;_MSVC;WIN32;NDEBUG;_WIN32_WINNT=0x0501;NTDDI_VERSION=0x05010300;NOMINMAX;_USE_32BIT_TIME_T;HAS_GL;__STDC_CONSTANT_MACROS;%(PreprocessorDefinitions)</PreprocessorDefinitions>
      <StringPooling>false</StringPooling>
      <MinimalRebuild>false</MinimalRebuild>
      <ExceptionHandling>Async</ExceptionHandling>
      <RuntimeLibrary>MultiThreaded</RuntimeLibrary>
      <BufferSecurityCheck>false</BufferSecurityCheck>
      <FunctionLevelLinking>false</FunctionLevelLinking>
      <EnableEnhancedInstructionSet>StreamingSIMDExtensions</EnableEnhancedInstructionSet>
      <PrecompiledHeader>Use</PrecompiledHeader>
      <PrecompiledHeaderFile>pch.h</PrecompiledHeaderFile>
      <WarningLevel>Level3</WarningLevel>
      <DebugInformationFormat>
      </DebugInformationFormat>
      <DisableSpecificWarnings>4996;%(DisableSpecificWarnings)</DisableSpecificWarnings>
      <ForcedIncludeFiles>pch.h;%(ForcedIncludeFiles)</ForcedIncludeFiles>
      <ShowIncludes>false</ShowIncludes>
      <MultiProcessorCompilation>true</MultiProcessorCompilation>
    </ClCompile>
    <Link>
      <AdditionalOptions>/MACHINE:I386 /IGNORE:4089 /ignore:4254 %(AdditionalOptions)</AdditionalOptions>
      <AdditionalDependencies>SDL.lib;opengl32.lib;DSound.lib;glew32.lib;glu32.lib;winmm.lib;ws2_32.lib;Mpr.lib;Iphlpapi.lib;PowrProf.lib;setupapi.lib;dwmapi.lib;yajl.lib;%(AdditionalDependencies)</AdditionalDependencies>
      <OutputFile>$(OutDir)XBMC.exe</OutputFile>
      <AdditionalLibraryDirectories>..\..\lib\libSDL-WIN32\lib;%(AdditionalLibraryDirectories)</AdditionalLibraryDirectories>
      <IgnoreSpecificDefaultLibraries>libc;msvcrt;libci;msvcprt;%(IgnoreSpecificDefaultLibraries)</IgnoreSpecificDefaultLibraries>
      <DelayLoadDLLs>dwmapi.dll;libmicrohttpd-5.dll;ssh.dll;sqlite3.dll;libsamplerate-0.dll;%(DelayLoadDLLs)</DelayLoadDLLs>
      <GenerateDebugInformation>true</GenerateDebugInformation>
      <ProgramDatabaseFile>$(OutDir)XBMC.pdb</ProgramDatabaseFile>
      <SubSystem>Windows</SubSystem>
      <LargeAddressAware>true</LargeAddressAware>
      <OptimizeReferences>true</OptimizeReferences>
      <EnableCOMDATFolding>true</EnableCOMDATFolding>
      <RandomizedBaseAddress>false</RandomizedBaseAddress>
      <DataExecutionPrevention>
      </DataExecutionPrevention>
      <TargetMachine>MachineX86</TargetMachine>
    </Link>
    <Manifest>
      <AdditionalManifestFiles>VC90.CRT.x86.manifest;%(AdditionalManifestFiles)</AdditionalManifestFiles>
      <EnableDPIAwareness>true</EnableDPIAwareness>
    </Manifest>
  </ItemDefinitionGroup>
  <ItemDefinitionGroup Condition="'$(Configuration)|$(Platform)'=='Debug (DirectX)|Win32'">
    <ClCompile>
      <Optimization>Disabled</Optimization>
      <AdditionalIncludeDirectories>..\..\;..\..\xbmc\;..\..\xbmc\cores\dvdplayer;..\..\xbmc\win32;..\..\lib;..\..\lib\ffmpeg;..\..\lib\ffmpeg\include-xbmc-win32;..\..\lib\liblame\include;..\..\lib\libUPnP\Platinum\Source\Devices\MediaRenderer;..\..\lib\libUPnP\Platinum\Source\Devices\MediaConnect;..\..\lib\libUPnP\Platinum\Source\Devices\MediaServer;..\..\lib\libUPnP\Platinum\Source\Platinum;..\..\lib\libUPnP\Platinum\Source\Core;..\..\lib\libUPnP\Neptune\Source\Core;..\..\lib\libUPnP\Neptune\Source\System\Win32;..\..\lib\win32\pcre;..\..\lib\win32</AdditionalIncludeDirectories>
      <PreprocessorDefinitions>TARGET_WINDOWS;_WINDOWS;_MSVC;WIN32;_DEBUG;_WIN32_WINNT=0x0501;NTDDI_VERSION=0x05010300;NOMINMAX;_USE_32BIT_TIME_T;HAS_DX;D3D_DEBUG_INFO;__STDC_CONSTANT_MACROS;%(PreprocessorDefinitions)</PreprocessorDefinitions>
      <MinimalRebuild>false</MinimalRebuild>
      <ExceptionHandling>Async</ExceptionHandling>
      <BasicRuntimeChecks>Default</BasicRuntimeChecks>
      <RuntimeLibrary>MultiThreadedDebug</RuntimeLibrary>
      <BufferSecurityCheck>true</BufferSecurityCheck>
      <PrecompiledHeader>Use</PrecompiledHeader>
      <PrecompiledHeaderFile>pch.h</PrecompiledHeaderFile>
      <WarningLevel>Level3</WarningLevel>
      <DebugInformationFormat>EditAndContinue</DebugInformationFormat>
      <DisableSpecificWarnings>4996;%(DisableSpecificWarnings)</DisableSpecificWarnings>
      <ForcedIncludeFiles>pch.h;%(ForcedIncludeFiles)</ForcedIncludeFiles>
      <ShowIncludes>false</ShowIncludes>
      <MultiProcessorCompilation>true</MultiProcessorCompilation>
    </ClCompile>
    <Link>
      <AdditionalOptions>/MACHINE:I386 /IGNORE:4089 /ignore:4254 %(AdditionalOptions)</AdditionalOptions>
      <AdditionalDependencies>SDL.lib;D3D9.lib;D3dx9.lib;DInput8.lib;DSound.lib;winmm.lib;ws2_32.lib;Mpr.lib;Iphlpapi.lib;PowrProf.lib;setupapi.lib;dwmapi.lib;strmiids.lib;dxguid.lib;mfuuid.lib;comctl32.lib;yajl.lib;%(AdditionalDependencies)</AdditionalDependencies>
      <OutputFile>$(OutDir)XBMC.exe</OutputFile>
      <AdditionalLibraryDirectories>..\..\lib\libSDL-WIN32\lib;..\..\xbmc\cores\DSPlayer\Libs;%(AdditionalLibraryDirectories)</AdditionalLibraryDirectories>
      <IgnoreSpecificDefaultLibraries>libc;msvcrt;libcmt;msvcrtd;msvcprtd;%(IgnoreSpecificDefaultLibraries)</IgnoreSpecificDefaultLibraries>
      <ModuleDefinitionFile>
      </ModuleDefinitionFile>
      <DelayLoadDLLs>dwmapi.dll;libmicrohttpd-5.dll;ssh.dll;sqlite3.dll;libsamplerate-0.dll;%(DelayLoadDLLs)</DelayLoadDLLs>
      <GenerateDebugInformation>true</GenerateDebugInformation>
      <ProgramDatabaseFile>$(OutDir)XBMC.pdb</ProgramDatabaseFile>
      <SubSystem>Windows</SubSystem>
      <LargeAddressAware>true</LargeAddressAware>
      <EntryPointSymbol>
      </EntryPointSymbol>
      <RandomizedBaseAddress>true</RandomizedBaseAddress>
      <DataExecutionPrevention>true</DataExecutionPrevention>
      <TargetMachine>MachineX86</TargetMachine>
    </Link>
    <Manifest>
      <AdditionalManifestFiles>VC90.CRT.x86.manifest;%(AdditionalManifestFiles)</AdditionalManifestFiles>
      <EnableDPIAwareness>true</EnableDPIAwareness>
    </Manifest>
  </ItemDefinitionGroup>
  <ItemDefinitionGroup Condition="'$(Configuration)|$(Platform)'=='Release (DirectX)|Win32'">
    <ClCompile>
      <AdditionalOptions>/MP %(AdditionalOptions)</AdditionalOptions>
      <Optimization>Full</Optimization>
      <InlineFunctionExpansion>Default</InlineFunctionExpansion>
      <FavorSizeOrSpeed>Speed</FavorSizeOrSpeed>
      <OmitFramePointers>true</OmitFramePointers>
      <AdditionalIncludeDirectories>..\..\;..\..\xbmc\;..\..\xbmc\win32\;..\..\xbmc\cores\dvdplayer;..\..\lib;..\..\lib\ffmpeg;..\..\lib\ffmpeg\include-xbmc-win32;..\..\lib\liblame\include;..\..\lib\libUPnP\Platinum\Source\Devices\MediaRenderer;..\..\lib\libUPnP\Platinum\Source\Devices\MediaConnect;..\..\lib\libUPnP\Platinum\Source\Devices\MediaServer;..\..\lib\libUPnP\Platinum\Source\Platinum;..\..\lib\libUPnP\Platinum\Source\Core;..\..\lib\libUPnP\Neptune\Source\Core;..\..\lib\libUPnP\Neptune\Source\System\Win32;..\..\lib\win32\pcre;..\..\lib\win32</AdditionalIncludeDirectories>
      <PreprocessorDefinitions>TARGET_WINDOWS;_WINDOWS;_MSVC;WIN32;NDEBUG;_WIN32_WINNT=0x0501;NTDDI_VERSION=0x05010300;NOMINMAX;_USE_32BIT_TIME_T;HAS_DX;__STDC_CONSTANT_MACROS;%(PreprocessorDefinitions)</PreprocessorDefinitions>
      <StringPooling>false</StringPooling>
      <MinimalRebuild>false</MinimalRebuild>
      <ExceptionHandling>Async</ExceptionHandling>
      <RuntimeLibrary>MultiThreaded</RuntimeLibrary>
      <BufferSecurityCheck>true</BufferSecurityCheck>
      <FunctionLevelLinking>false</FunctionLevelLinking>
      <EnableEnhancedInstructionSet>StreamingSIMDExtensions</EnableEnhancedInstructionSet>
      <PrecompiledHeader>Use</PrecompiledHeader>
      <PrecompiledHeaderFile>pch.h</PrecompiledHeaderFile>
      <WarningLevel>Level3</WarningLevel>
      <DebugInformationFormat>ProgramDatabase</DebugInformationFormat>
      <DisableSpecificWarnings>4996;%(DisableSpecificWarnings)</DisableSpecificWarnings>
      <ForcedIncludeFiles>pch.h;%(ForcedIncludeFiles)</ForcedIncludeFiles>
      <ShowIncludes>false</ShowIncludes>
      <MultiProcessorCompilation>true</MultiProcessorCompilation>
    </ClCompile>
    <Link>
      <AdditionalOptions>/MACHINE:I386 /IGNORE:4089 /ignore:4254 %(AdditionalOptions)</AdditionalOptions>
      <AdditionalDependencies>SDL.lib;D3D9.lib;D3dx9.lib;DInput8.lib;DSound.lib;winmm.lib;ws2_32.lib;Mpr.lib;Iphlpapi.lib;PowrProf.lib;setupapi.lib;dwmapi.lib;strmiids.lib;mfuuid.lib;comctl32.lib;yajl.lib;%(AdditionalDependencies)</AdditionalDependencies>
      <OutputFile>$(OutDir)XBMC.exe</OutputFile>
      <AdditionalLibraryDirectories>..\..\lib\libSDL-WIN32\lib;..\..\xbmc\cores\DSPlayer\Libs;%(AdditionalLibraryDirectories)</AdditionalLibraryDirectories>
      <IgnoreSpecificDefaultLibraries>libc;msvcrt;libci;msvcprt;%(IgnoreSpecificDefaultLibraries)</IgnoreSpecificDefaultLibraries>
      <DelayLoadDLLs>dwmapi.dll;libmicrohttpd-5.dll;ssh.dll;sqlite3.dll;libsamplerate-0.dll;%(DelayLoadDLLs)</DelayLoadDLLs>
      <GenerateDebugInformation>true</GenerateDebugInformation>
      <ProgramDatabaseFile>$(OutDir)XBMC.pdb</ProgramDatabaseFile>
      <SubSystem>Windows</SubSystem>
      <LargeAddressAware>true</LargeAddressAware>
      <OptimizeReferences>true</OptimizeReferences>
      <EnableCOMDATFolding>true</EnableCOMDATFolding>
      <LinkTimeCodeGeneration>UseLinkTimeCodeGeneration</LinkTimeCodeGeneration>
      <RandomizedBaseAddress>true</RandomizedBaseAddress>
      <DataExecutionPrevention>true</DataExecutionPrevention>
      <TargetMachine>MachineX86</TargetMachine>
    </Link>
    <Manifest>
      <AdditionalManifestFiles>VC90.CRT.x86.manifest;%(AdditionalManifestFiles)</AdditionalManifestFiles>
      <EnableDPIAwareness>true</EnableDPIAwareness>
    </Manifest>
  </ItemDefinitionGroup>
  <ItemDefinitionGroup Condition="'$(Configuration)|$(Platform)'=='Debug (OpenGL)|Win32'">
    <ClCompile>
      <Optimization>Disabled</Optimization>
      <AdditionalIncludeDirectories>..\..\;..\..\xbmc\;..\..\xbmc\win32\;..\..\xbmc\cores\dvdplayer;..\..\lib;..\..\lib\ffmpeg;..\..\lib\ffmpeg\include-xbmc-win32;..\..\lib\liblame\include;..\..\lib\libUPnP\Platinum\Source\Devices\MediaRenderer;..\..\lib\libUPnP\Platinum\Source\Devices\MediaConnect;..\..\lib\libUPnP\Platinum\Source\Devices\MediaServer;..\..\lib\libUPnP\Platinum\Source\Platinum;..\..\lib\libUPnP\Platinum\Source\Core;..\..\lib\libUPnP\Neptune\Source\Core;..\..\lib\libUPnP\Neptune\Source\System\Win32;..\..\lib\win32\pcre;..\..\lib\win32</AdditionalIncludeDirectories>
      <PreprocessorDefinitions>TARGET_WINDOWS;_WINDOWS;_MSVC;WIN32;_DEBUG;_WIN32_WINNT=0x0501;NTDDI_VERSION=0x05010300;NOMINMAX;_USE_32BIT_TIME_T;HAS_GL;__STDC_CONSTANT_MACROS;%(PreprocessorDefinitions)</PreprocessorDefinitions>
      <MinimalRebuild>false</MinimalRebuild>
      <ExceptionHandling>Async</ExceptionHandling>
      <BasicRuntimeChecks>Default</BasicRuntimeChecks>
      <RuntimeLibrary>MultiThreadedDebug</RuntimeLibrary>
      <PrecompiledHeader>Use</PrecompiledHeader>
      <PrecompiledHeaderFile>pch.h</PrecompiledHeaderFile>
      <ProgramDataBaseFileName>$(IntDir)XBMC.pdb</ProgramDataBaseFileName>
      <WarningLevel>Level3</WarningLevel>
      <DebugInformationFormat>EditAndContinue</DebugInformationFormat>
      <DisableSpecificWarnings>4996;%(DisableSpecificWarnings)</DisableSpecificWarnings>
      <ForcedIncludeFiles>pch.h;%(ForcedIncludeFiles)</ForcedIncludeFiles>
      <ShowIncludes>false</ShowIncludes>
      <MultiProcessorCompilation>true</MultiProcessorCompilation>
    </ClCompile>
    <Link>
      <AdditionalOptions>/MACHINE:I386 /IGNORE:4089 /ignore:4254 %(AdditionalOptions)</AdditionalOptions>
      <AdditionalDependencies>SDL.lib;D3D9.lib;D3DX9.lib;DInput8.lib;DSound.lib;winmm.lib;ws2_32.lib;Mpr.lib;Iphlpapi.lib;PowrProf.lib;setupapi.lib;dwmapi.lib;yajl.lib;%(AdditionalDependencies)</AdditionalDependencies>
      <OutputFile>$(OutDir)XBMC.exe</OutputFile>
      <AdditionalLibraryDirectories>..\..\lib\libSDL-WIN32\lib;%(AdditionalLibraryDirectories)</AdditionalLibraryDirectories>
      <IgnoreSpecificDefaultLibraries>libc;msvcrt;libcmt;msvcrtd;msvcprtd;%(IgnoreSpecificDefaultLibraries)</IgnoreSpecificDefaultLibraries>
      <ModuleDefinitionFile>
      </ModuleDefinitionFile>
      <DelayLoadDLLs>dwmapi.dll;libmicrohttpd-5.dll;ssh.dll;sqlite3.dll;libsamplerate-0.dll;%(DelayLoadDLLs)</DelayLoadDLLs>
      <GenerateDebugInformation>true</GenerateDebugInformation>
      <ProgramDatabaseFile>$(OutDir)XBMC.pdb</ProgramDatabaseFile>
      <SubSystem>Windows</SubSystem>
      <LargeAddressAware>true</LargeAddressAware>
      <EntryPointSymbol>
      </EntryPointSymbol>
      <RandomizedBaseAddress>false</RandomizedBaseAddress>
      <DataExecutionPrevention>
      </DataExecutionPrevention>
      <TargetMachine>MachineX86</TargetMachine>
    </Link>
    <Manifest>
      <AdditionalManifestFiles>VC90.CRT.x86.manifest;%(AdditionalManifestFiles)</AdditionalManifestFiles>
      <EnableDPIAwareness>true</EnableDPIAwareness>
    </Manifest>
  </ItemDefinitionGroup>
  <ItemGroup>
    <ClCompile Include="..\..\lib\SlingboxLib\SlingboxLib.cpp" />
    <ClCompile Include="..\..\lib\tinyXML\tinystr.cpp" />
    <ClCompile Include="..\..\lib\tinyXML\tinyxml.cpp" />
    <ClCompile Include="..\..\lib\tinyXML\tinyxmlerror.cpp" />
    <ClCompile Include="..\..\lib\tinyXML\tinyxmlparser.cpp" />
    <ClCompile Include="..\..\xbmc\addons\AddonCallbacks.cpp" />
    <ClCompile Include="..\..\xbmc\addons\AddonCallbacksAddon.cpp" />
    <ClCompile Include="..\..\xbmc\addons\AddonCallbacksGUI.cpp" />
    <ClCompile Include="..\..\xbmc\addons\AddonCallbacksPVR.cpp" />
    <ClCompile Include="..\..\xbmc\addons\AddonDatabase.cpp" />
    <ClCompile Include="..\..\xbmc\addons\AddonInstaller.cpp" />
    <ClCompile Include="..\..\xbmc\addons\AddonVersion.cpp" />
    <ClCompile Include="..\..\xbmc\addons\GUIDialogAddonInfo.cpp" />
    <ClCompile Include="..\..\xbmc\addons\GUIDialogAddonSettings.cpp" />
    <ClCompile Include="..\..\xbmc\addons\GUIViewStateAddonBrowser.cpp" />
    <ClCompile Include="..\..\xbmc\addons\GUIWindowAddonBrowser.cpp" />
    <ClCompile Include="..\..\xbmc\addons\PluginSource.cpp" />
    <ClCompile Include="..\..\xbmc\addons\Repository.cpp" />
    <ClCompile Include="..\..\xbmc\addons\Service.cpp" />
    <ClCompile Include="..\..\xbmc\addons\Skin.cpp" />
    <ClCompile Include="..\..\xbmc\Application.cpp" />
    <ClCompile Include="..\..\xbmc\ApplicationMessenger.cpp" />
    <ClCompile Include="..\..\xbmc\Autorun.cpp" />
    <ClCompile Include="..\..\xbmc\AutoSwitch.cpp" />
    <ClCompile Include="..\..\xbmc\BackgroundInfoLoader.cpp" />
    <ClCompile Include="..\..\xbmc\cores\dvdplayer\DVDCodecs\Video\CrystalHD.cpp" />
    <ClCompile Include="..\..\xbmc\cores\dvdplayer\DVDDemuxers\DVDDemuxPVRClient.cpp" />
    <ClCompile Include="..\..\xbmc\cores\dvdplayer\DVDInputStreams\DVDInputStreamBluray.cpp" />
    <ClCompile Include="..\..\xbmc\cores\dvdplayer\DVDInputStreams\DVDInputStreamPVRManager.cpp" />
    <ClCompile Include="..\..\xbmc\cores\VideoRenderers\RenderCapture.cpp" />
    <ClCompile Include="..\..\xbmc\cores\VideoRenderers\VideoShaders\WinVideoFilter.cpp" />
    <ClCompile Include="..\..\xbmc\CueDocument.cpp" />
    <ClCompile Include="..\..\xbmc\dbwrappers\Database.cpp" />
    <ClCompile Include="..\..\xbmc\dbwrappers\dataset.cpp" />
    <ClCompile Include="..\..\xbmc\dbwrappers\mysqldataset.cpp" />
    <ClCompile Include="..\..\xbmc\dbwrappers\qry_dat.cpp" />
    <ClCompile Include="..\..\xbmc\dbwrappers\sqlitedataset.cpp" />
    <ClCompile Include="..\..\xbmc\dialogs\GUIDialogBoxBase.cpp" />
    <ClCompile Include="..\..\xbmc\dialogs\GUIDialogBusy.cpp" />
    <ClCompile Include="..\..\xbmc\dialogs\GUIDialogButtonMenu.cpp" />
    <ClCompile Include="..\..\xbmc\dialogs\GUIDialogCache.cpp" />
    <ClCompile Include="..\..\xbmc\dialogs\GUIDialogContextMenu.cpp" />
    <ClCompile Include="..\..\xbmc\dialogs\GUIDialogExtendedProgressBar.cpp" />
    <ClCompile Include="..\..\xbmc\dialogs\GUIDialogFavourites.cpp" />
    <ClCompile Include="..\..\xbmc\dialogs\GUIDialogFileBrowser.cpp" />
    <ClCompile Include="..\..\xbmc\dialogs\GUIDialogGamepad.cpp" />
    <ClCompile Include="..\..\xbmc\dialogs\GUIDialogKaiToast.cpp" />
    <ClCompile Include="..\..\xbmc\dialogs\GUIDialogKeyboard.cpp" />
    <ClCompile Include="..\..\xbmc\dialogs\GUIDialogMediaSource.cpp" />
    <ClCompile Include="..\..\xbmc\dialogs\GUIDialogMuteBug.cpp" />
    <ClCompile Include="..\..\xbmc\dialogs\GUIDialogNumeric.cpp" />
    <ClCompile Include="..\..\xbmc\dialogs\GUIDialogOK.cpp" />
    <ClCompile Include="..\..\xbmc\dialogs\GUIDialogPlayEject.cpp" />
    <ClCompile Include="..\..\xbmc\dialogs\GUIDialogPlayerControls.cpp" />
    <ClCompile Include="..\..\xbmc\dialogs\GUIDialogProgress.cpp" />
    <ClCompile Include="..\..\xbmc\dialogs\GUIDialogSeekBar.cpp" />
    <ClCompile Include="..\..\xbmc\dialogs\GUIDialogSelect.cpp" />
    <ClCompile Include="..\..\xbmc\dialogs\GUIDialogSlider.cpp" />
    <ClCompile Include="..\..\xbmc\dialogs\GUIDialogSmartPlaylistEditor.cpp" />
    <ClCompile Include="..\..\xbmc\dialogs\GUIDialogSmartPlaylistRule.cpp" />
    <ClCompile Include="..\..\xbmc\dialogs\GUIDialogSubMenu.cpp" />
    <ClCompile Include="..\..\xbmc\dialogs\GUIDialogTextViewer.cpp" />
    <ClCompile Include="..\..\xbmc\dialogs\GUIDialogVolumeBar.cpp" />
    <ClCompile Include="..\..\xbmc\dialogs\GUIDialogYesNo.cpp" />
    <ClCompile Include="..\..\xbmc\DynamicDll.cpp" />
    <ClCompile Include="..\..\xbmc\epg\Epg.cpp" />
    <ClCompile Include="..\..\xbmc\epg\EpgContainer.cpp" />
    <ClCompile Include="..\..\xbmc\epg\EpgDatabase.cpp" />
    <ClCompile Include="..\..\xbmc\epg\EpgInfoTag.cpp" />
    <ClCompile Include="..\..\xbmc\epg\EpgSearchFilter.cpp" />
    <ClCompile Include="..\..\xbmc\epg\GUIEPGGridContainer.cpp" />
    <ClCompile Include="..\..\xbmc\Favourites.cpp" />
    <ClCompile Include="..\..\xbmc\FileItem.cpp" />
    <ClCompile Include="..\..\xbmc\filesystem\CacheCircular.cpp" />
    <ClCompile Include="..\..\xbmc\FileSystem\iso9660.cpp" />
    <ClCompile Include="..\..\xbmc\FileSystem\ISO9660Directory.cpp" />
    <ClCompile Include="..\..\xbmc\FileSystem\FileUDF.cpp" />
    <ClCompile Include="..\..\xbmc\filesystem\PVRDirectory.cpp" />
    <ClCompile Include="..\..\xbmc\filesystem\PVRFile.cpp" />
    <ClCompile Include="..\..\xbmc\filesystem\Slingbox.cpp" />
    <ClCompile Include="..\..\xbmc\FileSystem\udf25.cpp" />
    <ClCompile Include="..\..\xbmc\FileSystem\UDFDirectory.cpp" />
    <ClCompile Include="..\..\xbmc\FileSystem\VideoDatabaseDirectory\DirectoryNodeCountry.cpp" />
    <ClCompile Include="..\..\xbmc\filesystem\ZeroconfDirectory.cpp" />
    <ClCompile Include="..\..\xbmc\GUIInfoManager.cpp" />
    <ClCompile Include="..\..\xbmc\GUILargeTextureManager.cpp" />
    <ClCompile Include="..\..\xbmc\guilib\AnimatedGif.cpp" />
    <ClCompile Include="..\..\xbmc\guilib\AudioContext.cpp" />
    <ClCompile Include="..\..\xbmc\guilib\D3DResource.cpp" />
    <ClCompile Include="..\..\xbmc\guilib\DDSImage.cpp" />
    <ClCompile Include="..\..\xbmc\guilib\DirectXGraphics.cpp" />
    <ClCompile Include="..\..\xbmc\guilib\DirtyRegionSolvers.cpp" />
    <ClCompile Include="..\..\xbmc\guilib\DirtyRegionTracker.cpp" />
    <ClCompile Include="..\..\xbmc\guilib\FrameBufferObject.cpp" />
    <ClCompile Include="..\..\xbmc\guilib\GraphicContext.cpp" />
    <ClCompile Include="..\..\xbmc\guilib\GUIAudioManager.cpp" />
    <ClCompile Include="..\..\xbmc\guilib\GUIBaseContainer.cpp" />
    <ClCompile Include="..\..\xbmc\guilib\GUIBorderedImage.cpp" />
    <ClCompile Include="..\..\xbmc\guilib\GUIButtonControl.cpp" />
    <ClCompile Include="..\..\xbmc\guilib\GUIButtonScroller.cpp" />
    <ClCompile Include="..\..\xbmc\guilib\GUICheckMarkControl.cpp" />
    <ClCompile Include="..\..\xbmc\guilib\GUIColorManager.cpp" />
    <ClCompile Include="..\..\xbmc\guilib\GUIControl.cpp" />
    <ClCompile Include="..\..\xbmc\guilib\GUIControlFactory.cpp" />
    <ClCompile Include="..\..\xbmc\guilib\GUIControlGroup.cpp" />
    <ClCompile Include="..\..\xbmc\guilib\GUIControlGroupList.cpp" />
    <ClCompile Include="..\..\xbmc\guilib\GUIControlProfiler.cpp" />
    <ClCompile Include="..\..\xbmc\guilib\GUIDialog.cpp" />
    <ClCompile Include="..\..\xbmc\guilib\GUIEditControl.cpp" />
    <ClCompile Include="..\..\xbmc\guilib\GUIFadeLabelControl.cpp" />
    <ClCompile Include="..\..\xbmc\guilib\GUIFixedListContainer.cpp" />
    <ClCompile Include="..\..\xbmc\guilib\GUIFont.cpp" />
    <ClCompile Include="..\..\xbmc\guilib\GUIFontManager.cpp" />
    <ClCompile Include="..\..\xbmc\guilib\GUIFontTTF.cpp" />
    <ClCompile Include="..\..\xbmc\guilib\GUIFontTTFDX.cpp" />
    <ClCompile Include="..\..\xbmc\guilib\GUIFontTTFGL.cpp" />
    <ClCompile Include="..\..\xbmc\guilib\GUIImage.cpp" />
    <ClCompile Include="..\..\xbmc\guilib\GUIIncludes.cpp" />
    <ClCompile Include="..\..\xbmc\guilib\GUIInfoTypes.cpp" />
    <ClCompile Include="..\..\xbmc\guilib\GUILabel.cpp" />
    <ClCompile Include="..\..\xbmc\guilib\GUILabelControl.cpp" />
    <ClCompile Include="..\..\xbmc\guilib\GUIListContainer.cpp" />
    <ClCompile Include="..\..\xbmc\guilib\GUIListGroup.cpp" />
    <ClCompile Include="..\..\xbmc\guilib\GUIListItem.cpp" />
    <ClCompile Include="..\..\xbmc\guilib\GUIListItemLayout.cpp" />
    <ClCompile Include="..\..\xbmc\guilib\GUIListLabel.cpp" />
    <ClCompile Include="..\..\xbmc\guilib\GUIMessage.cpp" />
    <ClCompile Include="..\..\xbmc\guilib\GUIMoverControl.cpp" />
    <ClCompile Include="..\..\xbmc\guilib\GUIMultiImage.cpp" />
    <ClCompile Include="..\..\xbmc\guilib\GUIMultiSelectText.cpp" />
    <ClCompile Include="..\..\xbmc\guilib\GUIPanelContainer.cpp" />
    <ClCompile Include="..\..\xbmc\guilib\GUIProgressControl.cpp" />
    <ClCompile Include="..\..\xbmc\guilib\GUIRadioButtonControl.cpp" />
    <ClCompile Include="..\..\xbmc\guilib\GUIRenderingControl.cpp" />
    <ClCompile Include="..\..\xbmc\guilib\GUIResizeControl.cpp" />
    <ClCompile Include="..\..\xbmc\guilib\GUIRSSControl.cpp" />
    <ClCompile Include="..\..\xbmc\guilib\GUIScrollBarControl.cpp" />
    <ClCompile Include="..\..\xbmc\guilib\GUISelectButtonControl.cpp" />
    <ClCompile Include="..\..\xbmc\guilib\GUISettingsSliderControl.cpp" />
    <ClCompile Include="..\..\xbmc\guilib\GUIShader.cpp" />
    <ClCompile Include="..\..\xbmc\guilib\GUISliderControl.cpp" />
    <ClCompile Include="..\..\xbmc\guilib\GUISound.cpp" />
    <ClCompile Include="..\..\xbmc\guilib\GUISpinControl.cpp" />
    <ClCompile Include="..\..\xbmc\guilib\GUISpinControlEx.cpp" />
    <ClCompile Include="..\..\xbmc\guilib\GUIStandardWindow.cpp" />
    <ClCompile Include="..\..\xbmc\guilib\GUIStaticItem.cpp" />
    <ClCompile Include="..\..\xbmc\guilib\GUITextBox.cpp" />
    <ClCompile Include="..\..\xbmc\guilib\GUITextLayout.cpp" />
    <ClCompile Include="..\..\xbmc\guilib\GUITexture.cpp" />
    <ClCompile Include="..\..\xbmc\guilib\GUITextureD3D.cpp" />
    <ClCompile Include="..\..\xbmc\guilib\GUITextureGL.cpp" />
    <ClCompile Include="..\..\xbmc\guilib\GUITextureGLES.cpp" />
    <ClCompile Include="..\..\xbmc\guilib\GUIToggleButtonControl.cpp" />
    <ClCompile Include="..\..\xbmc\guilib\GUIVideoControl.cpp" />
    <ClCompile Include="..\..\xbmc\guilib\GUIVisualisationControl.cpp" />
    <ClCompile Include="..\..\xbmc\guilib\GUIWindow.cpp" />
    <ClCompile Include="..\..\xbmc\guilib\GUIWindowManager.cpp" />
    <ClCompile Include="..\..\xbmc\guilib\GUIWrappingListContainer.cpp" />
    <ClCompile Include="..\..\xbmc\guilib\IWindowManagerCallback.cpp" />
    <ClCompile Include="..\..\xbmc\guilib\Key.cpp" />
    <ClCompile Include="..\..\xbmc\guilib\LocalizeStrings.cpp" />
    <ClCompile Include="..\..\xbmc\guilib\MatrixGLES.cpp" />
    <ClCompile Include="..\..\xbmc\guilib\Shader.cpp" />
    <ClCompile Include="..\..\xbmc\guilib\Texture.cpp" />
    <ClCompile Include="..\..\xbmc\guilib\TextureBundle.cpp" />
    <ClCompile Include="..\..\xbmc\guilib\TextureBundleXBT.cpp" />
    <ClCompile Include="..\..\xbmc\guilib\TextureBundleXPR.cpp" />
    <ClCompile Include="..\..\xbmc\guilib\TextureDX.cpp" />
    <ClCompile Include="..\..\xbmc\guilib\TextureGL.cpp" />
    <ClCompile Include="..\..\xbmc\guilib\TextureManager.cpp" />
    <ClCompile Include="..\..\xbmc\guilib\VisibleEffect.cpp" />
    <ClCompile Include="..\..\xbmc\guilib\XBTF.cpp" />
    <ClCompile Include="..\..\xbmc\guilib\XBTFReader.cpp" />
    <ClCompile Include="..\..\xbmc\GUIPassword.cpp" />
    <ClCompile Include="..\..\xbmc\GUIViewControl.cpp" />
    <ClCompile Include="..\..\xbmc\GUIViewState.cpp" />
    <ClCompile Include="..\..\xbmc\InertialScrollingHandler.cpp" />
    <ClCompile Include="..\..\xbmc\input\ButtonTranslator.cpp" />
    <ClCompile Include="..\..\xbmc\input\KeyboardLayoutConfiguration.cpp" />
    <ClCompile Include="..\..\xbmc\input\KeyboardStat.cpp" />
    <ClCompile Include="..\..\xbmc\input\KeymapLoader.cpp" />
    <ClCompile Include="..\..\xbmc\input\MouseStat.cpp" />
    <ClCompile Include="..\..\xbmc\input\SDLJoystick.cpp" />
    <ClCompile Include="..\..\xbmc\input\windows\IRServerSuite.cpp" />
    <ClCompile Include="..\..\xbmc\input\windows\IrssMessage.cpp" />
    <ClCompile Include="..\..\xbmc\input\XBMC_keytable.cpp" />
    <ClCompile Include="..\..\xbmc\interfaces\AnnouncementManager.cpp" />
    <ClCompile Include="..\..\xbmc\interfaces\Builtins.cpp" />
    <ClCompile Include="..\..\xbmc\interfaces\http-api\HttpApi.cpp" />
    <ClCompile Include="..\..\xbmc\interfaces\http-api\XBMChttp.cpp" />
    <ClCompile Include="..\..\xbmc\interfaces\json-rpc\AudioLibrary.cpp" />
    <ClCompile Include="..\..\xbmc\interfaces\json-rpc\AVPlayerOperations.cpp" />
    <ClCompile Include="..\..\xbmc\interfaces\json-rpc\AVPlaylistOperations.cpp" />
    <ClCompile Include="..\..\xbmc\interfaces\json-rpc\FileItemHandler.cpp" />
    <ClCompile Include="..\..\xbmc\interfaces\json-rpc\FileOperations.cpp" />
    <ClCompile Include="..\..\xbmc\interfaces\json-rpc\InputOperations.cpp" />
    <ClCompile Include="..\..\xbmc\interfaces\json-rpc\JSONRPC.cpp" />
    <ClCompile Include="..\..\xbmc\interfaces\json-rpc\JSONServiceDescription.cpp" />
    <ClCompile Include="..\..\xbmc\interfaces\json-rpc\PicturePlayerOperations.cpp" />
    <ClCompile Include="..\..\xbmc\interfaces\json-rpc\PlayerOperations.cpp" />
    <ClCompile Include="..\..\xbmc\interfaces\json-rpc\PlaylistOperations.cpp" />
    <ClCompile Include="..\..\xbmc\interfaces\json-rpc\SystemOperations.cpp" />
    <ClCompile Include="..\..\xbmc\interfaces\json-rpc\VideoLibrary.cpp" />
    <ClCompile Include="..\..\xbmc\interfaces\json-rpc\XBMCOperations.cpp" />
    <ClCompile Include="..\..\xbmc\interfaces\python\xbmcmodule\action.cpp">
      <AdditionalIncludeDirectories Condition="'$(Configuration)|$(Platform)'=='Debug (OpenGL)|Win32'">..\..\project\BuildDependencies\include\python;%(AdditionalIncludeDirectories)</AdditionalIncludeDirectories>
    </ClCompile>
    <ClCompile Include="..\..\xbmc\interfaces\python\xbmcmodule\control.cpp">
      <AdditionalIncludeDirectories Condition="'$(Configuration)|$(Platform)'=='Debug (OpenGL)|Win32'">..\..\project\BuildDependencies\include\python;%(AdditionalIncludeDirectories)</AdditionalIncludeDirectories>
    </ClCompile>
    <ClCompile Include="..\..\xbmc\interfaces\python\xbmcmodule\controlbutton.cpp">
      <AdditionalIncludeDirectories Condition="'$(Configuration)|$(Platform)'=='Debug (OpenGL)|Win32'">..\..\project\BuildDependencies\include\python;%(AdditionalIncludeDirectories)</AdditionalIncludeDirectories>
    </ClCompile>
    <ClCompile Include="..\..\xbmc\interfaces\python\xbmcmodule\controlcheckmark.cpp">
      <AdditionalIncludeDirectories Condition="'$(Configuration)|$(Platform)'=='Debug (OpenGL)|Win32'">..\..\project\BuildDependencies\include\python;%(AdditionalIncludeDirectories)</AdditionalIncludeDirectories>
    </ClCompile>
    <ClCompile Include="..\..\xbmc\interfaces\python\xbmcmodule\controledit.cpp">
      <AdditionalIncludeDirectories Condition="'$(Configuration)|$(Platform)'=='Debug (OpenGL)|Win32'">..\..\project\BuildDependencies\include\python;%(AdditionalIncludeDirectories)</AdditionalIncludeDirectories>
    </ClCompile>
    <ClCompile Include="..\..\xbmc\interfaces\python\xbmcmodule\controlfadelabel.cpp">
      <AdditionalIncludeDirectories Condition="'$(Configuration)|$(Platform)'=='Debug (OpenGL)|Win32'">..\..\project\BuildDependencies\include\python;%(AdditionalIncludeDirectories)</AdditionalIncludeDirectories>
    </ClCompile>
    <ClCompile Include="..\..\xbmc\interfaces\python\xbmcmodule\controlgroup.cpp">
      <AdditionalIncludeDirectories Condition="'$(Configuration)|$(Platform)'=='Debug (OpenGL)|Win32'">..\..\project\BuildDependencies\include\python;%(AdditionalIncludeDirectories)</AdditionalIncludeDirectories>
    </ClCompile>
    <ClCompile Include="..\..\xbmc\interfaces\python\xbmcmodule\controlimage.cpp">
      <AdditionalIncludeDirectories Condition="'$(Configuration)|$(Platform)'=='Debug (OpenGL)|Win32'">..\..\project\BuildDependencies\include\python;%(AdditionalIncludeDirectories)</AdditionalIncludeDirectories>
    </ClCompile>
    <ClCompile Include="..\..\xbmc\interfaces\python\xbmcmodule\controllabel.cpp">
      <AdditionalIncludeDirectories Condition="'$(Configuration)|$(Platform)'=='Debug (OpenGL)|Win32'">..\..\project\BuildDependencies\include\python;%(AdditionalIncludeDirectories)</AdditionalIncludeDirectories>
    </ClCompile>
    <ClCompile Include="..\..\xbmc\interfaces\python\xbmcmodule\controllist.cpp">
      <AdditionalIncludeDirectories Condition="'$(Configuration)|$(Platform)'=='Debug (OpenGL)|Win32'">..\..\project\BuildDependencies\include\python;%(AdditionalIncludeDirectories)</AdditionalIncludeDirectories>
    </ClCompile>
    <ClCompile Include="..\..\xbmc\interfaces\python\xbmcmodule\controlprogress.cpp">
      <AdditionalIncludeDirectories Condition="'$(Configuration)|$(Platform)'=='Debug (OpenGL)|Win32'">..\..\project\BuildDependencies\include\python;%(AdditionalIncludeDirectories)</AdditionalIncludeDirectories>
    </ClCompile>
    <ClCompile Include="..\..\xbmc\interfaces\python\xbmcmodule\controlradiobutton.cpp">
      <AdditionalIncludeDirectories Condition="'$(Configuration)|$(Platform)'=='Debug (OpenGL)|Win32'">..\..\project\BuildDependencies\include\python;%(AdditionalIncludeDirectories)</AdditionalIncludeDirectories>
    </ClCompile>
    <ClCompile Include="..\..\xbmc\interfaces\python\xbmcmodule\controlslider.cpp">
      <AdditionalIncludeDirectories Condition="'$(Configuration)|$(Platform)'=='Debug (OpenGL)|Win32'">..\..\project\BuildDependencies\include\python;%(AdditionalIncludeDirectories)</AdditionalIncludeDirectories>
    </ClCompile>
    <ClCompile Include="..\..\xbmc\interfaces\python\xbmcmodule\controlspin.cpp">
      <AdditionalIncludeDirectories Condition="'$(Configuration)|$(Platform)'=='Debug (OpenGL)|Win32'">..\..\project\BuildDependencies\include\python;%(AdditionalIncludeDirectories)</AdditionalIncludeDirectories>
    </ClCompile>
    <ClCompile Include="..\..\xbmc\interfaces\python\xbmcmodule\controltextbox.cpp">
      <AdditionalIncludeDirectories Condition="'$(Configuration)|$(Platform)'=='Debug (OpenGL)|Win32'">..\..\project\BuildDependencies\include\python;%(AdditionalIncludeDirectories)</AdditionalIncludeDirectories>
    </ClCompile>
    <ClCompile Include="..\..\xbmc\interfaces\python\xbmcmodule\dialog.cpp">
      <AdditionalIncludeDirectories Condition="'$(Configuration)|$(Platform)'=='Debug (OpenGL)|Win32'">..\..\project\BuildDependencies\include\python;%(AdditionalIncludeDirectories)</AdditionalIncludeDirectories>
    </ClCompile>
    <ClCompile Include="..\..\xbmc\interfaces\python\xbmcmodule\GUIPythonWindow.cpp">
      <AdditionalIncludeDirectories Condition="'$(Configuration)|$(Platform)'=='Debug (OpenGL)|Win32'">..\..\project\BuildDependencies\include\python;%(AdditionalIncludeDirectories)</AdditionalIncludeDirectories>
    </ClCompile>
    <ClCompile Include="..\..\xbmc\interfaces\python\xbmcmodule\GUIPythonWindowDialog.cpp">
      <AdditionalIncludeDirectories Condition="'$(Configuration)|$(Platform)'=='Debug (OpenGL)|Win32'">..\..\project\BuildDependencies\include\python;%(AdditionalIncludeDirectories)</AdditionalIncludeDirectories>
    </ClCompile>
    <ClCompile Include="..\..\xbmc\interfaces\python\xbmcmodule\GUIPythonWindowXML.cpp">
      <AdditionalIncludeDirectories Condition="'$(Configuration)|$(Platform)'=='Debug (OpenGL)|Win32'">..\..\project\BuildDependencies\include\python;%(AdditionalIncludeDirectories)</AdditionalIncludeDirectories>
    </ClCompile>
    <ClCompile Include="..\..\xbmc\interfaces\python\xbmcmodule\GUIPythonWindowXMLDialog.cpp">
      <AdditionalIncludeDirectories Condition="'$(Configuration)|$(Platform)'=='Debug (OpenGL)|Win32'">..\..\project\BuildDependencies\include\python;%(AdditionalIncludeDirectories)</AdditionalIncludeDirectories>
    </ClCompile>
    <ClCompile Include="..\..\xbmc\interfaces\python\xbmcmodule\infotagmusic.cpp">
      <AdditionalIncludeDirectories Condition="'$(Configuration)|$(Platform)'=='Debug (OpenGL)|Win32'">..\..\project\BuildDependencies\include\python;%(AdditionalIncludeDirectories)</AdditionalIncludeDirectories>
    </ClCompile>
    <ClCompile Include="..\..\xbmc\interfaces\python\xbmcmodule\infotagvideo.cpp">
      <AdditionalIncludeDirectories Condition="'$(Configuration)|$(Platform)'=='Debug (OpenGL)|Win32'">..\..\project\BuildDependencies\include\python;%(AdditionalIncludeDirectories)</AdditionalIncludeDirectories>
    </ClCompile>
    <ClCompile Include="..\..\xbmc\interfaces\python\xbmcmodule\keyboard.cpp">
      <AdditionalIncludeDirectories Condition="'$(Configuration)|$(Platform)'=='Debug (OpenGL)|Win32'">..\..\project\BuildDependencies\include\python;%(AdditionalIncludeDirectories)</AdditionalIncludeDirectories>
    </ClCompile>
    <ClCompile Include="..\..\xbmc\interfaces\python\xbmcmodule\listitem.cpp">
      <AdditionalIncludeDirectories Condition="'$(Configuration)|$(Platform)'=='Debug (OpenGL)|Win32'">..\..\project\BuildDependencies\include\python;%(AdditionalIncludeDirectories)</AdditionalIncludeDirectories>
    </ClCompile>
    <ClCompile Include="..\..\xbmc\interfaces\python\xbmcmodule\player.cpp">
      <AdditionalIncludeDirectories Condition="'$(Configuration)|$(Platform)'=='Debug (OpenGL)|Win32'">..\..\project\BuildDependencies\include\python;%(AdditionalIncludeDirectories)</AdditionalIncludeDirectories>
    </ClCompile>
    <ClCompile Include="..\..\xbmc\interfaces\python\xbmcmodule\pyplaylist.cpp">
      <AdditionalIncludeDirectories Condition="'$(Configuration)|$(Platform)'=='Debug (OpenGL)|Win32'">..\..\project\BuildDependencies\include\python;%(AdditionalIncludeDirectories)</AdditionalIncludeDirectories>
    </ClCompile>
    <ClCompile Include="..\..\xbmc\interfaces\python\xbmcmodule\PythonAddon.cpp">
      <AdditionalIncludeDirectories Condition="'$(Configuration)|$(Platform)'=='Debug (OpenGL)|Win32'">..\..\project\BuildDependencies\include\python;%(AdditionalIncludeDirectories)</AdditionalIncludeDirectories>
    </ClCompile>
    <ClCompile Include="..\..\xbmc\interfaces\python\xbmcmodule\PythonPlayer.cpp">
      <AdditionalIncludeDirectories Condition="'$(Configuration)|$(Platform)'=='Debug (OpenGL)|Win32'">..\..\project\BuildDependencies\include\python;%(AdditionalIncludeDirectories)</AdditionalIncludeDirectories>
    </ClCompile>
    <ClCompile Include="..\..\xbmc\interfaces\python\xbmcmodule\pyutil.cpp">
      <AdditionalIncludeDirectories Condition="'$(Configuration)|$(Platform)'=='Debug (OpenGL)|Win32'">..\..\project\BuildDependencies\include\python;%(AdditionalIncludeDirectories)</AdditionalIncludeDirectories>
    </ClCompile>
    <ClCompile Include="..\..\xbmc\interfaces\python\xbmcmodule\window.cpp">
      <AdditionalIncludeDirectories Condition="'$(Configuration)|$(Platform)'=='Debug (OpenGL)|Win32'">..\..\project\BuildDependencies\include\python;%(AdditionalIncludeDirectories)</AdditionalIncludeDirectories>
    </ClCompile>
    <ClCompile Include="..\..\xbmc\interfaces\python\xbmcmodule\winxml.cpp">
      <AdditionalIncludeDirectories Condition="'$(Configuration)|$(Platform)'=='Debug (OpenGL)|Win32'">..\..\project\BuildDependencies\include\python;%(AdditionalIncludeDirectories)</AdditionalIncludeDirectories>
    </ClCompile>
    <ClCompile Include="..\..\xbmc\interfaces\python\xbmcmodule\winxmldialog.cpp">
      <AdditionalIncludeDirectories Condition="'$(Configuration)|$(Platform)'=='Debug (OpenGL)|Win32'">..\..\project\BuildDependencies\include\python;%(AdditionalIncludeDirectories)</AdditionalIncludeDirectories>
    </ClCompile>
    <ClCompile Include="..\..\xbmc\interfaces\python\xbmcmodule\xbmcaddonmodule.cpp">
      <AdditionalIncludeDirectories Condition="'$(Configuration)|$(Platform)'=='Debug (OpenGL)|Win32'">..\..\project\BuildDependencies\include\python;%(AdditionalIncludeDirectories)</AdditionalIncludeDirectories>
    </ClCompile>
    <ClCompile Include="..\..\xbmc\interfaces\python\xbmcmodule\xbmcguimodule.cpp">
      <AdditionalIncludeDirectories Condition="'$(Configuration)|$(Platform)'=='Debug (OpenGL)|Win32'">..\..\project\BuildDependencies\include\python;%(AdditionalIncludeDirectories)</AdditionalIncludeDirectories>
    </ClCompile>
    <ClCompile Include="..\..\xbmc\interfaces\python\xbmcmodule\xbmcmodule.cpp">
      <AdditionalIncludeDirectories Condition="'$(Configuration)|$(Platform)'=='Debug (OpenGL)|Win32'">..\..\project\BuildDependencies\include\python;%(AdditionalIncludeDirectories)</AdditionalIncludeDirectories>
    </ClCompile>
    <ClCompile Include="..\..\xbmc\interfaces\python\xbmcmodule\xbmcplugin.cpp">
      <AdditionalIncludeDirectories Condition="'$(Configuration)|$(Platform)'=='Debug (OpenGL)|Win32'">..\..\project\BuildDependencies\include\python;%(AdditionalIncludeDirectories)</AdditionalIncludeDirectories>
    </ClCompile>
    <ClCompile Include="..\..\xbmc\interfaces\python\xbmcmodule\xbmcvfsmodule.cpp">
      <AdditionalIncludeDirectories Condition="'$(Configuration)|$(Platform)'=='Debug (OpenGL)|Win32'">..\..\project\BuildDependencies\include\python;%(AdditionalIncludeDirectories)</AdditionalIncludeDirectories>
    </ClCompile>
    <ClCompile Include="..\..\xbmc\interfaces\python\XBPython.cpp">
      <AdditionalIncludeDirectories Condition="'$(Configuration)|$(Platform)'=='Debug (OpenGL)|Win32'">..\..\project\BuildDependencies\include\python;%(AdditionalIncludeDirectories)</AdditionalIncludeDirectories>
    </ClCompile>
    <ClCompile Include="..\..\xbmc\interfaces\python\XBPyThread.cpp">
      <AdditionalIncludeDirectories Condition="'$(Configuration)|$(Platform)'=='Debug (OpenGL)|Win32'">..\..\project\BuildDependencies\include\python;%(AdditionalIncludeDirectories)</AdditionalIncludeDirectories>
    </ClCompile>
    <ClCompile Include="..\..\xbmc\LangInfo.cpp" />
    <ClCompile Include="..\..\xbmc\MediaSource.cpp" />
    <ClCompile Include="..\..\xbmc\music\Album.cpp" />
    <ClCompile Include="..\..\xbmc\music\Artist.cpp" />
    <ClCompile Include="..\..\xbmc\music\dialogs\GUIDialogMusicInfo.cpp" />
    <ClCompile Include="..\..\xbmc\music\dialogs\GUIDialogMusicOSD.cpp" />
    <ClCompile Include="..\..\xbmc\music\dialogs\GUIDialogMusicOverlay.cpp" />
    <ClCompile Include="..\..\xbmc\music\dialogs\GUIDialogMusicScan.cpp" />
    <ClCompile Include="..\..\xbmc\music\dialogs\GUIDialogSongInfo.cpp" />
    <ClCompile Include="..\..\xbmc\music\dialogs\GUIDialogVisualisationPresetList.cpp" />
    <ClCompile Include="..\..\xbmc\music\GUIViewStateMusic.cpp" />
    <ClCompile Include="..\..\xbmc\music\infoscanner\MusicAlbumInfo.cpp" />
    <ClCompile Include="..\..\xbmc\music\infoscanner\MusicArtistInfo.cpp" />
    <ClCompile Include="..\..\xbmc\music\infoscanner\MusicInfoScanner.cpp" />
    <ClCompile Include="..\..\xbmc\music\infoscanner\MusicInfoScraper.cpp" />
    <ClCompile Include="..\..\xbmc\music\karaoke\GUIDialogKaraokeSongSelector.cpp" />
    <ClCompile Include="..\..\xbmc\music\karaoke\GUIWindowKaraokeLyrics.cpp" />
    <ClCompile Include="..\..\xbmc\music\karaoke\karaokelyrics.cpp" />
    <ClCompile Include="..\..\xbmc\music\karaoke\karaokelyricscdg.cpp" />
    <ClCompile Include="..\..\xbmc\music\karaoke\karaokelyricsfactory.cpp" />
    <ClCompile Include="..\..\xbmc\music\karaoke\karaokelyricsmanager.cpp" />
    <ClCompile Include="..\..\xbmc\music\karaoke\karaokelyricstext.cpp" />
    <ClCompile Include="..\..\xbmc\music\karaoke\karaokelyricstextkar.cpp" />
    <ClCompile Include="..\..\xbmc\music\karaoke\karaokelyricstextlrc.cpp" />
    <ClCompile Include="..\..\xbmc\music\karaoke\karaokelyricstextustar.cpp" />
    <ClCompile Include="..\..\xbmc\music\karaoke\karaokewindowbackground.cpp" />
    <ClCompile Include="..\..\xbmc\music\LastFmManager.cpp" />
    <ClCompile Include="..\..\xbmc\music\MusicDatabase.cpp" />
    <ClCompile Include="..\..\xbmc\music\MusicInfoLoader.cpp" />
    <ClCompile Include="..\..\xbmc\music\Song.cpp" />
    <ClCompile Include="..\..\xbmc\music\tags\APEv2Tag.cpp" />
    <ClCompile Include="..\..\xbmc\music\tags\FlacTag.cpp" />
    <ClCompile Include="..\..\xbmc\music\tags\Id3Tag.cpp" />
    <ClCompile Include="..\..\xbmc\music\tags\MusicInfoTag.cpp" />
    <ClCompile Include="..\..\xbmc\music\tags\MusicInfoTagLoaderAAC.cpp" />
    <ClCompile Include="..\..\xbmc\music\tags\MusicInfoTagLoaderApe.cpp" />
    <ClCompile Include="..\..\xbmc\music\tags\MusicInfoTagLoaderASAP.cpp" />
    <ClCompile Include="..\..\xbmc\music\tags\MusicInfoTagLoaderCDDA.cpp" />
    <ClCompile Include="..\..\xbmc\music\tags\MusicInfoTagLoaderDatabase.cpp" />
    <ClCompile Include="..\..\xbmc\music\tags\MusicInfoTagLoaderFactory.cpp" />
    <ClCompile Include="..\..\xbmc\music\tags\MusicInfoTagLoaderFlac.cpp" />
    <ClCompile Include="..\..\xbmc\music\tags\MusicInfoTagLoaderMidi.cpp" />
    <ClCompile Include="..\..\xbmc\music\tags\MusicInfoTagLoaderMod.cpp" />
    <ClCompile Include="..\..\xbmc\music\tags\MusicInfoTagLoaderMP3.cpp" />
    <ClCompile Include="..\..\xbmc\music\tags\MusicInfoTagLoaderMP4.cpp" />
    <ClCompile Include="..\..\xbmc\music\tags\MusicInfoTagLoaderMPC.cpp" />
    <ClCompile Include="..\..\xbmc\music\tags\MusicInfoTagLoaderNSF.cpp" />
    <ClCompile Include="..\..\xbmc\music\tags\MusicInfoTagLoaderOgg.cpp" />
    <ClCompile Include="..\..\xbmc\music\tags\MusicInfoTagLoaderShn.cpp" />
    <ClCompile Include="..\..\xbmc\music\tags\MusicInfoTagLoaderSPC.cpp" />
    <ClCompile Include="..\..\xbmc\music\tags\MusicInfoTagLoaderWav.cpp" />
    <ClCompile Include="..\..\xbmc\music\tags\MusicInfoTagLoaderWavPack.cpp" />
    <ClCompile Include="..\..\xbmc\music\tags\MusicInfoTagLoaderWMA.cpp" />
    <ClCompile Include="..\..\xbmc\music\tags\MusicInfoTagLoaderYM.cpp" />
    <ClCompile Include="..\..\xbmc\music\tags\OggTag.cpp" />
    <ClCompile Include="..\..\xbmc\music\tags\VorbisTag.cpp" />
    <ClCompile Include="..\..\xbmc\music\windows\GUIWindowMusicBase.cpp" />
    <ClCompile Include="..\..\xbmc\music\windows\GUIWindowMusicNav.cpp" />
    <ClCompile Include="..\..\xbmc\music\windows\GUIWindowMusicPlaylist.cpp" />
    <ClCompile Include="..\..\xbmc\music\windows\GUIWindowMusicPlaylistEditor.cpp" />
    <ClCompile Include="..\..\xbmc\music\windows\GUIWindowMusicSongs.cpp" />
    <ClCompile Include="..\..\xbmc\music\windows\GUIWindowVisualisation.cpp" />
    <ClCompile Include="..\..\xbmc\network\cddb.cpp" />
    <ClCompile Include="..\..\xbmc\network\DNSNameCache.cpp" />
    <ClCompile Include="..\..\xbmc\network\EventClient.cpp" />
    <ClCompile Include="..\..\xbmc\network\EventPacket.cpp" />
    <ClCompile Include="..\..\xbmc\network\EventServer.cpp" />
    <ClCompile Include="..\..\xbmc\network\GUIDialogAccessPoints.cpp" />
    <ClCompile Include="..\..\xbmc\network\GUIDialogNetworkSetup.cpp" />
    <ClCompile Include="..\..\xbmc\network\libscrobbler\lastfmscrobbler.cpp" />
    <ClCompile Include="..\..\xbmc\network\libscrobbler\librefmscrobbler.cpp" />
    <ClCompile Include="..\..\xbmc\network\libscrobbler\scrobbler.cpp" />
    <ClCompile Include="..\..\xbmc\network\Network.cpp" />
    <ClCompile Include="..\..\xbmc\network\Socket.cpp" />
    <ClCompile Include="..\..\xbmc\network\TCPServer.cpp" />
    <ClCompile Include="..\..\xbmc\network\UdpClient.cpp" />
    <ClCompile Include="..\..\xbmc\network\UPnP.cpp" />
    <ClCompile Include="..\..\xbmc\network\WebServer.cpp" />
    <ClCompile Include="..\..\xbmc\network\windows\NetworkWin32.cpp" />
    <ClCompile Include="..\..\xbmc\network\Zeroconf.cpp" />
    <ClCompile Include="..\..\xbmc\network\ZeroconfBrowser.cpp" />
    <ClCompile Include="..\..\xbmc\NfoFile.cpp" />
    <ClCompile Include="..\..\xbmc\PartyModeManager.cpp" />
    <ClCompile Include="..\..\xbmc\PasswordManager.cpp" />
    <ClCompile Include="..\..\xbmc\pictures\GUIDialogPictureInfo.cpp" />
    <ClCompile Include="..\..\xbmc\pictures\GUIViewStatePictures.cpp" />
    <ClCompile Include="..\..\xbmc\pictures\GUIWindowPictures.cpp" />
    <ClCompile Include="..\..\xbmc\pictures\GUIWindowSlideShow.cpp" />
    <ClCompile Include="..\..\xbmc\pictures\Picture.cpp" />
    <ClCompile Include="..\..\xbmc\pictures\PictureInfoLoader.cpp" />
    <ClCompile Include="..\..\xbmc\pictures\PictureInfoTag.cpp" />
    <ClCompile Include="..\..\xbmc\pictures\PictureThumbLoader.cpp" />
    <ClCompile Include="..\..\xbmc\pictures\SlideShowPicture.cpp" />
    <ClCompile Include="..\..\xbmc\PlayListPlayer.cpp" />
    <ClCompile Include="..\..\xbmc\playlists\PlayList.cpp" />
    <ClCompile Include="..\..\xbmc\playlists\PlayListB4S.cpp" />
    <ClCompile Include="..\..\xbmc\playlists\PlayListFactory.cpp" />
    <ClCompile Include="..\..\xbmc\playlists\PlayListM3U.cpp" />
    <ClCompile Include="..\..\xbmc\playlists\PlayListPLS.cpp" />
    <ClCompile Include="..\..\xbmc\playlists\PlayListURL.cpp" />
    <ClCompile Include="..\..\xbmc\playlists\PlayListWPL.cpp" />
    <ClCompile Include="..\..\xbmc\playlists\PlayListXML.cpp" />
    <ClCompile Include="..\..\xbmc\playlists\SmartPlayList.cpp" />
    <ClCompile Include="..\..\xbmc\powermanagement\DPMSSupport.cpp" />
    <ClCompile Include="..\..\xbmc\powermanagement\PowerManager.cpp" />
    <ClCompile Include="..\..\xbmc\powermanagement\windows\Win32PowerSyscall.cpp" />
    <ClCompile Include="..\..\xbmc\programs\GUIViewStatePrograms.cpp" />
    <ClCompile Include="..\..\xbmc\programs\GUIWindowPrograms.cpp" />
    <ClCompile Include="..\..\xbmc\programs\ProgramDatabase.cpp" />
    <ClCompile Include="..\..\xbmc\programs\Shortcut.cpp" />
    <ClCompile Include="..\..\xbmc\pvr\addons\PVRClient.cpp" />
    <ClCompile Include="..\..\xbmc\pvr\addons\PVRClients.cpp" />
    <ClCompile Include="..\..\xbmc\pvr\channels\PVRChannel.cpp" />
    <ClCompile Include="..\..\xbmc\pvr\channels\PVRChannelGroup.cpp" />
    <ClCompile Include="..\..\xbmc\pvr\channels\PVRChannelGroupInternal.cpp" />
    <ClCompile Include="..\..\xbmc\pvr\channels\PVRChannelGroups.cpp" />
    <ClCompile Include="..\..\xbmc\pvr\channels\PVRChannelGroupsContainer.cpp" />
    <ClCompile Include="..\..\xbmc\pvr\dialogs\GUIDialogPVRChannelManager.cpp" />
    <ClCompile Include="..\..\xbmc\pvr\dialogs\GUIDialogPVRChannelsOSD.cpp" />
    <ClCompile Include="..\..\xbmc\pvr\dialogs\GUIDialogPVRCutterOSD.cpp" />
    <ClCompile Include="..\..\xbmc\pvr\dialogs\GUIDialogPVRDirectorOSD.cpp" />
    <ClCompile Include="..\..\xbmc\pvr\dialogs\GUIDialogPVRGroupManager.cpp" />
    <ClCompile Include="..\..\xbmc\pvr\dialogs\GUIDialogPVRGuideInfo.cpp" />
    <ClCompile Include="..\..\xbmc\pvr\dialogs\GUIDialogPVRGuideOSD.cpp" />
    <ClCompile Include="..\..\xbmc\pvr\dialogs\GUIDialogPVRGuideSearch.cpp" />
    <ClCompile Include="..\..\xbmc\pvr\dialogs\GUIDialogPVRRecordingInfo.cpp" />
    <ClCompile Include="..\..\xbmc\pvr\dialogs\GUIDialogPVRTimerSettings.cpp" />
    <ClCompile Include="..\..\xbmc\pvr\epg\PVREpg.cpp" />
    <ClCompile Include="..\..\xbmc\pvr\epg\PVREpgContainer.cpp" />
    <ClCompile Include="..\..\xbmc\pvr\epg\PVREpgInfoTag.cpp" />
    <ClCompile Include="..\..\xbmc\pvr\epg\PVREpgSearchFilter.cpp" />
    <ClCompile Include="..\..\xbmc\pvr\PVRDatabase.cpp" />
    <ClCompile Include="..\..\xbmc\pvr\PVRGUIInfo.cpp" />
    <ClCompile Include="..\..\xbmc\pvr\PVRManager.cpp" />
    <ClCompile Include="..\..\xbmc\pvr\recordings\PVRRecording.cpp" />
    <ClCompile Include="..\..\xbmc\pvr\recordings\PVRRecordings.cpp" />
    <ClCompile Include="..\..\xbmc\pvr\timers\PVRTimerInfoTag.cpp" />
    <ClCompile Include="..\..\xbmc\pvr\timers\PVRTimers.cpp" />
    <ClCompile Include="..\..\xbmc\pvr\windows\GUIViewStatePVR.cpp" />
    <ClCompile Include="..\..\xbmc\pvr\windows\GUIWindowPVR.cpp" />
    <ClCompile Include="..\..\xbmc\pvr\windows\GUIWindowPVRChannels.cpp" />
    <ClCompile Include="..\..\xbmc\pvr\windows\GUIWindowPVRCommon.cpp" />
    <ClCompile Include="..\..\xbmc\pvr\windows\GUIWindowPVRGuide.cpp" />
    <ClCompile Include="..\..\xbmc\pvr\windows\GUIWindowPVRRecordings.cpp" />
    <ClCompile Include="..\..\xbmc\pvr\windows\GUIWindowPVRSearch.cpp" />
    <ClCompile Include="..\..\xbmc\pvr\windows\GUIWindowPVRTimers.cpp" />
    <ClCompile Include="..\..\xbmc\rendering\dx\GUIWindowTestPatternDX.cpp" />
    <ClCompile Include="..\..\xbmc\rendering\dx\RenderSystemDX.cpp" />
    <ClCompile Include="..\..\xbmc\rendering\gl\GUIWindowTestPatternGL.cpp" />
    <ClCompile Include="..\..\xbmc\rendering\gl\RenderSystemGL.cpp" />
    <ClCompile Include="..\..\xbmc\rendering\RenderSystem.cpp" />
    <ClCompile Include="..\..\xbmc\SectionLoader.cpp" />
    <ClCompile Include="..\..\xbmc\settings\AdvancedSettings.cpp" />
    <ClCompile Include="..\..\xbmc\settings\AppParamParser.cpp" />
    <ClCompile Include="..\..\xbmc\settings\GUIDialogContentSettings.cpp" />
    <ClCompile Include="..\..\xbmc\settings\GUIDialogLockSettings.cpp" />
    <ClCompile Include="..\..\xbmc\settings\GUIDialogProfileSettings.cpp" />
    <ClCompile Include="..\..\xbmc\settings\GUIDialogSettings.cpp" />
    <ClCompile Include="..\..\xbmc\settings\GUISettings.cpp" />
    <ClCompile Include="..\..\xbmc\settings\GUIWindowSettings.cpp" />
    <ClCompile Include="..\..\xbmc\settings\GUIWindowSettingsCategory.cpp" />
    <ClCompile Include="..\..\xbmc\settings\GUIWindowSettingsProfile.cpp" />
    <ClCompile Include="..\..\xbmc\settings\GUIWindowSettingsScreenCalibration.cpp" />
    <ClCompile Include="..\..\xbmc\settings\GUIWindowTestPattern.cpp" />
    <ClCompile Include="..\..\xbmc\settings\Profile.cpp" />
    <ClCompile Include="..\..\xbmc\settings\Settings.cpp" />
    <ClCompile Include="..\..\xbmc\settings\SettingsControls.cpp" />
    <ClCompile Include="..\..\xbmc\settings\VideoSettings.cpp" />
    <ClCompile Include="..\..\xbmc\SortFileItem.cpp" />
    <ClCompile Include="..\..\xbmc\storage\AutorunMediaJob.cpp" />
    <ClCompile Include="..\..\xbmc\storage\cdioSupport.cpp" />
    <ClCompile Include="..\..\xbmc\storage\IoSupport.cpp" />
    <ClCompile Include="..\..\xbmc\storage\MediaManager.cpp" />
    <ClCompile Include="..\..\xbmc\storage\windows\Win32StorageProvider.cpp" />
    <ClCompile Include="..\..\xbmc\SystemGlobals.cpp" />
    <ClCompile Include="..\..\xbmc\Temperature.cpp" />
    <ClCompile Include="..\..\xbmc\TextureCache.cpp" />
    <ClCompile Include="..\..\xbmc\TextureDatabase.cpp" />
    <ClCompile Include="..\..\xbmc\threads\Atomics.cpp" />
    <ClCompile Include="..\..\xbmc\threads\Event.cpp" />
    <ClCompile Include="..\..\xbmc\threads\LockFree.cpp" />
    <ClCompile Include="..\..\xbmc\threads\platform\Implementation.cpp" />
    <ClCompile Include="..\..\xbmc\threads\platform\win\FairMonitor.cpp" />
    <ClCompile Include="..\..\xbmc\threads\SystemClock.cpp" />
    <ClCompile Include="..\..\xbmc\threads\Thread.cpp" />
    <ClCompile Include="..\..\xbmc\ThumbLoader.cpp" />
    <ClCompile Include="..\..\xbmc\ThumbnailCache.cpp" />
    <ClCompile Include="..\..\xbmc\URL.cpp" />
    <ClCompile Include="..\..\xbmc\Util.cpp" />
    <ClCompile Include="..\..\xbmc\utils\AlarmClock.cpp" />
    <ClCompile Include="..\..\xbmc\utils\AliasShortcutUtils.cpp" />
    <ClCompile Include="..\..\xbmc\utils\Archive.cpp" />
    <ClCompile Include="..\..\xbmc\utils\AsyncFileCopy.cpp" />
    <ClCompile Include="..\..\xbmc\utils\AutoPtrHandle.cpp" />
    <ClCompile Include="..\..\xbmc\utils\BitstreamStats.cpp" />
    <ClCompile Include="..\..\xbmc\utils\CharsetConverter.cpp" />
    <ClCompile Include="..\..\xbmc\utils\CPUInfo.cpp" />
    <ClCompile Include="..\..\xbmc\utils\Crc32.cpp" />
    <ClCompile Include="..\..\xbmc\utils\DownloadQueue.cpp" />
    <ClCompile Include="..\..\xbmc\utils\DownloadQueueManager.cpp" />
    <ClCompile Include="..\..\xbmc\utils\Fanart.cpp" />
    <ClCompile Include="..\..\xbmc\utils\fft.cpp" />
    <ClCompile Include="..\..\xbmc\utils\FileOperationJob.cpp" />
    <ClCompile Include="..\..\xbmc\utils\FileUtils.cpp" />
    <ClCompile Include="..\..\xbmc\utils\fstrcmp.c">
      <CompileAs Condition="'$(Configuration)|$(Platform)'=='Debug (DirectX)|Win32'">CompileAsCpp</CompileAs>
      <CompileAs Condition="'$(Configuration)|$(Platform)'=='Debug (OpenGL)|Win32'">CompileAsCpp</CompileAs>
      <CompileAs Condition="'$(Configuration)|$(Platform)'=='Release (DirectX)|Win32'">CompileAsCpp</CompileAs>
      <CompileAs Condition="'$(Configuration)|$(Platform)'=='Release (OpenGL)|Win32'">CompileAsCpp</CompileAs>
      <CompileAs Condition="'$(Configuration)|$(Platform)'=='Template|Win32'">CompileAsCpp</CompileAs>
    </ClCompile>
    <ClCompile Include="..\..\xbmc\utils\GLUtils.cpp" />
    <ClCompile Include="..\..\xbmc\utils\HTMLTable.cpp" />
    <ClCompile Include="..\..\xbmc\utils\HTMLUtil.cpp" />
    <ClCompile Include="..\..\xbmc\utils\HttpHeader.cpp" />
    <ClCompile Include="..\..\xbmc\utils\InfoLoader.cpp" />
    <ClCompile Include="..\..\xbmc\utils\JobManager.cpp" />
    <ClCompile Include="..\..\xbmc\utils\JSONVariantParser.cpp" />
    <ClCompile Include="..\..\xbmc\utils\JSONVariantWriter.cpp" />
    <ClCompile Include="..\..\xbmc\utils\LabelFormatter.cpp" />
    <ClCompile Include="..\..\xbmc\utils\LangCodeExpander.cpp" />
    <ClCompile Include="..\..\xbmc\utils\LCD.cpp" />
    <ClCompile Include="..\..\xbmc\utils\log.cpp" />
    <ClCompile Include="..\..\xbmc\utils\md5.cpp" />
    <ClCompile Include="..\..\xbmc\utils\Observer.cpp" />
    <ClCompile Include="..\..\xbmc\utils\PCMAmplifier.cpp" />
    <ClCompile Include="..\..\xbmc\utils\PerformanceSample.cpp" />
    <ClCompile Include="..\..\xbmc\utils\PerformanceStats.cpp" />
    <ClCompile Include="..\..\xbmc\utils\RecentlyAddedJob.cpp" />
    <ClCompile Include="..\..\xbmc\utils\RegExp.cpp" />
    <ClCompile Include="..\..\xbmc\utils\RingBuffer.cpp" />
    <ClCompile Include="..\..\xbmc\utils\RssReader.cpp" />
    <ClCompile Include="..\..\xbmc\utils\ScraperParser.cpp" />
    <ClCompile Include="..\..\xbmc\utils\ScraperUrl.cpp" />
    <ClCompile Include="..\..\xbmc\utils\Splash.cpp" />
    <ClCompile Include="..\..\xbmc\utils\ssrc.cpp" />
    <ClCompile Include="..\..\xbmc\utils\Stopwatch.cpp" />
    <ClCompile Include="..\..\xbmc\utils\StreamDetails.cpp" />
    <ClCompile Include="..\..\xbmc\utils\StreamUtils.cpp" />
    <ClCompile Include="..\..\xbmc\utils\StringUtils.cpp" />
    <ClCompile Include="..\..\xbmc\utils\SystemInfo.cpp" />
<<<<<<< HEAD
    <ClCompile Include="..\..\xbmc\utils\TextSearch.cpp" />
=======
    <ClCompile Include="..\..\xbmc\utils\TimeSmoother.cpp" />
>>>>>>> 019acfa5
    <ClCompile Include="..\..\xbmc\utils\TimeUtils.cpp" />
    <ClCompile Include="..\..\xbmc\utils\TuxBoxUtil.cpp" />
    <ClCompile Include="..\..\xbmc\utils\URIUtils.cpp" />
    <ClCompile Include="..\..\xbmc\utils\Variant.cpp" />
    <ClCompile Include="..\..\xbmc\utils\Weather.cpp" />
    <ClCompile Include="..\..\xbmc\utils\Win32Exception.cpp" />
    <ClCompile Include="..\..\xbmc\utils\XMLUtils.cpp" />
    <ClCompile Include="..\..\xbmc\video\Bookmark.cpp" />
    <ClCompile Include="..\..\xbmc\video\dialogs\GUIDialogAudioSubtitleSettings.cpp" />
    <ClCompile Include="..\..\xbmc\video\dialogs\GUIDialogFileStacking.cpp" />
    <ClCompile Include="..\..\xbmc\video\dialogs\GUIDialogFullScreenInfo.cpp" />
    <ClCompile Include="..\..\xbmc\video\dialogs\GUIDialogTeletext.cpp" />
    <ClCompile Include="..\..\xbmc\video\dialogs\GUIDialogVideoBookmarks.cpp" />
    <ClCompile Include="..\..\xbmc\video\dialogs\GUIDialogVideoInfo.cpp" />
    <ClCompile Include="..\..\xbmc\video\dialogs\GUIDialogVideoOSD.cpp" />
    <ClCompile Include="..\..\xbmc\video\dialogs\GUIDialogVideoOverlay.cpp" />
    <ClCompile Include="..\..\xbmc\video\dialogs\GUIDialogVideoScan.cpp" />
    <ClCompile Include="..\..\xbmc\video\dialogs\GUIDialogVideoSettings.cpp" />
    <ClCompile Include="..\..\xbmc\video\GUIViewStateVideo.cpp" />
    <ClCompile Include="..\..\xbmc\video\Teletext.cpp" />
    <ClCompile Include="..\..\xbmc\video\VideoDatabase.cpp" />
    <ClCompile Include="..\..\xbmc\video\VideoInfoDownloader.cpp" />
    <ClCompile Include="..\..\xbmc\video\VideoInfoScanner.cpp" />
    <ClCompile Include="..\..\xbmc\video\VideoInfoTag.cpp" />
    <ClCompile Include="..\..\xbmc\video\VideoReferenceClock.cpp" />
    <ClCompile Include="..\..\xbmc\video\windows\GUIWindowFullScreen.cpp" />
    <ClCompile Include="..\..\xbmc\video\windows\GUIWindowVideoBase.cpp" />
    <ClCompile Include="..\..\xbmc\video\windows\GUIWindowVideoNav.cpp" />
    <ClCompile Include="..\..\xbmc\video\windows\GUIWindowVideoPlaylist.cpp" />
    <ClCompile Include="..\..\xbmc\ViewDatabase.cpp" />
    <ClCompile Include="..\..\xbmc\win32\pch.cpp">
      <PrecompiledHeader Condition="'$(Configuration)|$(Platform)'=='Debug (DirectX)|Win32'">Create</PrecompiledHeader>
      <PrecompiledHeader Condition="'$(Configuration)|$(Platform)'=='Debug (OpenGL)|Win32'">Create</PrecompiledHeader>
      <PrecompiledHeader Condition="'$(Configuration)|$(Platform)'=='Release (DirectX)|Win32'">Create</PrecompiledHeader>
      <PrecompiledHeader Condition="'$(Configuration)|$(Platform)'=='Release (OpenGL)|Win32'">Create</PrecompiledHeader>
    </ClCompile>
    <ClCompile Include="..\..\xbmc\win32\stat_utf8.cpp" />
    <ClCompile Include="..\..\xbmc\win32\stdio_utf8.cpp" />
    <ClCompile Include="..\..\xbmc\win32\strverscmp.cpp" />
    <ClCompile Include="..\..\xbmc\win32\Win32DelayedDllLoad.cpp" />
    <ClCompile Include="..\..\xbmc\win32\win32env.cpp" />
    <ClCompile Include="..\..\xbmc\win32\WIN32USBScan.cpp" />
    <ClCompile Include="..\..\xbmc\win32\WIN32Util.cpp" />
    <ClCompile Include="..\..\xbmc\win32\WINDirectSound.cpp" />
    <ClCompile Include="..\..\xbmc\win32\WindowHelper.cpp" />
    <ClCompile Include="..\..\xbmc\win32\WINFileSMB.cpp" />
    <ClCompile Include="..\..\xbmc\win32\WINSMBDirectory.cpp" />
    <ClCompile Include="..\..\xbmc\win32\XBMC_PC.cpp" />
    <ClCompile Include="..\..\xbmc\cores\DummyVideoPlayer.cpp" />
    <ClCompile Include="..\..\xbmc\cores\dvdplayer\DVDAudio.cpp" />
    <ClCompile Include="..\..\xbmc\cores\dvdplayer\DVDClock.cpp" />
    <ClCompile Include="..\..\xbmc\cores\dvdplayer\DVDDemuxSPU.cpp" />
    <ClCompile Include="..\..\xbmc\cores\dvdplayer\DVDDemuxers\DVDDemuxVobsub.cpp" />
    <ClCompile Include="..\..\xbmc\cores\dvdplayer\DVDFileInfo.cpp" />
    <ClCompile Include="..\..\xbmc\cores\dvdplayer\DVDInputStreams\DVDInputStreamTV.cpp" />
    <ClCompile Include="..\..\xbmc\cores\dvdplayer\DVDMessage.cpp" />
    <ClCompile Include="..\..\xbmc\cores\dvdplayer\DVDMessageQueue.cpp" />
    <ClCompile Include="..\..\xbmc\cores\dvdplayer\DVDMessageTracker.cpp" />
    <ClCompile Include="..\..\xbmc\cores\dvdplayer\DVDOverlayContainer.cpp" />
    <ClCompile Include="..\..\xbmc\cores\dvdplayer\DVDOverlayRenderer.cpp" />
    <ClCompile Include="..\..\xbmc\cores\dvdplayer\DVDPerformanceCounter.cpp" />
    <ClCompile Include="..\..\xbmc\cores\dvdplayer\DVDPlayer.cpp" />
    <ClCompile Include="..\..\xbmc\cores\dvdplayer\DVDPlayerAudio.cpp" />
    <ClCompile Include="..\..\xbmc\cores\dvdplayer\DVDPlayerAudioResampler.cpp" />
    <ClCompile Include="..\..\xbmc\cores\dvdplayer\DVDPlayerSubtitle.cpp" />
    <ClCompile Include="..\..\xbmc\cores\dvdplayer\DVDPlayerTeletext.cpp" />
    <ClCompile Include="..\..\xbmc\cores\dvdplayer\DVDPlayerVideo.cpp" />
    <ClCompile Include="..\..\xbmc\cores\dvdplayer\DVDStreamInfo.cpp" />
    <ClCompile Include="..\..\xbmc\cores\dvdplayer\DVDTSCorrection.cpp" />
    <ClCompile Include="..\..\xbmc\cores\dvdplayer\Edl.cpp" />
    <ClCompile Include="..\..\xbmc\cores\dvdplayer\DVDCodecs\DVDCodecUtils.cpp" />
    <ClCompile Include="..\..\xbmc\cores\dvdplayer\DVDCodecs\DVDFactoryCodec.cpp" />
    <ClCompile Include="..\..\xbmc\cores\dvdplayer\DVDCodecs\Audio\DVDAudioCodecFFmpeg.cpp" />
    <ClCompile Include="..\..\xbmc\cores\dvdplayer\DVDCodecs\Audio\DVDAudioCodecLibMad.cpp" />
    <ClCompile Include="..\..\xbmc\cores\dvdplayer\DVDCodecs\Audio\DVDAudioCodecLPcm.cpp" />
    <ClCompile Include="..\..\xbmc\cores\dvdplayer\DVDCodecs\Audio\DVDAudioCodecPassthroughFFmpeg.cpp" />
    <ClCompile Include="..\..\xbmc\cores\dvdplayer\DVDCodecs\Audio\DVDAudioCodecPcm.cpp" />
    <ClCompile Include="..\..\xbmc\cores\dvdplayer\DVDCodecs\Audio\Encoders\DVDAudioEncoderFFmpeg.cpp" />
    <ClCompile Include="..\..\xbmc\cores\dvdplayer\DVDCodecs\Video\DVDVideoCodecCrystalHD.cpp" />
    <ClCompile Include="..\..\xbmc\cores\dvdplayer\DVDCodecs\Video\DVDVideoCodecFFmpeg.cpp" />
    <ClCompile Include="..\..\xbmc\cores\dvdplayer\DVDCodecs\Video\DVDVideoCodecLibMpeg2.cpp" />
    <ClCompile Include="..\..\xbmc\cores\dvdplayer\DVDCodecs\Video\DVDVideoPPFFmpeg.cpp" />
    <ClCompile Include="..\..\xbmc\cores\dvdplayer\DVDCodecs\Video\DXVA.cpp" />
    <ClCompile Include="..\..\xbmc\cores\dvdplayer\DVDCodecs\Overlay\DVDOverlayCodecCC.cpp" />
    <ClCompile Include="..\..\xbmc\cores\dvdplayer\DVDCodecs\Overlay\DVDOverlayCodecFFmpeg.cpp" />
    <ClCompile Include="..\..\xbmc\cores\dvdplayer\DVDCodecs\Overlay\DVDOverlayCodecSSA.cpp" />
    <ClCompile Include="..\..\xbmc\cores\dvdplayer\DVDCodecs\Overlay\DVDOverlayCodecText.cpp" />
    <ClCompile Include="..\..\xbmc\cores\dvdplayer\DVDCodecs\Overlay\DVDOverlayCodecTX3G.cpp" />
    <ClCompile Include="..\..\xbmc\cores\dvdplayer\DVDCodecs\Overlay\libspucc\cc_decoder.c">
      <CompileAs Condition="'$(Configuration)|$(Platform)'=='Debug (DirectX)|Win32'">CompileAsCpp</CompileAs>
      <CompileAs Condition="'$(Configuration)|$(Platform)'=='Debug (OpenGL)|Win32'">CompileAsCpp</CompileAs>
      <CompileAs Condition="'$(Configuration)|$(Platform)'=='Release (DirectX)|Win32'">CompileAsCpp</CompileAs>
      <CompileAs Condition="'$(Configuration)|$(Platform)'=='Release (OpenGL)|Win32'">CompileAsCpp</CompileAs>
    </ClCompile>
    <ClCompile Include="..\..\xbmc\cores\dvdplayer\DVDDemuxers\DVDDemux.cpp" />
    <ClCompile Include="..\..\xbmc\cores\dvdplayer\DVDDemuxers\DVDDemuxFFmpeg.cpp" />
    <ClCompile Include="..\..\xbmc\cores\dvdplayer\DVDDemuxers\DVDDemuxHTSP.cpp" />
    <ClCompile Include="..\..\xbmc\cores\dvdplayer\DVDDemuxers\DVDDemuxShoutcast.cpp" />
    <ClCompile Include="..\..\xbmc\cores\dvdplayer\DVDDemuxers\DVDDemuxUtils.cpp" />
    <ClCompile Include="..\..\xbmc\cores\dvdplayer\DVDDemuxers\DVDFactoryDemuxer.cpp" />
    <ClCompile Include="..\..\xbmc\cores\dvdplayer\DVDInputStreams\DVDFactoryInputStream.cpp" />
    <ClCompile Include="..\..\xbmc\cores\dvdplayer\DVDInputStreams\DVDInputStream.cpp" />
    <ClCompile Include="..\..\xbmc\cores\dvdplayer\DVDInputStreams\DVDInputStreamFFmpeg.cpp" />
    <ClCompile Include="..\..\xbmc\cores\dvdplayer\DVDInputStreams\DVDInputStreamFile.cpp" />
    <ClCompile Include="..\..\xbmc\cores\dvdplayer\DVDInputStreams\DVDInputStreamHTSP.cpp" />
    <ClCompile Include="..\..\xbmc\cores\dvdplayer\DVDInputStreams\DVDInputStreamHttp.cpp" />
    <ClCompile Include="..\..\xbmc\cores\dvdplayer\DVDInputStreams\DVDInputStreamMemory.cpp" />
    <ClCompile Include="..\..\xbmc\cores\dvdplayer\DVDInputStreams\DVDInputStreamNavigator.cpp" />
    <ClCompile Include="..\..\xbmc\cores\dvdplayer\DVDInputStreams\DVDInputStreamRTMP.cpp" />
    <ClCompile Include="..\..\xbmc\cores\dvdplayer\DVDInputStreams\DVDStateSerializer.cpp" />
    <ClCompile Include="..\..\xbmc\cores\dvdplayer\DVDSubtitles\DVDFactorySubtitle.cpp" />
    <ClCompile Include="..\..\xbmc\cores\dvdplayer\DVDSubtitles\DVDSubtitleLineCollection.cpp" />
    <ClCompile Include="..\..\xbmc\cores\dvdplayer\DVDSubtitles\DVDSubtitleParserMicroDVD.cpp" />
    <ClCompile Include="..\..\xbmc\cores\dvdplayer\DVDSubtitles\DVDSubtitleParserMPL2.cpp" />
    <ClCompile Include="..\..\xbmc\cores\dvdplayer\DVDSubtitles\DVDSubtitleParserSami.cpp" />
    <ClCompile Include="..\..\xbmc\cores\dvdplayer\DVDSubtitles\DVDSubtitleParserSSA.cpp" />
    <ClCompile Include="..\..\xbmc\cores\dvdplayer\DVDSubtitles\DVDSubtitleParserSubrip.cpp" />
    <ClCompile Include="..\..\xbmc\cores\dvdplayer\DVDSubtitles\DVDSubtitleParserVplayer.cpp" />
    <ClCompile Include="..\..\xbmc\cores\dvdplayer\DVDSubtitles\DVDSubtitlesLibass.cpp" />
    <ClCompile Include="..\..\xbmc\cores\dvdplayer\DVDSubtitles\DVDSubtitleStream.cpp" />
    <ClCompile Include="..\..\xbmc\cores\dvdplayer\DVDSubtitles\DVDSubtitleTagMicroDVD.cpp" />
    <ClCompile Include="..\..\xbmc\cores\dvdplayer\DVDSubtitles\DVDSubtitleTagSami.cpp" />
    <ClCompile Include="..\..\xbmc\cores\paplayer\ADPCMCodec.cpp" />
    <ClCompile Include="..\..\xbmc\cores\paplayer\ASAPCodec.cpp" />
    <ClCompile Include="..\..\xbmc\cores\paplayer\AudioDecoder.cpp" />
    <ClCompile Include="..\..\xbmc\cores\paplayer\CDDAcodec.cpp" />
    <ClCompile Include="..\..\xbmc\cores\paplayer\CodecFactory.cpp" />
    <ClCompile Include="..\..\xbmc\cores\paplayer\DVDPlayerCodec.cpp" />
    <ClCompile Include="..\..\xbmc\cores\paplayer\FLACcodec.cpp" />
    <ClCompile Include="..\..\xbmc\cores\paplayer\ModplugCodec.cpp" />
    <ClCompile Include="..\..\xbmc\cores\paplayer\MP3codec.cpp" />
    <ClCompile Include="..\..\xbmc\cores\paplayer\NSFCodec.cpp" />
    <ClCompile Include="..\..\xbmc\cores\paplayer\OggCallback.cpp" />
    <ClCompile Include="..\..\xbmc\cores\paplayer\OGGcodec.cpp" />
    <ClCompile Include="..\..\xbmc\cores\paplayer\PAPlayer.cpp" />
    <ClCompile Include="..\..\xbmc\cores\paplayer\ReplayGain.cpp" />
    <ClCompile Include="..\..\xbmc\cores\paplayer\SIDCodec.cpp" />
    <ClCompile Include="..\..\xbmc\cores\paplayer\SPCCodec.cpp" />
    <ClCompile Include="..\..\xbmc\cores\paplayer\TimidityCodec.cpp" />
    <ClCompile Include="..\..\xbmc\cores\paplayer\VGMCodec.cpp" />
    <ClCompile Include="..\..\xbmc\cores\paplayer\WAVcodec.cpp" />
    <ClCompile Include="..\..\xbmc\cores\paplayer\YMCodec.cpp" />
    <ClCompile Include="..\..\xbmc\cores\DllLoader\coff.cpp" />
    <ClCompile Include="..\..\xbmc\cores\DllLoader\dll.cpp" />
    <ClCompile Include="..\..\xbmc\cores\DllLoader\dll_tracker.cpp" />
    <ClCompile Include="..\..\xbmc\cores\DllLoader\dll_tracker_file.cpp" />
    <ClCompile Include="..\..\xbmc\cores\DllLoader\dll_tracker_library.cpp" />
    <ClCompile Include="..\..\xbmc\cores\DllLoader\dll_util.cpp" />
    <ClCompile Include="..\..\xbmc\cores\DllLoader\DllLoader.cpp" />
    <ClCompile Include="..\..\xbmc\cores\DllLoader\DllLoaderContainer.cpp" />
    <ClCompile Include="..\..\xbmc\cores\DllLoader\LibraryLoader.cpp" />
    <ClCompile Include="..\..\xbmc\cores\DllLoader\Win32DllLoader.cpp" />
    <ClCompile Include="..\..\xbmc\cores\DllLoader\exports\emu_dummy.cpp" />
    <ClCompile Include="..\..\xbmc\cores\DllLoader\exports\emu_kernel32.cpp" />
    <ClCompile Include="..\..\xbmc\cores\DllLoader\exports\emu_msvcrt.cpp" />
    <ClCompile Include="..\..\xbmc\cores\DllLoader\exports\win32-dirent.cpp" />
    <ClCompile Include="..\..\xbmc\cores\DllLoader\exports\emu_socket\inet_aton.c">
      <CompileAs Condition="'$(Configuration)|$(Platform)'=='Debug (DirectX)|Win32'">CompileAsCpp</CompileAs>
      <CompileAs Condition="'$(Configuration)|$(Platform)'=='Debug (OpenGL)|Win32'">CompileAsCpp</CompileAs>
      <CompileAs Condition="'$(Configuration)|$(Platform)'=='Release (DirectX)|Win32'">CompileAsCpp</CompileAs>
      <CompileAs Condition="'$(Configuration)|$(Platform)'=='Release (OpenGL)|Win32'">CompileAsCpp</CompileAs>
    </ClCompile>
    <ClCompile Include="..\..\xbmc\cores\DllLoader\exports\emu_socket\inet_ntop.c">
      <CompileAs Condition="'$(Configuration)|$(Platform)'=='Debug (DirectX)|Win32'">CompileAsCpp</CompileAs>
      <CompileAs Condition="'$(Configuration)|$(Platform)'=='Debug (OpenGL)|Win32'">CompileAsCpp</CompileAs>
      <CompileAs Condition="'$(Configuration)|$(Platform)'=='Release (DirectX)|Win32'">CompileAsCpp</CompileAs>
      <CompileAs Condition="'$(Configuration)|$(Platform)'=='Release (OpenGL)|Win32'">CompileAsCpp</CompileAs>
    </ClCompile>
    <ClCompile Include="..\..\xbmc\cores\DllLoader\exports\emu_socket\inet_pton.c">
      <CompileAs Condition="'$(Configuration)|$(Platform)'=='Debug (DirectX)|Win32'">CompileAsCpp</CompileAs>
      <CompileAs Condition="'$(Configuration)|$(Platform)'=='Debug (OpenGL)|Win32'">CompileAsCpp</CompileAs>
      <CompileAs Condition="'$(Configuration)|$(Platform)'=='Release (DirectX)|Win32'">CompileAsCpp</CompileAs>
      <CompileAs Condition="'$(Configuration)|$(Platform)'=='Release (OpenGL)|Win32'">CompileAsCpp</CompileAs>
    </ClCompile>
    <ClCompile Include="..\..\xbmc\cores\DllLoader\exports\util\EmuFileWrapper.cpp" />
    <ClCompile Include="..\..\xbmc\cores\VideoRenderers\BaseRenderer.cpp" />
    <ClCompile Include="..\..\xbmc\cores\VideoRenderers\LinuxRendererGL.cpp" />
    <ClCompile Include="..\..\xbmc\cores\VideoRenderers\OverlayRenderer.cpp" />
    <ClCompile Include="..\..\xbmc\cores\VideoRenderers\OverlayRendererDX.cpp" />
    <ClCompile Include="..\..\xbmc\cores\VideoRenderers\OverlayRendererGL.cpp" />
    <ClCompile Include="..\..\xbmc\cores\VideoRenderers\OverlayRendererUtil.cpp" />
    <ClCompile Include="..\..\xbmc\cores\VideoRenderers\RenderManager.cpp" />
    <ClCompile Include="..\..\xbmc\cores\VideoRenderers\WinRenderer.cpp" />
    <ClCompile Include="..\..\xbmc\cores\VideoRenderers\VideoShaders\ConvolutionKernels.cpp" />
    <ClCompile Include="..\..\xbmc\cores\VideoRenderers\VideoShaders\VideoFilterShader.cpp" />
    <ClCompile Include="..\..\xbmc\cores\VideoRenderers\VideoShaders\YUV2RGBShader.cpp" />
    <ClCompile Include="..\..\xbmc\cores\AudioRenderers\AudioRendererFactory.cpp" />
    <ClCompile Include="..\..\xbmc\cores\AudioRenderers\NullDirectSound.cpp" />
    <ClCompile Include="..\..\xbmc\utils\PCMRemap.cpp" />
    <ClCompile Include="..\..\xbmc\cores\AudioRenderers\PulseAudioDirectSound.cpp" />
    <ClCompile Include="..\..\xbmc\cores\AudioRenderers\Win32DirectSound.cpp" />
    <ClCompile Include="..\..\xbmc\cores\AudioRenderers\Win32WASAPI.cpp" />
    <ClCompile Include="..\..\xbmc\cores\ExternalPlayer\ExternalPlayer.cpp" />
    <ClCompile Include="..\..\xbmc\cores\playercorefactory\PlayerCoreFactory.cpp" />
    <ClCompile Include="..\..\xbmc\cores\playercorefactory\PlayerSelectionRule.cpp" />
    <ClCompile Include="..\..\xbmc\FileSystem\AddonsDirectory.cpp" />
    <ClCompile Include="..\..\xbmc\FileSystem\ASAPFileDirectory.cpp" />
    <ClCompile Include="..\..\xbmc\FileSystem\CacheMemBuffer.cpp" />
    <ClCompile Include="..\..\xbmc\FileSystem\CacheStrategy.cpp" />
    <ClCompile Include="..\..\xbmc\FileSystem\CDDADirectory.cpp" />
    <ClCompile Include="..\..\xbmc\FileSystem\DAAPDirectory.cpp" />
    <ClCompile Include="..\..\xbmc\FileSystem\DAVDirectory.cpp" />
    <ClCompile Include="..\..\xbmc\FileSystem\Directory.cpp" />
    <ClCompile Include="..\..\xbmc\FileSystem\DirectoryCache.cpp" />
    <ClCompile Include="..\..\xbmc\FileSystem\DirectoryHistory.cpp" />
    <ClCompile Include="..\..\xbmc\FileSystem\DirectoryTuxBox.cpp" />
    <ClCompile Include="..\..\xbmc\FileSystem\DllLibCurl.cpp" />
    <ClCompile Include="..\..\xbmc\FileSystem\FactoryDirectory.cpp" />
    <ClCompile Include="..\..\xbmc\FileSystem\FactoryFileDirectory.cpp" />
    <ClCompile Include="..\..\xbmc\FileSystem\File.cpp" />
    <ClCompile Include="..\..\xbmc\FileSystem\FileCache.cpp" />
    <ClCompile Include="..\..\xbmc\FileSystem\FileCDDA.cpp" />
    <ClCompile Include="..\..\xbmc\FileSystem\FileCurl.cpp" />
    <ClCompile Include="..\..\xbmc\FileSystem\FileDAAP.cpp" />
    <ClCompile Include="..\..\xbmc\FileSystem\FileFactory.cpp" />
    <ClCompile Include="..\..\xbmc\FileSystem\FileFileReader.cpp" />
    <ClCompile Include="..\..\xbmc\FileSystem\FileHD.cpp" />
    <ClCompile Include="..\..\xbmc\FileSystem\FileISO.cpp" />
    <ClCompile Include="..\..\xbmc\FileSystem\FileLastFM.cpp" />
    <ClCompile Include="..\..\xbmc\FileSystem\FileMusicDatabase.cpp" />
    <ClCompile Include="..\..\xbmc\FileSystem\FileRar.cpp" />
    <ClCompile Include="..\..\xbmc\FileSystem\FileRTV.cpp" />
    <ClCompile Include="..\..\xbmc\FileSystem\FileSFTP.cpp" />
    <ClCompile Include="..\..\xbmc\FileSystem\FileShoutcast.cpp" />
    <ClCompile Include="..\..\xbmc\FileSystem\FileSpecialProtocol.cpp" />
    <ClCompile Include="..\..\xbmc\FileSystem\FileTuxBox.cpp" />
    <ClCompile Include="..\..\xbmc\FileSystem\FileZip.cpp" />
    <ClCompile Include="..\..\xbmc\FileSystem\FTPDirectory.cpp" />
    <ClCompile Include="..\..\xbmc\FileSystem\FTPParse.cpp" />
    <ClCompile Include="..\..\xbmc\FileSystem\HDDirectory.cpp" />
    <ClCompile Include="..\..\xbmc\FileSystem\HDHomeRun.cpp" />
    <ClCompile Include="..\..\xbmc\FileSystem\HTSPDirectory.cpp" />
    <ClCompile Include="..\..\xbmc\FileSystem\HTSPSession.cpp" />
    <ClCompile Include="..\..\xbmc\FileSystem\HTTPDirectory.cpp" />
    <ClCompile Include="..\..\xbmc\FileSystem\IDirectory.cpp" />
    <ClCompile Include="..\..\xbmc\FileSystem\IFile.cpp" />
    <ClCompile Include="..\..\xbmc\FileSystem\LastFMDirectory.cpp" />
    <ClCompile Include="..\..\xbmc\FileSystem\MultiPathDirectory.cpp" />
    <ClCompile Include="..\..\xbmc\FileSystem\MultiPathFile.cpp" />
    <ClCompile Include="..\..\xbmc\FileSystem\MusicDatabaseDirectory.cpp" />
    <ClCompile Include="..\..\xbmc\FileSystem\MusicFileDirectory.cpp" />
    <ClCompile Include="..\..\xbmc\FileSystem\MusicSearchDirectory.cpp" />
    <ClCompile Include="..\..\xbmc\FileSystem\MythDirectory.cpp" />
    <ClCompile Include="..\..\xbmc\FileSystem\MythFile.cpp" />
    <ClCompile Include="..\..\xbmc\FileSystem\MythSession.cpp" />
    <ClCompile Include="..\..\xbmc\FileSystem\NptXbmcFile.cpp" />
    <ClCompile Include="..\..\xbmc\FileSystem\NSFFileDirectory.cpp" />
    <ClCompile Include="..\..\xbmc\FileSystem\OGGFileDirectory.cpp" />
    <ClCompile Include="..\..\xbmc\FileSystem\PlaylistDirectory.cpp" />
    <ClCompile Include="..\..\xbmc\FileSystem\PlaylistFileDirectory.cpp" />
    <ClCompile Include="..\..\xbmc\FileSystem\PluginDirectory.cpp" />
    <ClCompile Include="..\..\xbmc\FileSystem\RarDirectory.cpp" />
    <ClCompile Include="..\..\xbmc\FileSystem\RarManager.cpp" />
    <ClCompile Include="..\..\xbmc\FileSystem\RSSDirectory.cpp" />
    <ClCompile Include="..\..\xbmc\FileSystem\RTVDirectory.cpp" />
    <ClCompile Include="..\..\xbmc\FileSystem\SAPDirectory.cpp" />
    <ClCompile Include="..\..\xbmc\FileSystem\SAPFile.cpp" />
    <ClCompile Include="..\..\xbmc\FileSystem\SFTPDirectory.cpp" />
    <ClCompile Include="..\..\xbmc\FileSystem\SIDFileDirectory.cpp" />
    <ClCompile Include="..\..\xbmc\FileSystem\SmartPlaylistDirectory.cpp" />
    <ClCompile Include="..\..\xbmc\FileSystem\SpecialProtocol.cpp" />
    <ClCompile Include="..\..\xbmc\FileSystem\SpecialProtocolDirectory.cpp" />
    <ClCompile Include="..\..\xbmc\FileSystem\StackDirectory.cpp" />
    <ClCompile Include="..\..\xbmc\FileSystem\SourcesDirectory.cpp" />
    <ClCompile Include="..\..\xbmc\FileSystem\UPnPDirectory.cpp" />
    <ClCompile Include="..\..\xbmc\FileSystem\VideoDatabaseDirectory.cpp" />
    <ClCompile Include="..\..\xbmc\FileSystem\VirtualDirectory.cpp" />
    <ClCompile Include="..\..\xbmc\FileSystem\VTPDirectory.cpp" />
    <ClCompile Include="..\..\xbmc\FileSystem\VTPFile.cpp" />
    <ClCompile Include="..\..\xbmc\FileSystem\VTPSession.cpp" />
    <ClCompile Include="..\..\xbmc\FileSystem\ZipDirectory.cpp" />
    <ClCompile Include="..\..\xbmc\FileSystem\ZipManager.cpp" />
    <ClCompile Include="..\..\xbmc\FileSystem\MusicDatabaseDirectory\DirectoryNode.cpp" />
    <ClCompile Include="..\..\xbmc\FileSystem\MusicDatabaseDirectory\DirectoryNodeAlbum.cpp" />
    <ClCompile Include="..\..\xbmc\FileSystem\MusicDatabaseDirectory\DirectoryNodeAlbumCompilations.cpp" />
    <ClCompile Include="..\..\xbmc\FileSystem\MusicDatabaseDirectory\DirectoryNodeAlbumCompilationsSongs.cpp" />
    <ClCompile Include="..\..\xbmc\FileSystem\MusicDatabaseDirectory\DirectoryNodeAlbumRecentlyAdded.cpp" />
    <ClCompile Include="..\..\xbmc\FileSystem\MusicDatabaseDirectory\DirectoryNodeAlbumRecentlyAddedSong.cpp" />
    <ClCompile Include="..\..\xbmc\FileSystem\MusicDatabaseDirectory\DirectoryNodeAlbumRecentlyPlayed.cpp" />
    <ClCompile Include="..\..\xbmc\FileSystem\MusicDatabaseDirectory\DirectoryNodeAlbumRecentlyPlayedSong.cpp" />
    <ClCompile Include="..\..\xbmc\FileSystem\MusicDatabaseDirectory\DirectoryNodeAlbumTop100.cpp" />
    <ClCompile Include="..\..\xbmc\FileSystem\MusicDatabaseDirectory\DirectoryNodeAlbumTop100Song.cpp" />
    <ClCompile Include="..\..\xbmc\FileSystem\MusicDatabaseDirectory\DirectoryNodeArtist.cpp" />
    <ClCompile Include="..\..\xbmc\FileSystem\MusicDatabaseDirectory\DirectoryNodeGenre.cpp" />
    <ClCompile Include="..\..\xbmc\FileSystem\MusicDatabaseDirectory\DirectoryNodeOverview.cpp" />
    <ClCompile Include="..\..\xbmc\FileSystem\MusicDatabaseDirectory\DirectoryNodeRoot.cpp" />
    <ClCompile Include="..\..\xbmc\FileSystem\MusicDatabaseDirectory\DirectoryNodeSingles.cpp" />
    <ClCompile Include="..\..\xbmc\FileSystem\MusicDatabaseDirectory\DirectoryNodeSong.cpp" />
    <ClCompile Include="..\..\xbmc\FileSystem\MusicDatabaseDirectory\DirectoryNodeSongTop100.cpp" />
    <ClCompile Include="..\..\xbmc\FileSystem\MusicDatabaseDirectory\DirectoryNodeTop100.cpp" />
    <ClCompile Include="..\..\xbmc\FileSystem\MusicDatabaseDirectory\DirectoryNodeYear.cpp">
      <ObjectFileName Condition="'$(Configuration)|$(Platform)'=='Debug (DirectX)|Win32'">$(IntDir)%(Filename)1.obj</ObjectFileName>
      <ObjectFileName Condition="'$(Configuration)|$(Platform)'=='Debug (OpenGL)|Win32'">$(IntDir)%(Filename)1.obj</ObjectFileName>
      <ObjectFileName Condition="'$(Configuration)|$(Platform)'=='Release (DirectX)|Win32'">$(IntDir)%(Filename)1.obj</ObjectFileName>
      <ObjectFileName Condition="'$(Configuration)|$(Platform)'=='Release (OpenGL)|Win32'">$(IntDir)%(Filename)1.obj</ObjectFileName>
    </ClCompile>
    <ClCompile Include="..\..\xbmc\FileSystem\MusicDatabaseDirectory\DirectoryNodeYearAlbum.cpp" />
    <ClCompile Include="..\..\xbmc\FileSystem\MusicDatabaseDirectory\DirectoryNodeYearSong.cpp" />
    <ClCompile Include="..\..\xbmc\FileSystem\MusicDatabaseDirectory\QueryParams.cpp" />
    <ClCompile Include="..\..\xbmc\FileSystem\VideoDatabaseDirectory\DirectoryNode.cpp">
      <ObjectFileName Condition="'$(Configuration)|$(Platform)'=='Debug (DirectX)|Win32'">$(IntDir)%(Filename)1.obj</ObjectFileName>
      <ObjectFileName Condition="'$(Configuration)|$(Platform)'=='Debug (OpenGL)|Win32'">$(IntDir)%(Filename)1.obj</ObjectFileName>
      <ObjectFileName Condition="'$(Configuration)|$(Platform)'=='Release (DirectX)|Win32'">$(IntDir)%(Filename)1.obj</ObjectFileName>
      <ObjectFileName Condition="'$(Configuration)|$(Platform)'=='Release (OpenGL)|Win32'">$(IntDir)%(Filename)1.obj</ObjectFileName>
    </ClCompile>
    <ClCompile Include="..\..\xbmc\FileSystem\VideoDatabaseDirectory\DirectoryNodeActor.cpp" />
    <ClCompile Include="..\..\xbmc\FileSystem\VideoDatabaseDirectory\DirectoryNodeDirector.cpp" />
    <ClCompile Include="..\..\xbmc\FileSystem\VideoDatabaseDirectory\DirectoryNodeEpisodes.cpp" />
    <ClCompile Include="..\..\xbmc\FileSystem\VideoDatabaseDirectory\DirectoryNodeGenre.cpp">
      <ObjectFileName Condition="'$(Configuration)|$(Platform)'=='Debug (DirectX)|Win32'">$(IntDir)%(Filename)1.obj</ObjectFileName>
      <ObjectFileName Condition="'$(Configuration)|$(Platform)'=='Debug (OpenGL)|Win32'">$(IntDir)%(Filename)1.obj</ObjectFileName>
      <ObjectFileName Condition="'$(Configuration)|$(Platform)'=='Release (DirectX)|Win32'">$(IntDir)%(Filename)1.obj</ObjectFileName>
      <ObjectFileName Condition="'$(Configuration)|$(Platform)'=='Release (OpenGL)|Win32'">$(IntDir)%(Filename)1.obj</ObjectFileName>
    </ClCompile>
    <ClCompile Include="..\..\xbmc\FileSystem\VideoDatabaseDirectory\DirectoryNodeMoviesOverview.cpp" />
    <ClCompile Include="..\..\xbmc\FileSystem\VideoDatabaseDirectory\DirectoryNodeMusicVideoAlbum.cpp" />
    <ClCompile Include="..\..\xbmc\FileSystem\VideoDatabaseDirectory\DirectoryNodeMusicVideosOverview.cpp" />
    <ClCompile Include="..\..\xbmc\FileSystem\VideoDatabaseDirectory\DirectoryNodeOverview.cpp">
      <ObjectFileName Condition="'$(Configuration)|$(Platform)'=='Debug (DirectX)|Win32'">$(IntDir)%(Filename)1.obj</ObjectFileName>
      <ObjectFileName Condition="'$(Configuration)|$(Platform)'=='Debug (OpenGL)|Win32'">$(IntDir)%(Filename)1.obj</ObjectFileName>
      <ObjectFileName Condition="'$(Configuration)|$(Platform)'=='Release (DirectX)|Win32'">$(IntDir)%(Filename)1.obj</ObjectFileName>
      <ObjectFileName Condition="'$(Configuration)|$(Platform)'=='Release (OpenGL)|Win32'">$(IntDir)%(Filename)1.obj</ObjectFileName>
    </ClCompile>
    <ClCompile Include="..\..\xbmc\FileSystem\VideoDatabaseDirectory\DirectoryNodeRecentlyAddedEpisodes.cpp" />
    <ClCompile Include="..\..\xbmc\FileSystem\VideoDatabaseDirectory\DirectoryNodeRecentlyAddedMovies.cpp" />
    <ClCompile Include="..\..\xbmc\FileSystem\VideoDatabaseDirectory\DirectoryNodeRecentlyAddedMusicVideos.cpp" />
    <ClCompile Include="..\..\xbmc\FileSystem\VideoDatabaseDirectory\DirectoryNodeRoot.cpp">
      <ObjectFileName Condition="'$(Configuration)|$(Platform)'=='Debug (DirectX)|Win32'">$(IntDir)%(Filename)1.obj</ObjectFileName>
      <ObjectFileName Condition="'$(Configuration)|$(Platform)'=='Debug (OpenGL)|Win32'">$(IntDir)%(Filename)1.obj</ObjectFileName>
      <ObjectFileName Condition="'$(Configuration)|$(Platform)'=='Release (DirectX)|Win32'">$(IntDir)%(Filename)1.obj</ObjectFileName>
      <ObjectFileName Condition="'$(Configuration)|$(Platform)'=='Release (OpenGL)|Win32'">$(IntDir)%(Filename)1.obj</ObjectFileName>
    </ClCompile>
    <ClCompile Include="..\..\xbmc\FileSystem\VideoDatabaseDirectory\DirectoryNodeSeasons.cpp" />
    <ClCompile Include="..\..\xbmc\FileSystem\VideoDatabaseDirectory\DirectoryNodeSets.cpp" />
    <ClCompile Include="..\..\xbmc\FileSystem\VideoDatabaseDirectory\DirectoryNodeStudio.cpp" />
    <ClCompile Include="..\..\xbmc\FileSystem\VideoDatabaseDirectory\DirectoryNodeTitleMovies.cpp" />
    <ClCompile Include="..\..\xbmc\FileSystem\VideoDatabaseDirectory\DirectoryNodeTitleMusicVideos.cpp" />
    <ClCompile Include="..\..\xbmc\FileSystem\VideoDatabaseDirectory\DirectoryNodeTitleTvShows.cpp" />
    <ClCompile Include="..\..\xbmc\FileSystem\VideoDatabaseDirectory\DirectoryNodeTvShowsOverview.cpp" />
    <ClCompile Include="..\..\xbmc\FileSystem\VideoDatabaseDirectory\DirectoryNodeYear.cpp" />
    <ClCompile Include="..\..\xbmc\FileSystem\VideoDatabaseDirectory\QueryParams.cpp">
      <ObjectFileName Condition="'$(Configuration)|$(Platform)'=='Debug (DirectX)|Win32'">$(IntDir)%(Filename)1.obj</ObjectFileName>
      <ObjectFileName Condition="'$(Configuration)|$(Platform)'=='Debug (OpenGL)|Win32'">$(IntDir)%(Filename)1.obj</ObjectFileName>
      <ObjectFileName Condition="'$(Configuration)|$(Platform)'=='Release (DirectX)|Win32'">$(IntDir)%(Filename)1.obj</ObjectFileName>
      <ObjectFileName Condition="'$(Configuration)|$(Platform)'=='Release (OpenGL)|Win32'">$(IntDir)%(Filename)1.obj</ObjectFileName>
    </ClCompile>
    <ClCompile Include="..\..\xbmc\addons\Addon.cpp" />
    <ClCompile Include="..\..\xbmc\addons\AddonManager.cpp" />
    <ClCompile Include="..\..\xbmc\addons\AddonStatusHandler.cpp" />
    <ClCompile Include="..\..\xbmc\addons\Scraper.cpp" />
    <ClCompile Include="..\..\xbmc\addons\ScreenSaver.cpp" />
    <ClCompile Include="..\..\xbmc\addons\Visualisation.cpp" />
    <ClCompile Include="..\..\xbmc\cdrip\CDDAReader.cpp" />
    <ClCompile Include="..\..\xbmc\cdrip\CDDARipper.cpp" />
    <ClCompile Include="..\..\xbmc\cdrip\Encoder.cpp" />
    <ClCompile Include="..\..\xbmc\cdrip\EncoderFlac.cpp" />
    <ClCompile Include="..\..\xbmc\cdrip\EncoderLame.cpp" />
    <ClCompile Include="..\..\xbmc\cdrip\EncoderVorbis.cpp" />
    <ClCompile Include="..\..\xbmc\cdrip\EncoderWav.cpp" />
    <ClCompile Include="..\..\xbmc\windowing\windows\WinEventsWin32.cpp" />
    <ClCompile Include="..\..\xbmc\windowing\windows\WinSystemWin32.cpp" />
    <ClCompile Include="..\..\xbmc\windowing\windows\WinSystemWin32DX.cpp" />
    <ClCompile Include="..\..\xbmc\windowing\windows\WinSystemWin32GL.cpp" />
    <ClCompile Include="..\..\xbmc\windowing\WinEventsSDL.cpp" />
    <ClCompile Include="..\..\xbmc\windowing\WinSystem.cpp" />
    <ClCompile Include="..\..\xbmc\windows\GUIMediaWindow.cpp" />
    <ClCompile Include="..\..\xbmc\windows\GUIWindowDebugInfo.cpp" />
    <ClCompile Include="..\..\xbmc\windows\GUIWindowFileManager.cpp" />
    <ClCompile Include="..\..\xbmc\windows\GUIWindowHome.cpp" />
    <ClCompile Include="..\..\xbmc\windows\GUIWindowLoginScreen.cpp" />
    <ClCompile Include="..\..\xbmc\windows\GUIWindowPointer.cpp" />
    <ClCompile Include="..\..\xbmc\windows\GUIWindowScreensaver.cpp" />
    <ClCompile Include="..\..\xbmc\windows\GUIWindowScreensaverDim.cpp" />
    <ClCompile Include="..\..\xbmc\windows\GUIWindowStartup.cpp" />
    <ClCompile Include="..\..\xbmc\windows\GUIWindowSystemInfo.cpp" />
    <ClCompile Include="..\..\xbmc\windows\GUIWindowWeather.cpp" />
    <ClCompile Include="..\..\xbmc\XBApplicationEx.cpp" />
    <ClCompile Include="..\..\xbmc\XBDateTime.cpp" />
    <ClCompile Include="..\..\xbmc\xbmc.cpp" />
  </ItemGroup>
  <ItemGroup>
    <ClInclude Include="..\..\lib\DllAvFilter.h" />
    <ClInclude Include="..\..\lib\ffmpeg\include-xbmc-win32\libavutil\avconfig.h" />
    <ClInclude Include="..\..\lib\SlingboxLib\SlingboxLib.h" />
    <ClInclude Include="..\..\lib\tinyXML\tinystr.h" />
    <ClInclude Include="..\..\lib\tinyXML\tinyxml.h" />
    <ClInclude Include="..\..\xbmc\addons\AddonCallbacks.h" />
    <ClInclude Include="..\..\xbmc\addons\AddonCallbacksAddon.h" />
    <ClInclude Include="..\..\xbmc\addons\AddonCallbacksGUI.h" />
    <ClInclude Include="..\..\xbmc\addons\AddonCallbacksPVR.h" />
    <ClInclude Include="..\..\xbmc\addons\AddonDatabase.h" />
    <ClInclude Include="..\..\xbmc\addons\AddonInstaller.h" />
    <ClInclude Include="..\..\xbmc\addons\AddonVersion.h" />
    <ClInclude Include="..\..\xbmc\addons\DllLibCPluff.h" />
    <ClInclude Include="..\..\xbmc\addons\DllPVRClient.h" />
    <ClInclude Include="..\..\xbmc\addons\GUIDialogAddonInfo.h" />
    <ClInclude Include="..\..\xbmc\addons\GUIDialogAddonSettings.h" />
    <ClInclude Include="..\..\xbmc\addons\GUIViewStateAddonBrowser.h" />
    <ClInclude Include="..\..\xbmc\addons\GUIWindowAddonBrowser.h" />
    <ClInclude Include="..\..\xbmc\addons\PluginSource.h" />
    <ClInclude Include="..\..\xbmc\addons\Repository.h" />
    <ClInclude Include="..\..\xbmc\addons\Service.h" />
    <ClInclude Include="..\..\xbmc\addons\Skin.h" />
    <ClInclude Include="..\..\xbmc\Application.h" />
    <ClInclude Include="..\..\xbmc\ApplicationMessenger.h" />
    <ClInclude Include="..\..\xbmc\Autorun.h" />
    <ClInclude Include="..\..\xbmc\AutoSwitch.h" />
    <ClInclude Include="..\..\xbmc\BackgroundInfoLoader.h" />
    <ClInclude Include="..\..\xbmc\cores\dvdplayer\DVDCodecs\Video\CrystalHD.h" />
    <ClInclude Include="..\..\xbmc\cores\dvdplayer\DVDDemuxers\DVDDemuxPVRClient.h" />
    <ClInclude Include="..\..\xbmc\cores\dvdplayer\DVDInputStreams\DVDInputStreamBluray.h" />
    <ClInclude Include="..\..\xbmc\cores\dvdplayer\DVDInputStreams\DVDInputStreamPVRManager.h" />
    <ClInclude Include="..\..\xbmc\cores\VideoRenderers\RenderCapture.h" />
    <ClInclude Include="..\..\xbmc\cores\VideoRenderers\VideoShaders\WinVideoFilter.h" />
    <ClInclude Include="..\..\xbmc\CueDocument.h" />
    <ClInclude Include="..\..\xbmc\dbwrappers\Database.h" />
    <ClInclude Include="..\..\xbmc\dbwrappers\dataset.h" />
    <ClInclude Include="..\..\xbmc\dbwrappers\mysqldataset.h" />
    <ClInclude Include="..\..\xbmc\dbwrappers\qry_dat.h" />
    <ClInclude Include="..\..\xbmc\dbwrappers\sqlitedataset.h" />
    <ClInclude Include="..\..\xbmc\dialogs\GUIDialogBoxBase.h" />
    <ClInclude Include="..\..\xbmc\dialogs\GUIDialogBusy.h" />
    <ClInclude Include="..\..\xbmc\dialogs\GUIDialogButtonMenu.h" />
    <ClInclude Include="..\..\xbmc\dialogs\GUIDialogCache.h" />
    <ClInclude Include="..\..\xbmc\dialogs\GUIDialogContextMenu.h" />
    <ClInclude Include="..\..\xbmc\dialogs\GUIDialogExtendedProgressBar.h" />
    <ClInclude Include="..\..\xbmc\dialogs\GUIDialogFavourites.h" />
    <ClInclude Include="..\..\xbmc\dialogs\GUIDialogFileBrowser.h" />
    <ClInclude Include="..\..\xbmc\dialogs\GUIDialogGamepad.h" />
    <ClInclude Include="..\..\xbmc\dialogs\GUIDialogKaiToast.h" />
    <ClInclude Include="..\..\xbmc\dialogs\GUIDialogKeyboard.h" />
    <ClInclude Include="..\..\xbmc\dialogs\GUIDialogMediaSource.h" />
    <ClInclude Include="..\..\xbmc\dialogs\GUIDialogMuteBug.h" />
    <ClInclude Include="..\..\xbmc\dialogs\GUIDialogNumeric.h" />
    <ClInclude Include="..\..\xbmc\dialogs\GUIDialogOK.h" />
    <ClInclude Include="..\..\xbmc\dialogs\GUIDialogPlayEject.h" />
    <ClInclude Include="..\..\xbmc\dialogs\GUIDialogPlayerControls.h" />
    <ClInclude Include="..\..\xbmc\dialogs\GUIDialogProgress.h" />
    <ClInclude Include="..\..\xbmc\dialogs\GUIDialogSeekBar.h" />
    <ClInclude Include="..\..\xbmc\dialogs\GUIDialogSelect.h" />
    <ClInclude Include="..\..\xbmc\dialogs\GUIDialogSlider.h" />
    <ClInclude Include="..\..\xbmc\dialogs\GUIDialogSmartPlaylistEditor.h" />
    <ClInclude Include="..\..\xbmc\dialogs\GUIDialogSmartPlaylistRule.h" />
    <ClInclude Include="..\..\xbmc\dialogs\GUIDialogSubMenu.h" />
    <ClInclude Include="..\..\xbmc\dialogs\GUIDialogTextViewer.h" />
    <ClInclude Include="..\..\xbmc\dialogs\GUIDialogVolumeBar.h" />
    <ClInclude Include="..\..\xbmc\dialogs\GUIDialogYesNo.h" />
    <ClInclude Include="..\..\xbmc\DynamicDll.h" />
    <ClInclude Include="..\..\xbmc\epg\Epg.h" />
    <ClInclude Include="..\..\xbmc\epg\EpgContainer.h" />
    <ClInclude Include="..\..\xbmc\epg\EpgDatabase.h" />
    <ClInclude Include="..\..\xbmc\epg\EpgInfoTag.h" />
    <ClInclude Include="..\..\xbmc\epg\EpgSearchFilter.h" />
    <ClInclude Include="..\..\xbmc\epg\GUIEPGGridContainer.h" />
    <ClInclude Include="..\..\xbmc\Favourites.h" />
    <ClInclude Include="..\..\xbmc\FileItem.h" />
    <ClInclude Include="..\..\xbmc\filesystem\CacheCircular.h" />
    <ClInclude Include="..\..\xbmc\filesystem\Directory.h" />
    <ClInclude Include="..\..\xbmc\filesystem\DirectoryHistory.h" />
    <ClInclude Include="..\..\xbmc\filesystem\FactoryDirectory.h" />
    <ClInclude Include="..\..\xbmc\filesystem\File.h" />
    <ClInclude Include="..\..\xbmc\filesystem\FileFactory.h" />
    <ClInclude Include="..\..\xbmc\filesystem\FileHD.h" />
    <ClInclude Include="..\..\xbmc\filesystem\HDDirectory.h" />
    <ClInclude Include="..\..\xbmc\filesystem\IDirectory.h" />
    <ClInclude Include="..\..\xbmc\filesystem\IFile.h" />
    <ClInclude Include="..\..\xbmc\filesystem\IFileDirectory.h" />
    <ClInclude Include="..\..\xbmc\filesystem\ILiveTV.h" />
    <ClInclude Include="..\..\xbmc\filesystem\iso9660.h" />
    <ClInclude Include="..\..\xbmc\FileSystem\ISO9660Directory.h" />
    <ClInclude Include="..\..\xbmc\FileSystem\FileUDF.h" />
    <ClInclude Include="..\..\xbmc\filesystem\PVRDirectory.h" />
    <ClInclude Include="..\..\xbmc\filesystem\PVRFile.h" />
    <ClInclude Include="..\..\xbmc\filesystem\Slingbox.h" />
    <ClInclude Include="..\..\xbmc\FileSystem\udf25.h" />
    <ClInclude Include="..\..\xbmc\FileSystem\UDFDirectory.h" />
    <ClInclude Include="..\..\xbmc\FileSystem\VideoDatabaseDirectory\DirectoryNodeCountry.h" />
    <ClInclude Include="..\..\xbmc\filesystem\VirtualDirectory.h" />
    <ClInclude Include="..\..\xbmc\filesystem\ZeroconfDirectory.h" />
    <ClInclude Include="..\..\xbmc\GUIInfoManager.h" />
    <ClInclude Include="..\..\xbmc\GUILargeTextureManager.h" />
    <ClInclude Include="..\..\xbmc\guilib\AnimatedGif.h" />
    <ClInclude Include="..\..\xbmc\guilib\AudioContext.h" />
    <ClInclude Include="..\..\xbmc\guilib\D3DResource.h" />
    <ClInclude Include="..\..\xbmc\guilib\DDSImage.h" />
    <ClInclude Include="..\..\xbmc\guilib\DirectXGraphics.h" />
    <ClInclude Include="..\..\xbmc\guilib\DirtyRegion.h" />
    <ClInclude Include="..\..\xbmc\guilib\DirtyRegionSolvers.h" />
    <ClInclude Include="..\..\xbmc\guilib\DirtyRegionTracker.h" />
    <ClInclude Include="..\..\xbmc\guilib\FrameBufferObject.h" />
    <ClInclude Include="..\..\xbmc\guilib\Geometry.h" />
    <ClInclude Include="..\..\xbmc\guilib\GraphicContext.h" />
    <ClInclude Include="..\..\xbmc\guilib\gui3d.h" />
    <ClInclude Include="..\..\xbmc\guilib\GUIActionDescriptor.h" />
    <ClInclude Include="..\..\xbmc\guilib\GUIAudioManager.h" />
    <ClInclude Include="..\..\xbmc\guilib\GUIBaseContainer.h" />
    <ClInclude Include="..\..\xbmc\guilib\GUIBorderedImage.h" />
    <ClInclude Include="..\..\xbmc\guilib\GUIButtonControl.h" />
    <ClInclude Include="..\..\xbmc\guilib\GUIButtonScroller.h" />
    <ClInclude Include="..\..\xbmc\guilib\GUICallback.h" />
    <ClInclude Include="..\..\xbmc\guilib\GUICheckMarkControl.h" />
    <ClInclude Include="..\..\xbmc\guilib\GUIColorManager.h" />
    <ClInclude Include="..\..\xbmc\guilib\GUIControl.h" />
    <ClInclude Include="..\..\xbmc\guilib\GUIControlFactory.h" />
    <ClInclude Include="..\..\xbmc\guilib\GUIControlGroup.h" />
    <ClInclude Include="..\..\xbmc\guilib\GUIControlGroupList.h" />
    <ClInclude Include="..\..\xbmc\guilib\GUIControlProfiler.h" />
    <ClInclude Include="..\..\xbmc\guilib\GUIDialog.h" />
    <ClInclude Include="..\..\xbmc\guilib\GUIEditControl.h" />
    <ClInclude Include="..\..\xbmc\guilib\GUIFadeLabelControl.h" />
    <ClInclude Include="..\..\xbmc\guilib\GUIFixedListContainer.h" />
    <ClInclude Include="..\..\xbmc\guilib\GUIFont.h" />
    <ClInclude Include="..\..\xbmc\guilib\GUIFontManager.h" />
    <ClInclude Include="..\..\xbmc\guilib\GUIFontTTF.h" />
    <ClInclude Include="..\..\xbmc\guilib\GUIFontTTFDX.h" />
    <ClInclude Include="..\..\xbmc\guilib\GUIFontTTFGL.h" />
    <ClInclude Include="..\..\xbmc\guilib\GUIImage.h" />
    <ClInclude Include="..\..\xbmc\guilib\GUIIncludes.h" />
    <ClInclude Include="..\..\xbmc\guilib\GUIInfoTypes.h" />
    <ClInclude Include="..\..\xbmc\guilib\GUILabel.h" />
    <ClInclude Include="..\..\xbmc\guilib\GUILabelControl.h" />
    <ClInclude Include="..\..\xbmc\guilib\GUIListContainer.h" />
    <ClInclude Include="..\..\xbmc\guilib\GUIListGroup.h" />
    <ClInclude Include="..\..\xbmc\guilib\GUIListItem.h" />
    <ClInclude Include="..\..\xbmc\guilib\GUIListItemLayout.h" />
    <ClInclude Include="..\..\xbmc\guilib\GUIListLabel.h" />
    <ClInclude Include="..\..\xbmc\guilib\GUIMessage.h" />
    <ClInclude Include="..\..\xbmc\guilib\GUIMoverControl.h" />
    <ClInclude Include="..\..\xbmc\guilib\GUIMultiImage.h" />
    <ClInclude Include="..\..\xbmc\guilib\GUIMultiSelectText.h" />
    <ClInclude Include="..\..\xbmc\guilib\GUIPanelContainer.h" />
    <ClInclude Include="..\..\xbmc\guilib\GUIProgressControl.h" />
    <ClInclude Include="..\..\xbmc\guilib\GUIRadioButtonControl.h" />
    <ClInclude Include="..\..\xbmc\guilib\GUIRenderingControl.h" />
    <ClInclude Include="..\..\xbmc\guilib\GUIResizeControl.h" />
    <ClInclude Include="..\..\xbmc\guilib\GUIRSSControl.h" />
    <ClInclude Include="..\..\xbmc\guilib\GUIScrollBarControl.h" />
    <ClInclude Include="..\..\xbmc\guilib\GUISelectButtonControl.h" />
    <ClInclude Include="..\..\xbmc\guilib\GUISettingsSliderControl.h" />
    <ClInclude Include="..\..\xbmc\guilib\GUIShader.h" />
    <ClInclude Include="..\..\xbmc\guilib\GUISliderControl.h" />
    <ClInclude Include="..\..\xbmc\guilib\GUISound.h" />
    <ClInclude Include="..\..\xbmc\guilib\GUISpinControl.h" />
    <ClInclude Include="..\..\xbmc\guilib\GUISpinControlEx.h" />
    <ClInclude Include="..\..\xbmc\guilib\GUIStandardWindow.h" />
    <ClInclude Include="..\..\xbmc\guilib\GUIStaticItem.h" />
    <ClInclude Include="..\..\xbmc\guilib\GUITextBox.h" />
    <ClInclude Include="..\..\xbmc\guilib\GUITextLayout.h" />
    <ClInclude Include="..\..\xbmc\guilib\GUITexture.h" />
    <ClInclude Include="..\..\xbmc\guilib\GUITextureD3D.h" />
    <ClInclude Include="..\..\xbmc\guilib\GUITextureGL.h" />
    <ClInclude Include="..\..\xbmc\guilib\GUITextureGLES.h" />
    <ClInclude Include="..\..\xbmc\guilib\GUIToggleButtonControl.h" />
    <ClInclude Include="..\..\xbmc\guilib\GUIVideoControl.h" />
    <ClInclude Include="..\..\xbmc\guilib\GUIVisualisationControl.h" />
    <ClInclude Include="..\..\xbmc\guilib\GUIWindow.h" />
    <ClInclude Include="..\..\xbmc\guilib\GUIWindowManager.h" />
    <ClInclude Include="..\..\xbmc\guilib\GUIWrappingListContainer.h" />
    <ClInclude Include="..\..\xbmc\guilib\IAudioDeviceChangedCallback.h" />
    <ClInclude Include="..\..\xbmc\guilib\IMsgTargetCallback.h" />
    <ClInclude Include="..\..\xbmc\guilib\IWindowManagerCallback.h" />
    <ClInclude Include="..\..\xbmc\guilib\Key.h" />
    <ClInclude Include="..\..\xbmc\guilib\LocalizeStrings.h" />
    <ClInclude Include="..\..\xbmc\guilib\MatrixGLES.h" />
    <ClInclude Include="..\..\xbmc\guilib\Resolution.h" />
    <ClInclude Include="..\..\xbmc\guilib\Shader.h" />
    <ClInclude Include="..\..\xbmc\guilib\Texture.h" />
    <ClInclude Include="..\..\xbmc\guilib\TextureBundle.h" />
    <ClInclude Include="..\..\xbmc\guilib\TextureBundleXBT.h" />
    <ClInclude Include="..\..\xbmc\guilib\TextureBundleXPR.h" />
    <ClInclude Include="..\..\xbmc\guilib\TextureDX.h" />
    <ClInclude Include="..\..\xbmc\guilib\TextureGL.h" />
    <ClInclude Include="..\..\xbmc\guilib\TextureManager.h" />
    <ClInclude Include="..\..\xbmc\guilib\TransformMatrix.h" />
    <ClInclude Include="..\..\xbmc\guilib\Tween.h" />
    <ClInclude Include="..\..\xbmc\guilib\VisibleEffect.h" />
    <ClInclude Include="..\..\xbmc\guilib\XBTF.h" />
    <ClInclude Include="..\..\xbmc\guilib\XBTFReader.h" />
    <ClInclude Include="..\..\xbmc\GUIPassword.h" />
    <ClInclude Include="..\..\xbmc\GUIUserMessages.h" />
    <ClInclude Include="..\..\xbmc\GUIViewControl.h" />
    <ClInclude Include="..\..\xbmc\GUIViewState.h" />
    <ClInclude Include="..\..\xbmc\InertialScrollingHandler.h" />
    <ClInclude Include="..\..\xbmc\input\ButtonTranslator.h" />
    <ClInclude Include="..\..\xbmc\input\KeyboardLayoutConfiguration.h" />
    <ClInclude Include="..\..\xbmc\input\KeyboardStat.h" />
    <ClInclude Include="..\..\xbmc\input\KeymapLoader.h" />
    <ClInclude Include="..\..\xbmc\input\MouseStat.h" />
    <ClInclude Include="..\..\xbmc\input\SDLJoystick.h" />
    <ClInclude Include="..\..\xbmc\input\windows\IRServerSuite.h" />
    <ClInclude Include="..\..\xbmc\input\windows\IrssMessage.h" />
    <ClInclude Include="..\..\xbmc\input\XBIRRemote.h" />
    <ClInclude Include="..\..\xbmc\input\XBMC_keyboard.h" />
    <ClInclude Include="..\..\xbmc\input\XBMC_keysym.h" />
    <ClInclude Include="..\..\xbmc\input\XBMC_keytable.h" />
    <ClInclude Include="..\..\xbmc\input\XBMC_mouse.h" />
    <ClInclude Include="..\..\xbmc\input\XBMC_vkeys.h" />
    <ClInclude Include="..\..\xbmc\interfaces\AnnouncementManager.h" />
    <ClInclude Include="..\..\xbmc\interfaces\Builtins.h" />
    <ClInclude Include="..\..\xbmc\interfaces\http-api\HttpApi.h" />
    <ClInclude Include="..\..\xbmc\interfaces\http-api\XBMChttp.h" />
    <ClInclude Include="..\..\xbmc\interfaces\IAnnouncer.h" />
    <ClInclude Include="..\..\xbmc\interfaces\json-rpc\AudioLibrary.h" />
    <ClInclude Include="..\..\xbmc\interfaces\json-rpc\AVPlayerOperations.h" />
    <ClInclude Include="..\..\xbmc\interfaces\json-rpc\AVPlaylistOperations.h" />
    <ClInclude Include="..\..\xbmc\interfaces\json-rpc\FileItemHandler.h" />
    <ClInclude Include="..\..\xbmc\interfaces\json-rpc\FileOperations.h" />
    <ClInclude Include="..\..\xbmc\interfaces\json-rpc\IClient.h" />
    <ClInclude Include="..\..\xbmc\interfaces\json-rpc\InputOperations.h" />
    <ClInclude Include="..\..\xbmc\interfaces\json-rpc\ITransportLayer.h" />
    <ClInclude Include="..\..\xbmc\interfaces\json-rpc\JSONRPC.h" />
    <ClInclude Include="..\..\xbmc\interfaces\json-rpc\JSONServiceDescription.h" />
    <ClInclude Include="..\..\xbmc\interfaces\json-rpc\JSONUtils.h" />
    <ClInclude Include="..\..\xbmc\interfaces\json-rpc\PicturePlayerOperations.h" />
    <ClInclude Include="..\..\xbmc\interfaces\json-rpc\PlayerOperations.h" />
    <ClInclude Include="..\..\xbmc\interfaces\json-rpc\PlaylistOperations.h" />
    <ClInclude Include="..\..\xbmc\interfaces\json-rpc\ServiceDescription.h" />
    <ClInclude Include="..\..\xbmc\interfaces\json-rpc\SystemOperations.h" />
    <ClInclude Include="..\..\xbmc\interfaces\json-rpc\VideoLibrary.h" />
    <ClInclude Include="..\..\xbmc\interfaces\json-rpc\XBMCOperations.h" />
    <ClInclude Include="..\..\xbmc\interfaces\python\xbmcmodule\action.h" />
    <ClInclude Include="..\..\xbmc\interfaces\python\xbmcmodule\control.h" />
    <ClInclude Include="..\..\xbmc\interfaces\python\xbmcmodule\dialog.h" />
    <ClInclude Include="..\..\xbmc\interfaces\python\xbmcmodule\GUIPythonWindow.h" />
    <ClInclude Include="..\..\xbmc\interfaces\python\xbmcmodule\GUIPythonWindowDialog.h" />
    <ClInclude Include="..\..\xbmc\interfaces\python\xbmcmodule\GUIPythonWindowXML.h" />
    <ClInclude Include="..\..\xbmc\interfaces\python\xbmcmodule\GUIPythonWindowXMLDialog.h" />
    <ClInclude Include="..\..\xbmc\interfaces\python\xbmcmodule\infotagmusic.h" />
    <ClInclude Include="..\..\xbmc\interfaces\python\xbmcmodule\infotagvideo.h" />
    <ClInclude Include="..\..\xbmc\interfaces\python\xbmcmodule\keyboard.h" />
    <ClInclude Include="..\..\xbmc\interfaces\python\xbmcmodule\listitem.h" />
    <ClInclude Include="..\..\xbmc\interfaces\python\xbmcmodule\player.h" />
    <ClInclude Include="..\..\xbmc\interfaces\python\xbmcmodule\pyjsonrpc.h" />
    <ClInclude Include="..\..\xbmc\interfaces\python\xbmcmodule\pyplaylist.h" />
    <ClInclude Include="..\..\xbmc\interfaces\python\xbmcmodule\PythonAddon.h" />
    <ClInclude Include="..\..\xbmc\interfaces\python\xbmcmodule\PythonPlayer.h" />
    <ClInclude Include="..\..\xbmc\interfaces\python\xbmcmodule\pyutil.h" />
    <ClInclude Include="..\..\xbmc\interfaces\python\xbmcmodule\window.h" />
    <ClInclude Include="..\..\xbmc\interfaces\python\xbmcmodule\winxml.h" />
    <ClInclude Include="..\..\xbmc\interfaces\python\XBPython.h" />
    <ClInclude Include="..\..\xbmc\interfaces\python\XBPyThread.h" />
    <ClInclude Include="..\..\xbmc\IProgressCallback.h" />
    <ClInclude Include="..\..\xbmc\LangInfo.h" />
    <ClInclude Include="..\..\xbmc\MediaSource.h" />
    <ClInclude Include="..\..\xbmc\music\Album.h" />
    <ClInclude Include="..\..\xbmc\music\Artist.h" />
    <ClInclude Include="..\..\xbmc\music\dialogs\GUIDialogMusicInfo.h" />
    <ClInclude Include="..\..\xbmc\music\dialogs\GUIDialogMusicOSD.h" />
    <ClInclude Include="..\..\xbmc\music\dialogs\GUIDialogMusicOverlay.h" />
    <ClInclude Include="..\..\xbmc\music\dialogs\GUIDialogMusicScan.h" />
    <ClInclude Include="..\..\xbmc\music\dialogs\GUIDialogSongInfo.h" />
    <ClInclude Include="..\..\xbmc\music\dialogs\GUIDialogVisualisationPresetList.h" />
    <ClInclude Include="..\..\xbmc\music\GUIViewStateMusic.h" />
    <ClInclude Include="..\..\xbmc\music\infoscanner\MusicAlbumInfo.h" />
    <ClInclude Include="..\..\xbmc\music\infoscanner\MusicArtistInfo.h" />
    <ClInclude Include="..\..\xbmc\music\infoscanner\MusicInfoScanner.h" />
    <ClInclude Include="..\..\xbmc\music\infoscanner\MusicInfoScraper.h" />
    <ClInclude Include="..\..\xbmc\music\karaoke\cdgdata.h" />
    <ClInclude Include="..\..\xbmc\music\karaoke\GUIDialogKaraokeSongSelector.h" />
    <ClInclude Include="..\..\xbmc\music\karaoke\GUIWindowKaraokeLyrics.h" />
    <ClInclude Include="..\..\xbmc\music\karaoke\karaokelyrics.h" />
    <ClInclude Include="..\..\xbmc\music\karaoke\karaokelyricscdg.h" />
    <ClInclude Include="..\..\xbmc\music\karaoke\karaokelyricsfactory.h" />
    <ClInclude Include="..\..\xbmc\music\karaoke\karaokelyricsmanager.h" />
    <ClInclude Include="..\..\xbmc\music\karaoke\karaokelyricstext.h" />
    <ClInclude Include="..\..\xbmc\music\karaoke\karaokelyricstextkar.h" />
    <ClInclude Include="..\..\xbmc\music\karaoke\karaokelyricstextlrc.h" />
    <ClInclude Include="..\..\xbmc\music\karaoke\karaokelyricstextustar.h" />
    <ClInclude Include="..\..\xbmc\music\karaoke\karaokewindowbackground.h" />
    <ClInclude Include="..\..\xbmc\music\LastFmManager.h" />
    <ClInclude Include="..\..\xbmc\music\MusicDatabase.h" />
    <ClInclude Include="..\..\xbmc\music\MusicInfoLoader.h" />
    <ClInclude Include="..\..\xbmc\music\Song.h" />
    <ClInclude Include="..\..\xbmc\music\tags\APEv2Tag.h" />
    <ClInclude Include="..\..\xbmc\music\tags\DllLibapetag.h" />
    <ClInclude Include="..\..\xbmc\music\tags\DllLibid3tag.h" />
    <ClInclude Include="..\..\xbmc\music\tags\FlacTag.h" />
    <ClInclude Include="..\..\xbmc\music\tags\Id3Tag.h" />
    <ClInclude Include="..\..\xbmc\music\tags\id3v1genre.h" />
    <ClInclude Include="..\..\xbmc\music\tags\ImusicInfoTagLoader.h" />
    <ClInclude Include="..\..\xbmc\music\tags\MusicInfoTag.h" />
    <ClInclude Include="..\..\xbmc\music\tags\MusicInfoTagLoaderAAC.h" />
    <ClInclude Include="..\..\xbmc\music\tags\MusicInfoTagLoaderApe.h" />
    <ClInclude Include="..\..\xbmc\music\tags\MusicInfoTagLoaderASAP.h" />
    <ClInclude Include="..\..\xbmc\music\tags\MusicInfoTagLoaderCDDA.h" />
    <ClInclude Include="..\..\xbmc\music\tags\MusicInfoTagLoaderDatabase.h" />
    <ClInclude Include="..\..\xbmc\music\tags\MusicInfoTagLoaderFactory.h" />
    <ClInclude Include="..\..\xbmc\music\tags\MusicInfoTagLoaderFlac.h" />
    <ClInclude Include="..\..\xbmc\music\tags\MusicInfoTagLoaderMidi.h" />
    <ClInclude Include="..\..\xbmc\music\tags\MusicInfoTagLoaderMod.h" />
    <ClInclude Include="..\..\xbmc\music\tags\MusicInfoTagLoaderMP3.h" />
    <ClInclude Include="..\..\xbmc\music\tags\MusicInfoTagLoaderMP4.h" />
    <ClInclude Include="..\..\xbmc\music\tags\MusicInfoTagLoaderMPC.h" />
    <ClInclude Include="..\..\xbmc\music\tags\MusicInfoTagLoaderNSF.h" />
    <ClInclude Include="..\..\xbmc\music\tags\MusicInfoTagLoaderOgg.h" />
    <ClInclude Include="..\..\xbmc\music\tags\MusicInfoTagLoaderShn.h" />
    <ClInclude Include="..\..\xbmc\music\tags\MusicInfoTagLoaderSPC.h" />
    <ClInclude Include="..\..\xbmc\music\tags\MusicInfoTagLoaderWav.h" />
    <ClInclude Include="..\..\xbmc\music\tags\MusicInfoTagLoaderWavPack.h" />
    <ClInclude Include="..\..\xbmc\music\tags\MusicInfoTagLoaderWMA.h" />
    <ClInclude Include="..\..\xbmc\music\tags\MusicInfoTagLoaderYM.h" />
    <ClInclude Include="..\..\xbmc\music\tags\OggTag.h" />
    <ClInclude Include="..\..\xbmc\music\tags\Tag.h" />
    <ClInclude Include="..\..\xbmc\music\tags\VorbisTag.h" />
    <ClInclude Include="..\..\xbmc\music\windows\GUIWindowMusicBase.h" />
    <ClInclude Include="..\..\xbmc\music\windows\GUIWindowMusicNav.h" />
    <ClInclude Include="..\..\xbmc\music\windows\GUIWindowMusicPlaylist.h" />
    <ClInclude Include="..\..\xbmc\music\windows\GUIWindowMusicPlaylistEditor.h" />
    <ClInclude Include="..\..\xbmc\music\windows\GUIWindowMusicSongs.h" />
    <ClInclude Include="..\..\xbmc\music\windows\GUIWindowVisualisation.h" />
    <ClInclude Include="..\..\xbmc\network\cddb.h" />
    <ClInclude Include="..\..\xbmc\network\DNSNameCache.h" />
    <ClInclude Include="..\..\xbmc\network\EventClient.h" />
    <ClInclude Include="..\..\xbmc\network\EventPacket.h" />
    <ClInclude Include="..\..\xbmc\network\EventServer.h" />
    <ClInclude Include="..\..\xbmc\network\GUIDialogAccessPoints.h" />
    <ClInclude Include="..\..\xbmc\network\GUIDialogNetworkSetup.h" />
    <ClInclude Include="..\..\xbmc\network\libscrobbler\errors.h" />
    <ClInclude Include="..\..\xbmc\network\libscrobbler\lastfmscrobbler.h" />
    <ClInclude Include="..\..\xbmc\network\libscrobbler\librefmscrobbler.h" />
    <ClInclude Include="..\..\xbmc\network\libscrobbler\scrobbler.h" />
    <ClInclude Include="..\..\xbmc\network\Network.h" />
    <ClInclude Include="..\..\xbmc\network\Socket.h" />
    <ClInclude Include="..\..\xbmc\network\TCPServer.h" />
    <ClInclude Include="..\..\xbmc\network\UdpClient.h" />
    <ClInclude Include="..\..\xbmc\network\UPnP.h" />
    <ClInclude Include="..\..\xbmc\network\WebServer.h" />
    <ClInclude Include="..\..\xbmc\network\windows\NetworkWin32.h" />
    <ClInclude Include="..\..\xbmc\network\Zeroconf.h" />
    <ClInclude Include="..\..\xbmc\network\ZeroconfBrowser.h" />
    <ClInclude Include="..\..\xbmc\NfoFile.h" />
    <ClInclude Include="..\..\xbmc\PartyModeManager.h" />
    <ClInclude Include="..\..\xbmc\PasswordManager.h" />
    <ClInclude Include="..\..\xbmc\pictures\DllImageLib.h" />
    <ClInclude Include="..\..\xbmc\pictures\DllLibExif.h" />
    <ClInclude Include="..\..\xbmc\pictures\GUIDialogPictureInfo.h" />
    <ClInclude Include="..\..\xbmc\pictures\GUIViewStatePictures.h" />
    <ClInclude Include="..\..\xbmc\pictures\GUIWindowPictures.h" />
    <ClInclude Include="..\..\xbmc\pictures\GUIWindowSlideShow.h" />
    <ClInclude Include="..\..\xbmc\pictures\Picture.h" />
    <ClInclude Include="..\..\xbmc\pictures\PictureInfoLoader.h" />
    <ClInclude Include="..\..\xbmc\pictures\PictureInfoTag.h" />
    <ClInclude Include="..\..\xbmc\pictures\PictureThumbLoader.h" />
    <ClInclude Include="..\..\xbmc\pictures\SlideShowPicture.h" />
    <ClInclude Include="..\..\xbmc\PlayListPlayer.h" />
    <ClInclude Include="..\..\xbmc\playlists\PlayList.h" />
    <ClInclude Include="..\..\xbmc\playlists\PlayListB4S.h" />
    <ClInclude Include="..\..\xbmc\playlists\PlayListFactory.h" />
    <ClInclude Include="..\..\xbmc\playlists\PlayListM3U.h" />
    <ClInclude Include="..\..\xbmc\playlists\PlayListPLS.h" />
    <ClInclude Include="..\..\xbmc\playlists\PlayListURL.h" />
    <ClInclude Include="..\..\xbmc\playlists\PlayListWPL.h" />
    <ClInclude Include="..\..\xbmc\playlists\PlayListXML.h" />
    <ClInclude Include="..\..\xbmc\playlists\SmartPlayList.h" />
    <ClInclude Include="..\..\xbmc\powermanagement\DPMSSupport.h" />
    <ClInclude Include="..\..\xbmc\powermanagement\IPowerSyscall.h" />
    <ClInclude Include="..\..\xbmc\powermanagement\PowerManager.h" />
    <ClInclude Include="..\..\xbmc\powermanagement\windows\Win32PowerSyscall.h" />
    <ClInclude Include="..\..\xbmc\programs\GUIViewStatePrograms.h" />
    <ClInclude Include="..\..\xbmc\programs\GUIWindowPrograms.h" />
    <ClInclude Include="..\..\xbmc\programs\ProgramDatabase.h" />
    <ClInclude Include="..\..\xbmc\programs\Shortcut.h" />
    <ClInclude Include="..\..\xbmc\pvr\addons\PVRClient.h" />
    <ClInclude Include="..\..\xbmc\pvr\addons\PVRClients.h" />
    <ClInclude Include="..\..\xbmc\pvr\channels\PVRChannel.h" />
    <ClInclude Include="..\..\xbmc\pvr\channels\PVRChannelGroup.h" />
    <ClInclude Include="..\..\xbmc\pvr\channels\PVRChannelGroupInternal.h" />
    <ClInclude Include="..\..\xbmc\pvr\channels\PVRChannelGroups.h" />
    <ClInclude Include="..\..\xbmc\pvr\channels\PVRChannelGroupsContainer.h" />
    <ClInclude Include="..\..\xbmc\pvr\dialogs\GUIDialogPVRChannelManager.h" />
    <ClInclude Include="..\..\xbmc\pvr\dialogs\GUIDialogPVRChannelsOSD.h" />
    <ClInclude Include="..\..\xbmc\pvr\dialogs\GUIDialogPVRCutterOSD.h" />
    <ClInclude Include="..\..\xbmc\pvr\dialogs\GUIDialogPVRDirectorOSD.h" />
    <ClInclude Include="..\..\xbmc\pvr\dialogs\GUIDialogPVRGroupManager.h" />
    <ClInclude Include="..\..\xbmc\pvr\dialogs\GUIDialogPVRGuideInfo.h" />
    <ClInclude Include="..\..\xbmc\pvr\dialogs\GUIDialogPVRGuideOSD.h" />
    <ClInclude Include="..\..\xbmc\pvr\dialogs\GUIDialogPVRGuideSearch.h" />
    <ClInclude Include="..\..\xbmc\pvr\dialogs\GUIDialogPVRRecordingInfo.h" />
    <ClInclude Include="..\..\xbmc\pvr\dialogs\GUIDialogPVRTimerSettings.h" />
    <ClInclude Include="..\..\xbmc\pvr\epg\PVREpg.h" />
    <ClInclude Include="..\..\xbmc\pvr\epg\PVREpgContainer.h" />
    <ClInclude Include="..\..\xbmc\pvr\epg\PVREpgInfoTag.h" />
    <ClInclude Include="..\..\xbmc\pvr\epg\PVREpgSearchFilter.h" />
    <ClInclude Include="..\..\xbmc\pvr\PVRDatabase.h" />
    <ClInclude Include="..\..\xbmc\pvr\PVRGUIInfo.h" />
    <ClInclude Include="..\..\xbmc\pvr\PVRManager.h" />
    <ClInclude Include="..\..\xbmc\pvr\recordings\PVRRecording.h" />
    <ClInclude Include="..\..\xbmc\pvr\recordings\PVRRecordings.h" />
    <ClInclude Include="..\..\xbmc\pvr\timers\PVRTimerInfoTag.h" />
    <ClInclude Include="..\..\xbmc\pvr\timers\PVRTimers.h" />
    <ClInclude Include="..\..\xbmc\pvr\windows\GUIViewStatePVR.h" />
    <ClInclude Include="..\..\xbmc\pvr\windows\GUIWindowPVR.h" />
    <ClInclude Include="..\..\xbmc\pvr\windows\GUIWindowPVRChannels.h" />
    <ClInclude Include="..\..\xbmc\pvr\windows\GUIWindowPVRCommon.h" />
    <ClInclude Include="..\..\xbmc\pvr\windows\GUIWindowPVRGuide.h" />
    <ClInclude Include="..\..\xbmc\pvr\windows\GUIWindowPVRRecordings.h" />
    <ClInclude Include="..\..\xbmc\pvr\windows\GUIWindowPVRSearch.h" />
    <ClInclude Include="..\..\xbmc\pvr\windows\GUIWindowPVRTimers.h" />
    <ClInclude Include="..\..\xbmc\rendering\dx\GUIWindowTestPatternDX.h" />
    <ClInclude Include="..\..\xbmc\rendering\dx\RenderSystemDX.h" />
    <ClInclude Include="..\..\xbmc\rendering\gl\GUIWindowTestPatternGL.h" />
    <ClInclude Include="..\..\xbmc\rendering\gl\RenderSystemGL.h" />
    <ClInclude Include="..\..\xbmc\rendering\RenderSystem.h" />
    <ClInclude Include="..\..\xbmc\SectionLoader.h" />
    <ClInclude Include="..\..\xbmc\settings\AdvancedSettings.h" />
    <ClInclude Include="..\..\xbmc\settings\AppParamParser.h" />
    <ClInclude Include="..\..\xbmc\settings\GUIDialogContentSettings.h" />
    <ClInclude Include="..\..\xbmc\settings\GUIDialogLockSettings.h" />
    <ClInclude Include="..\..\xbmc\settings\GUIDialogProfileSettings.h" />
    <ClInclude Include="..\..\xbmc\settings\GUIDialogSettings.h" />
    <ClInclude Include="..\..\xbmc\settings\GUISettings.h" />
    <ClInclude Include="..\..\xbmc\settings\GUIWindowSettings.h" />
    <ClInclude Include="..\..\xbmc\settings\GUIWindowSettingsCategory.h" />
    <ClInclude Include="..\..\xbmc\settings\GUIWindowSettingsProfile.h" />
    <ClInclude Include="..\..\xbmc\settings\GUIWindowSettingsScreenCalibration.h" />
    <ClInclude Include="..\..\xbmc\settings\GUIWindowTestPattern.h" />
    <ClInclude Include="..\..\xbmc\settings\Profile.h" />
    <ClInclude Include="..\..\xbmc\settings\Settings.h" />
    <ClInclude Include="..\..\xbmc\settings\SettingsControls.h" />
    <ClInclude Include="..\..\xbmc\settings\VideoSettings.h" />
    <ClInclude Include="..\..\xbmc\SortFileItem.h" />
    <ClInclude Include="..\..\xbmc\storage\AutorunMediaJob.h" />
    <ClInclude Include="..\..\xbmc\storage\cdioSupport.h" />
    <ClInclude Include="..\..\xbmc\storage\IoSupport.h" />
    <ClInclude Include="..\..\xbmc\storage\IStorageProvider.h" />
    <ClInclude Include="..\..\xbmc\storage\MediaManager.h" />
    <ClInclude Include="..\..\xbmc\storage\windows\Win32StorageProvider.h" />
    <ClInclude Include="..\..\xbmc\system.h" />
    <ClInclude Include="..\..\xbmc\Temperature.h" />
    <ClInclude Include="..\..\xbmc\TextureCache.h" />
    <ClInclude Include="..\..\xbmc\TextureDatabase.h" />
    <ClInclude Include="..\..\xbmc\threads\Atomics.h" />
    <ClInclude Include="..\..\xbmc\threads\Condition.h" />
    <ClInclude Include="..\..\xbmc\threads\CriticalSection.h" />
    <ClInclude Include="..\..\xbmc\threads\Event.h" />
    <ClInclude Include="..\..\xbmc\threads\LockFree.h" />
    <ClInclude Include="..\..\xbmc\threads\platform\Condition.h" />
    <ClInclude Include="..\..\xbmc\threads\platform\CriticalSection.h" />
    <ClInclude Include="..\..\xbmc\threads\platform\platform.select.h" />
    <ClInclude Include="..\..\xbmc\threads\platform\ThreadLocal.h" />
    <ClInclude Include="..\..\xbmc\threads\platform\win\Condition.h" />
    <ClInclude Include="..\..\xbmc\threads\platform\win\CriticalSection.h" />
    <ClInclude Include="..\..\xbmc\threads\platform\win\ThreadLocal.h" />
    <ClInclude Include="..\..\xbmc\threads\SharedSection.h" />
    <ClInclude Include="..\..\xbmc\threads\SingleLock.h" />
    <ClInclude Include="..\..\xbmc\threads\SystemClock.h" />
    <ClInclude Include="..\..\xbmc\threads\Thread.h" />
    <ClInclude Include="..\..\xbmc\threads\ThreadLocal.h" />
    <ClInclude Include="..\..\xbmc\ThumbLoader.h" />
    <ClInclude Include="..\..\xbmc\ThumbnailCache.h" />
    <ClInclude Include="..\..\xbmc\URL.h" />
    <ClInclude Include="..\..\xbmc\Util.h" />
    <ClInclude Include="..\..\xbmc\utils\AlarmClock.h" />
    <ClInclude Include="..\..\xbmc\utils\AliasShortcutUtils.h" />
    <ClInclude Include="..\..\xbmc\utils\Archive.h" />
    <ClInclude Include="..\..\xbmc\utils\AsyncFileCopy.h" />
    <ClInclude Include="..\..\xbmc\utils\AutoPtrHandle.h" />
    <ClInclude Include="..\..\xbmc\utils\BitstreamStats.h" />
    <ClInclude Include="..\..\xbmc\utils\CharsetConverter.h" />
    <ClInclude Include="..\..\xbmc\utils\CPUInfo.h" />
    <ClInclude Include="..\..\xbmc\utils\Crc32.h" />
    <ClInclude Include="..\..\xbmc\utils\DownloadQueue.h" />
    <ClInclude Include="..\..\xbmc\utils\DownloadQueueManager.h" />
    <ClInclude Include="..\..\xbmc\utils\EndianSwap.h" />
    <ClInclude Include="..\..\xbmc\utils\Fanart.h" />
    <ClInclude Include="..\..\xbmc\utils\fft.h" />
    <ClInclude Include="..\..\xbmc\utils\FileOperationJob.h" />
    <ClInclude Include="..\..\xbmc\utils\FileUtils.h" />
    <ClInclude Include="..\..\xbmc\utils\fstrcmp.h" />
    <ClInclude Include="..\..\xbmc\utils\GlobalsHandling.h" />
    <ClInclude Include="..\..\xbmc\utils\GLUtils.h" />
    <ClInclude Include="..\..\xbmc\utils\HTMLTable.h" />
    <ClInclude Include="..\..\xbmc\utils\HTMLUtil.h" />
    <ClInclude Include="..\..\xbmc\utils\HttpHeader.h" />
    <ClInclude Include="..\..\xbmc\utils\InfoLoader.h" />
    <ClInclude Include="..\..\xbmc\utils\ISerializable.h" />
    <ClInclude Include="..\..\xbmc\utils\Job.h" />
    <ClInclude Include="..\..\xbmc\utils\JobManager.h" />
    <ClInclude Include="..\..\xbmc\utils\JSONVariantParser.h" />
    <ClInclude Include="..\..\xbmc\utils\JSONVariantWriter.h" />
    <ClInclude Include="..\..\xbmc\utils\LabelFormatter.h" />
    <ClInclude Include="..\..\xbmc\utils\LangCodeExpander.h" />
    <ClInclude Include="..\..\xbmc\utils\LCD.h" />
    <ClInclude Include="..\..\xbmc\utils\log.h" />
    <ClInclude Include="..\..\xbmc\utils\MathUtils.h" />
    <ClInclude Include="..\..\xbmc\utils\md5.h" />
    <ClInclude Include="..\..\xbmc\utils\Observer.h" />
    <ClInclude Include="..\..\xbmc\utils\PCMAmplifier.h" />
    <ClInclude Include="..\..\xbmc\utils\PerformanceSample.h" />
    <ClInclude Include="..\..\xbmc\utils\PerformanceStats.h" />
    <ClInclude Include="..\..\xbmc\utils\RecentlyAddedJob.h" />
    <ClInclude Include="..\..\xbmc\utils\RegExp.h" />
    <ClInclude Include="..\..\xbmc\utils\RingBuffer.h" />
    <ClInclude Include="..\..\xbmc\utils\RssReader.h" />
    <ClInclude Include="..\..\xbmc\utils\SaveFileStateJob.h" />
    <ClInclude Include="..\..\xbmc\utils\ScraperParser.h" />
    <ClInclude Include="..\..\xbmc\utils\ScraperUrl.h" />
    <ClInclude Include="..\..\xbmc\utils\Splash.h" />
    <ClInclude Include="..\..\xbmc\utils\ssrc.h" />
    <ClInclude Include="..\..\xbmc\utils\StdString.h" />
    <ClInclude Include="..\..\xbmc\utils\Stopwatch.h" />
    <ClInclude Include="..\..\xbmc\utils\StreamDetails.h" />
    <ClInclude Include="..\..\xbmc\utils\StreamUtils.h" />
    <ClInclude Include="..\..\xbmc\utils\StringUtils.h" />
    <ClInclude Include="..\..\xbmc\utils\SystemInfo.h" />
<<<<<<< HEAD
    <ClInclude Include="..\..\xbmc\utils\TextSearch.h" />
=======
    <ClInclude Include="..\..\xbmc\utils\TimeSmoother.h" />
>>>>>>> 019acfa5
    <ClInclude Include="..\..\xbmc\utils\TimeUtils.h" />
    <ClInclude Include="..\..\xbmc\utils\TuxBoxUtil.h" />
    <ClInclude Include="..\..\xbmc\utils\URIUtils.h" />
    <ClInclude Include="..\..\xbmc\utils\Variant.h" />
    <ClInclude Include="..\..\xbmc\utils\Weather.h" />
    <ClInclude Include="..\..\xbmc\utils\Win32Exception.h" />
    <ClInclude Include="..\..\xbmc\utils\XMLUtils.h" />
    <ClInclude Include="..\..\xbmc\video\Bookmark.h" />
    <ClInclude Include="..\..\xbmc\video\dialogs\GUIDialogAudioSubtitleSettings.h" />
    <ClInclude Include="..\..\xbmc\video\dialogs\GUIDialogFileStacking.h" />
    <ClInclude Include="..\..\xbmc\video\dialogs\GUIDialogFullScreenInfo.h" />
    <ClInclude Include="..\..\xbmc\video\dialogs\GUIDialogTeletext.h" />
    <ClInclude Include="..\..\xbmc\video\dialogs\GUIDialogVideoBookmarks.h" />
    <ClInclude Include="..\..\xbmc\video\dialogs\GUIDialogVideoInfo.h" />
    <ClInclude Include="..\..\xbmc\video\dialogs\GUIDialogVideoOSD.h" />
    <ClInclude Include="..\..\xbmc\video\dialogs\GUIDialogVideoOverlay.h" />
    <ClInclude Include="..\..\xbmc\video\dialogs\GUIDialogVideoScan.h" />
    <ClInclude Include="..\..\xbmc\video\dialogs\GUIDialogVideoSettings.h" />
    <ClInclude Include="..\..\xbmc\video\GUIViewStateVideo.h" />
    <ClInclude Include="..\..\xbmc\video\Teletext.h" />
    <ClInclude Include="..\..\xbmc\video\TeletextDefines.h" />
    <ClInclude Include="..\..\xbmc\video\VideoDatabase.h" />
    <ClInclude Include="..\..\xbmc\video\VideoInfoDownloader.h" />
    <ClInclude Include="..\..\xbmc\video\VideoInfoScanner.h" />
    <ClInclude Include="..\..\xbmc\video\VideoInfoTag.h" />
    <ClInclude Include="..\..\xbmc\video\VideoReferenceClock.h" />
    <ClInclude Include="..\..\xbmc\video\windows\GUIWindowFullScreen.h" />
    <ClInclude Include="..\..\xbmc\video\windows\GUIWindowVideoBase.h" />
    <ClInclude Include="..\..\xbmc\video\windows\GUIWindowVideoNav.h" />
    <ClInclude Include="..\..\xbmc\video\windows\GUIWindowVideoPlaylist.h" />
    <ClInclude Include="..\..\xbmc\ViewDatabase.h" />
    <ClInclude Include="..\..\xbmc\ViewState.h" />
    <ClInclude Include="..\..\xbmc\win32\pch.h" />
    <ClInclude Include="..\..\xbmc\win32\PlatformDefs.h" />
    <ClInclude Include="..\..\xbmc\win32\WIN32USBScan.h" />
    <ClInclude Include="..\..\xbmc\XBDateTime.h" />
    <CustomBuild Include="..\..\xbmc\win32\PlatformInclude.h">
      <Command Condition="'$(Configuration)|$(Platform)'=='Release (DirectX)|Win32'">update_git_rev.bat</Command>
      <Outputs Condition="'$(Configuration)|$(Platform)'=='Release (DirectX)|Win32'">..\..\xbmc\win32\git_rev.h;%(Outputs)</Outputs>
      <AdditionalInputs Condition="'$(Configuration)|$(Platform)'=='Release (DirectX)|Win32'">..\..\git\HEAD;..\..\xbmc\win32\git_rev.tmpl</AdditionalInputs>
      <Command Condition="'$(Configuration)|$(Platform)'=='Release (OpenGL)|Win32'">update_git_rev.bat</Command>
      <Outputs Condition="'$(Configuration)|$(Platform)'=='Release (OpenGL)|Win32'">..\..\xbmc\win32\git_rev.h;%(Outputs)</Outputs>
      <AdditionalInputs Condition="'$(Configuration)|$(Platform)'=='Release (OpenGL)|Win32'">..\..\git\HEAD;..\..\xbmc\win32\git_rev.tmpl</AdditionalInputs>
    </CustomBuild>
    <ClInclude Include="..\..\xbmc\win32\stat_utf8.h" />
    <ClInclude Include="..\..\xbmc\win32\stdio_utf8.h" />
    <ClInclude Include="..\..\xbmc\win32\WIN32Util.h" />
    <ClInclude Include="..\..\xbmc\win32\WINDirectSound.h" />
    <ClInclude Include="..\..\xbmc\win32\WindowHelper.h" />
    <ClInclude Include="..\..\xbmc\win32\WINFileSMB.h" />
    <ClInclude Include="..\..\xbmc\win32\WINSMBDirectory.h" />
    <ClInclude Include="..\..\xbmc\cores\DummyVideoPlayer.h" />
    <ClInclude Include="..\..\xbmc\cores\IPlayer.h" />
    <ClInclude Include="..\..\xbmc\cores\dvdplayer\dvd_config.h" />
    <ClInclude Include="..\..\xbmc\cores\dvdplayer\DVDAudio.h" />
    <ClInclude Include="..\..\xbmc\cores\dvdplayer\DVDClock.h" />
    <ClInclude Include="..\..\xbmc\cores\dvdplayer\DVDDemuxSPU.h" />
    <ClInclude Include="..\..\xbmc\cores\dvdplayer\DVDDemuxers\DVDDemuxVobsub.h" />
    <ClInclude Include="..\..\xbmc\cores\dvdplayer\DVDFileInfo.h" />
    <ClInclude Include="..\..\xbmc\cores\dvdplayer\DVDInputStreams\DVDInputStreamTV.h" />
    <ClInclude Include="..\..\xbmc\cores\dvdplayer\DVDMessage.h" />
    <ClInclude Include="..\..\xbmc\cores\dvdplayer\DVDMessageQueue.h" />
    <ClInclude Include="..\..\xbmc\cores\dvdplayer\DVDMessageTracker.h" />
    <ClInclude Include="..\..\xbmc\cores\dvdplayer\DVDOverlayContainer.h" />
    <ClInclude Include="..\..\xbmc\cores\dvdplayer\DVDOverlayRenderer.h" />
    <ClInclude Include="..\..\xbmc\cores\dvdplayer\DVDPerformanceCounter.h" />
    <ClInclude Include="..\..\xbmc\cores\dvdplayer\DVDPlayer.h" />
    <ClInclude Include="..\..\xbmc\cores\dvdplayer\DVDPlayerAudio.h" />
    <ClInclude Include="..\..\xbmc\cores\dvdplayer\DVDPlayerAudioResampler.h" />
    <ClInclude Include="..\..\xbmc\cores\dvdplayer\DVDPlayerSubtitle.h" />
    <ClInclude Include="..\..\xbmc\cores\dvdplayer\DVDPlayerTeletext.h" />
    <ClInclude Include="..\..\xbmc\cores\dvdplayer\DVDPlayerVideo.h" />
    <ClInclude Include="..\..\xbmc\cores\dvdplayer\DVDStreamInfo.h" />
    <ClInclude Include="..\..\xbmc\cores\dvdplayer\DVDTSCorrection.h" />
    <ClInclude Include="..\..\xbmc\cores\dvdplayer\Edl.h" />
    <ClInclude Include="..\..\xbmc\cores\dvdplayer\IDVDPlayer.h" />
    <ClInclude Include="..\..\xbmc\cores\dvdplayer\DVDCodecs\DVDCodecs.h" />
    <ClInclude Include="..\..\xbmc\cores\dvdplayer\DVDCodecs\DVDCodecUtils.h" />
    <ClInclude Include="..\..\xbmc\cores\dvdplayer\DVDCodecs\DVDFactoryCodec.h" />
    <ClInclude Include="..\..\xbmc\cores\dvdplayer\DVDCodecs\Audio\DllLibMad.h" />
    <ClInclude Include="..\..\xbmc\cores\dvdplayer\DVDCodecs\Audio\DVDAudioCodec.h" />
    <ClInclude Include="..\..\xbmc\cores\dvdplayer\DVDCodecs\Audio\DVDAudioCodecFFmpeg.h" />
    <ClInclude Include="..\..\xbmc\cores\dvdplayer\DVDCodecs\Audio\DVDAudioCodecLibMad.h" />
    <ClInclude Include="..\..\xbmc\cores\dvdplayer\DVDCodecs\Audio\DVDAudioCodecLPcm.h" />
    <ClInclude Include="..\..\xbmc\cores\dvdplayer\DVDCodecs\Audio\DVDAudioCodecPassthroughFFmpeg.h" />
    <ClInclude Include="..\..\xbmc\cores\dvdplayer\DVDCodecs\Audio\DVDAudioCodecPcm.h" />
    <ClInclude Include="..\..\xbmc\cores\dvdplayer\DVDCodecs\Audio\Encoders\DVDAudioEncoderFFmpeg.h" />
    <ClInclude Include="..\..\xbmc\cores\dvdplayer\DVDCodecs\Audio\Encoders\IDVDAudioEncoder.h" />
    <ClInclude Include="..\..\xbmc\cores\dvdplayer\DVDCodecs\Video\DllLibMpeg2.h" />
    <ClInclude Include="..\..\xbmc\cores\dvdplayer\DVDCodecs\Video\DVDVideoCodec.h" />
    <ClInclude Include="..\..\xbmc\cores\dvdplayer\DVDCodecs\Video\DVDVideoCodecCrystalHD.h" />
    <ClInclude Include="..\..\xbmc\cores\dvdplayer\DVDCodecs\Video\DVDVideoCodecFFmpeg.h" />
    <ClInclude Include="..\..\xbmc\cores\dvdplayer\DVDCodecs\Video\DVDVideoCodecLibMpeg2.h" />
    <ClInclude Include="..\..\xbmc\cores\dvdplayer\DVDCodecs\Video\DVDVideoPPFFmpeg.h" />
    <ClInclude Include="..\..\xbmc\cores\dvdplayer\DVDCodecs\Video\DXVA.h" />
    <ClInclude Include="..\..\xbmc\cores\dvdplayer\DVDCodecs\Overlay\DVDOverlay.h" />
    <ClInclude Include="..\..\xbmc\cores\dvdplayer\DVDCodecs\Overlay\DVDOverlayCodec.h" />
    <ClInclude Include="..\..\xbmc\cores\dvdplayer\DVDCodecs\Overlay\DVDOverlayCodecCC.h" />
    <ClInclude Include="..\..\xbmc\cores\dvdplayer\DVDCodecs\Overlay\DVDOverlayCodecFFmpeg.h" />
    <ClInclude Include="..\..\xbmc\cores\dvdplayer\DVDCodecs\Overlay\DVDOverlayCodecSSA.h" />
    <ClInclude Include="..\..\xbmc\cores\dvdplayer\DVDCodecs\Overlay\DVDOverlayCodecText.h" />
    <ClInclude Include="..\..\xbmc\cores\dvdplayer\DVDCodecs\Overlay\DVDOverlayCodecTX3G.h" />
    <ClInclude Include="..\..\xbmc\cores\dvdplayer\DVDCodecs\Overlay\DVDOverlayImage.h" />
    <ClInclude Include="..\..\xbmc\cores\dvdplayer\DVDCodecs\Overlay\DVDOverlaySpu.h" />
    <ClInclude Include="..\..\xbmc\cores\dvdplayer\DVDCodecs\Overlay\DVDOverlaySSA.h" />
    <ClInclude Include="..\..\xbmc\cores\dvdplayer\DVDCodecs\Overlay\DVDOverlayText.h" />
    <ClInclude Include="..\..\xbmc\cores\dvdplayer\DVDCodecs\Overlay\libspucc\cc_decoder.h" />
    <ClInclude Include="..\..\xbmc\cores\dvdplayer\DVDDemuxers\DVDDemux.h" />
    <ClInclude Include="..\..\xbmc\cores\dvdplayer\DVDDemuxers\DVDDemuxFFmpeg.h" />
    <ClInclude Include="..\..\xbmc\cores\dvdplayer\DVDDemuxers\DVDDemuxHTSP.h" />
    <ClInclude Include="..\..\xbmc\cores\dvdplayer\DVDDemuxers\DVDDemuxShoutcast.h" />
    <ClInclude Include="..\..\xbmc\cores\dvdplayer\DVDDemuxers\DVDDemuxUtils.h" />
    <ClInclude Include="..\..\xbmc\cores\dvdplayer\DVDDemuxers\DVDFactoryDemuxer.h" />
    <ClInclude Include="..\..\xbmc\cores\dvdplayer\DVDInputStreams\DllDvdNav.h" />
    <ClInclude Include="..\..\xbmc\cores\dvdplayer\DVDInputStreams\DVDFactoryInputStream.h" />
    <ClInclude Include="..\..\xbmc\cores\dvdplayer\DVDInputStreams\DVDInputStream.h" />
    <ClInclude Include="..\..\xbmc\cores\dvdplayer\DVDInputStreams\DVDInputStreamFFmpeg.h" />
    <ClInclude Include="..\..\xbmc\cores\dvdplayer\DVDInputStreams\DVDInputStreamFile.h" />
    <ClInclude Include="..\..\xbmc\cores\dvdplayer\DVDInputStreams\DVDInputStreamHTSP.h" />
    <ClInclude Include="..\..\xbmc\cores\dvdplayer\DVDInputStreams\DVDInputStreamHttp.h" />
    <ClInclude Include="..\..\xbmc\cores\dvdplayer\DVDInputStreams\DVDInputStreamMemory.h" />
    <ClInclude Include="..\..\xbmc\cores\dvdplayer\DVDInputStreams\DVDInputStreamNavigator.h" />
    <ClInclude Include="..\..\xbmc\cores\dvdplayer\DVDInputStreams\DVDInputStreamRTMP.h" />
    <ClInclude Include="..\..\xbmc\cores\dvdplayer\DVDInputStreams\DVDStateSerializer.h" />
    <ClInclude Include="..\..\lib\DllAvCodec.h" />
    <ClInclude Include="..\..\lib\DllAvFormat.h" />
    <ClInclude Include="..\..\lib\DllPostProc.h" />
    <ClInclude Include="..\..\lib\DllSwScale.h" />
    <ClInclude Include="..\..\lib\ffmpeg\libavformat\avformat.h" />
    <ClInclude Include="..\..\lib\ffmpeg\libavformat\avio.h" />
    <ClInclude Include="..\..\lib\ffmpeg\libavutil\common.h" />
    <ClInclude Include="..\..\xbmc\cores\dvdplayer\DVDInputStreams\dvdnav\dvd_types.h" />
    <ClInclude Include="..\..\xbmc\cores\dvdplayer\DVDInputStreams\dvdnav\dvdnav.h" />
    <ClInclude Include="..\..\xbmc\cores\dvdplayer\DVDInputStreams\dvdnav\dvdnav_events.h" />
    <ClInclude Include="..\..\xbmc\cores\dvdplayer\DVDInputStreams\dvdnav\dvdnav_internal.h" />
    <ClInclude Include="..\..\xbmc\cores\dvdplayer\DVDInputStreams\dvdnav\ifo_types.h" />
    <ClInclude Include="..\..\xbmc\cores\dvdplayer\DVDInputStreams\dvdnav\nav_types.h" />
    <ClInclude Include="..\..\xbmc\cores\dvdplayer\DVDInputStreams\dvdnav\remap.h" />
    <ClInclude Include="..\..\xbmc\cores\dvdplayer\DVDInputStreams\dvdnav\vm.h" />
    <ClInclude Include="..\..\xbmc\cores\dvdplayer\DVDInputStreams\dvdnav\vmcmd.h" />
    <ClInclude Include="..\..\xbmc\cores\dvdplayer\DVDSubtitles\DllLibass.h" />
    <ClInclude Include="..\..\xbmc\cores\dvdplayer\DVDSubtitles\DVDFactorySubtitle.h" />
    <ClInclude Include="..\..\xbmc\cores\dvdplayer\DVDSubtitles\DVDSubtitleLineCollection.h" />
    <ClInclude Include="..\..\xbmc\cores\dvdplayer\DVDSubtitles\DVDSubtitleParser.h" />
    <ClInclude Include="..\..\xbmc\cores\dvdplayer\DVDSubtitles\DVDSubtitleParserMicroDVD.h" />
    <ClInclude Include="..\..\xbmc\cores\dvdplayer\DVDSubtitles\DVDSubtitleParserMPL2.h" />
    <ClInclude Include="..\..\xbmc\cores\dvdplayer\DVDSubtitles\DVDSubtitleParserSami.h" />
    <ClInclude Include="..\..\xbmc\cores\dvdplayer\DVDSubtitles\DVDSubtitleParserSSA.h" />
    <ClInclude Include="..\..\xbmc\cores\dvdplayer\DVDSubtitles\DVDSubtitleParserSubrip.h" />
    <ClInclude Include="..\..\xbmc\cores\dvdplayer\DVDSubtitles\DVDSubtitleParserVplayer.h" />
    <ClInclude Include="..\..\xbmc\cores\dvdplayer\DVDSubtitles\DVDSubtitlesLibass.h" />
    <ClInclude Include="..\..\xbmc\cores\dvdplayer\DVDSubtitles\DVDSubtitleStream.h" />
    <ClInclude Include="..\..\xbmc\cores\dvdplayer\DVDSubtitles\DVDSubtitleTagMicroDVD.h" />
    <ClInclude Include="..\..\xbmc\cores\dvdplayer\DVDSubtitles\DVDSubtitleTagSami.h" />
    <ClInclude Include="..\..\xbmc\cores\paplayer\ADPCMCodec.h" />
    <ClInclude Include="..\..\xbmc\cores\paplayer\ASAPCodec.h" />
    <ClInclude Include="..\..\xbmc\cores\paplayer\AudioDecoder.h" />
    <ClInclude Include="..\..\xbmc\cores\paplayer\CDDAcodec.h" />
    <ClInclude Include="..\..\xbmc\cores\paplayer\CodecFactory.h" />
    <ClInclude Include="..\..\lib\DllAdpcm.h" />
    <ClInclude Include="..\..\lib\DllASAP.h" />
    <ClInclude Include="..\..\lib\DllLibFlac.h" />
    <ClInclude Include="..\..\lib\DllNosefart.h" />
    <ClInclude Include="..\..\lib\DllSidplay2.h" />
    <ClInclude Include="..\..\lib\DllStSound.h" />
    <ClInclude Include="..\..\lib\DllTimidity.h" />
    <ClInclude Include="..\..\lib\DllVorbisfile.h" />
    <ClInclude Include="..\..\xbmc\cores\paplayer\DVDPlayerCodec.h" />
    <ClInclude Include="..\..\xbmc\cores\paplayer\FLACcodec.h" />
    <ClInclude Include="..\..\xbmc\cores\paplayer\ICodec.h" />
    <ClInclude Include="..\..\xbmc\cores\paplayer\ModplugCodec.h" />
    <ClInclude Include="..\..\xbmc\cores\paplayer\MP3codec.h" />
    <ClInclude Include="..\..\xbmc\cores\paplayer\NSFCodec.h" />
    <ClInclude Include="..\..\xbmc\cores\paplayer\OggCallback.h" />
    <ClInclude Include="..\..\xbmc\cores\paplayer\OGGcodec.h" />
    <ClInclude Include="..\..\xbmc\cores\paplayer\PAPlayer.h" />
    <ClInclude Include="..\..\xbmc\cores\paplayer\ReplayGain.h" />
    <ClInclude Include="..\..\xbmc\cores\paplayer\SIDCodec.h" />
    <ClInclude Include="..\..\xbmc\cores\paplayer\SPCCodec.h" />
    <ClInclude Include="..\..\xbmc\cores\paplayer\TimidityCodec.h" />
    <ClInclude Include="..\..\xbmc\cores\paplayer\VGMCodec.h" />
    <ClInclude Include="..\..\xbmc\cores\paplayer\WAVcodec.h" />
    <ClInclude Include="..\..\xbmc\cores\paplayer\YMCodec.h" />
    <ClInclude Include="..\..\xbmc\cores\DllLoader\coff.h" />
    <ClInclude Include="..\..\xbmc\cores\DllLoader\coffldr.h" />
    <ClInclude Include="..\..\xbmc\cores\DllLoader\dll.h" />
    <ClInclude Include="..\..\xbmc\cores\DllLoader\dll_tracker.h" />
    <ClInclude Include="..\..\xbmc\cores\DllLoader\dll_tracker_file.h" />
    <ClInclude Include="..\..\xbmc\cores\DllLoader\dll_tracker_library.h" />
    <ClInclude Include="..\..\xbmc\cores\DllLoader\dll_util.h" />
    <ClInclude Include="..\..\xbmc\cores\DllLoader\DllLoader.h" />
    <ClInclude Include="..\..\xbmc\cores\DllLoader\DllLoaderContainer.h" />
    <ClInclude Include="..\..\xbmc\DllPaths.h" />
    <ClInclude Include="..\..\xbmc\DllPaths_win32.h" />
    <ClInclude Include="..\..\xbmc\cores\DllLoader\LibraryLoader.h" />
    <ClInclude Include="..\..\xbmc\cores\DllLoader\Win32DllLoader.h" />
    <ClInclude Include="..\..\xbmc\cores\DllLoader\exports\emu_dummy.h" />
    <ClInclude Include="..\..\xbmc\cores\DllLoader\exports\emu_kernel32.h" />
    <ClInclude Include="..\..\xbmc\cores\DllLoader\exports\emu_msvcrt.h" />
    <ClInclude Include="..\..\xbmc\cores\DllLoader\exports\win32-dirent.h" />
    <ClInclude Include="..\..\xbmc\cores\DllLoader\exports\emu_socket\emu_socket.h" />
    <ClInclude Include="..\..\xbmc\cores\DllLoader\exports\util\EmuFileWrapper.h" />
    <ClInclude Include="..\..\xbmc\cores\VideoRenderers\BaseRenderer.h" />
    <ClInclude Include="..\..\xbmc\cores\VideoRenderers\LinuxRendererGL.h" />
    <ClInclude Include="..\..\xbmc\cores\VideoRenderers\OverlayRenderer.h" />
    <ClInclude Include="..\..\xbmc\cores\VideoRenderers\OverlayRendererDX.h" />
    <ClInclude Include="..\..\xbmc\cores\VideoRenderers\OverlayRendererGL.h" />
    <ClInclude Include="..\..\xbmc\cores\VideoRenderers\OverlayRendererUtil.h" />
    <ClInclude Include="..\..\xbmc\cores\VideoRenderers\RenderManager.h" />
    <ClInclude Include="..\..\xbmc\cores\VideoRenderers\WinRenderer.h" />
    <ClInclude Include="..\..\xbmc\cores\VideoRenderers\VideoShaders\ConvolutionKernels.h" />
    <ClInclude Include="..\..\xbmc\cores\VideoRenderers\VideoShaders\VideoFilterShader.h" />
    <ClInclude Include="..\..\xbmc\cores\VideoRenderers\VideoShaders\YUV2RGBShader.h" />
    <ClInclude Include="..\..\xbmc\cores\AudioRenderers\AudioRendererFactory.h" />
    <ClInclude Include="..\..\xbmc\cores\AudioRenderers\NullDirectSound.h" />
    <ClInclude Include="..\..\xbmc\utils\PCMRemap.h" />
    <ClInclude Include="..\..\xbmc\cores\AudioRenderers\PulseAudioDirectSound.h" />
    <ClInclude Include="..\..\xbmc\cores\AudioRenderers\Win32DirectSound.h" />
    <ClInclude Include="..\..\xbmc\cores\AudioRenderers\Win32WASAPI.h" />
    <ClInclude Include="..\..\xbmc\cores\ExternalPlayer\ExternalPlayer.h" />
    <ClInclude Include="..\..\xbmc\cores\playercorefactory\PlayerCoreConfig.h" />
    <ClInclude Include="..\..\xbmc\cores\playercorefactory\PlayerCoreFactory.h" />
    <ClInclude Include="..\..\xbmc\cores\playercorefactory\PlayerSelectionRule.h" />
    <ClInclude Include="..\..\xbmc\FileSystem\AddonsDirectory.h" />
    <ClInclude Include="..\..\xbmc\FileSystem\ASAPFileDirectory.h" />
    <ClInclude Include="..\..\xbmc\FileSystem\CacheMemBuffer.h" />
    <ClInclude Include="..\..\xbmc\FileSystem\CacheStrategy.h" />
    <ClInclude Include="..\..\xbmc\FileSystem\CDDADirectory.h" />
    <ClInclude Include="..\..\xbmc\FileSystem\DAAPDirectory.h" />
    <ClInclude Include="..\..\xbmc\FileSystem\DAVDirectory.h" />
    <ClInclude Include="..\..\xbmc\FileSystem\DirectoryCache.h" />
    <ClInclude Include="..\..\xbmc\FileSystem\DirectoryTuxBox.h" />
    <ClInclude Include="..\..\xbmc\FileSystem\DllLibCMyth.h" />
    <ClInclude Include="..\..\xbmc\FileSystem\DllLibCurl.h" />
    <ClInclude Include="..\..\xbmc\FileSystem\FactoryFileDirectory.h" />
    <ClInclude Include="..\..\xbmc\FileSystem\FileCache.h" />
    <ClInclude Include="..\..\xbmc\FileSystem\FileCDDA.h" />
    <ClInclude Include="..\..\xbmc\FileSystem\FileCurl.h" />
    <ClInclude Include="..\..\xbmc\FileSystem\FileDAAP.h" />
    <ClInclude Include="..\..\xbmc\FileSystem\FileFileReader.h" />
    <ClInclude Include="..\..\xbmc\FileSystem\FileISO.h" />
    <ClInclude Include="..\..\xbmc\FileSystem\FileLastFM.h" />
    <ClInclude Include="..\..\xbmc\FileSystem\FileMusicDatabase.h" />
    <ClInclude Include="..\..\xbmc\FileSystem\FileRar.h" />
    <ClInclude Include="..\..\xbmc\FileSystem\FileRTV.h" />
    <ClInclude Include="..\..\xbmc\FileSystem\FileSFTP.h" />
    <ClInclude Include="..\..\xbmc\FileSystem\FileShoutcast.h" />
    <ClInclude Include="..\..\xbmc\FileSystem\FileSpecialProtocol.h" />
    <ClInclude Include="..\..\xbmc\FileSystem\FileTuxBox.h" />
    <ClInclude Include="..\..\xbmc\FileSystem\FileZip.h" />
    <ClInclude Include="..\..\xbmc\FileSystem\FTPDirectory.h" />
    <ClInclude Include="..\..\xbmc\FileSystem\FTPParse.h" />
    <ClInclude Include="..\..\xbmc\FileSystem\HDHomeRun.h" />
    <ClInclude Include="..\..\xbmc\FileSystem\HTSPDirectory.h" />
    <ClInclude Include="..\..\xbmc\FileSystem\HTSPSession.h" />
    <ClInclude Include="..\..\xbmc\FileSystem\HTTPDirectory.h" />
    <ClInclude Include="..\..\xbmc\FileSystem\LastFMDirectory.h" />
    <ClInclude Include="..\..\xbmc\FileSystem\MultiPathDirectory.h" />
    <ClInclude Include="..\..\xbmc\FileSystem\MultiPathFile.h" />
    <ClInclude Include="..\..\xbmc\FileSystem\MusicDatabaseDirectory.h" />
    <ClInclude Include="..\..\xbmc\FileSystem\MusicFileDirectory.h" />
    <ClInclude Include="..\..\xbmc\FileSystem\MusicSearchDirectory.h" />
    <ClInclude Include="..\..\xbmc\FileSystem\MythDirectory.h" />
    <ClInclude Include="..\..\xbmc\FileSystem\MythFile.h" />
    <ClInclude Include="..\..\xbmc\FileSystem\MythSession.h" />
    <ClInclude Include="..\..\xbmc\FileSystem\NSFFileDirectory.h" />
    <ClInclude Include="..\..\xbmc\FileSystem\OGGFileDirectory.h" />
    <ClInclude Include="..\..\xbmc\FileSystem\PlaylistDirectory.h" />
    <ClInclude Include="..\..\xbmc\FileSystem\PlaylistFileDirectory.h" />
    <ClInclude Include="..\..\xbmc\FileSystem\PluginDirectory.h" />
    <ClInclude Include="..\..\xbmc\FileSystem\RarDirectory.h" />
    <ClInclude Include="..\..\xbmc\FileSystem\RarManager.h" />
    <ClInclude Include="..\..\xbmc\FileSystem\RSSDirectory.h" />
    <ClInclude Include="..\..\xbmc\FileSystem\RTVDirectory.h" />
    <ClInclude Include="..\..\xbmc\FileSystem\SAPDirectory.h" />
    <ClInclude Include="..\..\xbmc\FileSystem\SAPFile.h" />
    <ClInclude Include="..\..\xbmc\FileSystem\SFTPDirectory.h" />
    <ClInclude Include="..\..\xbmc\FileSystem\SIDFileDirectory.h" />
    <ClInclude Include="..\..\xbmc\FileSystem\SmartPlaylistDirectory.h" />
    <ClInclude Include="..\..\xbmc\FileSystem\SpecialProtocol.h" />
    <ClInclude Include="..\..\xbmc\FileSystem\SpecialProtocolDirectory.h" />
    <ClInclude Include="..\..\xbmc\FileSystem\StackDirectory.h" />
    <ClInclude Include="..\..\xbmc\FileSystem\SourcesDirectory.h" />
    <ClInclude Include="..\..\xbmc\FileSystem\UPnPDirectory.h" />
    <ClInclude Include="..\..\xbmc\FileSystem\VideoDatabaseDirectory.h" />
    <ClInclude Include="..\..\xbmc\FileSystem\VTPDirectory.h" />
    <ClInclude Include="..\..\xbmc\FileSystem\VTPFile.h" />
    <ClInclude Include="..\..\xbmc\FileSystem\VTPSession.h" />
    <ClInclude Include="..\..\xbmc\FileSystem\ZipDirectory.h" />
    <ClInclude Include="..\..\xbmc\FileSystem\ZipManager.h" />
    <ClInclude Include="..\..\xbmc\FileSystem\MusicDatabaseDirectory\DirectoryNode.h" />
    <ClInclude Include="..\..\xbmc\FileSystem\MusicDatabaseDirectory\DirectoryNodeAlbum.h" />
    <ClInclude Include="..\..\xbmc\FileSystem\MusicDatabaseDirectory\DirectoryNodeAlbumCompilations.h" />
    <ClInclude Include="..\..\xbmc\FileSystem\MusicDatabaseDirectory\DirectoryNodeAlbumCompilationsSongs.h" />
    <ClInclude Include="..\..\xbmc\FileSystem\MusicDatabaseDirectory\DirectoryNodeAlbumRecentlyAdded.h" />
    <ClInclude Include="..\..\xbmc\FileSystem\MusicDatabaseDirectory\DirectoryNodeAlbumRecentlyAddedSong.h" />
    <ClInclude Include="..\..\xbmc\FileSystem\MusicDatabaseDirectory\DirectoryNodeAlbumRecentlyPlayed.h" />
    <ClInclude Include="..\..\xbmc\FileSystem\MusicDatabaseDirectory\DirectoryNodeAlbumRecentlyPlayedSong.h" />
    <ClInclude Include="..\..\xbmc\FileSystem\MusicDatabaseDirectory\DirectoryNodeAlbumTop100.h" />
    <ClInclude Include="..\..\xbmc\FileSystem\MusicDatabaseDirectory\DirectoryNodeAlbumTop100Song.h" />
    <ClInclude Include="..\..\xbmc\FileSystem\MusicDatabaseDirectory\DirectoryNodeArtist.h" />
    <ClInclude Include="..\..\xbmc\FileSystem\MusicDatabaseDirectory\DirectoryNodeGenre.h" />
    <ClInclude Include="..\..\xbmc\FileSystem\MusicDatabaseDirectory\DirectoryNodeOverview.h" />
    <ClInclude Include="..\..\xbmc\FileSystem\MusicDatabaseDirectory\DirectoryNodeRoot.h" />
    <ClInclude Include="..\..\xbmc\FileSystem\MusicDatabaseDirectory\DirectoryNodeSingles.h" />
    <ClInclude Include="..\..\xbmc\FileSystem\MusicDatabaseDirectory\DirectoryNodeSong.h" />
    <ClInclude Include="..\..\xbmc\FileSystem\MusicDatabaseDirectory\DirectoryNodeSongTop100.h" />
    <ClInclude Include="..\..\xbmc\FileSystem\MusicDatabaseDirectory\DirectoryNodeTop100.h" />
    <ClInclude Include="..\..\xbmc\FileSystem\MusicDatabaseDirectory\DirectoryNodeYear.h" />
    <ClInclude Include="..\..\xbmc\FileSystem\MusicDatabaseDirectory\DirectoryNodeYearAlbum.h" />
    <ClInclude Include="..\..\xbmc\FileSystem\MusicDatabaseDirectory\DirectoryNodeYearSong.h" />
    <ClInclude Include="..\..\xbmc\FileSystem\MusicDatabaseDirectory\QueryParams.h" />
    <ClInclude Include="..\..\xbmc\FileSystem\VideoDatabaseDirectory\DirectoryNode.h" />
    <ClInclude Include="..\..\xbmc\FileSystem\VideoDatabaseDirectory\DirectoryNodeActor.h" />
    <ClInclude Include="..\..\xbmc\FileSystem\VideoDatabaseDirectory\DirectoryNodeDirector.h" />
    <ClInclude Include="..\..\xbmc\FileSystem\VideoDatabaseDirectory\DirectoryNodeEpisodes.h" />
    <ClInclude Include="..\..\xbmc\FileSystem\VideoDatabaseDirectory\DirectoryNodeGenre.h" />
    <ClInclude Include="..\..\xbmc\FileSystem\VideoDatabaseDirectory\DirectoryNodeMoviesOverview.h" />
    <ClInclude Include="..\..\xbmc\FileSystem\VideoDatabaseDirectory\DirectoryNodeMusicVideoAlbum.h" />
    <ClInclude Include="..\..\xbmc\FileSystem\VideoDatabaseDirectory\DirectoryNodeMusicVideosOverview.h" />
    <ClInclude Include="..\..\xbmc\FileSystem\VideoDatabaseDirectory\DirectoryNodeOverview.h" />
    <ClInclude Include="..\..\xbmc\FileSystem\VideoDatabaseDirectory\DirectoryNodeRecentlyAddedEpisodes.h" />
    <ClInclude Include="..\..\xbmc\FileSystem\VideoDatabaseDirectory\DirectoryNodeRecentlyAddedMovies.h" />
    <ClInclude Include="..\..\xbmc\FileSystem\VideoDatabaseDirectory\DirectoryNodeRecentlyAddedMusicVideos.h" />
    <ClInclude Include="..\..\xbmc\FileSystem\VideoDatabaseDirectory\DirectoryNodeRoot.h" />
    <ClInclude Include="..\..\xbmc\FileSystem\VideoDatabaseDirectory\DirectoryNodeSeasons.h" />
    <ClInclude Include="..\..\xbmc\FileSystem\VideoDatabaseDirectory\DirectoryNodeSets.h" />
    <ClInclude Include="..\..\xbmc\FileSystem\VideoDatabaseDirectory\DirectoryNodeStudio.h" />
    <ClInclude Include="..\..\xbmc\FileSystem\VideoDatabaseDirectory\DirectoryNodeTitleMovies.h" />
    <ClInclude Include="..\..\xbmc\FileSystem\VideoDatabaseDirectory\DirectoryNodeTitleMusicVideos.h" />
    <ClInclude Include="..\..\xbmc\FileSystem\VideoDatabaseDirectory\DirectoryNodeTitleTvShows.h" />
    <ClInclude Include="..\..\xbmc\FileSystem\VideoDatabaseDirectory\DirectoryNodeTvShowsOverview.h" />
    <ClInclude Include="..\..\xbmc\FileSystem\VideoDatabaseDirectory\DirectoryNodeYear.h" />
    <ClInclude Include="..\..\xbmc\FileSystem\VideoDatabaseDirectory\QueryParams.h" />
    <ClInclude Include="..\..\xbmc\addons\Addon.h" />
    <ClInclude Include="..\..\xbmc\addons\AddonDll.h" />
    <ClInclude Include="..\..\xbmc\addons\AddonManager.h" />
    <ClInclude Include="..\..\xbmc\addons\AddonStatusHandler.h" />
    <ClInclude Include="..\..\xbmc\addons\DllAddon.h" />
    <ClInclude Include="..\..\xbmc\addons\IAddon.h" />
    <ClInclude Include="..\..\xbmc\addons\Scraper.h" />
    <ClInclude Include="..\..\xbmc\addons\ScreenSaver.h" />
    <ClInclude Include="..\..\xbmc\addons\Visualisation.h" />
    <ClInclude Include="..\..\xbmc\cdrip\CDDAReader.h" />
    <ClInclude Include="..\..\xbmc\cdrip\CDDARipper.h" />
    <ClInclude Include="..\..\xbmc\cdrip\DllLameenc.h" />
    <ClInclude Include="..\..\xbmc\cdrip\DllFlacEnc.h" />
    <ClInclude Include="..\..\xbmc\cdrip\DllOgg.h" />
    <ClInclude Include="..\..\xbmc\cdrip\DllVorbis.h" />
    <ClInclude Include="..\..\xbmc\cdrip\DllVorbisEnc.h" />
    <ClInclude Include="..\..\xbmc\cdrip\Encoder.h" />
    <ClInclude Include="..\..\xbmc\cdrip\EncoderFlac.h" />
    <ClInclude Include="..\..\xbmc\cdrip\EncoderLame.h" />
    <ClInclude Include="..\..\xbmc\cdrip\EncoderVorbis.h" />
    <ClInclude Include="..\..\xbmc\cdrip\EncoderWav.h" />
    <ClInclude Include="..\..\xbmc\windowing\WindowingFactory.h" />
    <ClInclude Include="..\..\xbmc\windowing\windows\WinEventsWin32.h" />
    <ClInclude Include="..\..\xbmc\windowing\windows\WinSystemWin32.h" />
    <ClInclude Include="..\..\xbmc\windowing\windows\WinSystemWin32DX.h" />
    <ClInclude Include="..\..\xbmc\windowing\windows\WinSystemWin32GL.h" />
    <ClInclude Include="..\..\xbmc\windowing\WinEvents.h" />
    <ClInclude Include="..\..\xbmc\windowing\WinEventsSDL.h" />
    <ClInclude Include="..\..\xbmc\windowing\WinSystem.h" />
    <ClInclude Include="..\..\xbmc\windowing\XBMC_events.h" />
    <ClInclude Include="..\..\xbmc\windows\GUIMediaWindow.h" />
    <ClInclude Include="..\..\xbmc\windows\GUIWindowDebugInfo.h" />
    <ClInclude Include="..\..\xbmc\windows\GUIWindowFileManager.h" />
    <ClInclude Include="..\..\xbmc\windows\GUIWindowHome.h" />
    <ClInclude Include="..\..\xbmc\windows\GUIWindowLoginScreen.h" />
    <ClInclude Include="..\..\xbmc\windows\GUIWindowPointer.h" />
    <ClInclude Include="..\..\xbmc\windows\GUIWindowScreensaver.h" />
    <ClInclude Include="..\..\xbmc\windows\GUIWindowScreensaverDim.h" />
    <ClInclude Include="..\..\xbmc\windows\GUIWindowStartup.h" />
    <ClInclude Include="..\..\xbmc\windows\GUIWindowSystemInfo.h" />
    <ClInclude Include="..\..\xbmc\windows\GUIWindowWeather.h" />
    <ClInclude Include="..\..\xbmc\XBApplicationEx.h" />
  </ItemGroup>
  <ItemGroup>
    <ResourceCompile Include="..\..\xbmc\win32\XBMC_PC.rc" />
  </ItemGroup>
  <ItemGroup>
    <ProjectReference Include="..\..\lib\win32\pcre\libpcre\libpcre.vcxproj">
      <Project>{d8097c41-605d-4917-8957-9df7f44a18cd}</Project>
      <ReferenceOutputAssembly>false</ReferenceOutputAssembly>
    </ProjectReference>
    <ProjectReference Include="..\..\lib\libapetag\libapetag.vcxproj">
      <Project>{bdd2cb99-93c5-4a70-acbf-396ffb961ad3}</Project>
      <ReferenceOutputAssembly>false</ReferenceOutputAssembly>
    </ProjectReference>
    <ProjectReference Include="..\..\lib\libTcpSocket\project\libTcpSocket_2010.vcxproj">
      <Project>{0F78AAF3-A188-4491-8BA6-203DC0B8D7F5}</Project>
      <ReferenceOutputAssembly>false</ReferenceOutputAssembly>
    </ProjectReference>
    <ProjectReference Include="..\..\lib\libhts\Win32\libhts_2010.vcxproj">
      <Project>{00700e12-a63b-4e54-b962-4011a90584bd}</Project>
      <ReferenceOutputAssembly>false</ReferenceOutputAssembly>
    </ProjectReference>
    <ProjectReference Include="..\..\lib\libRTV\libRTV.vcxproj">
      <Project>{dd4818ae-7e35-40b7-a6a0-0ff83aa1c916}</Project>
      <Private>true</Private>
      <ReferenceOutputAssembly>false</ReferenceOutputAssembly>
      <CopyLocalSatelliteAssemblies>false</CopyLocalSatelliteAssemblies>
      <LinkLibraryDependencies>true</LinkLibraryDependencies>
      <UseLibraryDependencyInputs>false</UseLibraryDependencyInputs>
    </ProjectReference>
    <ProjectReference Include="..\..\lib\libsquish\vs7\squish\squish_2010.vcxproj">
      <Project>{6a8518c3-d81a-4428-bd7f-c37933088ac1}</Project>
      <Private>true</Private>
      <ReferenceOutputAssembly>false</ReferenceOutputAssembly>
      <CopyLocalSatelliteAssemblies>false</CopyLocalSatelliteAssemblies>
      <LinkLibraryDependencies>true</LinkLibraryDependencies>
      <UseLibraryDependencyInputs>false</UseLibraryDependencyInputs>
    </ProjectReference>
    <ProjectReference Include="..\..\lib\libXDAAP\libXDAAP_win32\libXDAAP_win32.vcxproj">
      <Project>{19b16cd0-3b47-47b7-ab0e-81ef2bf1b187}</Project>
      <ReferenceOutputAssembly>false</ReferenceOutputAssembly>
    </ProjectReference>
    <ProjectReference Include="libPlatinum.vcxproj">
      <Project>{b2975495-fbe4-4f94-aac5-b21a9842bf50}</Project>
      <ReferenceOutputAssembly>false</ReferenceOutputAssembly>
    </ProjectReference>
    <ProjectReference Include="UnrarXLib.vcxproj">
      <Project>{fe0a91c0-e30a-47cd-8a92-a508c9292452}</Project>
      <ReferenceOutputAssembly>false</ReferenceOutputAssembly>
    </ProjectReference>
  </ItemGroup>
  <Import Project="$(VCTargetsPath)\Microsoft.Cpp.targets" />
  <ImportGroup Label="ExtensionTargets">
  </ImportGroup>
  <ProjectExtensions>
    <VisualStudio>
      <UserProperties RESOURCE_FILE="XBMC_PC.rc" />
    </VisualStudio>
  </ProjectExtensions>
  <Import Project="$(SolutionDir)\$(ProjectFileName).targets.user" Condition="Exists('$(SolutionDir)\$(ProjectFileName).targets.user')" />
</Project><|MERGE_RESOLUTION|>--- conflicted
+++ resolved
@@ -842,11 +842,8 @@
     <ClCompile Include="..\..\xbmc\utils\StreamUtils.cpp" />
     <ClCompile Include="..\..\xbmc\utils\StringUtils.cpp" />
     <ClCompile Include="..\..\xbmc\utils\SystemInfo.cpp" />
-<<<<<<< HEAD
     <ClCompile Include="..\..\xbmc\utils\TextSearch.cpp" />
-=======
     <ClCompile Include="..\..\xbmc\utils\TimeSmoother.cpp" />
->>>>>>> 019acfa5
     <ClCompile Include="..\..\xbmc\utils\TimeUtils.cpp" />
     <ClCompile Include="..\..\xbmc\utils\TuxBoxUtil.cpp" />
     <ClCompile Include="..\..\xbmc\utils\URIUtils.cpp" />
@@ -1752,11 +1749,8 @@
     <ClInclude Include="..\..\xbmc\utils\StreamUtils.h" />
     <ClInclude Include="..\..\xbmc\utils\StringUtils.h" />
     <ClInclude Include="..\..\xbmc\utils\SystemInfo.h" />
-<<<<<<< HEAD
     <ClInclude Include="..\..\xbmc\utils\TextSearch.h" />
-=======
     <ClInclude Include="..\..\xbmc\utils\TimeSmoother.h" />
->>>>>>> 019acfa5
     <ClInclude Include="..\..\xbmc\utils\TimeUtils.h" />
     <ClInclude Include="..\..\xbmc\utils\TuxBoxUtil.h" />
     <ClInclude Include="..\..\xbmc\utils\URIUtils.h" />
