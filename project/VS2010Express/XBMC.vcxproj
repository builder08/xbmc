﻿<?xml version="1.0" encoding="utf-8"?>
<Project DefaultTargets="Build" ToolsVersion="4.0" xmlns="http://schemas.microsoft.com/developer/msbuild/2003">
  <ItemGroup Label="ProjectConfigurations">
    <ProjectConfiguration Include="Debug|Win32">
      <Configuration>Debug</Configuration>
      <Platform>Win32</Platform>
    </ProjectConfiguration>
    <ProjectConfiguration Include="Debug Testsuite|Win32">
      <Configuration>Debug Testsuite</Configuration>
      <Platform>Win32</Platform>
    </ProjectConfiguration>
    <ProjectConfiguration Include="Release|Win32">
      <Configuration>Release</Configuration>
      <Platform>Win32</Platform>
    </ProjectConfiguration>
  </ItemGroup>
  <PropertyGroup Label="Globals">
    <ProjectGuid>{3A68081D-E8F9-4523-9436-530DE9E5530A}</ProjectGuid>
    <RootNamespace>XBMC_PC</RootNamespace>
    <Keyword>Win32Proj</Keyword>
    <ProjectName>Kodi</ProjectName>
  </PropertyGroup>
  <Import Project="$(SolutionDir)\XBMC.core-defaults.props" />
  <Import Project="$(VCTargetsPath)\Microsoft.Cpp.Default.props" />
  <PropertyGroup Condition="'$(Configuration)|$(Platform)'=='Release|Win32'" Label="Configuration">
    <ConfigurationType>Application</ConfigurationType>
    <UseDebugLibraries>false</UseDebugLibraries>
    <CharacterSet>MultiByte</CharacterSet>
  </PropertyGroup>
  <PropertyGroup Condition="'$(Configuration)|$(Platform)'=='Debug|Win32'" Label="Configuration">
    <ConfigurationType>Application</ConfigurationType>
    <UseDebugLibraries>true</UseDebugLibraries>
    <CharacterSet>MultiByte</CharacterSet>
    <CLRSupport>false</CLRSupport>
  </PropertyGroup>
  <PropertyGroup Condition="'$(Configuration)|$(Platform)'=='Debug Testsuite|Win32'" Label="Configuration">
    <ConfigurationType>Application</ConfigurationType>
    <UseDebugLibraries>true</UseDebugLibraries>
    <CharacterSet>MultiByte</CharacterSet>
    <CLRSupport>false</CLRSupport>
  </PropertyGroup>
  <Import Project="$(VCTargetsPath)\Microsoft.Cpp.props" />
  <ImportGroup Label="ExtensionSettings">
  </ImportGroup>
  <ImportGroup Condition="'$(Configuration)|$(Platform)'=='Release|Win32'" Label="PropertySheets">
    <Import Project="$(UserRootDir)\Microsoft.Cpp.$(Platform).user.props" Condition="exists('$(UserRootDir)\Microsoft.Cpp.$(Platform).user.props')" Label="LocalAppDataPlatform" />
    <Import Project="$(SolutionDir)\XBMC.defaults.props" />
  </ImportGroup>
  <ImportGroup Condition="'$(Configuration)|$(Platform)'=='Debug|Win32'" Label="PropertySheets">
    <Import Project="$(UserRootDir)\Microsoft.Cpp.$(Platform).user.props" Condition="exists('$(UserRootDir)\Microsoft.Cpp.$(Platform).user.props')" Label="LocalAppDataPlatform" />
    <Import Project="$(SolutionDir)\XBMC.defaults.props" />
  </ImportGroup>
  <ImportGroup Condition="'$(Configuration)|$(Platform)'=='Debug Testsuite|Win32'" Label="PropertySheets">
    <Import Project="$(UserRootDir)\Microsoft.Cpp.$(Platform).user.props" Condition="exists('$(UserRootDir)\Microsoft.Cpp.$(Platform).user.props')" Label="LocalAppDataPlatform" />
    <Import Project="$(SolutionDir)\XBMC.defaults.props" />
  </ImportGroup>
  <PropertyGroup Label="UserMacros" />
  <PropertyGroup>
    <_ProjectFileVersion>10.0.30319.1</_ProjectFileVersion>
    <OutDir Condition="'$(Configuration)|$(Platform)'=='Debug|Win32'">XBMC\$(Configuration)\</OutDir>
    <OutDir Condition="'$(Configuration)|$(Platform)'=='Debug Testsuite|Win32'">XBMC\$(Configuration)\</OutDir>
    <IntDir Condition="'$(Configuration)|$(Platform)'=='Debug|Win32'">XBMC\$(Configuration)\objs\</IntDir>
    <IntDir Condition="'$(Configuration)|$(Platform)'=='Debug Testsuite|Win32'">XBMC\$(Configuration)\objs\</IntDir>
    <OutDir Condition="'$(Configuration)|$(Platform)'=='Release|Win32'">XBMC\$(Configuration)\</OutDir>
    <IntDir Condition="'$(Configuration)|$(Platform)'=='Release|Win32'">XBMC\$(Configuration)\objs\</IntDir>
    <IncludePath Condition="'$(Configuration)|$(Platform)'=='Debug|Win32'">$(DXSDK_DIR)Include;$(IncludePath)</IncludePath>
    <IncludePath Condition="'$(Configuration)|$(Platform)'=='Debug Testsuite|Win32'">$(DXSDK_DIR)Include;$(IncludePath)</IncludePath>
    <LibraryPath Condition="'$(Configuration)|$(Platform)'=='Debug|Win32'">$(DXSDK_DIR)Lib\x86;$(LibraryPath)</LibraryPath>
    <LibraryPath Condition="'$(Configuration)|$(Platform)'=='Debug Testsuite|Win32'">$(DXSDK_DIR)Lib\x86;$(LibraryPath)</LibraryPath>
    <IncludePath Condition="'$(Configuration)|$(Platform)'=='Release|Win32'">$(DXSDK_DIR)Include;$(IncludePath)</IncludePath>
    <LibraryPath Condition="'$(Configuration)|$(Platform)'=='Release|Win32'">$(DXSDK_DIR)Lib\x86;$(LibraryPath)</LibraryPath>
    <TargetName Condition="'$(Configuration)|$(Platform)'=='Debug Testsuite|Win32'">$(ProjectName)-test</TargetName>
    <CustomBuildBeforeTargets Condition="'$(Configuration)|$(Platform)'=='Debug|Win32'">
    </CustomBuildBeforeTargets>
  </PropertyGroup>
  <ItemDefinitionGroup Condition="'$(Configuration)|$(Platform)'=='Debug|Win32'">
    <ClCompile>
      <AdditionalIncludeDirectories>..\..\;..\..\xbmc\;..\..\xbmc\cores\dvdplayer;..\..\xbmc\win32;..\..\lib;..\..\lib\win32\ffmpeg;..\..\lib\libUPnP;..\..\lib\libUPnP\Platinum\Source\Devices\MediaRenderer;..\..\lib\libUPnP\Platinum\Source\Devices\MediaConnect;..\..\lib\libUPnP\Platinum\Source\Devices\MediaServer;..\..\lib\libUPnP\Platinum\Source\Platinum;..\..\lib\libUPnP\Platinum\Source\Core;..\..\lib\libUPnP\Platinum\Source\Extras;..\..\lib\libUPnP\Neptune\Source\Core;..\..\lib\libUPnP\Neptune\Source\System\Win32;..\..\lib\win32\pcre;..\..\xbmc\cores\dsplayer;..\..\xbmc\cores\dsplayer\BaseClasses;..\..\lib\win32;..\..\xbmc\cores\AudioEngine\;..\..\addons\library.kodi.guilib;..\..\addons\library.xbmc.addon;..\..\addons\library.xbmc.pvr;..\..\addons\library.xbmc.codec;..\..\tools\depends\native\libsquish-native\src;%(AdditionalIncludeDirectories)</AdditionalIncludeDirectories>
      <PreprocessorDefinitions>NOMINMAX;_USE_32BIT_TIME_T;HAS_DX;D3D_DEBUG_INFO;__STDC_CONSTANT_MACROS;_SECURE_SCL=0;TAGLIB_STATIC;NPT_CONFIG_ENABLE_LOGGING;PLT_HTTP_DEFAULT_USER_AGENT="UPnP/1.0 DLNADOC/1.50 Kodi";PLT_HTTP_DEFAULT_SERVER="UPnP/1.0 DLNADOC/1.50 Kodi";HAS_DS_PLAYER;%(PreprocessorDefinitions)</PreprocessorDefinitions>
      <ExceptionHandling>Async</ExceptionHandling>
      <PrecompiledHeader>Use</PrecompiledHeader>
      <PrecompiledHeaderFile>pch.h</PrecompiledHeaderFile>
      <DisableSpecificWarnings>4996;%(DisableSpecificWarnings)</DisableSpecificWarnings>
      <ForcedIncludeFiles>pch.h;%(ForcedIncludeFiles)</ForcedIncludeFiles>
      <ObjectFileName>$(IntDir)\a\a\%(RelativeDir)</ObjectFileName>
    </ClCompile>
    <Link>
      <AdditionalOptions>/IGNORE:4089 /ignore:4254 %(AdditionalOptions)</AdditionalOptions>
      <AdditionalDependencies>D3dx9.lib;DInput8.lib;DSound.lib;winmm.lib;Mpr.lib;Iphlpapi.lib;PowrProf.lib;setupapi.lib;dwmapi.lib;yajl.lib;dxguid.lib;comctl32.lib;%(AdditionalDependencies)</AdditionalDependencies>
      <OutputFile>$(OutDir)$(ProjectName).exe</OutputFile>
      <IgnoreSpecificDefaultLibraries>libcpmt;libc;msvcrt;libcmt;msvcrtd;msvcprtd;%(IgnoreSpecificDefaultLibraries)</IgnoreSpecificDefaultLibraries>
      <ModuleDefinitionFile>
      </ModuleDefinitionFile>
      <DelayLoadDLLs>libxslt.dll;dnssd.dll;dwmapi.dll;ssh.dll;sqlite3.dll;avcodec-56.dll;avfilter-5.dll;avformat-56.dll;avutil-54.dll;postproc-53.dll;swresample-1.dll;swscale-3.dll;%(DelayLoadDLLs)</DelayLoadDLLs>
      <ProgramDatabaseFile>$(OutDir)$(ProjectName).pdb</ProgramDatabaseFile>
      <EntryPointSymbol>
      </EntryPointSymbol>
      <RandomizedBaseAddress>true</RandomizedBaseAddress>
      <DataExecutionPrevention>true</DataExecutionPrevention>
      <AdditionalLibraryDirectories>..\..\lib\win32\ffmpeg\.libs;%(AdditionalLibraryDirectories)</AdditionalLibraryDirectories>
      <ImageHasSafeExceptionHandlers>false</ImageHasSafeExceptionHandlers>
    </Link>
    <Manifest>
      <AdditionalManifestFiles>VC90.CRT.x86.manifest;win81.manifest;%(AdditionalManifestFiles)</AdditionalManifestFiles>
      <EnableDPIAwareness>true</EnableDPIAwareness>
    </Manifest>
  </ItemDefinitionGroup>
  <ItemDefinitionGroup Condition="'$(Configuration)|$(Platform)'=='Debug Testsuite|Win32'">
    <ClCompile>
      <AdditionalIncludeDirectories>..\..\;..\..\xbmc\;..\..\xbmc\cores\dvdplayer;..\..\xbmc\win32;..\..\lib;..\..\lib\win32\ffmpeg;..\..\lib\libUPnP;..\..\lib\libUPnP\Platinum\Source\Devices\MediaRenderer;..\..\lib\libUPnP\Platinum\Source\Devices\MediaConnect;..\..\lib\libUPnP\Platinum\Source\Devices\MediaServer;..\..\lib\libUPnP\Platinum\Source\Platinum;..\..\lib\libUPnP\Platinum\Source\Core;..\..\lib\libUPnP\Platinum\Source\Extras;..\..\lib\libUPnP\Neptune\Source\Core;..\..\lib\libUPnP\Neptune\Source\System\Win32;..\..\lib\win32\pcre;..\..\lib\win32;..\..\xbmc\cores\AudioEngine\;..\..\addons\library.kodi.guilib;..\..\addons\library.xbmc.addon;..\..\addons\library.xbmc.pvr;..\..\addons\library.xbmc.codec;..\..\lib\gtest\include;..\..\tools\depends\native\libsquish-native\src;%(AdditionalIncludeDirectories)</AdditionalIncludeDirectories>
      <PreprocessorDefinitions>_CONSOLE;NOMINMAX;_USE_32BIT_TIME_T;HAS_DX;D3D_DEBUG_INFO;__STDC_CONSTANT_MACROS;_SECURE_SCL=0;TAGLIB_STATIC;NPT_CONFIG_ENABLE_LOGGING;PLT_HTTP_DEFAULT_USER_AGENT="UPnP/1.0 DLNADOC/1.50 Kodi";PLT_HTTP_DEFAULT_SERVER="UPnP/1.0 DLNADOC/1.50 Kodi";%(PreprocessorDefinitions)</PreprocessorDefinitions>
      <ExceptionHandling>Async</ExceptionHandling>
      <PrecompiledHeader>Use</PrecompiledHeader>
      <PrecompiledHeaderFile>pch.h</PrecompiledHeaderFile>
      <DisableSpecificWarnings>4996;%(DisableSpecificWarnings)</DisableSpecificWarnings>
      <ForcedIncludeFiles>pch.h;%(ForcedIncludeFiles)</ForcedIncludeFiles>
      <ObjectFileName>$(IntDir)\a\a\%(RelativeDir)</ObjectFileName>
    </ClCompile>
    <Link>
      <AdditionalOptions>/IGNORE:4089 /ignore:4254 %(AdditionalOptions)</AdditionalOptions>
      <AdditionalDependencies>D3dx9.lib;DInput8.lib;DSound.lib;winmm.lib;ws2_32.lib;Mpr.lib;Iphlpapi.lib;PowrProf.lib;setupapi.lib;dwmapi.lib;strmiids.lib;dxguid.lib;mfuuid.lib;comctl32.lib;yajl.lib;%(AdditionalDependencies)</AdditionalDependencies>
      <OutputFile>$(OutDir)$(ProjectName)-test.exe</OutputFile>
      <AdditionalLibraryDirectories>
      </AdditionalLibraryDirectories>
      <IgnoreSpecificDefaultLibraries>libc;msvcrt;libcmt;msvcrtd;msvcprtd;%(IgnoreSpecificDefaultLibraries)</IgnoreSpecificDefaultLibraries>
      <ModuleDefinitionFile>
      </ModuleDefinitionFile>
      <DelayLoadDLLs>libxslt.dll;dnssd.dll;dwmapi.dll;ssh.dll;sqlite3.dll;avcodec-56.dll;avfilter-5.dll;avformat-56.dll;avutil-54.dll;postproc-53.dll;swresample-1.dll;swscale-3.dll;%(DelayLoadDLLs)</DelayLoadDLLs>
      <ProgramDatabaseFile>$(OutDir)$(ProjectName).pdb</ProgramDatabaseFile>
      <SubSystem>Console</SubSystem>
      <EntryPointSymbol>
      </EntryPointSymbol>
      <RandomizedBaseAddress>true</RandomizedBaseAddress>
      <DataExecutionPrevention>true</DataExecutionPrevention>
      <AdditionalLibraryDirectories>..\..\lib\win32\ffmpeg\.libs;%(AdditionalLibraryDirectories)</AdditionalLibraryDirectories>
    </Link>
    <Manifest>
      <AdditionalManifestFiles>VC90.CRT.x86.manifest;win81.manifest;%(AdditionalManifestFiles)</AdditionalManifestFiles>
      <EnableDPIAwareness>true</EnableDPIAwareness>
    </Manifest>
  </ItemDefinitionGroup>
  <ItemDefinitionGroup Condition="'$(Configuration)|$(Platform)'=='Release|Win32'">
    <ClCompile>
      <AdditionalIncludeDirectories>..\..\;..\..\xbmc\;..\..\xbmc\cores\dvdplayer;..\..\xbmc\win32;..\..\lib;..\..\lib\win32\ffmpeg;..\..\lib\libUPnP;..\..\lib\libUPnP\Platinum\Source\Devices\MediaRenderer;..\..\lib\libUPnP\Platinum\Source\Devices\MediaConnect;..\..\lib\libUPnP\Platinum\Source\Devices\MediaServer;..\..\lib\libUPnP\Platinum\Source\Platinum;..\..\lib\libUPnP\Platinum\Source\Core;..\..\lib\libUPnP\Platinum\Source\Extras;..\..\lib\libUPnP\Neptune\Source\Core;..\..\lib\libUPnP\Neptune\Source\System\Win32;..\..\lib\win32\pcre;..\..\xbmc\cores\dsplayer;..\..\xbmc\cores\dsplayer\BaseClasses;..\..\lib\win32;..\..\xbmc\cores\AudioEngine\;..\..\addons\library.kodi.guilib;..\..\addons\library.xbmc.addon;..\..\addons\library.xbmc.pvr;..\..\addons\library.xbmc.codec;..\..\tools\depends\native\libsquish-native\src;%(AdditionalIncludeDirectories)</AdditionalIncludeDirectories>
      <PreprocessorDefinitions>NOMINMAX;_USE_32BIT_TIME_T;HAS_DX;__STDC_CONSTANT_MACROS;TAGLIB_STATIC;NPT_CONFIG_ENABLE_LOGGING;PLT_HTTP_DEFAULT_USER_AGENT="UPnP/1.0 DLNADOC/1.50 Kodi";PLT_HTTP_DEFAULT_SERVER="UPnP/1.0 DLNADOC/1.50 Kodi";HAS_DS_PLAYER;%(PreprocessorDefinitions)</PreprocessorDefinitions>
      <ExceptionHandling>Async</ExceptionHandling>
      <PrecompiledHeader>Use</PrecompiledHeader>
      <PrecompiledHeaderFile>pch.h</PrecompiledHeaderFile>
      <DisableSpecificWarnings>4996;%(DisableSpecificWarnings)</DisableSpecificWarnings>
      <ForcedIncludeFiles>pch.h;%(ForcedIncludeFiles)</ForcedIncludeFiles>
      <ObjectFileName>$(IntDir)\a\a\%(RelativeDir)</ObjectFileName>
    </ClCompile>
    <Link>
      <AdditionalOptions>/IGNORE:4089 /ignore:4254 %(AdditionalOptions)</AdditionalOptions>
      <AdditionalDependencies>D3dx9.lib;DInput8.lib;DSound.lib;winmm.lib;Mpr.lib;Iphlpapi.lib;PowrProf.lib;setupapi.lib;dwmapi.lib;yajl.lib;dxguid.lib;comctl32.lib;%(AdditionalDependencies)</AdditionalDependencies>
      <OutputFile>$(OutDir)$(ProjectName).exe</OutputFile>
      <IgnoreSpecificDefaultLibraries>libc;msvcrt;libci;msvcprt;%(IgnoreSpecificDefaultLibraries)</IgnoreSpecificDefaultLibraries>
      <DelayLoadDLLs>libxslt.dll;dnssd.dll;dwmapi.dll;ssh.dll;sqlite3.dll;avcodec-56.dll;avfilter-5.dll;avformat-56.dll;avutil-54.dll;postproc-53.dll;swresample-1.dll;swscale-3.dll;%(DelayLoadDLLs)</DelayLoadDLLs>
      <GenerateDebugInformation>true</GenerateDebugInformation>
      <ProgramDatabaseFile>$(OutDir)$(ProjectName).pdb</ProgramDatabaseFile>
      <RandomizedBaseAddress>true</RandomizedBaseAddress>
      <DataExecutionPrevention>true</DataExecutionPrevention>
      <AdditionalLibraryDirectories>..\..\lib\win32\ffmpeg\.libs;%(AdditionalLibraryDirectories)</AdditionalLibraryDirectories>
      <ImageHasSafeExceptionHandlers>false</ImageHasSafeExceptionHandlers>
    </Link>
    <Manifest>
      <AdditionalManifestFiles>VC90.CRT.x86.manifest;win81.manifest;%(AdditionalManifestFiles)</AdditionalManifestFiles>
      <EnableDPIAwareness>true</EnableDPIAwareness>
    </Manifest>
  </ItemDefinitionGroup>
  <ItemGroup>
    <ClCompile Include="..\..\lib\SlingboxLib\SlingboxLib.cpp" />
    <ClCompile Include="..\..\xbmc\addons\AddonCallbacks.cpp" />
    <ClCompile Include="..\..\xbmc\addons\AddonCallbacksAddon.cpp" />
    <ClCompile Include="..\..\xbmc\addons\AddonCallbacksCodec.cpp" />
    <ClCompile Include="..\..\xbmc\addons\AddonCallbacksGUI.cpp" />
    <ClCompile Include="..\..\xbmc\addons\AddonCallbacksPVR.cpp" />
    <ClCompile Include="..\..\xbmc\addons\AddonDatabase.cpp" />
    <ClCompile Include="..\..\xbmc\addons\AddonInstaller.cpp" />
    <ClCompile Include="..\..\xbmc\addons\AddonVersion.cpp" />
    <ClCompile Include="..\..\xbmc\addons\ContextItemAddon.cpp" />
    <ClCompile Include="..\..\xbmc\addons\AudioDecoder.cpp" />
    <ClCompile Include="..\..\xbmc\addons\GUIDialogAddonInfo.cpp" />
    <ClCompile Include="..\..\xbmc\addons\GUIDialogAddonSettings.cpp" />
    <ClCompile Include="..\..\xbmc\addons\GUIViewStateAddonBrowser.cpp" />
    <ClCompile Include="..\..\xbmc\addons\GUIWindowAddonBrowser.cpp" />
    <ClCompile Include="..\..\xbmc\addons\LanguageResource.cpp" />
    <ClCompile Include="..\..\xbmc\addons\PluginSource.cpp" />
    <ClCompile Include="..\..\xbmc\addons\Repository.cpp" />
    <ClCompile Include="..\..\xbmc\addons\Service.cpp" />
    <ClCompile Include="..\..\xbmc\addons\Skin.cpp" />
    <ClCompile Include="..\..\xbmc\addons\Webinterface.cpp" />
    <ClCompile Include="..\..\xbmc\Application.cpp" />
    <ClCompile Include="..\..\xbmc\ApplicationMessenger.cpp" />
    <ClCompile Include="..\..\xbmc\ApplicationPlayer.cpp" />
    <ClCompile Include="..\..\xbmc\AppParamParser.cpp" />
    <ClCompile Include="..\..\xbmc\Autorun.cpp" />
    <ClCompile Include="..\..\xbmc\AutoSwitch.cpp" />
    <ClCompile Include="..\..\xbmc\BackgroundInfoLoader.cpp" />
    <ClCompile Include="..\..\xbmc\CompileInfo.cpp" />
    <ClCompile Include="..\..\xbmc\ContextMenuManager.cpp" />
    <ClCompile Include="..\..\xbmc\cores\AudioEngine\AEFactory.cpp" />
    <ClCompile Include="..\..\xbmc\cores\AudioEngine\AEResampleFactory.cpp" />
    <ClCompile Include="..\..\xbmc\cores\AudioEngine\AESinkFactory.cpp" />
    <ClCompile Include="..\..\xbmc\cores\AudioEngine\Encoders\AEEncoderFFmpeg.cpp" />
    <ClCompile Include="..\..\xbmc\cores\AudioEngine\Engines\ActiveAE\ActiveAE.cpp" />
    <ClCompile Include="..\..\xbmc\cores\AudioEngine\Engines\ActiveAE\ActiveAEBuffer.cpp" />
    <ClCompile Include="..\..\xbmc\cores\AudioEngine\Engines\ActiveAE\ActiveAEResampleFFMPEG.cpp" />
    <ClCompile Include="..\..\xbmc\cores\AudioEngine\Engines\ActiveAE\ActiveAESink.cpp" />
    <ClCompile Include="..\..\xbmc\cores\AudioEngine\Engines\ActiveAE\ActiveAESound.cpp" />
    <ClCompile Include="..\..\xbmc\cores\AudioEngine\Engines\ActiveAE\ActiveAEStream.cpp" />
    <ClCompile Include="..\..\xbmc\cores\AudioEngine\Sinks\AESinkDirectSound.cpp" />
    <ClCompile Include="..\..\xbmc\cores\AudioEngine\Sinks\AESinkNULL.cpp" />
    <ClCompile Include="..\..\xbmc\cores\AudioEngine\Sinks\AESinkWASAPI.cpp" />
    <ClCompile Include="..\..\xbmc\cores\AudioEngine\Utils\AEBitstreamPacker.cpp" />
    <ClCompile Include="..\..\xbmc\cores\AudioEngine\Utils\AEBuffer.cpp" />
    <ClCompile Include="..\..\xbmc\cores\AudioEngine\Utils\AEChannelInfo.cpp" />
    <ClCompile Include="..\..\xbmc\cores\AudioEngine\Utils\AEDeviceInfo.cpp" />
    <ClCompile Include="..\..\xbmc\cores\AudioEngine\Utils\AELimiter.cpp" />
    <ClCompile Include="..\..\xbmc\cores\AudioEngine\Utils\AEPackIEC61937.cpp" />
    <ClCompile Include="..\..\xbmc\cores\AudioEngine\Utils\AEStreamInfo.cpp" />
    <ClCompile Include="..\..\xbmc\cores\AudioEngine\Utils\AEUtil.cpp" />
    <ClCompile Include="..\..\xbmc\cores\DataCacheCore.cpp" />
    <ClCompile Include="..\..\xbmc\cores\DSPlayer\ChaptersManager.cpp" />
    <ClCompile Include="..\..\xbmc\cores\DSPlayer\Dialogs\GUIDialogDSFilters.cpp" />
    <ClCompile Include="..\..\xbmc\cores\DSPlayer\Dialogs\GUIDialogDSManager.cpp" />
    <ClCompile Include="..\..\xbmc\cores\DSPlayer\Dialogs\GUIDialogDSPlayercoreFactory.cpp" />
    <ClCompile Include="..\..\xbmc\cores\DSPlayer\Dialogs\GUIDialogDSRules.cpp" />
    <ClCompile Include="..\..\xbmc\cores\DSPlayer\DSGraph.cpp" />
    <ClCompile Include="..\..\xbmc\cores\DSPlayer\DSInputStreamPVRManager.cpp" />
    <ClCompile Include="..\..\xbmc\cores\DSPlayer\DSPlayer.cpp" />
    <ClCompile Include="..\..\xbmc\cores\DSPlayer\DSPlayerDatabase.cpp" />
    <ClCompile Include="..\..\xbmc\cores\DSPlayer\DSPropertyPage.cpp" />
    <ClCompile Include="..\..\xbmc\cores\DSPlayer\ExternalPixelShader.cpp" />
    <ClCompile Include="..\..\xbmc\cores\DSPlayer\FGFilter.cpp" />
    <ClCompile Include="..\..\xbmc\cores\DSPlayer\FGLoader.cpp" />
    <ClCompile Include="..\..\xbmc\cores\DSPlayer\FGManager.cpp" />
    <ClCompile Include="..\..\xbmc\cores\DSPlayer\FGManager2.cpp" />
    <ClCompile Include="..\..\xbmc\cores\DSPlayer\FilterCoreFactory\FilterCoreFactory.cpp" />
    <ClCompile Include="..\..\xbmc\cores\DSPlayer\FilterCoreFactory\FilterSelectionRule.cpp" />
    <ClCompile Include="..\..\xbmc\cores\DSPlayer\Filters\AllocatorCommon.cpp" />
    <ClCompile Include="..\..\xbmc\cores\DSPlayer\Filters\asyncio.cpp" />
    <ClCompile Include="..\..\xbmc\cores\DSPlayer\Filters\asyncrdr.cpp" />
    <ClCompile Include="..\..\xbmc\cores\DSPlayer\Filters\DX9AllocatorPresenter.cpp" />
    <ClCompile Include="..\..\xbmc\cores\DSPlayer\Filters\EVRAllocatorPresenter.cpp" />
    <ClCompile Include="..\..\xbmc\cores\DSPlayer\Filters\RendererSettings.cpp" />
    <ClCompile Include="..\..\xbmc\cores\DSPlayer\Filters\VMR9AllocatorPresenter.cpp" />
    <ClCompile Include="..\..\xbmc\cores\DSPlayer\Filters\XBMCFileReader.cpp" />
    <ClCompile Include="..\..\xbmc\cores\DSPlayer\Filters\XBMCFileSource.cpp" />
    <ClCompile Include="..\..\xbmc\cores\DSPlayer\GraphFilters.cpp" />
    <ClCompile Include="..\..\xbmc\cores\DSPlayer\PixelShaderCompiler.cpp" />
    <ClCompile Include="..\..\xbmc\cores\DSPlayer\PixelShaderList.cpp" />
    <ClCompile Include="..\..\xbmc\cores\DSPlayer\ShadersSelectionRule.cpp" />
    <ClCompile Include="..\..\xbmc\cores\DSPlayer\StreamsManager.cpp" />
    <ClCompile Include="..\..\xbmc\cores\DSPlayer\Subtitles\decss\CSSauth.cpp" />
    <ClCompile Include="..\..\xbmc\cores\DSPlayer\Subtitles\decss\CSSscramble.cpp" />
    <ClCompile Include="..\..\xbmc\cores\DSPlayer\Subtitles\decss\DeCSSInputPin.cpp" />
    <ClCompile Include="..\..\xbmc\cores\DSPlayer\Subtitles\ILogImpl.cpp" />
    <ClCompile Include="..\..\xbmc\cores\DSPlayer\Utils\AudioEnumerator.cpp" />
    <ClCompile Include="..\..\xbmc\cores\DSPlayer\Utils\DSFilterEnumerator.cpp" />
    <ClCompile Include="..\..\xbmc\cores\DSPlayer\Utils\DSTemplate.cpp" />
    <ClCompile Include="..\..\xbmc\cores\DSPlayer\Utils\IPinHook.cpp" />
    <ClCompile Include="..\..\xbmc\cores\DSPlayer\Utils\MacrovisionKicker.cpp" />
    <ClCompile Include="..\..\xbmc\cores\dvdplayer\DVDCodecs\Audio\DVDAudioCodecPassthrough.cpp" />
    <ClCompile Include="..\..\xbmc\cores\dvdplayer\DVDCodecs\Overlay\contrib\cc_decoder.c">
      <CompileAs Condition="'$(Configuration)|$(Platform)'=='Debug|Win32'">CompileAsCpp</CompileAs>
      <CompileAs Condition="'$(Configuration)|$(Platform)'=='Release|Win32'">CompileAsCpp</CompileAs>
      <CompileAs Condition="'$(Configuration)|$(Platform)'=='Debug Testsuite|Win32'">CompileAsCpp</CompileAs>
    </ClCompile>
    <ClCompile Include="..\..\xbmc\cores\dvdplayer\DVDCodecs\Overlay\contrib\cc_decoder708.cpp" />
    <ClCompile Include="..\..\xbmc\cores\dvdplayer\DVDCodecs\Video\DVDVideoCodec.cpp" />
    <ClCompile Include="..\..\xbmc\cores\dvdplayer\DVDDemuxers\DVDDemuxBXA.cpp" />
    <ClCompile Include="..\..\xbmc\cores\dvdplayer\DVDDemuxers\DVDDemuxCC.cpp" />
    <ClCompile Include="..\..\xbmc\cores\dvdplayer\DVDDemuxers\DVDDemuxCDDA.cpp" />
    <ClCompile Include="..\..\xbmc\cores\dvdplayer\DVDDemuxers\DVDDemuxPVRClient.cpp" />
    <ClCompile Include="..\..\xbmc\cores\dvdplayer\DVDInputStreams\DVDInputStreamBluray.cpp" />
    <ClCompile Include="..\..\xbmc\cores\dvdplayer\DVDInputStreams\DVDInputStreamPVRManager.cpp" />
    <ClCompile Include="..\..\xbmc\cores\FFmpeg.cpp" />
    <ClCompile Include="..\..\xbmc\cores\VideoRenderers\OverlayRendererGUI.cpp" />
    <ClCompile Include="..\..\xbmc\cores\VideoRenderers\RenderCapture.cpp" />
    <ClCompile Include="..\..\xbmc\cores\VideoRenderers\VideoShaders\WinVideoFilter.cpp" />
    <ClCompile Include="..\..\xbmc\cores\VideoRenderers\WinDsRenderer.cpp" />
    <ClCompile Include="..\..\xbmc\CueDocument.cpp" />
    <ClCompile Include="..\..\xbmc\DbUrl.cpp" />
    <ClCompile Include="..\..\xbmc\dbwrappers\Database.cpp" />
    <ClCompile Include="..\..\xbmc\dbwrappers\DatabaseQuery.cpp" />
    <ClCompile Include="..\..\xbmc\dbwrappers\dataset.cpp" />
    <ClCompile Include="..\..\xbmc\dbwrappers\mysqldataset.cpp" />
    <ClCompile Include="..\..\xbmc\dbwrappers\qry_dat.cpp" />
    <ClCompile Include="..\..\xbmc\dbwrappers\sqlitedataset.cpp" />
    <ClCompile Include="..\..\xbmc\dialogs\GUIDialogBoxBase.cpp" />
    <ClCompile Include="..\..\xbmc\dialogs\GUIDialogBusy.cpp" />
    <ClCompile Include="..\..\xbmc\dialogs\GUIDialogButtonMenu.cpp" />
    <ClCompile Include="..\..\xbmc\dialogs\GUIDialogCache.cpp" />
    <ClCompile Include="..\..\xbmc\dialogs\GUIDialogContextMenu.cpp" />
    <ClCompile Include="..\..\xbmc\dialogs\GUIDialogExtendedProgressBar.cpp" />
    <ClCompile Include="..\..\xbmc\dialogs\GUIDialogFavourites.cpp" />
    <ClCompile Include="..\..\xbmc\dialogs\GUIDialogFileBrowser.cpp" />
    <ClCompile Include="..\..\xbmc\dialogs\GUIDialogGamepad.cpp" />
    <ClCompile Include="..\..\xbmc\dialogs\GUIDialogKaiToast.cpp" />
    <ClCompile Include="..\..\xbmc\dialogs\GUIDialogKeyboardGeneric.cpp" />
    <ClCompile Include="..\..\xbmc\dialogs\GUIDialogMediaFilter.cpp" />
    <ClCompile Include="..\..\xbmc\dialogs\GUIDialogMediaSource.cpp" />
    <ClCompile Include="..\..\xbmc\dialogs\GUIDialogMuteBug.cpp" />
    <ClCompile Include="..\..\xbmc\dialogs\GUIDialogNumeric.cpp" />
    <ClCompile Include="..\..\xbmc\dialogs\GUIDialogOK.cpp" />
    <ClCompile Include="..\..\xbmc\dialogs\GUIDialogPlayEject.cpp" />
    <ClCompile Include="..\..\xbmc\dialogs\GUIDialogPlayerControls.cpp" />
    <ClCompile Include="..\..\xbmc\dialogs\GUIDialogProgress.cpp" />
    <ClCompile Include="..\..\xbmc\dialogs\GUIDialogSeekBar.cpp" />
    <ClCompile Include="..\..\xbmc\dialogs\GUIDialogSelect.cpp" />
    <ClCompile Include="..\..\xbmc\dialogs\GUIDialogSimpleMenu.cpp" />
    <ClCompile Include="..\..\xbmc\dialogs\GUIDialogSlider.cpp" />
    <ClCompile Include="..\..\xbmc\dialogs\GUIDialogSmartPlaylistEditor.cpp" />
    <ClCompile Include="..\..\xbmc\dialogs\GUIDialogSmartPlaylistRule.cpp" />
    <ClCompile Include="..\..\xbmc\dialogs\GUIDialogSubMenu.cpp" />
    <ClCompile Include="..\..\xbmc\dialogs\GUIDialogTextViewer.cpp" />
    <ClCompile Include="..\..\xbmc\dialogs\GUIDialogVolumeBar.cpp" />
    <ClCompile Include="..\..\xbmc\dialogs\GUIDialogYesNo.cpp" />
    <ClCompile Include="..\..\xbmc\DynamicDll.cpp" />
    <ClCompile Include="..\..\xbmc\epg\Epg.cpp" />
    <ClCompile Include="..\..\xbmc\epg\EpgContainer.cpp" />
    <ClCompile Include="..\..\xbmc\epg\EpgDatabase.cpp" />
    <ClCompile Include="..\..\xbmc\epg\EpgInfoTag.cpp" />
    <ClCompile Include="..\..\xbmc\epg\EpgSearchFilter.cpp" />
    <ClCompile Include="..\..\xbmc\epg\GUIEPGGridContainer.cpp" />
    <ClCompile Include="..\..\xbmc\FileItem.cpp" />
    <ClCompile Include="..\..\xbmc\FileItemListModification.cpp" />
    <ClCompile Include="..\..\xbmc\filesystem\AddonsDirectory.cpp" />
    <ClCompile Include="..\..\xbmc\filesystem\BlurayDirectory.cpp" />
    <ClCompile Include="..\..\xbmc\filesystem\BlurayFile.cpp" />
    <ClCompile Include="..\..\xbmc\filesystem\CacheStrategy.cpp" />
    <ClCompile Include="..\..\xbmc\filesystem\CDDADirectory.cpp" />
    <ClCompile Include="..\..\xbmc\filesystem\CDDAFile.cpp" />
    <ClCompile Include="..\..\xbmc\filesystem\CircularCache.cpp" />
    <ClCompile Include="..\..\xbmc\filesystem\CurlFile.cpp" />
    <ClCompile Include="..\..\xbmc\filesystem\DAVCommon.cpp" />
    <ClCompile Include="..\..\xbmc\filesystem\DAVDirectory.cpp" />
    <ClCompile Include="..\..\xbmc\filesystem\DAVFile.cpp" />
    <ClCompile Include="..\..\xbmc\filesystem\Directory.cpp" />
    <ClCompile Include="..\..\xbmc\filesystem\DirectoryCache.cpp" />
    <ClCompile Include="..\..\xbmc\filesystem\DirectoryFactory.cpp" />
    <ClCompile Include="..\..\xbmc\filesystem\DirectoryHistory.cpp" />
    <ClCompile Include="..\..\xbmc\filesystem\DllLibCurl.cpp" />
    <ClCompile Include="..\..\xbmc\filesystem\File.cpp" />
    <ClCompile Include="..\..\xbmc\filesystem\FileCache.cpp" />
    <ClCompile Include="..\..\xbmc\filesystem\FavouritesDirectory.cpp" />
    <ClCompile Include="..\..\xbmc\filesystem\FileDirectoryFactory.cpp" />
    <ClCompile Include="..\..\xbmc\filesystem\FileFactory.cpp" />
    <ClCompile Include="..\..\xbmc\filesystem\FileReaderFile.cpp" />
    <ClCompile Include="..\..\xbmc\filesystem\FTPDirectory.cpp" />
    <ClCompile Include="..\..\xbmc\filesystem\FTPParse.cpp" />
    <ClCompile Include="..\..\xbmc\filesystem\HDHomeRunDirectory.cpp" />
    <ClCompile Include="..\..\xbmc\filesystem\HDHomeRunFile.cpp" />
    <ClCompile Include="..\..\xbmc\filesystem\HTTPDirectory.cpp" />
    <ClCompile Include="..\..\xbmc\filesystem\HTTPFile.cpp" />
    <ClCompile Include="..\..\xbmc\filesystem\IDirectory.cpp" />
    <ClCompile Include="..\..\xbmc\filesystem\IFile.cpp" />
    <ClCompile Include="..\..\xbmc\filesystem\ImageFile.cpp" />
    <ClCompile Include="..\..\xbmc\filesystem\iso9660.cpp" />
    <ClCompile Include="..\..\xbmc\filesystem\ISO9660Directory.cpp" />
    <ClCompile Include="..\..\xbmc\filesystem\ISOFile.cpp" />
    <ClCompile Include="..\..\xbmc\filesystem\LibraryDirectory.cpp" />
    <ClCompile Include="..\..\xbmc\filesystem\MemBufferCache.cpp" />
    <ClCompile Include="..\..\xbmc\filesystem\MultiPathDirectory.cpp" />
    <ClCompile Include="..\..\xbmc\filesystem\MultiPathFile.cpp" />
    <ClCompile Include="..\..\xbmc\filesystem\MusicDatabaseDirectory.cpp" />
    <ClCompile Include="..\..\xbmc\filesystem\MusicDatabaseDirectory\DirectoryNodeGrouped.cpp" />
    <ClCompile Include="..\..\xbmc\filesystem\MusicDatabaseFile.cpp" />
    <ClCompile Include="..\..\xbmc\filesystem\MusicFileDirectory.cpp" />
    <ClCompile Include="..\..\xbmc\filesystem\MusicSearchDirectory.cpp" />
    <ClCompile Include="..\..\xbmc\filesystem\NFSDirectory.cpp" />
    <ClCompile Include="..\..\xbmc\filesystem\NFSFile.cpp" />
    <ClCompile Include="..\..\xbmc\filesystem\NptXbmcFile.cpp" />
    <ClCompile Include="..\..\xbmc\filesystem\OverrideDirectory.cpp" />
    <ClCompile Include="..\..\xbmc\filesystem\OverrideFile.cpp" />
    <ClCompile Include="..\..\xbmc\filesystem\PipeFile.cpp" />
    <ClCompile Include="..\..\xbmc\filesystem\PVRDirectory.cpp" />
    <ClCompile Include="..\..\xbmc\filesystem\PVRFile.cpp" />
    <ClCompile Include="..\..\xbmc\filesystem\PipesManager.cpp" />
    <ClCompile Include="..\..\xbmc\filesystem\PlaylistDirectory.cpp" />
    <ClCompile Include="..\..\xbmc\filesystem\PlaylistFileDirectory.cpp" />
    <ClCompile Include="..\..\xbmc\filesystem\PluginDirectory.cpp" />
    <ClCompile Include="..\..\xbmc\filesystem\RarDirectory.cpp" />
    <ClCompile Include="..\..\xbmc\filesystem\RarFile.cpp" />
    <ClCompile Include="..\..\xbmc\filesystem\RarManager.cpp" />
    <ClCompile Include="..\..\xbmc\filesystem\ResourceDirectory.cpp" />
    <ClCompile Include="..\..\xbmc\filesystem\ResourceFile.cpp" />
    <ClCompile Include="..\..\xbmc\filesystem\RSSDirectory.cpp" />
    <ClCompile Include="..\..\xbmc\filesystem\SAPDirectory.cpp" />
    <ClCompile Include="..\..\xbmc\filesystem\SAPFile.cpp" />
    <ClCompile Include="..\..\xbmc\filesystem\SFTPDirectory.cpp" />
    <ClCompile Include="..\..\xbmc\filesystem\SFTPFile.cpp" />
    <ClCompile Include="..\..\xbmc\filesystem\ShoutcastFile.cpp" />
    <ClCompile Include="..\..\xbmc\filesystem\SlingboxDirectory.cpp" />
    <ClCompile Include="..\..\xbmc\filesystem\SlingboxFile.cpp" />
    <ClCompile Include="..\..\xbmc\filesystem\SmartPlaylistDirectory.cpp" />
    <ClCompile Include="..\..\xbmc\filesystem\SourcesDirectory.cpp" />
    <ClCompile Include="..\..\xbmc\filesystem\SpecialProtocol.cpp" />
    <ClCompile Include="..\..\xbmc\filesystem\SpecialProtocolDirectory.cpp" />
    <ClCompile Include="..\..\xbmc\filesystem\SpecialProtocolFile.cpp" />
    <ClCompile Include="..\..\xbmc\filesystem\StackDirectory.cpp" />
    <ClCompile Include="..\..\xbmc\filesystem\test\TestDirectory.cpp">
      <ExcludedFromBuild Condition="'$(Configuration)|$(Platform)'=='Debug|Win32'">true</ExcludedFromBuild>
      <ExcludedFromBuild Condition="'$(Configuration)|$(Platform)'=='Release|Win32'">true</ExcludedFromBuild>
    </ClCompile>
    <ClCompile Include="..\..\xbmc\filesystem\test\TestFile.cpp">
      <ExcludedFromBuild Condition="'$(Configuration)|$(Platform)'=='Debug|Win32'">true</ExcludedFromBuild>
      <ExcludedFromBuild Condition="'$(Configuration)|$(Platform)'=='Release|Win32'">true</ExcludedFromBuild>
    </ClCompile>
    <ClCompile Include="..\..\xbmc\filesystem\test\TestFileFactory.cpp">
      <ExcludedFromBuild Condition="'$(Configuration)|$(Platform)'=='Debug|Win32'">true</ExcludedFromBuild>
      <ExcludedFromBuild Condition="'$(Configuration)|$(Platform)'=='Release|Win32'">true</ExcludedFromBuild>
    </ClCompile>
    <ClCompile Include="..\..\xbmc\filesystem\test\TestRarFile.cpp">
      <ExcludedFromBuild Condition="'$(Configuration)|$(Platform)'=='Debug|Win32'">true</ExcludedFromBuild>
      <ExcludedFromBuild Condition="'$(Configuration)|$(Platform)'=='Release|Win32'">true</ExcludedFromBuild>
    </ClCompile>
    <ClCompile Include="..\..\xbmc\filesystem\test\TestZipFile.cpp">
      <ExcludedFromBuild Condition="'$(Configuration)|$(Platform)'=='Debug|Win32'">true</ExcludedFromBuild>
      <ExcludedFromBuild Condition="'$(Configuration)|$(Platform)'=='Release|Win32'">true</ExcludedFromBuild>
    </ClCompile>
    <ClCompile Include="..\..\xbmc\filesystem\udf25.cpp" />
    <ClCompile Include="..\..\xbmc\filesystem\UDFDirectory.cpp" />
    <ClCompile Include="..\..\xbmc\filesystem\UDFFile.cpp" />
    <ClCompile Include="..\..\xbmc\filesystem\UPnPDirectory.cpp" />
    <ClCompile Include="..\..\xbmc\filesystem\UPnPFile.cpp" />
    <ClCompile Include="..\..\xbmc\filesystem\VideoDatabaseDirectory.cpp" />
    <ClCompile Include="..\..\xbmc\filesystem\VideoDatabaseDirectory\DirectoryNodeGrouped.cpp" />
    <ClCompile Include="..\..\xbmc\filesystem\win32\Win32Directory.cpp" />
    <ClCompile Include="..\..\xbmc\filesystem\win32\Win32SMBDirectory.cpp" />
    <ClCompile Include="..\..\xbmc\filesystem\win32\Win32File.cpp" />
    <ClCompile Include="..\..\xbmc\filesystem\win32\Win32SMBFile.cpp" />
    <ClCompile Include="..\..\xbmc\filesystem\VirtualDirectory.cpp" />
    <ClCompile Include="..\..\xbmc\filesystem\ZeroconfDirectory.cpp" />
    <ClCompile Include="..\..\xbmc\filesystem\ZipDirectory.cpp" />
    <ClCompile Include="..\..\xbmc\filesystem\ZipFile.cpp" />
    <ClCompile Include="..\..\xbmc\filesystem\ZipManager.cpp" />
    <ClCompile Include="..\..\xbmc\GUIInfoManager.cpp" />
    <ClCompile Include="..\..\xbmc\GUILargeTextureManager.cpp" />
    <ClCompile Include="..\..\xbmc\guilib\AnimatedGif.cpp" />
    <ClCompile Include="..\..\xbmc\guilib\cximage.cpp" />
    <ClCompile Include="..\..\xbmc\guilib\D3DResource.cpp" />
    <ClCompile Include="..\..\xbmc\guilib\DDSImage.cpp" />
    <ClCompile Include="..\..\xbmc\guilib\DirectXGraphics.cpp" />
    <ClCompile Include="..\..\xbmc\guilib\DirtyRegionSolvers.cpp" />
    <ClCompile Include="..\..\xbmc\guilib\DirtyRegionTracker.cpp" />
    <ClCompile Include="..\..\xbmc\guilib\GraphicContext.cpp" />
    <ClCompile Include="..\..\xbmc\guilib\GUIAction.cpp" />
    <ClCompile Include="..\..\xbmc\guilib\GUIAudioManager.cpp" />
    <ClCompile Include="..\..\xbmc\guilib\GUIBaseContainer.cpp" />
    <ClCompile Include="..\..\xbmc\guilib\GUIBorderedImage.cpp" />
    <ClCompile Include="..\..\xbmc\guilib\GUIButtonControl.cpp" />
    <ClCompile Include="..\..\xbmc\guilib\GUICheckMarkControl.cpp" />
    <ClCompile Include="..\..\xbmc\guilib\GUIColorManager.cpp" />
    <ClCompile Include="..\..\xbmc\guilib\GUIControl.cpp" />
    <ClCompile Include="..\..\xbmc\guilib\GUIControlFactory.cpp" />
    <ClCompile Include="..\..\xbmc\guilib\GUIControlGroup.cpp" />
    <ClCompile Include="..\..\xbmc\guilib\GUIControlGroupList.cpp" />
    <ClCompile Include="..\..\xbmc\guilib\GUIControlProfiler.cpp" />
    <ClCompile Include="..\..\xbmc\guilib\GUIDialog.cpp" />
    <ClCompile Include="..\..\xbmc\guilib\GUIEditControl.cpp" />
    <ClCompile Include="..\..\xbmc\guilib\GUIFadeLabelControl.cpp" />
    <ClCompile Include="..\..\xbmc\guilib\GUIFixedListContainer.cpp" />
    <ClCompile Include="..\..\xbmc\guilib\GUIFont.cpp" />
    <ClCompile Include="..\..\xbmc\guilib\GUIFontCache.cpp" />
    <ClCompile Include="..\..\xbmc\guilib\GUIFontManager.cpp" />
    <ClCompile Include="..\..\xbmc\guilib\GUIFontTTF.cpp" />
    <ClCompile Include="..\..\xbmc\guilib\GUIFontTTFDX.cpp" />
    <ClCompile Include="..\..\xbmc\guilib\GUIImage.cpp" />
    <ClCompile Include="..\..\xbmc\guilib\GUIIncludes.cpp" />
    <ClCompile Include="..\..\xbmc\guilib\GUIInfoTypes.cpp" />
    <ClCompile Include="..\..\xbmc\guilib\GUIKeyboardFactory.cpp" />
    <ClCompile Include="..\..\xbmc\guilib\GUILabel.cpp" />
    <ClCompile Include="..\..\xbmc\guilib\GUILabelControl.cpp" />
    <ClCompile Include="..\..\xbmc\guilib\GUIListContainer.cpp" />
    <ClCompile Include="..\..\xbmc\guilib\GUIListGroup.cpp" />
    <ClCompile Include="..\..\xbmc\guilib\GUIListItem.cpp" />
    <ClCompile Include="..\..\xbmc\guilib\GUIListItemLayout.cpp" />
    <ClCompile Include="..\..\xbmc\guilib\GUIListLabel.cpp" />
    <ClCompile Include="..\..\xbmc\guilib\GUIMessage.cpp" />
    <ClCompile Include="..\..\xbmc\guilib\GUIMoverControl.cpp" />
    <ClCompile Include="..\..\xbmc\guilib\GUIMultiImage.cpp" />
    <ClCompile Include="..\..\xbmc\guilib\GUIMultiSelectText.cpp" />
    <ClCompile Include="..\..\xbmc\guilib\GUIPanelContainer.cpp" />
    <ClCompile Include="..\..\xbmc\guilib\GUIProgressControl.cpp" />
    <ClCompile Include="..\..\xbmc\guilib\GUIRadioButtonControl.cpp" />
    <ClCompile Include="..\..\xbmc\guilib\GUIRenderingControl.cpp" />
    <ClCompile Include="..\..\xbmc\guilib\GUIResizeControl.cpp" />
    <ClCompile Include="..\..\xbmc\guilib\GUIRSSControl.cpp" />
    <ClCompile Include="..\..\xbmc\guilib\GUIScrollBarControl.cpp" />
    <ClCompile Include="..\..\xbmc\guilib\GUISelectButtonControl.cpp" />
    <ClCompile Include="..\..\xbmc\guilib\GUISettingsSliderControl.cpp" />
    <ClCompile Include="..\..\xbmc\guilib\GUIShader.cpp" />
    <ClCompile Include="..\..\xbmc\guilib\GUISliderControl.cpp" />
    <ClCompile Include="..\..\xbmc\guilib\GUISpinControl.cpp" />
    <ClCompile Include="..\..\xbmc\guilib\GUISpinControlEx.cpp" />
    <ClCompile Include="..\..\xbmc\guilib\GUIStaticItem.cpp" />
    <ClCompile Include="..\..\xbmc\guilib\GUITextBox.cpp" />
    <ClCompile Include="..\..\xbmc\guilib\GUITextLayout.cpp" />
    <ClCompile Include="..\..\xbmc\guilib\GUITexture.cpp" />
    <ClCompile Include="..\..\xbmc\guilib\GUITextureD3D.cpp" />
    <ClCompile Include="..\..\xbmc\guilib\GUIToggleButtonControl.cpp" />
    <ClCompile Include="..\..\xbmc\guilib\GUIVideoControl.cpp" />
    <ClCompile Include="..\..\xbmc\guilib\GUIVisualisationControl.cpp" />
    <ClCompile Include="..\..\xbmc\guilib\GUIWindow.cpp" />
    <ClCompile Include="..\..\xbmc\guilib\GUIWindowManager.cpp" />
    <ClCompile Include="..\..\xbmc\guilib\GUIWrappingListContainer.cpp" />
    <ClCompile Include="..\..\xbmc\guilib\imagefactory.cpp" />
    <ClCompile Include="..\..\xbmc\guilib\IWindowManagerCallback.cpp" />
    <ClCompile Include="..\..\xbmc\guilib\JpegIO.cpp" />
    <ClCompile Include="..\..\xbmc\guilib\LocalizeStrings.cpp" />
    <ClCompile Include="..\..\xbmc\guilib\MatrixGLES.cpp" />
    <ClCompile Include="..\..\xbmc\guilib\StereoscopicsManager.cpp" />
    <ClCompile Include="..\..\xbmc\guilib\Texture.cpp" />
    <ClCompile Include="..\..\xbmc\guilib\TextureBundle.cpp" />
    <ClCompile Include="..\..\xbmc\guilib\TextureBundleXBT.cpp" />
    <ClCompile Include="..\..\xbmc\guilib\TextureBundleXPR.cpp" />
    <ClCompile Include="..\..\xbmc\guilib\TextureDX.cpp" />
    <ClCompile Include="..\..\xbmc\guilib\TextureManager.cpp" />
    <ClCompile Include="..\..\xbmc\guilib\VisibleEffect.cpp" />
    <ClCompile Include="..\..\xbmc\guilib\XBTF.cpp" />
    <ClCompile Include="..\..\xbmc\guilib\XBTFReader.cpp" />
    <ClCompile Include="..\..\xbmc\GUIPassword.cpp" />
    <ClCompile Include="..\..\xbmc\input\ButtonTranslator.cpp" />
    <ClCompile Include="..\..\xbmc\input\InertialScrollingHandler.cpp" />
    <ClCompile Include="..\..\xbmc\input\InputManager.cpp" />
    <ClCompile Include="..\..\xbmc\input\Key.cpp" />
    <ClCompile Include="..\..\xbmc\input\KeyboardLayout.cpp" />
    <ClCompile Include="..\..\xbmc\input\KeyboardLayoutManager.cpp" />
    <ClCompile Include="..\..\xbmc\input\KeyboardStat.cpp" />
    <ClCompile Include="..\..\xbmc\input\MouseStat.cpp" />
    <ClCompile Include="..\..\xbmc\input\touch\generic\GenericTouchActionHandler.cpp" />
    <ClCompile Include="..\..\xbmc\input\touch\generic\GenericTouchSwipeDetector.cpp" />
    <ClCompile Include="..\..\xbmc\input\touch\ITouchInputHandling.cpp" />
    <ClCompile Include="..\..\xbmc\input\windows\IRServerSuite.cpp" />
    <ClCompile Include="..\..\xbmc\input\windows\IrssMessage.cpp" />
    <ClCompile Include="..\..\xbmc\input\windows\WINJoystick.cpp" />
    <ClCompile Include="..\..\xbmc\input\XBMC_keytable.cpp" />
    <ClCompile Include="..\..\xbmc\interfaces\AnnouncementManager.cpp" />
    <ClCompile Include="..\..\xbmc\interfaces\Builtins.cpp" />
    <ClCompile Include="..\..\xbmc\interfaces\generic\ILanguageInvoker.cpp" />
    <ClCompile Include="..\..\xbmc\interfaces\generic\LanguageInvokerThread.cpp" />
    <ClCompile Include="..\..\xbmc\interfaces\generic\ScriptInvocationManager.cpp" />
    <ClCompile Include="..\..\xbmc\interfaces\info\InfoBool.cpp" />
    <ClCompile Include="..\..\xbmc\interfaces\info\InfoExpression.cpp" />
    <ClCompile Include="..\..\xbmc\interfaces\info\SkinVariable.cpp" />
    <ClCompile Include="..\..\xbmc\interfaces\json-rpc\AddonsOperations.cpp" />
    <ClCompile Include="..\..\xbmc\interfaces\json-rpc\ApplicationOperations.cpp" />
    <ClCompile Include="..\..\xbmc\interfaces\json-rpc\AudioLibrary.cpp" />
    <ClCompile Include="..\..\xbmc\interfaces\json-rpc\FavouritesOperations.cpp" />
    <ClCompile Include="..\..\xbmc\interfaces\json-rpc\FileItemHandler.cpp" />
    <ClCompile Include="..\..\xbmc\interfaces\json-rpc\FileOperations.cpp" />
    <ClCompile Include="..\..\xbmc\interfaces\json-rpc\GUIOperations.cpp" />
    <ClCompile Include="..\..\xbmc\interfaces\json-rpc\InputOperations.cpp" />
    <ClCompile Include="..\..\xbmc\interfaces\json-rpc\JSONRPC.cpp" />
    <ClCompile Include="..\..\xbmc\interfaces\json-rpc\JSONServiceDescription.cpp" />
    <ClCompile Include="..\..\xbmc\interfaces\json-rpc\PlayerOperations.cpp" />
    <ClCompile Include="..\..\xbmc\interfaces\json-rpc\PlaylistOperations.cpp" />
    <ClCompile Include="..\..\xbmc\interfaces\json-rpc\ProfilesOperations.cpp" />
    <ClCompile Include="..\..\xbmc\interfaces\json-rpc\PVROperations.cpp" />
    <ClCompile Include="..\..\xbmc\interfaces\json-rpc\SettingsOperations.cpp" />
    <ClCompile Include="..\..\xbmc\interfaces\json-rpc\SystemOperations.cpp" />
    <ClCompile Include="..\..\xbmc\interfaces\json-rpc\VideoLibrary.cpp" />
    <ClCompile Include="..\..\xbmc\interfaces\json-rpc\XBMCOperations.cpp" />
    <ClCompile Include="..\..\xbmc\interfaces\json-rpc\TextureOperations.cpp" />
    <ClCompile Include="..\..\xbmc\interfaces\legacy\Addon.cpp" />
    <ClCompile Include="..\..\xbmc\interfaces\legacy\AddonCallback.cpp" />
    <ClCompile Include="..\..\xbmc\interfaces\legacy\AddonClass.cpp" />
    <ClCompile Include="..\..\xbmc\interfaces\legacy\AddonUtils.cpp" />
    <ClCompile Include="..\..\xbmc\interfaces\legacy\CallbackFunction.cpp" />
    <ClCompile Include="..\..\xbmc\interfaces\legacy\CallbackHandler.cpp" />
    <ClCompile Include="..\..\xbmc\interfaces\legacy\Control.cpp" />
    <ClCompile Include="..\..\xbmc\interfaces\legacy\Dialog.cpp" />
    <ClCompile Include="..\..\xbmc\interfaces\legacy\File.cpp" />
    <ClCompile Include="..\..\xbmc\interfaces\legacy\InfoTagMusic.cpp" />
    <ClCompile Include="..\..\xbmc\interfaces\legacy\InfoTagVideo.cpp" />
    <ClCompile Include="..\..\xbmc\interfaces\legacy\Keyboard.cpp" />
    <ClCompile Include="..\..\xbmc\interfaces\legacy\LanguageHook.cpp" />
    <ClCompile Include="..\..\xbmc\interfaces\legacy\ListItem.cpp" />
    <ClCompile Include="..\..\xbmc\interfaces\legacy\ModuleXbmc.cpp" />
    <ClCompile Include="..\..\xbmc\interfaces\legacy\ModuleXbmcgui.cpp" />
    <ClCompile Include="..\..\xbmc\interfaces\legacy\ModuleXbmcplugin.cpp" />
    <ClCompile Include="..\..\xbmc\interfaces\legacy\ModuleXbmcvfs.cpp" />
    <ClCompile Include="..\..\xbmc\interfaces\legacy\Monitor.cpp" />
    <ClCompile Include="..\..\xbmc\interfaces\legacy\Player.cpp" />
    <ClCompile Include="..\..\xbmc\interfaces\legacy\PlayList.cpp" />
    <ClCompile Include="..\..\xbmc\interfaces\legacy\String.cpp" />
    <ClCompile Include="..\..\xbmc\interfaces\legacy\Window.cpp" />
    <ClCompile Include="..\..\xbmc\interfaces\legacy\WindowDialog.cpp" />
    <ClCompile Include="..\..\xbmc\interfaces\legacy\WindowDialogMixin.cpp" />
    <ClCompile Include="..\..\xbmc\interfaces\legacy\WindowXML.cpp" />
    <ClCompile Include="..\..\xbmc\interfaces\legacy\wsgi\WsgiErrorStream.cpp" />
    <ClCompile Include="..\..\xbmc\interfaces\legacy\wsgi\WsgiInputStream.cpp" />
    <ClCompile Include="..\..\xbmc\interfaces\legacy\wsgi\WsgiResponse.cpp" />
    <ClCompile Include="..\..\xbmc\interfaces\legacy\wsgi\WsgiResponseBody.cpp" />
    <ClCompile Include="..\..\xbmc\interfaces\python\AddonPythonInvoker.cpp" />
    <ClCompile Include="..\..\xbmc\interfaces\python\CallbackHandler.cpp" />
    <ClCompile Include="..\..\xbmc\interfaces\python\ContextItemAddonInvoker.cpp" />
    <ClCompile Include="..\..\xbmc\interfaces\python\generated\AddonModuleXbmc.cpp" />
    <ClCompile Include="..\..\xbmc\interfaces\python\generated\AddonModuleXbmcaddon.cpp" />
    <ClCompile Include="..\..\xbmc\interfaces\python\generated\AddonModuleXbmcgui.cpp" />
    <ClCompile Include="..\..\xbmc\interfaces\python\generated\AddonModuleXbmcplugin.cpp" />
    <ClCompile Include="..\..\xbmc\interfaces\python\generated\AddonModuleXbmcvfs.cpp" />
    <ClCompile Include="..\..\xbmc\interfaces\python\generated\AddonModuleXbmcwsgi.cpp" />
    <ClCompile Include="..\..\xbmc\interfaces\python\LanguageHook.cpp" />
    <ClCompile Include="..\..\xbmc\interfaces\python\PyContext.cpp" />
    <ClCompile Include="..\..\xbmc\interfaces\python\PythonInvoker.cpp" />
    <ClCompile Include="..\..\xbmc\interfaces\python\swig.cpp" />
    <ClCompile Include="..\..\xbmc\interfaces\python\test\TestSwig.cpp">
      <ExcludedFromBuild Condition="'$(Configuration)|$(Platform)'=='Debug|Win32'">true</ExcludedFromBuild>
      <ExcludedFromBuild Condition="'$(Configuration)|$(Platform)'=='Release|Win32'">true</ExcludedFromBuild>
    </ClCompile>
    <ClCompile Include="..\..\xbmc\interfaces\python\XBPython.cpp" />
    <ClCompile Include="..\..\xbmc\LangInfo.cpp" />
    <ClCompile Include="..\..\xbmc\listproviders\IListProvider.cpp" />
    <ClCompile Include="..\..\xbmc\listproviders\DirectoryProvider.cpp" />
    <ClCompile Include="..\..\xbmc\listproviders\StaticProvider.cpp" />
    <ClCompile Include="..\..\xbmc\MediaSource.cpp" />
    <ClCompile Include="..\..\xbmc\media\MediaType.cpp" />
    <ClCompile Include="..\..\xbmc\music\Album.cpp" />
    <ClCompile Include="..\..\xbmc\music\Artist.cpp" />
    <ClCompile Include="..\..\xbmc\music\CueInfoLoader.cpp" />
    <ClCompile Include="..\..\xbmc\music\dialogs\GUIDialogMusicInfo.cpp" />
    <ClCompile Include="..\..\xbmc\music\dialogs\GUIDialogMusicOSD.cpp" />
    <ClCompile Include="..\..\xbmc\music\dialogs\GUIDialogMusicOverlay.cpp" />
    <ClCompile Include="..\..\xbmc\music\dialogs\GUIDialogSongInfo.cpp" />
    <ClCompile Include="..\..\xbmc\music\dialogs\GUIDialogVisualisationPresetList.cpp" />
    <ClCompile Include="..\..\xbmc\music\GUIViewStateMusic.cpp" />
    <ClCompile Include="..\..\xbmc\music\infoscanner\MusicAlbumInfo.cpp" />
    <ClCompile Include="..\..\xbmc\music\infoscanner\MusicArtistInfo.cpp" />
    <ClCompile Include="..\..\xbmc\music\infoscanner\MusicInfoScanner.cpp" />
    <ClCompile Include="..\..\xbmc\music\infoscanner\MusicInfoScraper.cpp" />
    <ClCompile Include="..\..\xbmc\music\karaoke\GUIDialogKaraokeSongSelector.cpp" />
    <ClCompile Include="..\..\xbmc\music\karaoke\GUIWindowKaraokeLyrics.cpp" />
    <ClCompile Include="..\..\xbmc\music\karaoke\karaokelyrics.cpp" />
    <ClCompile Include="..\..\xbmc\music\karaoke\karaokelyricscdg.cpp" />
    <ClCompile Include="..\..\xbmc\music\karaoke\karaokelyricsfactory.cpp" />
    <ClCompile Include="..\..\xbmc\music\karaoke\karaokelyricsmanager.cpp" />
    <ClCompile Include="..\..\xbmc\music\karaoke\karaokelyricstext.cpp" />
    <ClCompile Include="..\..\xbmc\music\karaoke\karaokelyricstextkar.cpp" />
    <ClCompile Include="..\..\xbmc\music\karaoke\karaokelyricstextlrc.cpp" />
    <ClCompile Include="..\..\xbmc\music\karaoke\karaokelyricstextustar.cpp" />
    <ClCompile Include="..\..\xbmc\music\karaoke\karaokewindowbackground.cpp" />
    <ClCompile Include="..\..\xbmc\music\karaoke\karaokevideobackground.cpp" />
    <ClCompile Include="..\..\xbmc\music\MusicDatabase.cpp" />
    <ClCompile Include="..\..\xbmc\music\MusicDbUrl.cpp" />
    <ClCompile Include="..\..\xbmc\music\MusicInfoLoader.cpp" />
    <ClCompile Include="..\..\xbmc\music\Song.cpp" />
    <ClCompile Include="..\..\xbmc\music\tags\MusicInfoTag.cpp" />
    <ClCompile Include="..\..\xbmc\music\tags\MusicInfoTagLoaderCDDA.cpp" />
    <ClCompile Include="..\..\xbmc\music\tags\MusicInfoTagLoaderDatabase.cpp" />
    <ClCompile Include="..\..\xbmc\music\tags\MusicInfoTagLoaderFactory.cpp" />
    <ClCompile Include="..\..\xbmc\music\tags\MusicInfoTagLoaderShn.cpp" />
    <ClCompile Include="..\..\xbmc\music\tags\ReplayGain.cpp" />
    <ClCompile Include="..\..\xbmc\music\tags\TagLibVFSStream.cpp" />
    <ClCompile Include="..\..\xbmc\music\tags\TagLoaderTagLib.cpp" />
    <ClCompile Include="..\..\xbmc\music\windows\GUIWindowMusicBase.cpp" />
    <ClCompile Include="..\..\xbmc\music\windows\GUIWindowMusicNav.cpp" />
    <ClCompile Include="..\..\xbmc\music\windows\GUIWindowMusicPlaylist.cpp" />
    <ClCompile Include="..\..\xbmc\music\windows\GUIWindowMusicPlaylistEditor.cpp" />
    <ClCompile Include="..\..\xbmc\music\windows\GUIWindowMusicSongs.cpp" />
    <ClCompile Include="..\..\xbmc\music\windows\GUIWindowVisualisation.cpp" />
    <ClCompile Include="..\..\xbmc\network\AirPlayServer.cpp" />
    <ClCompile Include="..\..\xbmc\network\AirTunesServer.cpp" />
    <ClCompile Include="..\..\xbmc\network\cddb.cpp" />
    <ClCompile Include="..\..\xbmc\network\DNSNameCache.cpp" />
    <ClCompile Include="..\..\xbmc\network\EventClient.cpp" />
    <ClCompile Include="..\..\xbmc\network\EventPacket.cpp" />
    <ClCompile Include="..\..\xbmc\network\EventServer.cpp" />
    <ClCompile Include="..\..\xbmc\network\GUIDialogAccessPoints.cpp" />
    <ClCompile Include="..\..\xbmc\network\GUIDialogNetworkSetup.cpp" />
    <ClCompile Include="..\..\xbmc\network\httprequesthandler\HTTPFileHandler.cpp" />
    <ClCompile Include="..\..\xbmc\network\httprequesthandler\HTTPImageHandler.cpp" />
    <ClCompile Include="..\..\xbmc\network\httprequesthandler\HTTPImageTransformationHandler.cpp" />
    <ClCompile Include="..\..\xbmc\network\httprequesthandler\HTTPJsonRpcHandler.cpp" />
    <ClCompile Include="..\..\xbmc\network\httprequesthandler\HTTPPythonHandler.cpp" />
    <ClCompile Include="..\..\xbmc\network\httprequesthandler\HTTPVfsHandler.cpp" />
    <ClCompile Include="..\..\xbmc\network\httprequesthandler\HTTPWebinterfaceAddonsHandler.cpp" />
    <ClCompile Include="..\..\xbmc\network\httprequesthandler\HTTPWebinterfaceHandler.cpp" />
    <ClCompile Include="..\..\xbmc\network\httprequesthandler\IHTTPRequestHandler.cpp" />
    <ClCompile Include="..\..\xbmc\network\httprequesthandler\python\HTTPPythonInvoker.cpp" />
    <ClCompile Include="..\..\xbmc\network\httprequesthandler\python\HTTPPythonWsgiInvoker.cpp" />
    <ClCompile Include="..\..\xbmc\network\mdns\ZeroconfBrowserMDNS.cpp" />
    <ClCompile Include="..\..\xbmc\network\mdns\ZeroconfMDNS.cpp" />
    <ClCompile Include="..\..\xbmc\network\Network.cpp" />
    <ClCompile Include="..\..\xbmc\network\NetworkServices.cpp" />
    <ClCompile Include="..\..\xbmc\network\Socket.cpp" />
    <ClCompile Include="..\..\xbmc\network\TCPServer.cpp" />
    <ClCompile Include="..\..\xbmc\network\test\TestWebServer.cpp">
      <ExcludedFromBuild Condition="'$(Configuration)|$(Platform)'=='Debug|Win32'">true</ExcludedFromBuild>
      <ExcludedFromBuild Condition="'$(Configuration)|$(Platform)'=='Release|Win32'">true</ExcludedFromBuild>
      <ExcludedFromBuild Condition="'$(Configuration)|$(Platform)'=='Debug Testsuite|Win32'">false</ExcludedFromBuild>
    </ClCompile>
    <ClCompile Include="..\..\xbmc\network\UdpClient.cpp" />
    <ClCompile Include="..\..\xbmc\network\upnp\UPnP.cpp" />
    <ClCompile Include="..\..\xbmc\network\upnp\UPnPInternal.cpp" />
    <ClCompile Include="..\..\xbmc\network\upnp\UPnPPlayer.cpp" />
    <ClCompile Include="..\..\xbmc\network\upnp\UPnPRenderer.cpp" />
    <ClCompile Include="..\..\xbmc\network\upnp\UPnPServer.cpp" />
    <ClCompile Include="..\..\xbmc\network\upnp\UPnPSettings.cpp" />
    <ClCompile Include="..\..\xbmc\network\WakeOnAccess.cpp" />
    <ClCompile Include="..\..\xbmc\network\WebServer.cpp" />
    <ClCompile Include="..\..\xbmc\network\websocket\WebSocket.cpp" />
    <ClCompile Include="..\..\xbmc\network\websocket\WebSocketManager.cpp" />
    <ClCompile Include="..\..\xbmc\network\websocket\WebSocketV13.cpp" />
    <ClCompile Include="..\..\xbmc\network\websocket\WebSocketV8.cpp" />
    <ClCompile Include="..\..\xbmc\network\windows\NetworkWin32.cpp" />
    <ClCompile Include="..\..\xbmc\network\Zeroconf.cpp" />
    <ClCompile Include="..\..\xbmc\network\ZeroconfBrowser.cpp" />
    <ClCompile Include="..\..\xbmc\NfoFile.cpp" />
    <ClCompile Include="..\..\xbmc\PartyModeManager.cpp" />
    <ClCompile Include="..\..\xbmc\PasswordManager.cpp" />
    <ClCompile Include="..\..\xbmc\peripherals\bus\PeripheralBus.cpp" />
    <ClCompile Include="..\..\xbmc\peripherals\bus\virtual\PeripheralBusCEC.cpp" />
    <ClCompile Include="..\..\xbmc\peripherals\bus\win32\PeripheralBusUSB.cpp" />
    <ClCompile Include="..\..\xbmc\peripherals\devices\Peripheral.cpp" />
    <ClCompile Include="..\..\xbmc\peripherals\devices\PeripheralBluetooth.cpp" />
    <ClCompile Include="..\..\xbmc\peripherals\devices\PeripheralCecAdapter.cpp" />
    <ClCompile Include="..\..\xbmc\peripherals\devices\PeripheralDisk.cpp" />
    <ClCompile Include="..\..\xbmc\peripherals\devices\PeripheralHID.cpp" />
    <ClCompile Include="..\..\xbmc\peripherals\devices\PeripheralNIC.cpp" />
    <ClCompile Include="..\..\xbmc\peripherals\devices\PeripheralNyxboard.cpp" />
    <ClCompile Include="..\..\xbmc\peripherals\devices\PeripheralImon.cpp" />
    <ClCompile Include="..\..\xbmc\peripherals\devices\PeripheralTuner.cpp" />
    <ClCompile Include="..\..\xbmc\peripherals\dialogs\GUIDialogPeripheralManager.cpp" />
    <ClCompile Include="..\..\xbmc\peripherals\dialogs\GUIDialogPeripheralSettings.cpp" />
    <ClCompile Include="..\..\xbmc\peripherals\Peripherals.cpp" />
    <ClCompile Include="..\..\xbmc\pictures\GUIDialogPictureInfo.cpp" />
    <ClCompile Include="..\..\xbmc\pictures\GUIViewStatePictures.cpp" />
    <ClCompile Include="..\..\xbmc\pictures\GUIWindowPictures.cpp" />
    <ClCompile Include="..\..\xbmc\pictures\GUIWindowSlideShow.cpp" />
    <ClCompile Include="..\..\xbmc\pictures\Picture.cpp" />
    <ClCompile Include="..\..\xbmc\pictures\PictureInfoLoader.cpp" />
    <ClCompile Include="..\..\xbmc\pictures\PictureInfoTag.cpp" />
    <ClCompile Include="..\..\xbmc\pictures\PictureThumbLoader.cpp" />
    <ClCompile Include="..\..\xbmc\pictures\SlideShowPicture.cpp" />
    <ClCompile Include="..\..\xbmc\PlayListPlayer.cpp" />
    <ClCompile Include="..\..\xbmc\playlists\PlayList.cpp" />
    <ClCompile Include="..\..\xbmc\playlists\PlayListB4S.cpp" />
    <ClCompile Include="..\..\xbmc\playlists\PlayListFactory.cpp" />
    <ClCompile Include="..\..\xbmc\playlists\PlayListM3U.cpp" />
    <ClCompile Include="..\..\xbmc\playlists\PlayListPLS.cpp" />
    <ClCompile Include="..\..\xbmc\playlists\PlayListURL.cpp" />
    <ClCompile Include="..\..\xbmc\playlists\PlayListWPL.cpp" />
    <ClCompile Include="..\..\xbmc\playlists\PlayListXML.cpp" />
    <ClCompile Include="..\..\xbmc\playlists\SmartPlayList.cpp" />
    <ClCompile Include="..\..\xbmc\playlists\SmartPlaylistFileItemListModifier.cpp" />
    <ClCompile Include="..\..\xbmc\powermanagement\DPMSSupport.cpp" />
    <ClCompile Include="..\..\xbmc\powermanagement\PowerManager.cpp" />
    <ClCompile Include="..\..\xbmc\powermanagement\windows\Win32PowerSyscall.cpp" />
    <ClCompile Include="..\..\xbmc\profiles\dialogs\GUIDialogLockSettings.cpp" />
    <ClCompile Include="..\..\xbmc\profiles\dialogs\GUIDialogProfileSettings.cpp" />
    <ClCompile Include="..\..\xbmc\profiles\Profile.cpp" />
    <ClCompile Include="..\..\xbmc\profiles\ProfilesManager.cpp" />
    <ClCompile Include="..\..\xbmc\profiles\windows\GUIWindowSettingsProfile.cpp" />
    <ClCompile Include="..\..\xbmc\programs\GUIViewStatePrograms.cpp" />
    <ClCompile Include="..\..\xbmc\programs\GUIWindowPrograms.cpp" />
    <ClCompile Include="..\..\xbmc\pvr\addons\PVRClient.cpp" />
    <ClCompile Include="..\..\xbmc\pvr\addons\PVRClients.cpp" />
    <ClCompile Include="..\..\xbmc\pvr\channels\PVRChannel.cpp" />
    <ClCompile Include="..\..\xbmc\pvr\channels\PVRChannelGroup.cpp" />
    <ClCompile Include="..\..\xbmc\pvr\channels\PVRChannelGroupInternal.cpp" />
    <ClCompile Include="..\..\xbmc\pvr\channels\PVRChannelGroups.cpp" />
    <ClCompile Include="..\..\xbmc\pvr\channels\PVRChannelGroupsContainer.cpp" />
    <ClCompile Include="..\..\xbmc\pvr\dialogs\GUIDialogPVRChannelManager.cpp" />
    <ClCompile Include="..\..\xbmc\pvr\dialogs\GUIDialogPVRChannelsOSD.cpp" />
    <ClCompile Include="..\..\xbmc\pvr\dialogs\GUIDialogPVRGroupManager.cpp" />
    <ClCompile Include="..\..\xbmc\pvr\dialogs\GUIDialogPVRGuideInfo.cpp" />
    <ClCompile Include="..\..\xbmc\pvr\dialogs\GUIDialogPVRGuideOSD.cpp" />
    <ClCompile Include="..\..\xbmc\pvr\dialogs\GUIDialogPVRGuideSearch.cpp" />
    <ClCompile Include="..\..\xbmc\pvr\dialogs\GUIDialogPVRRecordingInfo.cpp" />
    <ClCompile Include="..\..\xbmc\pvr\dialogs\GUIDialogPVRTimerSettings.cpp" />
    <ClCompile Include="..\..\xbmc\pvr\PVRActionListener.cpp" />
    <ClCompile Include="..\..\xbmc\pvr\PVRDatabase.cpp" />
    <ClCompile Include="..\..\xbmc\pvr\PVRGUIInfo.cpp" />
    <ClCompile Include="..\..\xbmc\pvr\PVRManager.cpp" />
    <ClCompile Include="..\..\xbmc\pvr\recordings\PVRRecording.cpp" />
    <ClCompile Include="..\..\xbmc\pvr\recordings\PVRRecordings.cpp" />
    <ClCompile Include="..\..\xbmc\pvr\timers\PVRTimerInfoTag.cpp" />
    <ClCompile Include="..\..\xbmc\pvr\timers\PVRTimers.cpp" />
    <ClCompile Include="..\..\xbmc\pvr\windows\GUIViewStatePVR.cpp" />
    <ClCompile Include="..\..\xbmc\pvr\windows\GUIWindowPVRBase.cpp" />
    <ClCompile Include="..\..\xbmc\pvr\windows\GUIWindowPVRChannels.cpp" />
    <ClCompile Include="..\..\xbmc\pvr\windows\GUIWindowPVRGuide.cpp" />
    <ClCompile Include="..\..\xbmc\pvr\windows\GUIWindowPVRRecordings.cpp" />
    <ClCompile Include="..\..\xbmc\pvr\windows\GUIWindowPVRSearch.cpp" />
    <ClCompile Include="..\..\xbmc\pvr\windows\GUIWindowPVRTimers.cpp" />
    <ClCompile Include="..\..\xbmc\rendering\dx\GUIWindowTestPatternDX.cpp" />
    <ClCompile Include="..\..\xbmc\rendering\dx\RenderSystemDX.cpp" />
    <ClCompile Include="..\..\xbmc\rendering\RenderSystem.cpp" />
    <ClCompile Include="..\..\xbmc\SectionLoader.cpp" />
    <ClCompile Include="..\..\xbmc\settings\AdvancedSettings.cpp" />
    <ClCompile Include="..\..\xbmc\settings\dialogs\GUIDialogContentSettings.cpp" />
    <ClCompile Include="..\..\xbmc\settings\dialogs\GUIDialogSettingsBase.cpp" />
    <ClCompile Include="..\..\xbmc\settings\dialogs\GUIDialogSettingsManagerBase.cpp" />
    <ClCompile Include="..\..\xbmc\settings\dialogs\GUIDialogSettingsManualBase.cpp" />
    <ClCompile Include="..\..\xbmc\settings\DisplaySettings.cpp" />
    <ClCompile Include="..\..\xbmc\settings\lib\ISetting.cpp" />
    <ClCompile Include="..\..\xbmc\settings\lib\ISettingControl.cpp" />
    <ClCompile Include="..\..\xbmc\settings\lib\Setting.cpp" />
    <ClCompile Include="..\..\xbmc\settings\lib\SettingCategoryAccess.cpp" />
    <ClCompile Include="..\..\xbmc\settings\lib\SettingConditions.cpp" />
    <ClCompile Include="..\..\xbmc\settings\lib\SettingDependency.cpp" />
    <ClCompile Include="..\..\xbmc\settings\lib\SettingRequirement.cpp" />
    <ClCompile Include="..\..\xbmc\settings\lib\SettingSection.cpp" />
    <ClCompile Include="..\..\xbmc\settings\lib\SettingsManager.cpp" />
    <ClCompile Include="..\..\xbmc\settings\lib\SettingUpdate.cpp" />
    <ClCompile Include="..\..\xbmc\settings\MediaSettings.cpp" />
    <ClCompile Include="..\..\xbmc\settings\MediaSourceSettings.cpp" />
    <ClCompile Include="..\..\xbmc\settings\SettingAddon.cpp" />
    <ClCompile Include="..\..\xbmc\settings\SettingConditions.cpp" />
    <ClCompile Include="..\..\xbmc\settings\SettingControl.cpp" />
    <ClCompile Include="..\..\xbmc\settings\SettingCreator.cpp" />
    <ClCompile Include="..\..\xbmc\settings\SettingPath.cpp" />
    <ClCompile Include="..\..\xbmc\settings\Settings.cpp" />
    <ClCompile Include="..\..\xbmc\settings\SettingUtils.cpp" />
    <ClCompile Include="..\..\xbmc\settings\SkinSettings.cpp" />
    <ClCompile Include="..\..\xbmc\settings\VideoSettings.cpp" />
    <ClCompile Include="..\..\xbmc\settings\windows\GUIControlSettings.cpp" />
    <ClCompile Include="..\..\xbmc\settings\windows\GUIWindowSettings.cpp" />
    <ClCompile Include="..\..\xbmc\settings\windows\GUIWindowSettingsCategory.cpp" />
    <ClCompile Include="..\..\xbmc\settings\windows\GUIWindowSettingsScreenCalibration.cpp" />
    <ClCompile Include="..\..\xbmc\settings\windows\GUIWindowTestPattern.cpp" />
    <ClCompile Include="..\..\xbmc\storage\AutorunMediaJob.cpp" />
    <ClCompile Include="..\..\xbmc\storage\cdioSupport.cpp" />
    <ClCompile Include="..\..\xbmc\storage\IoSupport.cpp" />
    <ClCompile Include="..\..\xbmc\storage\MediaManager.cpp" />
    <ClCompile Include="..\..\xbmc\storage\windows\Win32StorageProvider.cpp" />
    <ClCompile Include="..\..\xbmc\SystemGlobals.cpp" />
    <ClCompile Include="..\..\xbmc\test\TestBasicEnvironment.cpp">
      <ExcludedFromBuild Condition="'$(Configuration)|$(Platform)'=='Debug|Win32'">true</ExcludedFromBuild>
      <ExcludedFromBuild Condition="'$(Configuration)|$(Platform)'=='Release|Win32'">true</ExcludedFromBuild>
    </ClCompile>
    <ClCompile Include="..\..\xbmc\test\TestFileItem.cpp">
      <ExcludedFromBuild Condition="'$(Configuration)|$(Platform)'=='Debug|Win32'">true</ExcludedFromBuild>
      <ExcludedFromBuild Condition="'$(Configuration)|$(Platform)'=='Release|Win32'">true</ExcludedFromBuild>
    </ClCompile>
    <ClCompile Include="..\..\xbmc\test\TestTextureUtils.cpp">
      <ExcludedFromBuild Condition="'$(Configuration)|$(Platform)'=='Debug|Win32'">true</ExcludedFromBuild>
      <ExcludedFromBuild Condition="'$(Configuration)|$(Platform)'=='Release|Win32'">true</ExcludedFromBuild>
    </ClCompile>
    <ClCompile Include="..\..\xbmc\test\TestUtils.cpp">
      <ExcludedFromBuild Condition="'$(Configuration)|$(Platform)'=='Debug|Win32'">true</ExcludedFromBuild>
      <ExcludedFromBuild Condition="'$(Configuration)|$(Platform)'=='Release|Win32'">true</ExcludedFromBuild>
    </ClCompile>
    <ClCompile Include="..\..\xbmc\test\xbmc-test.cpp">
      <ExcludedFromBuild Condition="'$(Configuration)|$(Platform)'=='Debug|Win32'">true</ExcludedFromBuild>
      <ExcludedFromBuild Condition="'$(Configuration)|$(Platform)'=='Release|Win32'">true</ExcludedFromBuild>
    </ClCompile>
    <ClCompile Include="..\..\xbmc\TextureCache.cpp" />
    <ClCompile Include="..\..\xbmc\TextureCacheJob.cpp" />
    <ClCompile Include="..\..\xbmc\TextureDatabase.cpp" />
    <ClCompile Include="..\..\xbmc\DatabaseManager.cpp" />
    <ClInclude Include="..\..\xbmc\addons\AddonCallbacksCodec.h" />
    <ClInclude Include="..\..\xbmc\addons\AudioDecoder.h" />
    <ClInclude Include="..\..\xbmc\addons\ContextItemAddon.h" />
    <ClInclude Include="..\..\xbmc\addons\Webinterface.h" />
    <ClInclude Include="..\..\xbmc\addons\LanguageResource.h" />
    <ClInclude Include="..\..\xbmc\addons\Resource.h" />
    <ClInclude Include="..\..\xbmc\ApplicationPlayer.h" />
    <ClInclude Include="..\..\xbmc\AppParamParser.h" />
    <ClInclude Include="..\..\xbmc\CompileInfo.h" />
    <ClInclude Include="..\..\xbmc\cores\DataCacheCore.h" />
    <ClInclude Include="..\..\xbmc\cores\AudioEngine\AEFactory.h" />
    <ClInclude Include="..\..\xbmc\cores\AudioEngine\AEResampleFactory.h" />
    <ClInclude Include="..\..\xbmc\cores\AudioEngine\AESinkFactory.h" />
    <ClInclude Include="..\..\xbmc\cores\AudioEngine\Encoders\AEEncoderFFmpeg.h" />
    <ClInclude Include="..\..\xbmc\cores\AudioEngine\Engines\ActiveAE\ActiveAE.h" />
    <ClInclude Include="..\..\xbmc\cores\AudioEngine\Engines\ActiveAE\ActiveAEBuffer.h" />
    <ClInclude Include="..\..\xbmc\cores\AudioEngine\Engines\ActiveAE\ActiveAEResampleFFMPEG.h" />
    <ClInclude Include="..\..\xbmc\cores\AudioEngine\Engines\ActiveAE\ActiveAESink.h" />
    <ClInclude Include="..\..\xbmc\cores\AudioEngine\Engines\ActiveAE\ActiveAESound.h" />
    <ClInclude Include="..\..\xbmc\cores\AudioEngine\Engines\ActiveAE\ActiveAEStream.h" />
    <ClInclude Include="..\..\xbmc\cores\AudioEngine\Interfaces\AE.h" />
    <ClInclude Include="..\..\xbmc\cores\AudioEngine\Interfaces\AEResample.h" />
    <ClInclude Include="..\..\xbmc\cores\AudioEngine\Interfaces\AEEncoder.h" />
    <ClInclude Include="..\..\xbmc\cores\AudioEngine\Interfaces\AESink.h" />
    <ClInclude Include="..\..\xbmc\cores\AudioEngine\Interfaces\AESound.h" />
    <ClInclude Include="..\..\xbmc\cores\AudioEngine\Interfaces\AEStream.h" />
    <ClInclude Include="..\..\xbmc\cores\AudioEngine\Interfaces\ThreadedAE.h" />
    <ClInclude Include="..\..\xbmc\cores\AudioEngine\Sinks\AESinkDirectSound.h" />
    <ClInclude Include="..\..\xbmc\cores\AudioEngine\Sinks\AESinkNULL.h" />
    <ClInclude Include="..\..\xbmc\cores\AudioEngine\Sinks\AESinkWASAPI.h" />
    <ClInclude Include="..\..\xbmc\cores\AudioEngine\Utils\AEBitstreamPacker.h" />
    <ClInclude Include="..\..\xbmc\cores\AudioEngine\Utils\AEBuffer.h" />
    <ClInclude Include="..\..\xbmc\cores\AudioEngine\Utils\AEChannelInfo.h" />
    <ClInclude Include="..\..\xbmc\cores\AudioEngine\Utils\AEDeviceInfo.h" />
    <ClInclude Include="..\..\xbmc\cores\AudioEngine\Utils\AELimiter.h" />
    <ClInclude Include="..\..\xbmc\cores\AudioEngine\Utils\AEPackIEC61937.h" />
    <ClInclude Include="..\..\xbmc\cores\AudioEngine\Utils\AEStreamInfo.h" />
    <ClInclude Include="..\..\xbmc\cores\AudioEngine\Utils\AEUtil.h" />
    <ClInclude Include="..\..\xbmc\cores\DSPlayer\ChaptersManager.h" />
    <ClInclude Include="..\..\xbmc\cores\DSPlayer\Dialogs\GUIDialogDSFilters.h" />
    <ClInclude Include="..\..\xbmc\cores\DSPlayer\Dialogs\GUIDialogDSManager.h" />
    <ClInclude Include="..\..\xbmc\cores\DSPlayer\Dialogs\GUIDialogDSPlayercoreFactory.h" />
    <ClInclude Include="..\..\xbmc\cores\DSPlayer\Dialogs\GUIDialogDSRules.h" />
    <ClInclude Include="..\..\xbmc\cores\DSPlayer\DSGraph.h" />
    <ClInclude Include="..\..\xbmc\cores\DSPlayer\DSInputStreamPVRManager.h" />
    <ClInclude Include="..\..\xbmc\cores\DSPlayer\DSMessage.h" />
    <ClInclude Include="..\..\xbmc\cores\DSPlayer\DSPlayer.h" />
    <ClInclude Include="..\..\xbmc\cores\DSPlayer\DSPlayerDatabase.h" />
    <ClInclude Include="..\..\xbmc\cores\DSPlayer\DSPropertyPage.h" />
    <ClInclude Include="..\..\xbmc\cores\DSPlayer\ExternalPixelShader.h" />
    <ClInclude Include="..\..\xbmc\cores\DSPlayer\FGFilter.h" />
    <ClInclude Include="..\..\xbmc\cores\DSPlayer\FGLoader.h" />
    <ClInclude Include="..\..\xbmc\cores\DSPlayer\FGManager.h" />
    <ClInclude Include="..\..\xbmc\cores\DSPlayer\FGManager2.h" />
    <ClInclude Include="..\..\xbmc\cores\DSPlayer\FilterCoreFactory\FilterCoreFactory.h" />
    <ClInclude Include="..\..\xbmc\cores\DSPlayer\FilterCoreFactory\FilterSelectionRule.h" />
    <ClInclude Include="..\..\xbmc\cores\DSPlayer\FilterCoreFactory\GlobalFilterSelectionRule.h" />
    <ClInclude Include="..\..\xbmc\cores\DSPlayer\Filters\AllocatorCommon.h" />
    <ClInclude Include="..\..\xbmc\cores\DSPlayer\Filters\asyncio.h" />
    <ClInclude Include="..\..\xbmc\cores\DSPlayer\Filters\asyncrdr.h" />
    <ClInclude Include="..\..\xbmc\cores\DSPlayer\Filters\DX9AllocatorPresenter.h" />
    <ClInclude Include="..\..\xbmc\cores\DSPlayer\Filters\EVRAllocatorPresenter.h" />
    <ClInclude Include="..\..\xbmc\cores\DSPlayer\Filters\ffdshow_constants.h" />
    <ClInclude Include="..\..\xbmc\cores\DSPlayer\Filters\IDirectVobSub.h" />
    <ClInclude Include="..\..\xbmc\cores\DSPlayer\Filters\IffDecoder.h" />
    <ClInclude Include="..\..\xbmc\cores\DSPlayer\Filters\IffdshowBase.h" />
    <ClInclude Include="..\..\xbmc\cores\DSPlayer\Filters\IffdshowDec.h" />
    <ClInclude Include="..\..\xbmc\cores\DSPlayer\Filters\IffdshowDecAudio.h" />
    <ClInclude Include="..\..\xbmc\cores\DSPlayer\Filters\IffdshowDecVideo.h" />
    <ClInclude Include="..\..\xbmc\cores\DSPlayer\Filters\IffdshowEnc.h" />
    <ClInclude Include="..\..\xbmc\cores\DSPlayer\Filters\IffdshowParamsEnum.h" />
    <ClInclude Include="..\..\xbmc\cores\DSPlayer\Filters\LAVAudioSettings.h" />
    <ClInclude Include="..\..\xbmc\cores\DSPlayer\Filters\RendererSettings.h" />
    <ClInclude Include="..\..\xbmc\cores\DSPlayer\Filters\VMR9AllocatorPresenter.h" />
    <ClInclude Include="..\..\xbmc\cores\DSPlayer\Filters\XBMCFileReader.h" />
    <ClInclude Include="..\..\xbmc\cores\DSPlayer\Filters\XBMCFileSource.h" />
    <ClInclude Include="..\..\xbmc\cores\DSPlayer\GraphFilters.h" />
    <ClInclude Include="..\..\xbmc\cores\DSPlayer\moreuuids.h" />
    <ClInclude Include="..\..\xbmc\cores\DSPlayer\PixelShaderCompiler.h" />
    <ClInclude Include="..\..\xbmc\cores\DSPlayer\PixelShaderList.h" />
    <ClInclude Include="..\..\xbmc\cores\DSPlayer\ShadersSelectionRule.h" />
    <ClInclude Include="..\..\xbmc\cores\DSPlayer\StreamsManager.h" />
    <ClInclude Include="..\..\xbmc\cores\DSPlayer\Subtitles\decss\CSSauth.h" />
    <ClInclude Include="..\..\xbmc\cores\DSPlayer\Subtitles\decss\CSSscramble.h" />
    <ClInclude Include="..\..\xbmc\cores\DSPlayer\Subtitles\decss\DeCSSInputPin.h" />
    <ClInclude Include="..\..\xbmc\cores\DSPlayer\Subtitles\DllLibSubs.h" />
    <ClInclude Include="..\..\xbmc\cores\DSPlayer\Subtitles\ILogImpl.h" />
    <ClInclude Include="..\..\xbmc\cores\DSPlayer\Utils\AudioEnumerator.h" />
    <ClInclude Include="..\..\xbmc\cores\DSPlayer\Utils\DSFilterEnumerator.h" />
    <ClInclude Include="..\..\xbmc\cores\DSPlayer\Utils\DSTemplate.h" />
    <ClInclude Include="..\..\xbmc\cores\DSPlayer\Utils\IPinHook.h" />
    <ClInclude Include="..\..\xbmc\cores\DSPlayer\Utils\MacrovisionKicker.h" />
    <ClInclude Include="..\..\xbmc\cores\DSPlayer\Utils\SmartList.h" />
    <ClInclude Include="..\..\xbmc\cores\dvdplayer\DVDCodecs\Audio\DVDAudioCodecPassthrough.h" />
    <ClInclude Include="..\..\xbmc\cores\dvdplayer\DVDCodecs\Overlay\contrib\cc_decoder.h" />
    <ClInclude Include="..\..\xbmc\cores\dvdplayer\DVDCodecs\Overlay\contrib\cc_decoder708.h" />
    <ClInclude Include="..\..\xbmc\cores\dvdplayer\DVDDemuxers\DVDDemuxBXA.h" />
    <ClInclude Include="..\..\xbmc\cores\dvdplayer\DVDDemuxers\DVDDemuxCC.h" />
    <ClInclude Include="..\..\xbmc\cores\dvdplayer\DVDDemuxers\DVDDemuxCDDA.h" />
    <ClInclude Include="..\..\xbmc\cores\FFmpeg.h" />
    <ClInclude Include="..\..\xbmc\cores\VideoRenderers\WinBaseRenderer.h" />
    <ClInclude Include="..\..\xbmc\cores\VideoRenderers\WinDsRenderer.h" />
    <ClInclude Include="..\..\xbmc\cores\VideoRenderers\OverlayRendererGUI.h" />
    <ClInclude Include="..\..\xbmc\dialogs\GUIDialogKeyboardGeneric.h" />
    <ClInclude Include="..\..\xbmc\DbUrl.h" />
    <ClInclude Include="..\..\xbmc\dialogs\GUIDialogMediaFilter.h" />
    <ClInclude Include="..\..\xbmc\dialogs\GUIDialogSimpleMenu.h" />
    <ClInclude Include="..\..\xbmc\FileItemListModification.h" />
    <ClInclude Include="..\..\xbmc\filesystem\BlurayFile.h" />
    <ClInclude Include="..\..\xbmc\filesystem\HTTPFile.h" />
    <ClInclude Include="..\..\xbmc\filesystem\DAVCommon.h" />
    <ClInclude Include="..\..\xbmc\filesystem\DAVFile.h" />
    <ClInclude Include="..\..\xbmc\filesystem\ImageFile.h" />
    <ClInclude Include="..\..\xbmc\filesystem\MusicDatabaseDirectory\DirectoryNodeGrouped.h" />
    <ClInclude Include="..\..\xbmc\filesystem\OverrideDirectory.h" />
    <ClInclude Include="..\..\xbmc\filesystem\OverrideFile.h" />
    <ClInclude Include="..\..\xbmc\filesystem\ResourceDirectory.h" />
    <ClInclude Include="..\..\xbmc\filesystem\ResourceFile.h" />
    <ClInclude Include="..\..\xbmc\filesystem\VideoDatabaseDirectory\DirectoryNodeGrouped.h" />
    <ClInclude Include="..\..\xbmc\filesystem\win32\Win32Directory.h" />
    <ClInclude Include="..\..\xbmc\filesystem\win32\Win32SMBDirectory.h" />
    <ClInclude Include="..\..\xbmc\filesystem\win32\Win32File.h" />
    <ClInclude Include="..\..\xbmc\filesystem\win32\Win32SMBFile.h" />
    <ClInclude Include="..\..\xbmc\guilib\cximage.h" />
    <ClInclude Include="..\..\xbmc\guilib\GUIKeyboard.h" />
    <ClInclude Include="..\..\xbmc\guilib\GUIKeyboardFactory.h" />
    <ClInclude Include="..\..\xbmc\guilib\iimage.h" />
    <ClInclude Include="..\..\xbmc\guilib\imagefactory.h" />
    <ClInclude Include="..\..\xbmc\guilib\ISliderCallback.h" />
    <ClInclude Include="..\..\xbmc\IFileItemListModifier.h" />
    <ClInclude Include="..\..\xbmc\input\InputManager.h" />
    <ClInclude Include="..\..\xbmc\input\Key.h" />
    <ClInclude Include="..\..\xbmc\input\KeyboardLayoutManager.h" />
    <ClInclude Include="..\..\xbmc\input\touch\generic\GenericTouchActionHandler.h" />
    <ClInclude Include="..\..\xbmc\input\touch\generic\GenericTouchSwipeDetector.h" />
    <ClInclude Include="..\..\xbmc\input\touch\generic\IGenericTouchGestureDetector.h" />
    <ClInclude Include="..\..\xbmc\input\touch\ITouchActionHandler.h" />
    <ClInclude Include="..\..\xbmc\input\touch\ITouchInputHandler.h" />
    <ClInclude Include="..\..\xbmc\input\touch\ITouchInputHandling.h" />
    <ClInclude Include="..\..\xbmc\input\touch\TouchTypes.h" />
    <ClInclude Include="..\..\xbmc\input\windows\WINJoystick.h" />
    <ClInclude Include="..\..\xbmc\interfaces\generic\ILanguageInvocationHandler.h" />
    <ClInclude Include="..\..\xbmc\interfaces\generic\ILanguageInvoker.h" />
    <ClInclude Include="..\..\xbmc\interfaces\generic\LanguageInvokerThread.h" />
    <ClInclude Include="..\..\xbmc\interfaces\generic\ScriptInvocationManager.h" />
    <ClInclude Include="..\..\xbmc\interfaces\json-rpc\FavouritesOperations.h" />
    <ClInclude Include="..\..\xbmc\interfaces\json-rpc\ProfilesOperations.h" />
    <ClInclude Include="..\..\xbmc\interfaces\json-rpc\PVROperations.h" />
    <ClInclude Include="..\..\xbmc\interfaces\json-rpc\SettingsOperations.h" />
    <ClInclude Include="..\..\xbmc\interfaces\legacy\Addon.h" />
    <ClInclude Include="..\..\xbmc\interfaces\legacy\AddonCallback.h" />
    <ClInclude Include="..\..\xbmc\interfaces\legacy\AddonClass.h" />
    <ClInclude Include="..\..\xbmc\interfaces\legacy\AddonString.h" />
    <ClInclude Include="..\..\xbmc\interfaces\legacy\AddonUtils.h" />
    <ClInclude Include="..\..\xbmc\interfaces\legacy\Alternative.h" />
    <ClInclude Include="..\..\xbmc\interfaces\legacy\aojsonrpc.h" />
    <ClInclude Include="..\..\xbmc\interfaces\legacy\CallbackFunction.h" />
    <ClInclude Include="..\..\xbmc\interfaces\legacy\CallbackHandler.h" />
    <ClInclude Include="..\..\xbmc\interfaces\legacy\Control.h" />
    <ClInclude Include="..\..\xbmc\interfaces\legacy\Dialog.h" />
    <ClInclude Include="..\..\xbmc\interfaces\legacy\Dictionary.h" />
    <ClInclude Include="..\..\xbmc\interfaces\legacy\Exception.h" />
    <ClInclude Include="..\..\xbmc\interfaces\legacy\File.h" />
    <ClInclude Include="..\..\xbmc\interfaces\legacy\InfoTagMusic.h" />
    <ClInclude Include="..\..\xbmc\interfaces\legacy\InfoTagVideo.h" />
    <ClInclude Include="..\..\xbmc\interfaces\legacy\Keyboard.h" />
    <ClInclude Include="..\..\xbmc\interfaces\legacy\LanguageHook.h" />
    <ClInclude Include="..\..\xbmc\interfaces\legacy\List.h" />
    <ClInclude Include="..\..\xbmc\interfaces\legacy\ListItem.h" />
    <ClInclude Include="..\..\xbmc\interfaces\legacy\ModuleXbmc.h" />
    <ClInclude Include="..\..\xbmc\interfaces\legacy\ModuleXbmcgui.h" />
    <ClInclude Include="..\..\xbmc\interfaces\legacy\ModuleXbmcplugin.h" />
    <ClInclude Include="..\..\xbmc\interfaces\legacy\ModuleXbmcvfs.h" />
    <ClInclude Include="..\..\xbmc\interfaces\legacy\Monitor.h" />
    <ClInclude Include="..\..\xbmc\interfaces\legacy\Player.h" />
    <ClInclude Include="..\..\xbmc\interfaces\legacy\PlayList.h" />
    <ClInclude Include="..\..\xbmc\interfaces\legacy\RenderCapture.h" />
    <ClInclude Include="..\..\xbmc\interfaces\legacy\swighelper.h" />
    <ClInclude Include="..\..\xbmc\interfaces\legacy\Tuple.h" />
    <ClInclude Include="..\..\xbmc\interfaces\legacy\Window.h" />
    <ClInclude Include="..\..\xbmc\interfaces\legacy\WindowDialog.h" />
    <ClInclude Include="..\..\xbmc\interfaces\legacy\WindowDialogMixin.h" />
    <ClInclude Include="..\..\xbmc\interfaces\legacy\WindowException.h" />
    <ClInclude Include="..\..\xbmc\interfaces\legacy\WindowInterceptor.h" />
    <ClInclude Include="..\..\xbmc\interfaces\legacy\WindowXML.h" />
    <ClInclude Include="..\..\xbmc\interfaces\legacy\wsgi\WsgiErrorStream.h" />
    <ClInclude Include="..\..\xbmc\interfaces\legacy\wsgi\WsgiInputStream.h" />
    <ClInclude Include="..\..\xbmc\interfaces\legacy\wsgi\WsgiResponse.h" />
    <ClInclude Include="..\..\xbmc\interfaces\legacy\wsgi\WsgiResponseBody.h" />
    <ClInclude Include="..\..\xbmc\interfaces\python\AddonPythonInvoker.h" />
    <ClInclude Include="..\..\xbmc\interfaces\python\CallbackHandler.h" />
    <ClInclude Include="..\..\xbmc\interfaces\python\ContextItemAddonInvoker.h" />
    <ClInclude Include="..\..\xbmc\interfaces\python\LanguageHook.h" />
    <ClInclude Include="..\..\xbmc\interfaces\python\preamble.h" />
    <ClInclude Include="..\..\xbmc\interfaces\python\PyContext.h" />
    <ClInclude Include="..\..\xbmc\interfaces\python\PythonInvoker.h" />
    <ClInclude Include="..\..\xbmc\interfaces\python\pythreadstate.h" />
    <ClInclude Include="..\..\xbmc\media\MediaType.h" />
    <ClInclude Include="..\..\xbmc\music\CueInfoLoader.h" />
    <ClInclude Include="..\..\xbmc\music\EmbeddedArt.h" />
    <ClInclude Include="..\..\xbmc\music\karaoke\karaokevideobackground.h" />
    <ClInclude Include="..\..\xbmc\music\tags\ReplayGain.h" />
    <ClInclude Include="..\..\xbmc\network\httprequesthandler\HTTPFileHandler.h" />
    <ClInclude Include="..\..\xbmc\network\httprequesthandler\HTTPImageTransformationHandler.h" />
    <ClInclude Include="..\..\xbmc\network\httprequesthandler\HTTPPythonHandler.h" />
    <ClInclude Include="..\..\xbmc\network\httprequesthandler\python\HTTPPythonInvoker.h" />
    <ClInclude Include="..\..\xbmc\network\httprequesthandler\python\HTTPPythonRequest.h" />
    <ClInclude Include="..\..\xbmc\network\httprequesthandler\python\HTTPPythonWsgiInvoker.h" />
    <ClInclude Include="..\..\xbmc\network\NetworkServices.h" />
    <ClInclude Include="..\..\xbmc\peripherals\bus\virtual\PeripheralBusCEC.h" />
    <ClInclude Include="..\..\xbmc\network\upnp\UPnPSettings.h" />
    <ClInclude Include="..\..\xbmc\playlists\SmartPlaylistFileItemListModifier.h" />
    <ClInclude Include="..\..\xbmc\profiles\dialogs\GUIDialogLockSettings.h" />
    <ClInclude Include="..\..\xbmc\profiles\dialogs\GUIDialogProfileSettings.h" />
    <ClInclude Include="..\..\xbmc\profiles\Profile.h" />
    <ClInclude Include="..\..\xbmc\profiles\ProfilesManager.h" />
    <ClInclude Include="..\..\xbmc\profiles\windows\GUIWindowSettingsProfile.h" />
    <ClInclude Include="..\..\xbmc\settings\dialogs\GUIDialogContentSettings.h" />
    <ClInclude Include="..\..\xbmc\settings\dialogs\GUIDialogSettingsBase.h" />
    <ClInclude Include="..\..\xbmc\settings\dialogs\GUIDialogSettingsManagerBase.h" />
    <ClInclude Include="..\..\xbmc\settings\dialogs\GUIDialogSettingsManualBase.h" />
    <ClInclude Include="..\..\xbmc\settings\DiscSettings.h" />
    <ClInclude Include="..\..\xbmc\settings\DisplaySettings.h" />
    <ClInclude Include="..\..\xbmc\settings\lib\ISetting.h" />
    <ClInclude Include="..\..\xbmc\settings\lib\ISettingCallback.h" />
    <ClInclude Include="..\..\xbmc\settings\lib\ISettingControl.h" />
    <ClInclude Include="..\..\xbmc\settings\lib\ISettingControlCreator.h" />
    <ClInclude Include="..\..\xbmc\settings\lib\ISettingCreator.h" />
    <ClInclude Include="..\..\xbmc\settings\lib\ISettingsHandler.h" />
    <ClInclude Include="..\..\xbmc\settings\lib\ISubSettings.h" />
    <ClInclude Include="..\..\xbmc\settings\lib\Setting.h" />
    <ClInclude Include="..\..\xbmc\settings\lib\SettingCategoryAccess.h" />
    <ClInclude Include="..\..\xbmc\settings\lib\SettingConditions.h" />
    <ClInclude Include="..\..\xbmc\settings\lib\SettingDefinitions.h" />
    <ClInclude Include="..\..\xbmc\settings\lib\SettingDependency.h" />
    <ClInclude Include="..\..\xbmc\settings\lib\SettingRequirement.h" />
    <ClInclude Include="..\..\xbmc\settings\lib\SettingSection.h" />
    <ClInclude Include="..\..\xbmc\settings\lib\SettingsManager.h" />
    <ClInclude Include="..\..\xbmc\settings\lib\SettingUpdate.h" />
    <ClInclude Include="..\..\xbmc\settings\MediaSettings.h" />
    <ClInclude Include="..\..\xbmc\settings\MediaSourceSettings.h" />
    <ClInclude Include="..\..\xbmc\settings\SettingAddon.h" />
    <ClInclude Include="..\..\xbmc\settings\SettingConditions.h" />
    <ClInclude Include="..\..\xbmc\settings\SettingControl.h" />
    <ClInclude Include="..\..\xbmc\settings\SettingCreator.h" />
    <ClInclude Include="..\..\xbmc\settings\SettingPath.h" />
    <ClInclude Include="..\..\xbmc\settings\SettingUtils.h" />
    <ClInclude Include="..\..\xbmc\settings\SkinSettings.h" />
    <ClInclude Include="..\..\xbmc\settings\windows\GUIControlSettings.h" />
    <ClInclude Include="..\..\xbmc\settings\windows\GUIWindowSettings.h" />
    <ClInclude Include="..\..\xbmc\settings\windows\GUIWindowSettingsCategory.h" />
    <ClInclude Include="..\..\xbmc\settings\windows\GUIWindowSettingsScreenCalibration.h" />
    <ClInclude Include="..\..\xbmc\settings\windows\GUIWindowTestPattern.h" />
    <ClInclude Include="..\..\xbmc\utils\ActorProtocol.h" />
    <ClInclude Include="..\..\xbmc\utils\auto_buffer.h" />
    <ClInclude Include="..\..\xbmc\utils\BooleanLogic.h" />
    <ClInclude Include="..\..\xbmc\utils\CharsetDetection.h" />
    <ClInclude Include="..\..\xbmc\utils\HttpRangeUtils.h" />
    <ClInclude Include="..\..\xbmc\utils\IRssObserver.h" />
    <ClInclude Include="..\..\xbmc\utils\IXmlDeserializable.h" />
    <ClInclude Include="..\..\xbmc\utils\LegacyPathTranslation.h" />
    <ClInclude Include="..\..\xbmc\utils\Locale.h" />
    <ClInclude Include="..\..\xbmc\utils\params_check_macros.h" />
    <ClInclude Include="..\..\xbmc\utils\ProgressJob.h" />
    <ClInclude Include="..\..\xbmc\utils\RssManager.h" />
    <ClInclude Include="..\..\xbmc\utils\Speed.h" />
    <ClInclude Include="..\..\xbmc\utils\StringValidation.h" />
    <ClInclude Include="..\..\xbmc\utils\Temperature.h" />
    <ClInclude Include="..\..\xbmc\utils\Utf8Utils.h" />
    <ClInclude Include="..\..\xbmc\utils\uXstrings.h" />
    <ClInclude Include="..\..\xbmc\utils\Vector.h" />
    <ClInclude Include="..\..\xbmc\utils\win32\Win32InterfaceForCLog.h" />
    <ClInclude Include="..\..\xbmc\utils\win32\Win32Log.h" />
    <ClInclude Include="..\..\xbmc\utils\XSLTUtils.h" />
    <ClInclude Include="..\..\xbmc\video\FFmpegVideoDecoder.h" />
    <ClInclude Include="..\..\xbmc\interfaces\python\swig.h" />
    <ClInclude Include="..\..\xbmc\interfaces\python\XBPython.h" />
    <ClInclude Include="..\..\xbmc\music\MusicDbUrl.h" />
    <ClInclude Include="..\..\xbmc\music\tags\TagLibVFSStream.h" />
    <ClInclude Include="..\..\xbmc\music\tags\TagLoaderTagLib.h" />
    <ClInclude Include="..\..\xbmc\network\httprequesthandler\HTTPImageHandler.h" />
    <ClInclude Include="..\..\xbmc\network\AirTunesServer.h" />
    <ClInclude Include="..\..\xbmc\network\DllLibShairplay.h" />
    <ClInclude Include="..\..\xbmc\network\upnp\UPnP.h" />
    <ClInclude Include="..\..\xbmc\network\upnp\UPnPInternal.h" />
    <ClInclude Include="..\..\xbmc\network\upnp\UPnPPlayer.h" />
    <ClInclude Include="..\..\xbmc\network\upnp\UPnPRenderer.h" />
    <ClInclude Include="..\..\xbmc\network\upnp\UPnPServer.h" />
    <ClInclude Include="..\..\xbmc\network\WakeOnAccess.h" />
    <ClInclude Include="..\..\xbmc\network\websocket\WebSocket.h" />
    <ClInclude Include="..\..\xbmc\network\websocket\WebSocketManager.h" />
    <ClInclude Include="..\..\xbmc\network\websocket\WebSocketV13.h" />
    <ClInclude Include="..\..\xbmc\network\websocket\WebSocketV8.h" />
    <ClInclude Include="..\..\xbmc\interfaces\json-rpc\IJSONRPCAnnouncer.h" />
    <ClInclude Include="..\..\xbmc\interfaces\json-rpc\JSONRPCUtils.h" />
    <ClInclude Include="..\..\xbmc\interfaces\json-rpc\GUIOperations.h" />
    <ClInclude Include="..\..\xbmc\network\httprequesthandler\HTTPJsonRpcHandler.h" />
    <ClInclude Include="..\..\xbmc\network\httprequesthandler\HTTPVfsHandler.h" />
    <ClInclude Include="..\..\xbmc\network\httprequesthandler\HTTPWebinterfaceAddonsHandler.h" />
    <ClInclude Include="..\..\xbmc\network\httprequesthandler\HTTPWebinterfaceHandler.h" />
    <ClInclude Include="..\..\xbmc\network\httprequesthandler\IHTTPRequestHandler.h" />
    <ClInclude Include="..\..\xbmc\filesystem\CircularCache.h" />
    <ClInclude Include="..\..\xbmc\filesystem\DirectoryCache.h" />
    <ClInclude Include="..\..\xbmc\filesystem\FavouritesDirectory.h" />
    <ClInclude Include="..\..\xbmc\filesystem\FileCache.h" />
    <ClInclude Include="..\..\xbmc\filesystem\MemBufferCache.h" />
    <ClInclude Include="..\..\xbmc\filesystem\AddonsDirectory.h" />
    <ClInclude Include="..\..\xbmc\filesystem\BlurayDirectory.h" />
    <ClInclude Include="..\..\xbmc\filesystem\CacheStrategy.h" />
    <ClInclude Include="..\..\xbmc\filesystem\CDDADirectory.h" />
    <ClInclude Include="..\..\xbmc\filesystem\CDDAFile.h" />
    <ClInclude Include="..\..\xbmc\filesystem\CurlFile.h" />
    <ClInclude Include="..\..\xbmc\filesystem\DAVDirectory.h" />
    <ClInclude Include="..\..\xbmc\filesystem\Directory.h" />
    <ClInclude Include="..\..\xbmc\filesystem\DirectoryFactory.h" />
    <ClInclude Include="..\..\xbmc\filesystem\DirectoryHistory.h" />
    <ClInclude Include="..\..\xbmc\filesystem\DllLibCurl.h" />
    <ClInclude Include="..\..\xbmc\filesystem\DllLibNfs.h" />
    <ClInclude Include="..\..\xbmc\filesystem\File.h" />
    <ClInclude Include="..\..\xbmc\filesystem\FileDirectoryFactory.h" />
    <ClInclude Include="..\..\xbmc\filesystem\FileFactory.h" />
    <ClInclude Include="..\..\xbmc\filesystem\FileReaderFile.h" />
    <ClInclude Include="..\..\xbmc\filesystem\FTPDirectory.h" />
    <ClInclude Include="..\..\xbmc\filesystem\FTPParse.h" />
    <ClInclude Include="..\..\xbmc\filesystem\HDHomeRunDirectory.h" />
    <ClInclude Include="..\..\xbmc\filesystem\HDHomeRunFile.h" />
    <ClInclude Include="..\..\xbmc\filesystem\HTTPDirectory.h" />
    <ClInclude Include="..\..\xbmc\filesystem\IDirectory.h" />
    <ClInclude Include="..\..\xbmc\filesystem\IFile.h" />
    <ClInclude Include="..\..\xbmc\filesystem\IFileDirectory.h" />
    <ClInclude Include="..\..\xbmc\filesystem\ILiveTV.h" />
    <ClInclude Include="..\..\xbmc\filesystem\iso9660.h" />
    <ClInclude Include="..\..\xbmc\filesystem\ISO9660Directory.h" />
    <ClInclude Include="..\..\xbmc\filesystem\ISOFile.h" />
    <ClInclude Include="..\..\xbmc\filesystem\LibraryDirectory.h" />
    <ClInclude Include="..\..\xbmc\filesystem\MultiPathDirectory.h" />
    <ClInclude Include="..\..\xbmc\filesystem\MultiPathFile.h" />
    <ClInclude Include="..\..\xbmc\filesystem\MusicDatabaseDirectory.h" />
    <ClInclude Include="..\..\xbmc\filesystem\MusicDatabaseFile.h" />
    <ClInclude Include="..\..\xbmc\filesystem\MusicFileDirectory.h" />
    <ClInclude Include="..\..\xbmc\filesystem\MusicSearchDirectory.h" />
    <ClInclude Include="..\..\xbmc\filesystem\NFSFile.h" />
    <ClInclude Include="..\..\xbmc\filesystem\PipeFile.h" />
    <ClInclude Include="..\..\xbmc\filesystem\PipesManager.h" />
    <ClInclude Include="..\..\xbmc\filesystem\PlaylistDirectory.h" />
    <ClInclude Include="..\..\xbmc\filesystem\PlaylistFileDirectory.h" />
    <ClInclude Include="..\..\xbmc\filesystem\PluginDirectory.h" />
    <ClInclude Include="..\..\xbmc\filesystem\RarDirectory.h" />
    <ClInclude Include="..\..\xbmc\filesystem\RarFile.h" />
    <ClInclude Include="..\..\xbmc\filesystem\RarManager.h" />
    <ClInclude Include="..\..\xbmc\filesystem\RSSDirectory.h" />
    <ClInclude Include="..\..\xbmc\filesystem\SAPDirectory.h" />
    <ClInclude Include="..\..\xbmc\filesystem\SAPFile.h" />
    <ClInclude Include="..\..\xbmc\filesystem\SFTPDirectory.h" />
    <ClInclude Include="..\..\xbmc\filesystem\SFTPFile.h" />
    <ClInclude Include="..\..\xbmc\filesystem\ShoutcastFile.h" />
    <ClInclude Include="..\..\xbmc\filesystem\SlingboxDirectory.h" />
    <ClInclude Include="..\..\xbmc\filesystem\SlingboxFile.h" />
    <ClInclude Include="..\..\xbmc\filesystem\SmartPlaylistDirectory.h" />
    <ClInclude Include="..\..\xbmc\filesystem\SourcesDirectory.h" />
    <ClInclude Include="..\..\xbmc\filesystem\SpecialProtocol.h" />
    <ClInclude Include="..\..\xbmc\filesystem\SpecialProtocolDirectory.h" />
    <ClInclude Include="..\..\xbmc\filesystem\SpecialProtocolFile.h" />
    <ClInclude Include="..\..\xbmc\filesystem\StackDirectory.h" />
    <ClInclude Include="..\..\xbmc\filesystem\udf25.h" />
    <ClInclude Include="..\..\xbmc\filesystem\UDFDirectory.h" />
    <ClInclude Include="..\..\xbmc\filesystem\UDFFile.h" />
    <ClInclude Include="..\..\xbmc\filesystem\UPnPDirectory.h" />
    <ClInclude Include="..\..\xbmc\filesystem\UPnPFile.h" />
    <ClInclude Include="..\..\xbmc\filesystem\VideoDatabaseDirectory.h" />
    <ClInclude Include="..\..\xbmc\filesystem\VirtualDirectory.h" />
    <ClInclude Include="..\..\xbmc\filesystem\ZeroconfDirectory.h" />
    <ClInclude Include="..\..\xbmc\filesystem\ZipDirectory.h" />
    <ClInclude Include="..\..\xbmc\filesystem\ZipFile.h" />
    <ClInclude Include="..\..\xbmc\filesystem\ZipManager.h" />
    <ClInclude Include="..\..\xbmc\network\mdns\ZeroconfBrowserMDNS.h" />
    <ClInclude Include="..\..\xbmc\peripherals\devices\PeripheralImon.h" />
    <ClInclude Include="..\..\xbmc\interfaces\json-rpc\AddonsOperations.h" />
    <ClCompile Include="..\..\xbmc\ThumbLoader.cpp" />
    <ClCompile Include="..\..\xbmc\utils\ActorProtocol.cpp" />
    <ClCompile Include="..\..\xbmc\utils\auto_buffer.cpp" />
    <ClCompile Include="..\..\xbmc\utils\BooleanLogic.cpp" />
    <ClCompile Include="..\..\xbmc\utils\CharsetDetection.cpp" />
    <ClCompile Include="..\..\xbmc\utils\HttpRangeUtils.cpp" />
    <ClCompile Include="..\..\xbmc\utils\LegacyPathTranslation.cpp" />
    <ClCompile Include="..\..\xbmc\utils\Locale.cpp" />
    <ClCompile Include="..\..\xbmc\utils\ProgressJob.cpp" />
    <ClCompile Include="..\..\xbmc\utils\RssManager.cpp" />
    <ClCompile Include="..\..\xbmc\utils\Speed.cpp" />
    <ClCompile Include="..\..\xbmc\utils\StringValidation.cpp" />
    <ClCompile Include="..\..\xbmc\utils\Temperature.cpp" />
    <ClCompile Include="..\..\xbmc\utils\test\TestHttpRangeUtils.cpp">
      <ExcludedFromBuild Condition="'$(Configuration)|$(Platform)'=='Debug|Win32'">true</ExcludedFromBuild>
      <ExcludedFromBuild Condition="'$(Configuration)|$(Platform)'=='Release|Win32'">true</ExcludedFromBuild>
    </ClCompile>
    <ClCompile Include="..\..\xbmc\utils\test\TestLocale.cpp">
      <ExcludedFromBuild Condition="'$(Configuration)|$(Platform)'=='Debug|Win32'">true</ExcludedFromBuild>
      <ExcludedFromBuild Condition="'$(Configuration)|$(Platform)'=='Release|Win32'">true</ExcludedFromBuild>
    </ClCompile>
    <ClCompile Include="..\..\xbmc\utils\test\TestUrlOptions.cpp">
      <ExcludedFromBuild Condition="'$(Configuration)|$(Platform)'=='Debug|Win32'">true</ExcludedFromBuild>
      <ExcludedFromBuild Condition="'$(Configuration)|$(Platform)'=='Release|Win32'">true</ExcludedFromBuild>
    </ClCompile>
    <ClCompile Include="..\..\xbmc\utils\Utf8Utils.cpp" />
    <ClCompile Include="..\..\xbmc\utils\Vector.cpp" />
    <ClCompile Include="..\..\xbmc\utils\win32\Win32InterfaceForCLog.cpp" />
    <ClCompile Include="..\..\xbmc\utils\win32\Win32Log.cpp" />
    <ClCompile Include="..\..\xbmc\utils\XSLTUtils.cpp" />
    <ClCompile Include="..\..\xbmc\video\jobs\VideoLibraryCleaningJob.cpp" />
    <ClCompile Include="..\..\xbmc\video\jobs\VideoLibraryJob.cpp" />
    <ClCompile Include="..\..\xbmc\video\jobs\VideoLibraryMarkWatchedJob.cpp" />
    <ClCompile Include="..\..\xbmc\video\jobs\VideoLibraryProgressJob.cpp" />
    <ClCompile Include="..\..\xbmc\video\jobs\VideoLibraryScanningJob.cpp" />
    <ClCompile Include="..\..\xbmc\video\PlayerController.cpp" />
    <ClCompile Include="..\..\xbmc\video\videosync\VideoSyncD3D.cpp" />
    <ClCompile Include="..\..\xbmc\video\VideoLibraryQueue.cpp" />
    <ClCompile Include="..\..\xbmc\video\VideoThumbLoader.cpp" />
    <ClCompile Include="..\..\xbmc\music\MusicThumbLoader.cpp" />
    <ClCompile Include="..\..\xbmc\ThumbnailCache.cpp" />
    <ClCompile Include="..\..\xbmc\URL.cpp" />
    <ClCompile Include="..\..\xbmc\Util.cpp" />
    <ClCompile Include="..\..\xbmc\utils\Screenshot.cpp" />
    <ClCompile Include="..\..\xbmc\utils\AlarmClock.cpp" />
    <ClCompile Include="..\..\xbmc\utils\AliasShortcutUtils.cpp" />
    <ClCompile Include="..\..\xbmc\utils\Archive.cpp" />
    <ClCompile Include="..\..\xbmc\utils\AsyncFileCopy.cpp" />
    <ClCompile Include="..\..\xbmc\utils\AutoPtrHandle.cpp" />
    <ClCompile Include="..\..\xbmc\utils\Base64.cpp" />
    <ClCompile Include="..\..\xbmc\utils\BitstreamStats.cpp" />
    <ClCompile Include="..\..\xbmc\utils\CharsetConverter.cpp" />
    <ClCompile Include="..\..\xbmc\utils\CPUInfo.cpp" />
    <ClCompile Include="..\..\xbmc\utils\Crc32.cpp" />
    <ClCompile Include="..\..\xbmc\utils\DatabaseUtils.cpp" />
    <ClCompile Include="..\..\xbmc\utils\EndianSwap.cpp" />
    <ClCompile Include="..\..\xbmc\utils\Fanart.cpp" />
    <ClCompile Include="..\..\xbmc\utils\fft.cpp" />
    <ClCompile Include="..\..\xbmc\utils\FileOperationJob.cpp" />
    <ClCompile Include="..\..\xbmc\utils\FileUtils.cpp" />
    <ClCompile Include="..\..\xbmc\utils\fstrcmp.c">
      <CompileAs Condition="'$(Configuration)|$(Platform)'=='Debug|Win32'">CompileAsCpp</CompileAs>
      <CompileAs Condition="'$(Configuration)|$(Platform)'=='Debug Testsuite|Win32'">CompileAsCpp</CompileAs>
      <CompileAs Condition="'$(Configuration)|$(Platform)'=='Release|Win32'">CompileAsCpp</CompileAs>
    </ClCompile>
    <ClCompile Include="..\..\xbmc\utils\GroupUtils.cpp" />
    <ClCompile Include="..\..\xbmc\utils\HTMLUtil.cpp" />
    <ClCompile Include="..\..\xbmc\utils\HttpHeader.cpp" />
    <ClCompile Include="..\..\xbmc\utils\HttpParser.cpp" />
    <ClCompile Include="..\..\xbmc\utils\HttpResponse.cpp" />
    <ClCompile Include="..\..\xbmc\utils\InfoLoader.cpp" />
    <ClCompile Include="..\..\xbmc\utils\JobManager.cpp" />
    <ClCompile Include="..\..\xbmc\utils\JSONVariantParser.cpp" />
    <ClCompile Include="..\..\xbmc\utils\JSONVariantWriter.cpp" />
    <ClCompile Include="..\..\xbmc\utils\LabelFormatter.cpp" />
    <ClCompile Include="..\..\xbmc\utils\LangCodeExpander.cpp" />
    <ClCompile Include="..\..\xbmc\utils\log.cpp" />
    <ClCompile Include="..\..\xbmc\utils\md5.cpp" />
    <ClCompile Include="..\..\xbmc\utils\Observer.cpp" />
    <ClCompile Include="..\..\xbmc\utils\Mime.cpp" />
    <ClCompile Include="..\..\xbmc\utils\PerformanceSample.cpp" />
    <ClCompile Include="..\..\xbmc\utils\PerformanceStats.cpp" />
    <ClCompile Include="..\..\xbmc\utils\POUtils.cpp" />
    <ClCompile Include="..\..\xbmc\utils\RecentlyAddedJob.cpp" />
    <ClCompile Include="..\..\xbmc\utils\RegExp.cpp" />
    <ClCompile Include="..\..\xbmc\utils\RingBuffer.cpp" />
    <ClCompile Include="..\..\xbmc\utils\RssReader.cpp" />
    <ClCompile Include="..\..\xbmc\utils\SaveFileStateJob.cpp" />
    <ClCompile Include="..\..\xbmc\utils\ScraperParser.cpp" />
    <ClCompile Include="..\..\xbmc\utils\ScraperUrl.cpp" />
    <ClCompile Include="..\..\xbmc\utils\SeekHandler.cpp" />
    <ClCompile Include="..\..\xbmc\utils\SortUtils.cpp" />
    <ClCompile Include="..\..\xbmc\utils\Splash.cpp" />
    <ClCompile Include="..\..\xbmc\utils\Stopwatch.cpp" />
    <ClCompile Include="..\..\xbmc\utils\StreamDetails.cpp" />
    <ClCompile Include="..\..\xbmc\utils\StreamUtils.cpp" />
    <ClCompile Include="..\..\xbmc\utils\StringUtils.cpp" />
    <ClCompile Include="..\..\xbmc\utils\SystemInfo.cpp" />
    <ClCompile Include="..\..\xbmc\utils\test\TestFileOperationJob.cpp">
      <ExcludedFromBuild Condition="'$(Configuration)|$(Platform)'=='Debug|Win32'">true</ExcludedFromBuild>
      <ExcludedFromBuild Condition="'$(Configuration)|$(Platform)'=='Release|Win32'">true</ExcludedFromBuild>
    </ClCompile>
    <ClCompile Include="..\..\xbmc\utils\test\TestFileUtils.cpp">
      <ExcludedFromBuild Condition="'$(Configuration)|$(Platform)'=='Debug|Win32'">true</ExcludedFromBuild>
      <ExcludedFromBuild Condition="'$(Configuration)|$(Platform)'=='Release|Win32'">true</ExcludedFromBuild>
    </ClCompile>
    <ClCompile Include="..\..\xbmc\utils\test\Testfstrcmp.cpp">
      <ExcludedFromBuild Condition="'$(Configuration)|$(Platform)'=='Debug|Win32'">true</ExcludedFromBuild>
      <ExcludedFromBuild Condition="'$(Configuration)|$(Platform)'=='Release|Win32'">true</ExcludedFromBuild>
    </ClCompile>
    <ClCompile Include="..\..\xbmc\utils\test\TestGlobalsHandling.cpp">
      <ExcludedFromBuild Condition="'$(Configuration)|$(Platform)'=='Debug|Win32'">true</ExcludedFromBuild>
      <ExcludedFromBuild Condition="'$(Configuration)|$(Platform)'=='Release|Win32'">true</ExcludedFromBuild>
    </ClCompile>
    <ClCompile Include="..\..\xbmc\utils\test\TestHTMLUtil.cpp">
      <ExcludedFromBuild Condition="'$(Configuration)|$(Platform)'=='Debug|Win32'">true</ExcludedFromBuild>
      <ExcludedFromBuild Condition="'$(Configuration)|$(Platform)'=='Release|Win32'">true</ExcludedFromBuild>
    </ClCompile>
    <ClCompile Include="..\..\xbmc\utils\test\TestHttpHeader.cpp">
      <ExcludedFromBuild Condition="'$(Configuration)|$(Platform)'=='Debug|Win32'">true</ExcludedFromBuild>
      <ExcludedFromBuild Condition="'$(Configuration)|$(Platform)'=='Release|Win32'">true</ExcludedFromBuild>
    </ClCompile>
    <ClCompile Include="..\..\xbmc\utils\test\TestHttpParser.cpp">
      <ExcludedFromBuild Condition="'$(Configuration)|$(Platform)'=='Debug|Win32'">true</ExcludedFromBuild>
      <ExcludedFromBuild Condition="'$(Configuration)|$(Platform)'=='Release|Win32'">true</ExcludedFromBuild>
    </ClCompile>
    <ClCompile Include="..\..\xbmc\utils\test\TestHttpResponse.cpp">
      <ExcludedFromBuild Condition="'$(Configuration)|$(Platform)'=='Debug|Win32'">true</ExcludedFromBuild>
      <ExcludedFromBuild Condition="'$(Configuration)|$(Platform)'=='Release|Win32'">true</ExcludedFromBuild>
    </ClCompile>
    <ClCompile Include="..\..\xbmc\utils\test\TestJobManager.cpp">
      <ExcludedFromBuild Condition="'$(Configuration)|$(Platform)'=='Debug|Win32'">true</ExcludedFromBuild>
      <ExcludedFromBuild Condition="'$(Configuration)|$(Platform)'=='Release|Win32'">true</ExcludedFromBuild>
    </ClCompile>
    <ClCompile Include="..\..\xbmc\utils\test\TestJSONVariantParser.cpp">
      <ExcludedFromBuild Condition="'$(Configuration)|$(Platform)'=='Debug|Win32'">true</ExcludedFromBuild>
      <ExcludedFromBuild Condition="'$(Configuration)|$(Platform)'=='Release|Win32'">true</ExcludedFromBuild>
    </ClCompile>
    <ClCompile Include="..\..\xbmc\utils\test\TestJSONVariantWriter.cpp">
      <ExcludedFromBuild Condition="'$(Configuration)|$(Platform)'=='Debug|Win32'">true</ExcludedFromBuild>
      <ExcludedFromBuild Condition="'$(Configuration)|$(Platform)'=='Release|Win32'">true</ExcludedFromBuild>
    </ClCompile>
    <ClCompile Include="..\..\xbmc\utils\test\TestLabelFormatter.cpp">
      <ExcludedFromBuild Condition="'$(Configuration)|$(Platform)'=='Debug|Win32'">true</ExcludedFromBuild>
      <ExcludedFromBuild Condition="'$(Configuration)|$(Platform)'=='Release|Win32'">true</ExcludedFromBuild>
    </ClCompile>
    <ClCompile Include="..\..\xbmc\utils\test\TestLangCodeExpander.cpp">
      <ExcludedFromBuild Condition="'$(Configuration)|$(Platform)'=='Debug|Win32'">true</ExcludedFromBuild>
      <ExcludedFromBuild Condition="'$(Configuration)|$(Platform)'=='Release|Win32'">true</ExcludedFromBuild>
    </ClCompile>
    <ClCompile Include="..\..\xbmc\utils\test\Testlog.cpp">
      <ExcludedFromBuild Condition="'$(Configuration)|$(Platform)'=='Debug|Win32'">true</ExcludedFromBuild>
      <ExcludedFromBuild Condition="'$(Configuration)|$(Platform)'=='Release|Win32'">true</ExcludedFromBuild>
    </ClCompile>
    <ClCompile Include="..\..\xbmc\utils\test\TestMathUtils.cpp">
      <ExcludedFromBuild Condition="'$(Configuration)|$(Platform)'=='Debug|Win32'">true</ExcludedFromBuild>
      <ExcludedFromBuild Condition="'$(Configuration)|$(Platform)'=='Release|Win32'">true</ExcludedFromBuild>
    </ClCompile>
    <ClCompile Include="..\..\xbmc\utils\test\Testmd5.cpp">
      <ExcludedFromBuild Condition="'$(Configuration)|$(Platform)'=='Debug|Win32'">true</ExcludedFromBuild>
      <ExcludedFromBuild Condition="'$(Configuration)|$(Platform)'=='Release|Win32'">true</ExcludedFromBuild>
    </ClCompile>
    <ClCompile Include="..\..\xbmc\utils\test\TestMime.cpp">
      <ExcludedFromBuild Condition="'$(Configuration)|$(Platform)'=='Debug|Win32'">true</ExcludedFromBuild>
      <ExcludedFromBuild Condition="'$(Configuration)|$(Platform)'=='Release|Win32'">true</ExcludedFromBuild>
    </ClCompile>
    <ClCompile Include="..\..\xbmc\utils\test\TestPerformanceSample.cpp">
      <ExcludedFromBuild Condition="'$(Configuration)|$(Platform)'=='Debug|Win32'">true</ExcludedFromBuild>
      <ExcludedFromBuild Condition="'$(Configuration)|$(Platform)'=='Release|Win32'">true</ExcludedFromBuild>
    </ClCompile>
    <ClCompile Include="..\..\xbmc\utils\test\TestPOUtils.cpp">
      <ExcludedFromBuild Condition="'$(Configuration)|$(Platform)'=='Debug|Win32'">true</ExcludedFromBuild>
      <ExcludedFromBuild Condition="'$(Configuration)|$(Platform)'=='Release|Win32'">true</ExcludedFromBuild>
    </ClCompile>
    <ClCompile Include="..\..\xbmc\utils\test\TestRegExp.cpp">
      <ExcludedFromBuild Condition="'$(Configuration)|$(Platform)'=='Debug|Win32'">true</ExcludedFromBuild>
      <ExcludedFromBuild Condition="'$(Configuration)|$(Platform)'=='Release|Win32'">true</ExcludedFromBuild>
    </ClCompile>
    <ClCompile Include="..\..\xbmc\utils\test\TestRingBuffer.cpp">
      <ExcludedFromBuild Condition="'$(Configuration)|$(Platform)'=='Debug|Win32'">true</ExcludedFromBuild>
      <ExcludedFromBuild Condition="'$(Configuration)|$(Platform)'=='Release|Win32'">true</ExcludedFromBuild>
    </ClCompile>
    <ClCompile Include="..\..\xbmc\utils\test\TestScraperParser.cpp">
      <ExcludedFromBuild Condition="'$(Configuration)|$(Platform)'=='Debug|Win32'">true</ExcludedFromBuild>
      <ExcludedFromBuild Condition="'$(Configuration)|$(Platform)'=='Release|Win32'">true</ExcludedFromBuild>
    </ClCompile>
    <ClCompile Include="..\..\xbmc\utils\test\TestScraperUrl.cpp">
      <ExcludedFromBuild Condition="'$(Configuration)|$(Platform)'=='Debug|Win32'">true</ExcludedFromBuild>
      <ExcludedFromBuild Condition="'$(Configuration)|$(Platform)'=='Release|Win32'">true</ExcludedFromBuild>
    </ClCompile>
    <ClCompile Include="..\..\xbmc\utils\test\TestSortUtils.cpp">
      <ExcludedFromBuild Condition="'$(Configuration)|$(Platform)'=='Debug|Win32'">true</ExcludedFromBuild>
      <ExcludedFromBuild Condition="'$(Configuration)|$(Platform)'=='Release|Win32'">true</ExcludedFromBuild>
    </ClCompile>
    <ClCompile Include="..\..\xbmc\utils\test\TestStopwatch.cpp">
      <ExcludedFromBuild Condition="'$(Configuration)|$(Platform)'=='Debug|Win32'">true</ExcludedFromBuild>
      <ExcludedFromBuild Condition="'$(Configuration)|$(Platform)'=='Release|Win32'">true</ExcludedFromBuild>
    </ClCompile>
    <ClCompile Include="..\..\xbmc\utils\test\TestStreamDetails.cpp">
      <ExcludedFromBuild Condition="'$(Configuration)|$(Platform)'=='Debug|Win32'">true</ExcludedFromBuild>
      <ExcludedFromBuild Condition="'$(Configuration)|$(Platform)'=='Release|Win32'">true</ExcludedFromBuild>
    </ClCompile>
    <ClCompile Include="..\..\xbmc\utils\test\TestStreamUtils.cpp">
      <ExcludedFromBuild Condition="'$(Configuration)|$(Platform)'=='Debug|Win32'">true</ExcludedFromBuild>
      <ExcludedFromBuild Condition="'$(Configuration)|$(Platform)'=='Release|Win32'">true</ExcludedFromBuild>
    </ClCompile>
    <ClCompile Include="..\..\xbmc\utils\test\TestStringUtils.cpp">
      <ExcludedFromBuild Condition="'$(Configuration)|$(Platform)'=='Debug|Win32'">true</ExcludedFromBuild>
      <ExcludedFromBuild Condition="'$(Configuration)|$(Platform)'=='Release|Win32'">true</ExcludedFromBuild>
    </ClCompile>
    <ClCompile Include="..\..\xbmc\utils\test\TestSystemInfo.cpp">
      <ExcludedFromBuild Condition="'$(Configuration)|$(Platform)'=='Debug|Win32'">true</ExcludedFromBuild>
      <ExcludedFromBuild Condition="'$(Configuration)|$(Platform)'=='Release|Win32'">true</ExcludedFromBuild>
    </ClCompile>
    <ClCompile Include="..\..\xbmc\utils\test\TestTimeSmoother.cpp">
      <ExcludedFromBuild Condition="'$(Configuration)|$(Platform)'=='Debug|Win32'">true</ExcludedFromBuild>
      <ExcludedFromBuild Condition="'$(Configuration)|$(Platform)'=='Release|Win32'">true</ExcludedFromBuild>
    </ClCompile>
    <ClCompile Include="..\..\xbmc\utils\test\TestTimeUtils.cpp">
      <ExcludedFromBuild Condition="'$(Configuration)|$(Platform)'=='Debug|Win32'">true</ExcludedFromBuild>
      <ExcludedFromBuild Condition="'$(Configuration)|$(Platform)'=='Release|Win32'">true</ExcludedFromBuild>
    </ClCompile>
    <ClCompile Include="..\..\xbmc\utils\test\TestURIUtils.cpp">
      <ExcludedFromBuild Condition="'$(Configuration)|$(Platform)'=='Debug|Win32'">true</ExcludedFromBuild>
      <ExcludedFromBuild Condition="'$(Configuration)|$(Platform)'=='Release|Win32'">true</ExcludedFromBuild>
    </ClCompile>
    <ClCompile Include="..\..\xbmc\utils\test\TestVariant.cpp">
      <ExcludedFromBuild Condition="'$(Configuration)|$(Platform)'=='Debug|Win32'">true</ExcludedFromBuild>
      <ExcludedFromBuild Condition="'$(Configuration)|$(Platform)'=='Release|Win32'">true</ExcludedFromBuild>
    </ClCompile>
    <ClCompile Include="..\..\xbmc\utils\test\TestXBMCTinyXML.cpp">
      <ExcludedFromBuild Condition="'$(Configuration)|$(Platform)'=='Debug|Win32'">true</ExcludedFromBuild>
      <ExcludedFromBuild Condition="'$(Configuration)|$(Platform)'=='Release|Win32'">true</ExcludedFromBuild>
    </ClCompile>
    <ClCompile Include="..\..\xbmc\utils\test\TestXMLUtils.cpp">
      <ExcludedFromBuild Condition="'$(Configuration)|$(Platform)'=='Debug|Win32'">true</ExcludedFromBuild>
      <ExcludedFromBuild Condition="'$(Configuration)|$(Platform)'=='Release|Win32'">true</ExcludedFromBuild>
    </ClCompile>
    <ClCompile Include="..\..\xbmc\utils\TextSearch.cpp" />
    <ClCompile Include="..\..\xbmc\utils\test\TestAlarmClock.cpp">
      <ExcludedFromBuild Condition="'$(Configuration)|$(Platform)'=='Debug|Win32'">true</ExcludedFromBuild>
      <ExcludedFromBuild Condition="'$(Configuration)|$(Platform)'=='Release|Win32'">true</ExcludedFromBuild>
    </ClCompile>
    <ClCompile Include="..\..\xbmc\utils\test\TestAliasShortcutUtils.cpp">
      <ExcludedFromBuild Condition="'$(Configuration)|$(Platform)'=='Debug|Win32'">true</ExcludedFromBuild>
      <ExcludedFromBuild Condition="'$(Configuration)|$(Platform)'=='Release|Win32'">true</ExcludedFromBuild>
    </ClCompile>
    <ClCompile Include="..\..\xbmc\utils\test\TestArchive.cpp">
      <ExcludedFromBuild Condition="'$(Configuration)|$(Platform)'=='Debug|Win32'">true</ExcludedFromBuild>
      <ExcludedFromBuild Condition="'$(Configuration)|$(Platform)'=='Release|Win32'">true</ExcludedFromBuild>
    </ClCompile>
    <ClCompile Include="..\..\xbmc\utils\test\TestAsyncFileCopy.cpp">
      <ExcludedFromBuild Condition="'$(Configuration)|$(Platform)'=='Debug|Win32'">true</ExcludedFromBuild>
      <ExcludedFromBuild Condition="'$(Configuration)|$(Platform)'=='Release|Win32'">true</ExcludedFromBuild>
    </ClCompile>
    <ClCompile Include="..\..\xbmc\utils\test\TestBase64.cpp">
      <ExcludedFromBuild Condition="'$(Configuration)|$(Platform)'=='Debug|Win32'">true</ExcludedFromBuild>
      <ExcludedFromBuild Condition="'$(Configuration)|$(Platform)'=='Release|Win32'">true</ExcludedFromBuild>
    </ClCompile>
    <ClCompile Include="..\..\xbmc\utils\test\TestBitstreamStats.cpp">
      <ExcludedFromBuild Condition="'$(Configuration)|$(Platform)'=='Debug|Win32'">true</ExcludedFromBuild>
      <ExcludedFromBuild Condition="'$(Configuration)|$(Platform)'=='Release|Win32'">true</ExcludedFromBuild>
    </ClCompile>
    <ClCompile Include="..\..\xbmc\utils\test\TestCharsetConverter.cpp">
      <ExcludedFromBuild Condition="'$(Configuration)|$(Platform)'=='Debug|Win32'">true</ExcludedFromBuild>
      <ExcludedFromBuild Condition="'$(Configuration)|$(Platform)'=='Release|Win32'">true</ExcludedFromBuild>
    </ClCompile>
    <ClCompile Include="..\..\xbmc\utils\test\TestCPUInfo.cpp">
      <ExcludedFromBuild Condition="'$(Configuration)|$(Platform)'=='Debug|Win32'">true</ExcludedFromBuild>
      <ExcludedFromBuild Condition="'$(Configuration)|$(Platform)'=='Release|Win32'">true</ExcludedFromBuild>
    </ClCompile>
    <ClCompile Include="..\..\xbmc\utils\test\TestCrc32.cpp">
      <ExcludedFromBuild Condition="'$(Configuration)|$(Platform)'=='Debug|Win32'">true</ExcludedFromBuild>
      <ExcludedFromBuild Condition="'$(Configuration)|$(Platform)'=='Release|Win32'">true</ExcludedFromBuild>
    </ClCompile>
    <ClCompile Include="..\..\xbmc\utils\test\TestDatabaseUtils.cpp">
      <ExcludedFromBuild Condition="'$(Configuration)|$(Platform)'=='Debug|Win32'">true</ExcludedFromBuild>
      <ExcludedFromBuild Condition="'$(Configuration)|$(Platform)'=='Release|Win32'">true</ExcludedFromBuild>
    </ClCompile>
    <ClCompile Include="..\..\xbmc\utils\test\TestEndianSwap.cpp">
      <ExcludedFromBuild Condition="'$(Configuration)|$(Platform)'=='Debug|Win32'">true</ExcludedFromBuild>
      <ExcludedFromBuild Condition="'$(Configuration)|$(Platform)'=='Release|Win32'">true</ExcludedFromBuild>
    </ClCompile>
    <ClCompile Include="..\..\xbmc\utils\test\Testfastmemcpy.cpp">
      <ExcludedFromBuild Condition="'$(Configuration)|$(Platform)'=='Debug|Win32'">true</ExcludedFromBuild>
      <ExcludedFromBuild Condition="'$(Configuration)|$(Platform)'=='Release|Win32'">true</ExcludedFromBuild>
    </ClCompile>
    <ClCompile Include="..\..\xbmc\utils\test\Testfft.cpp">
      <ExcludedFromBuild Condition="'$(Configuration)|$(Platform)'=='Debug|Win32'">true</ExcludedFromBuild>
      <ExcludedFromBuild Condition="'$(Configuration)|$(Platform)'=='Release|Win32'">true</ExcludedFromBuild>
    </ClCompile>
    <ClCompile Include="..\..\xbmc\utils\TimeSmoother.cpp" />
    <ClCompile Include="..\..\xbmc\utils\TimeUtils.cpp" />
    <ClCompile Include="..\..\xbmc\utils\URIUtils.cpp" />
    <ClCompile Include="..\..\xbmc\utils\UrlOptions.cpp" />
    <ClCompile Include="..\..\xbmc\utils\Variant.cpp" />
    <ClCompile Include="..\..\xbmc\utils\Weather.cpp" />
    <ClCompile Include="..\..\xbmc\utils\Environment.cpp" />
    <ClCompile Include="..\..\xbmc\utils\XBMCTinyXML.cpp" />
    <ClCompile Include="..\..\xbmc\utils\XMLUtils.cpp" />
    <ClCompile Include="..\..\xbmc\video\Bookmark.cpp" />
    <ClCompile Include="..\..\xbmc\video\dialogs\GUIDialogAudioSubtitleSettings.cpp" />
    <ClCompile Include="..\..\xbmc\video\dialogs\GUIDialogFileStacking.cpp" />
    <ClCompile Include="..\..\xbmc\video\dialogs\GUIDialogFullScreenInfo.cpp" />
    <ClCompile Include="..\..\xbmc\video\dialogs\GUIDialogSubtitles.cpp" />
    <ClCompile Include="..\..\xbmc\video\dialogs\GUIDialogTeletext.cpp" />
    <ClCompile Include="..\..\xbmc\video\dialogs\GUIDialogVideoBookmarks.cpp" />
    <ClCompile Include="..\..\xbmc\video\dialogs\GUIDialogVideoInfo.cpp" />
    <ClCompile Include="..\..\xbmc\video\dialogs\GUIDialogVideoOSD.cpp" />
    <ClCompile Include="..\..\xbmc\video\dialogs\GUIDialogVideoOverlay.cpp" />
    <ClCompile Include="..\..\xbmc\video\dialogs\GUIDialogVideoSettings.cpp" />
    <ClCompile Include="..\..\xbmc\video\FFmpegVideoDecoder.cpp" />
    <ClCompile Include="..\..\xbmc\video\GUIViewStateVideo.cpp" />
    <ClCompile Include="..\..\xbmc\video\Teletext.cpp" />
    <ClCompile Include="..\..\xbmc\video\VideoDatabase.cpp" />
    <ClCompile Include="..\..\xbmc\video\VideoDbUrl.cpp" />
    <ClCompile Include="..\..\xbmc\video\VideoInfoDownloader.cpp" />
    <ClCompile Include="..\..\xbmc\video\VideoInfoScanner.cpp" />
    <ClCompile Include="..\..\xbmc\video\VideoInfoTag.cpp" />
    <ClCompile Include="..\..\xbmc\video\VideoReferenceClock.cpp" />
    <ClCompile Include="..\..\xbmc\video\windows\GUIWindowFullScreen.cpp" />
    <ClCompile Include="..\..\xbmc\video\windows\GUIWindowVideoBase.cpp" />
    <ClCompile Include="..\..\xbmc\video\windows\GUIWindowVideoNav.cpp" />
    <ClCompile Include="..\..\xbmc\video\windows\GUIWindowVideoPlaylist.cpp" />
    <ClCompile Include="..\..\xbmc\view\GUIViewControl.cpp" />
    <ClCompile Include="..\..\xbmc\view\GUIViewState.cpp" />
    <ClCompile Include="..\..\xbmc\view\ViewDatabase.cpp" />
    <ClCompile Include="..\..\xbmc\view\ViewStateSettings.cpp" />
    <ClCompile Include="..\..\xbmc\win32\crts_caller.cpp" />
    <ClCompile Include="..\..\xbmc\win32\pch.cpp">
      <PrecompiledHeader Condition="'$(Configuration)|$(Platform)'=='Debug|Win32'">Create</PrecompiledHeader>
      <PrecompiledHeader Condition="'$(Configuration)|$(Platform)'=='Debug Testsuite|Win32'">Create</PrecompiledHeader>
      <PrecompiledHeader Condition="'$(Configuration)|$(Platform)'=='Release|Win32'">Create</PrecompiledHeader>
    </ClCompile>
    <ClCompile Include="..\..\xbmc\win32\stat_utf8.cpp" />
    <ClCompile Include="..\..\xbmc\win32\stdio_utf8.cpp" />
    <ClCompile Include="..\..\xbmc\win32\strverscmp.cpp" />
    <ClCompile Include="..\..\xbmc\win32\Win32DelayedDllLoad.cpp" />
    <ClCompile Include="..\..\xbmc\win32\WIN32Util.cpp" />
    <ClCompile Include="..\..\xbmc\win32\WindowHelper.cpp" />
    <ClCompile Include="..\..\xbmc\win32\XBMC_PC.cpp">
      <ExcludedFromBuild Condition="'$(Configuration)|$(Platform)'=='Debug Testsuite|Win32'">true</ExcludedFromBuild>
    </ClCompile>
    <ClCompile Include="..\..\xbmc\cores\DummyVideoPlayer.cpp" />
    <ClCompile Include="..\..\xbmc\cores\dvdplayer\DVDAudio.cpp" />
    <ClCompile Include="..\..\xbmc\cores\dvdplayer\DVDClock.cpp" />
    <ClCompile Include="..\..\xbmc\cores\dvdplayer\DVDDemuxSPU.cpp" />
    <ClCompile Include="..\..\xbmc\cores\dvdplayer\DVDDemuxers\DVDDemuxVobsub.cpp" />
    <ClCompile Include="..\..\xbmc\cores\dvdplayer\DVDFileInfo.cpp" />
    <ClCompile Include="..\..\xbmc\cores\dvdplayer\DVDInputStreams\DVDInputStreamTV.cpp" />
    <ClCompile Include="..\..\xbmc\cores\dvdplayer\DVDMessage.cpp" />
    <ClCompile Include="..\..\xbmc\cores\dvdplayer\DVDMessageQueue.cpp" />
    <ClCompile Include="..\..\xbmc\cores\dvdplayer\DVDOverlayContainer.cpp" />
    <ClCompile Include="..\..\xbmc\cores\dvdplayer\DVDOverlayRenderer.cpp" />
    <ClCompile Include="..\..\xbmc\cores\dvdplayer\DVDPlayer.cpp" />
    <ClCompile Include="..\..\xbmc\cores\dvdplayer\DVDPlayerAudio.cpp" />
    <ClCompile Include="..\..\xbmc\cores\dvdplayer\DVDPlayerSubtitle.cpp" />
    <ClCompile Include="..\..\xbmc\cores\dvdplayer\DVDPlayerTeletext.cpp" />
    <ClCompile Include="..\..\xbmc\cores\dvdplayer\DVDPlayerVideo.cpp" />
    <ClCompile Include="..\..\xbmc\cores\dvdplayer\DVDStreamInfo.cpp" />
    <ClCompile Include="..\..\xbmc\cores\dvdplayer\DVDTSCorrection.cpp" />
    <ClCompile Include="..\..\xbmc\cores\dvdplayer\Edl.cpp" />
    <ClCompile Include="..\..\xbmc\cores\dvdplayer\DVDCodecs\DVDCodecUtils.cpp" />
    <ClCompile Include="..\..\xbmc\cores\dvdplayer\DVDCodecs\DVDFactoryCodec.cpp" />
    <ClCompile Include="..\..\xbmc\cores\dvdplayer\DVDCodecs\Audio\DVDAudioCodecFFmpeg.cpp" />
    <ClCompile Include="..\..\xbmc\cores\dvdplayer\DVDCodecs\Video\DVDVideoCodecFFmpeg.cpp" />
    <ClCompile Include="..\..\xbmc\cores\dvdplayer\DVDCodecs\Video\DVDVideoCodecLibMpeg2.cpp" />
    <ClCompile Include="..\..\xbmc\cores\dvdplayer\DVDCodecs\Video\DVDVideoPPFFmpeg.cpp" />
    <ClCompile Include="..\..\xbmc\cores\dvdplayer\DVDCodecs\Video\DXVA.cpp" />
    <ClCompile Include="..\..\xbmc\cores\dvdplayer\DVDCodecs\Overlay\DVDOverlayCodec.cpp" />
    <ClCompile Include="..\..\xbmc\cores\dvdplayer\DVDCodecs\Overlay\DVDOverlayCodecFFmpeg.cpp" />
    <ClCompile Include="..\..\xbmc\cores\dvdplayer\DVDCodecs\Overlay\DVDOverlayCodecSSA.cpp" />
    <ClCompile Include="..\..\xbmc\cores\dvdplayer\DVDCodecs\Overlay\DVDOverlayCodecText.cpp" />
    <ClCompile Include="..\..\xbmc\cores\dvdplayer\DVDCodecs\Overlay\DVDOverlayCodecTX3G.cpp" />
    <ClCompile Include="..\..\xbmc\cores\dvdplayer\DVDDemuxers\DVDDemux.cpp" />
    <ClCompile Include="..\..\xbmc\cores\dvdplayer\DVDDemuxers\DVDDemuxFFmpeg.cpp" />
    <ClCompile Include="..\..\xbmc\cores\dvdplayer\DVDDemuxers\DVDDemuxShoutcast.cpp" />
    <ClCompile Include="..\..\xbmc\cores\dvdplayer\DVDDemuxers\DVDDemuxUtils.cpp" />
    <ClCompile Include="..\..\xbmc\cores\dvdplayer\DVDDemuxers\DVDFactoryDemuxer.cpp" />
    <ClCompile Include="..\..\xbmc\cores\dvdplayer\DVDInputStreams\DVDFactoryInputStream.cpp" />
    <ClCompile Include="..\..\xbmc\cores\dvdplayer\DVDInputStreams\DVDInputStream.cpp" />
    <ClCompile Include="..\..\xbmc\cores\dvdplayer\DVDInputStreams\DVDInputStreamFFmpeg.cpp" />
    <ClCompile Include="..\..\xbmc\cores\dvdplayer\DVDInputStreams\DVDInputStreamFile.cpp" />
    <ClCompile Include="..\..\xbmc\cores\dvdplayer\DVDInputStreams\DVDInputStreamHttp.cpp" />
    <ClCompile Include="..\..\xbmc\cores\dvdplayer\DVDInputStreams\DVDInputStreamMemory.cpp" />
    <ClCompile Include="..\..\xbmc\cores\dvdplayer\DVDInputStreams\DVDInputStreamNavigator.cpp" />
    <ClCompile Include="..\..\xbmc\cores\dvdplayer\DVDInputStreams\DVDInputStreamRTMP.cpp" />
    <ClCompile Include="..\..\xbmc\cores\dvdplayer\DVDInputStreams\DVDStateSerializer.cpp" />
    <ClCompile Include="..\..\xbmc\cores\dvdplayer\DVDSubtitles\DVDFactorySubtitle.cpp" />
    <ClCompile Include="..\..\xbmc\cores\dvdplayer\DVDSubtitles\DVDSubtitleLineCollection.cpp" />
    <ClCompile Include="..\..\xbmc\cores\dvdplayer\DVDSubtitles\DVDSubtitleParserMicroDVD.cpp" />
    <ClCompile Include="..\..\xbmc\cores\dvdplayer\DVDSubtitles\DVDSubtitleParserMPL2.cpp" />
    <ClCompile Include="..\..\xbmc\cores\dvdplayer\DVDSubtitles\DVDSubtitleParserSami.cpp" />
    <ClCompile Include="..\..\xbmc\cores\dvdplayer\DVDSubtitles\DVDSubtitleParserSSA.cpp" />
    <ClCompile Include="..\..\xbmc\cores\dvdplayer\DVDSubtitles\DVDSubtitleParserSubrip.cpp" />
    <ClCompile Include="..\..\xbmc\cores\dvdplayer\DVDSubtitles\DVDSubtitleParserVplayer.cpp" />
    <ClCompile Include="..\..\xbmc\cores\dvdplayer\DVDSubtitles\DVDSubtitlesLibass.cpp" />
    <ClCompile Include="..\..\xbmc\cores\dvdplayer\DVDSubtitles\DVDSubtitleStream.cpp" />
    <ClCompile Include="..\..\xbmc\cores\dvdplayer\DVDSubtitles\DVDSubtitleTagMicroDVD.cpp" />
    <ClCompile Include="..\..\xbmc\cores\dvdplayer\DVDSubtitles\DVDSubtitleTagSami.cpp" />
    <ClCompile Include="..\..\xbmc\cores\paplayer\AudioDecoder.cpp" />
    <ClCompile Include="..\..\xbmc\cores\paplayer\CodecFactory.cpp" />
    <ClCompile Include="..\..\xbmc\cores\paplayer\DVDPlayerCodec.cpp" />
    <ClCompile Include="..\..\xbmc\cores\paplayer\PAPlayer.cpp" />
    <ClCompile Include="..\..\xbmc\cores\DllLoader\coff.cpp" />
    <ClCompile Include="..\..\xbmc\cores\DllLoader\dll.cpp" />
    <ClCompile Include="..\..\xbmc\cores\DllLoader\dll_tracker.cpp" />
    <ClCompile Include="..\..\xbmc\cores\DllLoader\dll_tracker_file.cpp" />
    <ClCompile Include="..\..\xbmc\cores\DllLoader\dll_tracker_library.cpp" />
    <ClCompile Include="..\..\xbmc\cores\DllLoader\dll_util.cpp" />
    <ClCompile Include="..\..\xbmc\cores\DllLoader\DllLoader.cpp" />
    <ClCompile Include="..\..\xbmc\cores\DllLoader\DllLoaderContainer.cpp" />
    <ClCompile Include="..\..\xbmc\cores\DllLoader\LibraryLoader.cpp" />
    <ClCompile Include="..\..\xbmc\cores\DllLoader\Win32DllLoader.cpp" />
    <ClCompile Include="..\..\xbmc\cores\DllLoader\exports\emu_dummy.cpp" />
    <ClCompile Include="..\..\xbmc\cores\DllLoader\exports\emu_kernel32.cpp" />
    <ClCompile Include="..\..\xbmc\cores\DllLoader\exports\emu_msvcrt.cpp" />
    <ClCompile Include="..\..\xbmc\cores\DllLoader\exports\util\EmuFileWrapper.cpp" />
    <ClCompile Include="..\..\xbmc\cores\VideoRenderers\BaseRenderer.cpp" />
    <ClCompile Include="..\..\xbmc\cores\VideoRenderers\OverlayRenderer.cpp" />
    <ClCompile Include="..\..\xbmc\cores\VideoRenderers\OverlayRendererDX.cpp" />
    <ClCompile Include="..\..\xbmc\cores\VideoRenderers\OverlayRendererUtil.cpp" />
    <ClCompile Include="..\..\xbmc\cores\VideoRenderers\RenderFlags.cpp" />
    <ClCompile Include="..\..\xbmc\cores\VideoRenderers\RenderManager.cpp" />
    <ClCompile Include="..\..\xbmc\cores\VideoRenderers\WinRenderer.cpp" />
    <ClCompile Include="..\..\xbmc\cores\VideoRenderers\DXVA.cpp" />
    <ClCompile Include="..\..\xbmc\cores\VideoRenderers\DXVAHD.cpp" />
    <ClCompile Include="..\..\xbmc\cores\VideoRenderers\VideoShaders\ConvolutionKernels.cpp" />
    <ClCompile Include="..\..\xbmc\cores\VideoRenderers\VideoShaders\YUV2RGBShader.cpp" />
    <ClCompile Include="..\..\xbmc\cores\ExternalPlayer\ExternalPlayer.cpp" />
    <ClCompile Include="..\..\xbmc\cores\playercorefactory\PlayerCoreFactory.cpp" />
    <ClCompile Include="..\..\xbmc\cores\playercorefactory\PlayerSelectionRule.cpp" />
    <ClCompile Include="..\..\xbmc\FileSystem\MusicDatabaseDirectory\DirectoryNode.cpp" />
    <ClCompile Include="..\..\xbmc\FileSystem\MusicDatabaseDirectory\DirectoryNodeAlbum.cpp" />
    <ClCompile Include="..\..\xbmc\FileSystem\MusicDatabaseDirectory\DirectoryNodeAlbumCompilations.cpp" />
    <ClCompile Include="..\..\xbmc\FileSystem\MusicDatabaseDirectory\DirectoryNodeAlbumCompilationsSongs.cpp" />
    <ClCompile Include="..\..\xbmc\FileSystem\MusicDatabaseDirectory\DirectoryNodeAlbumRecentlyAdded.cpp" />
    <ClCompile Include="..\..\xbmc\FileSystem\MusicDatabaseDirectory\DirectoryNodeAlbumRecentlyAddedSong.cpp" />
    <ClCompile Include="..\..\xbmc\FileSystem\MusicDatabaseDirectory\DirectoryNodeAlbumRecentlyPlayed.cpp" />
    <ClCompile Include="..\..\xbmc\FileSystem\MusicDatabaseDirectory\DirectoryNodeAlbumRecentlyPlayedSong.cpp" />
    <ClCompile Include="..\..\xbmc\FileSystem\MusicDatabaseDirectory\DirectoryNodeAlbumTop100.cpp" />
    <ClCompile Include="..\..\xbmc\FileSystem\MusicDatabaseDirectory\DirectoryNodeAlbumTop100Song.cpp" />
    <ClCompile Include="..\..\xbmc\FileSystem\MusicDatabaseDirectory\DirectoryNodeArtist.cpp" />
    <ClCompile Include="..\..\xbmc\FileSystem\MusicDatabaseDirectory\DirectoryNodeOverview.cpp" />
    <ClCompile Include="..\..\xbmc\FileSystem\MusicDatabaseDirectory\DirectoryNodeRoot.cpp" />
    <ClCompile Include="..\..\xbmc\FileSystem\MusicDatabaseDirectory\DirectoryNodeSingles.cpp" />
    <ClCompile Include="..\..\xbmc\FileSystem\MusicDatabaseDirectory\DirectoryNodeSong.cpp" />
    <ClCompile Include="..\..\xbmc\FileSystem\MusicDatabaseDirectory\DirectoryNodeSongTop100.cpp" />
    <ClCompile Include="..\..\xbmc\FileSystem\MusicDatabaseDirectory\DirectoryNodeTop100.cpp" />
    <ClCompile Include="..\..\xbmc\FileSystem\MusicDatabaseDirectory\DirectoryNodeYearAlbum.cpp" />
    <ClCompile Include="..\..\xbmc\FileSystem\MusicDatabaseDirectory\DirectoryNodeYearSong.cpp" />
    <ClCompile Include="..\..\xbmc\FileSystem\MusicDatabaseDirectory\QueryParams.cpp" />
    <ClCompile Include="..\..\xbmc\FileSystem\VideoDatabaseDirectory\DirectoryNode.cpp">
      <ObjectFileName Condition="'$(Configuration)|$(Platform)'=='Debug|Win32'">$(IntDir)%(Filename)1.obj</ObjectFileName>
      <ObjectFileName Condition="'$(Configuration)|$(Platform)'=='Debug Testsuite|Win32'">$(IntDir)%(Filename)1.obj</ObjectFileName>
      <ObjectFileName Condition="'$(Configuration)|$(Platform)'=='Release|Win32'">$(IntDir)%(Filename)1.obj</ObjectFileName>
    </ClCompile>
    <ClCompile Include="..\..\xbmc\FileSystem\VideoDatabaseDirectory\DirectoryNodeEpisodes.cpp" />
    <ClCompile Include="..\..\xbmc\FileSystem\VideoDatabaseDirectory\DirectoryNodeMoviesOverview.cpp" />
    <ClCompile Include="..\..\xbmc\FileSystem\VideoDatabaseDirectory\DirectoryNodeMusicVideosOverview.cpp" />
    <ClCompile Include="..\..\xbmc\FileSystem\VideoDatabaseDirectory\DirectoryNodeOverview.cpp">
      <ObjectFileName Condition="'$(Configuration)|$(Platform)'=='Debug|Win32'">$(IntDir)%(Filename)1.obj</ObjectFileName>
      <ObjectFileName Condition="'$(Configuration)|$(Platform)'=='Debug Testsuite|Win32'">$(IntDir)%(Filename)1.obj</ObjectFileName>
      <ObjectFileName Condition="'$(Configuration)|$(Platform)'=='Release|Win32'">$(IntDir)%(Filename)1.obj</ObjectFileName>
    </ClCompile>
    <ClCompile Include="..\..\xbmc\FileSystem\VideoDatabaseDirectory\DirectoryNodeRecentlyAddedEpisodes.cpp" />
    <ClCompile Include="..\..\xbmc\FileSystem\VideoDatabaseDirectory\DirectoryNodeRecentlyAddedMovies.cpp" />
    <ClCompile Include="..\..\xbmc\FileSystem\VideoDatabaseDirectory\DirectoryNodeRecentlyAddedMusicVideos.cpp" />
    <ClCompile Include="..\..\xbmc\FileSystem\VideoDatabaseDirectory\DirectoryNodeRoot.cpp">
      <ObjectFileName Condition="'$(Configuration)|$(Platform)'=='Debug|Win32'">$(IntDir)%(Filename)1.obj</ObjectFileName>
      <ObjectFileName Condition="'$(Configuration)|$(Platform)'=='Debug Testsuite|Win32'">$(IntDir)%(Filename)1.obj</ObjectFileName>
      <ObjectFileName Condition="'$(Configuration)|$(Platform)'=='Release|Win32'">$(IntDir)%(Filename)1.obj</ObjectFileName>
    </ClCompile>
    <ClCompile Include="..\..\xbmc\FileSystem\VideoDatabaseDirectory\DirectoryNodeSeasons.cpp" />
    <ClCompile Include="..\..\xbmc\FileSystem\VideoDatabaseDirectory\DirectoryNodeTitleMovies.cpp" />
    <ClCompile Include="..\..\xbmc\FileSystem\VideoDatabaseDirectory\DirectoryNodeTitleMusicVideos.cpp" />
    <ClCompile Include="..\..\xbmc\FileSystem\VideoDatabaseDirectory\DirectoryNodeTitleTvShows.cpp" />
    <ClCompile Include="..\..\xbmc\FileSystem\VideoDatabaseDirectory\DirectoryNodeTvShowsOverview.cpp" />
    <ClCompile Include="..\..\xbmc\FileSystem\VideoDatabaseDirectory\QueryParams.cpp">
      <ObjectFileName Condition="'$(Configuration)|$(Platform)'=='Debug|Win32'">$(IntDir)%(Filename)1.obj</ObjectFileName>
      <ObjectFileName Condition="'$(Configuration)|$(Platform)'=='Debug Testsuite|Win32'">$(IntDir)%(Filename)1.obj</ObjectFileName>
      <ObjectFileName Condition="'$(Configuration)|$(Platform)'=='Release|Win32'">$(IntDir)%(Filename)1.obj</ObjectFileName>
    </ClCompile>
    <ClCompile Include="..\..\xbmc\addons\Addon.cpp" />
    <ClCompile Include="..\..\xbmc\addons\AddonManager.cpp" />
    <ClCompile Include="..\..\xbmc\addons\AddonStatusHandler.cpp" />
    <ClCompile Include="..\..\xbmc\addons\AudioEncoder.cpp" />
    <ClCompile Include="..\..\xbmc\addons\Scraper.cpp" />
    <ClCompile Include="..\..\xbmc\addons\ScreenSaver.cpp" />
    <ClCompile Include="..\..\xbmc\addons\Visualisation.cpp" />
    <ClCompile Include="..\..\xbmc\cdrip\CDDARipJob.cpp" />
    <ClCompile Include="..\..\xbmc\cdrip\CDDARipper.cpp" />
    <ClCompile Include="..\..\xbmc\cdrip\Encoder.cpp" />
    <ClCompile Include="..\..\xbmc\cdrip\EncoderFFmpeg.cpp" />
    <ClCompile Include="..\..\xbmc\windowing\windows\WinEventsWin32.cpp" />
    <ClCompile Include="..\..\xbmc\windowing\windows\WinSystemWin32.cpp" />
    <ClCompile Include="..\..\xbmc\windowing\windows\WinSystemWin32DX.cpp" />
    <ClCompile Include="..\..\xbmc\windowing\WinEvents.cpp" />
    <ClCompile Include="..\..\xbmc\windowing\WinSystem.cpp" />
    <ClCompile Include="..\..\xbmc\windows\GUIMediaWindow.cpp" />
    <ClCompile Include="..\..\xbmc\windows\GUIWindowDebugInfo.cpp" />
    <ClCompile Include="..\..\xbmc\windows\GUIWindowFileManager.cpp" />
    <ClCompile Include="..\..\xbmc\windows\GUIWindowHome.cpp" />
    <ClCompile Include="..\..\xbmc\windows\GUIWindowLoginScreen.cpp" />
    <ClCompile Include="..\..\xbmc\windows\GUIWindowPointer.cpp" />
    <ClCompile Include="..\..\xbmc\windows\GUIWindowScreensaver.cpp" />
    <ClCompile Include="..\..\xbmc\windows\GUIWindowScreensaverDim.cpp" />
    <ClCompile Include="..\..\xbmc\windows\GUIWindowStartup.cpp" />
    <ClCompile Include="..\..\xbmc\windows\GUIWindowSystemInfo.cpp" />
    <ClCompile Include="..\..\xbmc\windows\GUIWindowWeather.cpp" />
    <ClCompile Include="..\..\xbmc\XBApplicationEx.cpp" />
    <ClCompile Include="..\..\xbmc\XBDateTime.cpp" />
    <ClCompile Include="..\..\xbmc\xbmc.cpp">
      <ExcludedFromBuild Condition="'$(Configuration)|$(Platform)'=='Debug|Win32'">true</ExcludedFromBuild>
      <ExcludedFromBuild Condition="'$(Configuration)|$(Platform)'=='Debug Testsuite|Win32'">true</ExcludedFromBuild>
      <ExcludedFromBuild Condition="'$(Configuration)|$(Platform)'=='Release|Win32'">true</ExcludedFromBuild>
    </ClCompile>
    <ClCompile Include="..\..\xbmc\XbmcContext.cpp" />
  </ItemGroup>
  <ItemGroup>
    <ClInclude Include="..\..\lib\SlingboxLib\SlingboxLib.h" />
    <ClInclude Include="..\..\xbmc\addons\AddonCallbacks.h" />
    <ClInclude Include="..\..\xbmc\addons\AddonCallbacksAddon.h" />
    <ClInclude Include="..\..\xbmc\addons\AddonCallbacksGUI.h" />
    <ClInclude Include="..\..\xbmc\addons\AddonCallbacksPVR.h" />
    <ClInclude Include="..\..\xbmc\addons\AddonDatabase.h" />
    <ClInclude Include="..\..\xbmc\addons\AddonInstaller.h" />
    <ClInclude Include="..\..\xbmc\addons\AddonVersion.h" />
    <ClInclude Include="..\..\xbmc\addons\DllLibCPluff.h" />
    <ClInclude Include="..\..\xbmc\addons\DllPVRClient.h" />
    <ClInclude Include="..\..\xbmc\addons\GUIDialogAddonInfo.h" />
    <ClInclude Include="..\..\xbmc\addons\GUIDialogAddonSettings.h" />
    <ClInclude Include="..\..\xbmc\addons\GUIViewStateAddonBrowser.h" />
    <ClInclude Include="..\..\xbmc\addons\GUIWindowAddonBrowser.h" />
    <ClInclude Include="..\..\xbmc\addons\PluginSource.h" />
    <ClInclude Include="..\..\xbmc\addons\Repository.h" />
    <ClInclude Include="..\..\xbmc\addons\Service.h" />
    <ClInclude Include="..\..\xbmc\addons\Skin.h" />
    <ClInclude Include="..\..\xbmc\Application.h" />
    <ClInclude Include="..\..\xbmc\ApplicationMessenger.h" />
    <ClInclude Include="..\..\xbmc\Autorun.h" />
    <ClInclude Include="..\..\xbmc\AutoSwitch.h" />
    <ClInclude Include="..\..\xbmc\BackgroundInfoLoader.h" />
    <ClInclude Include="..\..\xbmc\ContextMenuManager.h" />
    <ClInclude Include="..\..\xbmc\cores\dvdplayer\DVDDemuxers\DVDDemuxPVRClient.h" />
    <ClInclude Include="..\..\xbmc\cores\dvdplayer\DVDInputStreams\DVDInputStreamBluray.h" />
    <ClInclude Include="..\..\xbmc\cores\dvdplayer\DVDInputStreams\DVDInputStreamPVRManager.h" />
    <ClInclude Include="..\..\xbmc\cores\VideoRenderers\RenderCapture.h" />
    <ClInclude Include="..\..\xbmc\cores\VideoRenderers\VideoShaders\WinVideoFilter.h" />
    <ClInclude Include="..\..\xbmc\CueDocument.h" />
    <ClInclude Include="..\..\xbmc\dbwrappers\Database.h" />
    <ClInclude Include="..\..\xbmc\dbwrappers\DatabaseQuery.h" />
    <ClInclude Include="..\..\xbmc\dbwrappers\dataset.h" />
    <ClInclude Include="..\..\xbmc\dbwrappers\mysqldataset.h" />
    <ClInclude Include="..\..\xbmc\dbwrappers\qry_dat.h" />
    <ClInclude Include="..\..\xbmc\dbwrappers\sqlitedataset.h" />
    <ClInclude Include="..\..\xbmc\dialogs\GUIDialogBoxBase.h" />
    <ClInclude Include="..\..\xbmc\dialogs\GUIDialogBusy.h" />
    <ClInclude Include="..\..\xbmc\dialogs\GUIDialogButtonMenu.h" />
    <ClInclude Include="..\..\xbmc\dialogs\GUIDialogCache.h" />
    <ClInclude Include="..\..\xbmc\dialogs\GUIDialogContextMenu.h" />
    <ClInclude Include="..\..\xbmc\dialogs\GUIDialogExtendedProgressBar.h" />
    <ClInclude Include="..\..\xbmc\dialogs\GUIDialogFavourites.h" />
    <ClInclude Include="..\..\xbmc\dialogs\GUIDialogFileBrowser.h" />
    <ClInclude Include="..\..\xbmc\dialogs\GUIDialogGamepad.h" />
    <ClInclude Include="..\..\xbmc\dialogs\GUIDialogKaiToast.h" />
    <ClInclude Include="..\..\xbmc\dialogs\GUIDialogMediaSource.h" />
    <ClInclude Include="..\..\xbmc\dialogs\GUIDialogMuteBug.h" />
    <ClInclude Include="..\..\xbmc\dialogs\GUIDialogNumeric.h" />
    <ClInclude Include="..\..\xbmc\dialogs\GUIDialogOK.h" />
    <ClInclude Include="..\..\xbmc\dialogs\GUIDialogPlayEject.h" />
    <ClInclude Include="..\..\xbmc\dialogs\GUIDialogPlayerControls.h" />
    <ClInclude Include="..\..\xbmc\dialogs\GUIDialogProgress.h" />
    <ClInclude Include="..\..\xbmc\dialogs\GUIDialogSeekBar.h" />
    <ClInclude Include="..\..\xbmc\dialogs\GUIDialogSelect.h" />
    <ClInclude Include="..\..\xbmc\dialogs\GUIDialogSlider.h" />
    <ClInclude Include="..\..\xbmc\dialogs\GUIDialogSmartPlaylistEditor.h" />
    <ClInclude Include="..\..\xbmc\dialogs\GUIDialogSmartPlaylistRule.h" />
    <ClInclude Include="..\..\xbmc\dialogs\GUIDialogSubMenu.h" />
    <ClInclude Include="..\..\xbmc\dialogs\GUIDialogTextViewer.h" />
    <ClInclude Include="..\..\xbmc\dialogs\GUIDialogVolumeBar.h" />
    <ClInclude Include="..\..\xbmc\dialogs\GUIDialogYesNo.h" />
    <ClInclude Include="..\..\xbmc\DynamicDll.h" />
    <ClInclude Include="..\..\xbmc\epg\Epg.h" />
    <ClInclude Include="..\..\xbmc\epg\EpgContainer.h" />
    <ClInclude Include="..\..\xbmc\epg\EpgDatabase.h" />
    <ClInclude Include="..\..\xbmc\epg\EpgInfoTag.h" />
    <ClInclude Include="..\..\xbmc\epg\EpgSearchFilter.h" />
    <ClInclude Include="..\..\xbmc\epg\GUIEPGGridContainer.h" />
    <ClInclude Include="..\..\xbmc\FileItem.h" />
    <ClInclude Include="..\..\xbmc\filesystem\PVRDirectory.h" />
    <ClInclude Include="..\..\xbmc\filesystem\PVRFile.h" />
    <ClInclude Include="..\..\xbmc\GUIInfoManager.h" />
    <ClInclude Include="..\..\xbmc\GUILargeTextureManager.h" />
    <ClInclude Include="..\..\xbmc\guilib\AnimatedGif.h" />
    <ClInclude Include="..\..\xbmc\guilib\D3DResource.h" />
    <ClInclude Include="..\..\xbmc\guilib\DDSImage.h" />
    <ClInclude Include="..\..\xbmc\guilib\DirectXGraphics.h" />
    <ClInclude Include="..\..\xbmc\guilib\DirtyRegion.h" />
    <ClInclude Include="..\..\xbmc\guilib\DirtyRegionSolvers.h" />
    <ClInclude Include="..\..\xbmc\guilib\DirtyRegionTracker.h" />
    <ClInclude Include="..\..\xbmc\guilib\Geometry.h" />
    <ClInclude Include="..\..\xbmc\guilib\GraphicContext.h" />
    <ClInclude Include="..\..\xbmc\guilib\gui3d.h" />
    <ClInclude Include="..\..\xbmc\guilib\GUIAction.h" />
    <ClInclude Include="..\..\xbmc\guilib\GUIAudioManager.h" />
    <ClInclude Include="..\..\xbmc\guilib\GUIBaseContainer.h" />
    <ClInclude Include="..\..\xbmc\guilib\GUIBorderedImage.h" />
    <ClInclude Include="..\..\xbmc\guilib\GUIButtonControl.h" />
    <ClInclude Include="..\..\xbmc\guilib\GUICallback.h" />
    <ClInclude Include="..\..\xbmc\guilib\GUICheckMarkControl.h" />
    <ClInclude Include="..\..\xbmc\guilib\GUIColorManager.h" />
    <ClInclude Include="..\..\xbmc\guilib\GUIControl.h" />
    <ClInclude Include="..\..\xbmc\guilib\GUIControlFactory.h" />
    <ClInclude Include="..\..\xbmc\guilib\GUIControlGroup.h" />
    <ClInclude Include="..\..\xbmc\guilib\GUIControlGroupList.h" />
    <ClInclude Include="..\..\xbmc\guilib\GUIControlProfiler.h" />
    <ClInclude Include="..\..\xbmc\guilib\GUIDialog.h" />
    <ClInclude Include="..\..\xbmc\guilib\GUIEditControl.h" />
    <ClInclude Include="..\..\xbmc\guilib\GUIFadeLabelControl.h" />
    <ClInclude Include="..\..\xbmc\guilib\GUIFixedListContainer.h" />
    <ClInclude Include="..\..\xbmc\guilib\GUIFont.h" />
    <ClInclude Include="..\..\xbmc\guilib\GUIFontCache.h" />
    <ClInclude Include="..\..\xbmc\guilib\GUIFontManager.h" />
    <ClInclude Include="..\..\xbmc\guilib\GUIFontTTF.h" />
    <ClInclude Include="..\..\xbmc\guilib\GUIFontTTFDX.h" />
    <ClInclude Include="..\..\xbmc\guilib\GUIImage.h" />
    <ClInclude Include="..\..\xbmc\guilib\GUIIncludes.h" />
    <ClInclude Include="..\..\xbmc\guilib\GUIInfoTypes.h" />
    <ClInclude Include="..\..\xbmc\guilib\GUILabel.h" />
    <ClInclude Include="..\..\xbmc\guilib\GUILabelControl.h" />
    <ClInclude Include="..\..\xbmc\guilib\GUIListContainer.h" />
    <ClInclude Include="..\..\xbmc\guilib\GUIListGroup.h" />
    <ClInclude Include="..\..\xbmc\guilib\GUIListItem.h" />
    <ClInclude Include="..\..\xbmc\guilib\GUIListItemLayout.h" />
    <ClInclude Include="..\..\xbmc\guilib\GUIListLabel.h" />
    <ClInclude Include="..\..\xbmc\guilib\GUIMessage.h" />
    <ClInclude Include="..\..\xbmc\guilib\GUIMoverControl.h" />
    <ClInclude Include="..\..\xbmc\guilib\GUIMultiImage.h" />
    <ClInclude Include="..\..\xbmc\guilib\GUIMultiSelectText.h" />
    <ClInclude Include="..\..\xbmc\guilib\GUIPanelContainer.h" />
    <ClInclude Include="..\..\xbmc\guilib\GUIProgressControl.h" />
    <ClInclude Include="..\..\xbmc\guilib\GUIRadioButtonControl.h" />
    <ClInclude Include="..\..\xbmc\guilib\GUIRenderingControl.h" />
    <ClInclude Include="..\..\xbmc\guilib\GUIResizeControl.h" />
    <ClInclude Include="..\..\xbmc\guilib\GUIRSSControl.h" />
    <ClInclude Include="..\..\xbmc\guilib\GUIScrollBarControl.h" />
    <ClInclude Include="..\..\xbmc\guilib\GUISelectButtonControl.h" />
    <ClInclude Include="..\..\xbmc\guilib\GUISettingsSliderControl.h" />
    <ClInclude Include="..\..\xbmc\guilib\GUIShader.h" />
    <ClInclude Include="..\..\xbmc\guilib\GUISliderControl.h" />
    <ClInclude Include="..\..\xbmc\guilib\GUISpinControl.h" />
    <ClInclude Include="..\..\xbmc\guilib\GUISpinControlEx.h" />
    <ClInclude Include="..\..\xbmc\guilib\GUIStaticItem.h" />
    <ClInclude Include="..\..\xbmc\guilib\GUITextBox.h" />
    <ClInclude Include="..\..\xbmc\guilib\GUITextLayout.h" />
    <ClInclude Include="..\..\xbmc\guilib\GUITexture.h" />
    <ClInclude Include="..\..\xbmc\guilib\GUITextureD3D.h" />
    <ClInclude Include="..\..\xbmc\guilib\GUIToggleButtonControl.h" />
    <ClInclude Include="..\..\xbmc\guilib\GUIVideoControl.h" />
    <ClInclude Include="..\..\xbmc\guilib\GUIVisualisationControl.h" />
    <ClInclude Include="..\..\xbmc\guilib\GUIWindow.h" />
    <ClInclude Include="..\..\xbmc\guilib\GUIWindowManager.h" />
    <ClInclude Include="..\..\xbmc\guilib\GUIWrappingListContainer.h" />
    <ClInclude Include="..\..\xbmc\guilib\IAudioDeviceChangedCallback.h" />
    <ClInclude Include="..\..\xbmc\guilib\IMsgTargetCallback.h" />
    <ClInclude Include="..\..\xbmc\guilib\IWindowManagerCallback.h" />
    <ClInclude Include="..\..\xbmc\guilib\JpegIO.h" />
    <ClInclude Include="..\..\xbmc\guilib\LocalizeStrings.h" />
    <ClInclude Include="..\..\xbmc\guilib\MatrixGLES.h" />
    <ClInclude Include="..\..\xbmc\guilib\Resolution.h" />
    <ClInclude Include="..\..\xbmc\guilib\StereoscopicsManager.h" />
    <ClInclude Include="..\..\xbmc\guilib\Texture.h" />
    <ClInclude Include="..\..\xbmc\guilib\TextureBundle.h" />
    <ClInclude Include="..\..\xbmc\guilib\TextureBundleXBT.h" />
    <ClInclude Include="..\..\xbmc\guilib\TextureBundleXPR.h" />
    <ClInclude Include="..\..\xbmc\guilib\TextureDX.h" />
    <ClInclude Include="..\..\xbmc\guilib\TextureManager.h" />
    <ClInclude Include="..\..\xbmc\guilib\TransformMatrix.h" />
    <ClInclude Include="..\..\xbmc\guilib\Tween.h" />
    <ClInclude Include="..\..\xbmc\guilib\VisibleEffect.h" />
    <ClInclude Include="..\..\xbmc\guilib\XBTF.h" />
    <ClInclude Include="..\..\xbmc\guilib\XBTFReader.h" />
    <ClInclude Include="..\..\xbmc\GUIPassword.h" />
    <ClInclude Include="..\..\xbmc\GUIUserMessages.h" />
    <ClInclude Include="..\..\xbmc\input\ButtonTranslator.h" />
    <ClInclude Include="..\..\xbmc\input\InertialScrollingHandler.h" />
    <ClInclude Include="..\..\xbmc\input\KeyboardLayout.h" />
    <ClInclude Include="..\..\xbmc\input\KeyboardStat.h" />
    <ClInclude Include="..\..\xbmc\input\MouseStat.h" />
    <ClInclude Include="..\..\xbmc\input\windows\IRServerSuite.h" />
    <ClInclude Include="..\..\xbmc\input\windows\IrssMessage.h" />
    <ClInclude Include="..\..\xbmc\input\XBIRRemote.h" />
    <ClInclude Include="..\..\xbmc\input\XBMC_keyboard.h" />
    <ClInclude Include="..\..\xbmc\input\XBMC_keysym.h" />
    <ClInclude Include="..\..\xbmc\input\XBMC_keytable.h" />
    <ClInclude Include="..\..\xbmc\input\XBMC_mouse.h" />
    <ClInclude Include="..\..\xbmc\input\XBMC_vkeys.h" />
    <ClInclude Include="..\..\xbmc\interfaces\AnnouncementManager.h" />
    <ClInclude Include="..\..\xbmc\interfaces\Builtins.h" />
    <ClInclude Include="..\..\xbmc\interfaces\IActionListener.h" />
    <ClInclude Include="..\..\xbmc\interfaces\IAnnouncer.h" />
    <ClInclude Include="..\..\xbmc\interfaces\info\InfoBool.h" />
    <ClInclude Include="..\..\xbmc\interfaces\info\InfoExpression.h" />
    <ClInclude Include="..\..\xbmc\interfaces\info\SkinVariable.h" />
    <ClInclude Include="..\..\xbmc\interfaces\json-rpc\ApplicationOperations.h" />
    <ClInclude Include="..\..\xbmc\interfaces\json-rpc\AudioLibrary.h" />
    <ClInclude Include="..\..\xbmc\interfaces\json-rpc\FileItemHandler.h" />
    <ClInclude Include="..\..\xbmc\interfaces\json-rpc\FileOperations.h" />
    <ClInclude Include="..\..\xbmc\interfaces\json-rpc\IClient.h" />
    <ClInclude Include="..\..\xbmc\interfaces\json-rpc\InputOperations.h" />
    <ClInclude Include="..\..\xbmc\interfaces\json-rpc\ITransportLayer.h" />
    <ClInclude Include="..\..\xbmc\interfaces\json-rpc\JSONRPC.h" />
    <ClInclude Include="..\..\xbmc\interfaces\json-rpc\JSONServiceDescription.h" />
    <ClInclude Include="..\..\xbmc\interfaces\json-rpc\JSONUtils.h" />
    <ClInclude Include="..\..\xbmc\interfaces\json-rpc\PlayerOperations.h" />
    <ClInclude Include="..\..\xbmc\interfaces\json-rpc\PlaylistOperations.h" />
    <ClInclude Include="..\..\xbmc\interfaces\json-rpc\ServiceDescription.h" />
    <ClInclude Include="..\..\xbmc\interfaces\json-rpc\SystemOperations.h" />
    <ClInclude Include="..\..\xbmc\interfaces\json-rpc\VideoLibrary.h" />
    <ClInclude Include="..\..\xbmc\interfaces\json-rpc\XBMCOperations.h" />
    <ClInclude Include="..\..\xbmc\interfaces\json-rpc\TextureOperations.h" />
    <ClInclude Include="..\..\xbmc\IProgressCallback.h" />
    <ClInclude Include="..\..\xbmc\LangInfo.h" />
    <ClInclude Include="..\..\xbmc\listproviders\IListProvider.h" />
    <ClInclude Include="..\..\xbmc\listproviders\DirectoryProvider.h" />
    <ClInclude Include="..\..\xbmc\listproviders\StaticProvider.h" />
    <ClInclude Include="..\..\xbmc\MediaSource.h" />
    <ClInclude Include="..\..\xbmc\music\Album.h" />
    <ClInclude Include="..\..\xbmc\music\Artist.h" />
    <ClInclude Include="..\..\xbmc\music\dialogs\GUIDialogMusicInfo.h" />
    <ClInclude Include="..\..\xbmc\music\dialogs\GUIDialogMusicOSD.h" />
    <ClInclude Include="..\..\xbmc\music\dialogs\GUIDialogMusicOverlay.h" />
    <ClInclude Include="..\..\xbmc\music\dialogs\GUIDialogSongInfo.h" />
    <ClInclude Include="..\..\xbmc\music\dialogs\GUIDialogVisualisationPresetList.h" />
    <ClInclude Include="..\..\xbmc\music\GUIViewStateMusic.h" />
    <ClInclude Include="..\..\xbmc\music\infoscanner\MusicAlbumInfo.h" />
    <ClInclude Include="..\..\xbmc\music\infoscanner\MusicArtistInfo.h" />
    <ClInclude Include="..\..\xbmc\music\infoscanner\MusicInfoScanner.h" />
    <ClInclude Include="..\..\xbmc\music\infoscanner\MusicInfoScraper.h" />
    <ClInclude Include="..\..\xbmc\music\karaoke\cdgdata.h" />
    <ClInclude Include="..\..\xbmc\music\karaoke\GUIDialogKaraokeSongSelector.h" />
    <ClInclude Include="..\..\xbmc\music\karaoke\GUIWindowKaraokeLyrics.h" />
    <ClInclude Include="..\..\xbmc\music\karaoke\karaokelyrics.h" />
    <ClInclude Include="..\..\xbmc\music\karaoke\karaokelyricscdg.h" />
    <ClInclude Include="..\..\xbmc\music\karaoke\karaokelyricsfactory.h" />
    <ClInclude Include="..\..\xbmc\music\karaoke\karaokelyricsmanager.h" />
    <ClInclude Include="..\..\xbmc\music\karaoke\karaokelyricstext.h" />
    <ClInclude Include="..\..\xbmc\music\karaoke\karaokelyricstextkar.h" />
    <ClInclude Include="..\..\xbmc\music\karaoke\karaokelyricstextlrc.h" />
    <ClInclude Include="..\..\xbmc\music\karaoke\karaokelyricstextustar.h" />
    <ClInclude Include="..\..\xbmc\music\karaoke\karaokewindowbackground.h" />
    <ClInclude Include="..\..\xbmc\music\MusicDatabase.h" />
    <ClInclude Include="..\..\xbmc\music\MusicInfoLoader.h" />
    <ClInclude Include="..\..\xbmc\music\Song.h" />
    <ClInclude Include="..\..\xbmc\music\tags\ImusicInfoTagLoader.h" />
    <ClInclude Include="..\..\xbmc\music\tags\MusicInfoTag.h" />
    <ClInclude Include="..\..\xbmc\music\tags\MusicInfoTagLoaderCDDA.h" />
    <ClInclude Include="..\..\xbmc\music\tags\MusicInfoTagLoaderDatabase.h" />
    <ClInclude Include="..\..\xbmc\music\tags\MusicInfoTagLoaderFactory.h" />
    <ClInclude Include="..\..\xbmc\music\tags\MusicInfoTagLoaderShn.h" />
    <ClInclude Include="..\..\xbmc\music\windows\GUIWindowMusicBase.h" />
    <ClInclude Include="..\..\xbmc\music\windows\GUIWindowMusicNav.h" />
    <ClInclude Include="..\..\xbmc\music\windows\GUIWindowMusicPlaylist.h" />
    <ClInclude Include="..\..\xbmc\music\windows\GUIWindowMusicPlaylistEditor.h" />
    <ClInclude Include="..\..\xbmc\music\windows\GUIWindowMusicSongs.h" />
    <ClInclude Include="..\..\xbmc\music\windows\GUIWindowVisualisation.h" />
    <ClInclude Include="..\..\xbmc\network\AirPlayServer.h" />
    <ClInclude Include="..\..\xbmc\network\cddb.h" />
    <ClInclude Include="..\..\xbmc\network\DllLibPlist.h" />
    <ClInclude Include="..\..\xbmc\network\DNSNameCache.h" />
    <ClInclude Include="..\..\xbmc\network\EventClient.h" />
    <ClInclude Include="..\..\xbmc\network\EventPacket.h" />
    <ClInclude Include="..\..\xbmc\network\EventServer.h" />
    <ClInclude Include="..\..\xbmc\network\GUIDialogAccessPoints.h" />
    <ClInclude Include="..\..\xbmc\network\GUIDialogNetworkSetup.h" />
    <ClInclude Include="..\..\xbmc\network\mdns\ZeroconfMDNS.h" />
    <ClInclude Include="..\..\xbmc\network\Network.h" />
    <ClInclude Include="..\..\xbmc\network\Socket.h" />
    <ClInclude Include="..\..\xbmc\network\TCPServer.h" />
    <ClInclude Include="..\..\xbmc\network\UdpClient.h" />
    <ClInclude Include="..\..\xbmc\network\WebServer.h" />
    <ClInclude Include="..\..\xbmc\network\windows\NetworkWin32.h" />
    <ClInclude Include="..\..\xbmc\network\Zeroconf.h" />
    <ClInclude Include="..\..\xbmc\network\ZeroconfBrowser.h" />
    <ClInclude Include="..\..\xbmc\NfoFile.h" />
    <ClInclude Include="..\..\xbmc\PartyModeManager.h" />
    <ClInclude Include="..\..\xbmc\PasswordManager.h" />
    <ClInclude Include="..\..\xbmc\peripherals\bus\PeripheralBus.h" />
    <ClInclude Include="..\..\xbmc\peripherals\bus\win32\PeripheralBusUSB.h" />
    <ClInclude Include="..\..\xbmc\peripherals\devices\Peripheral.h" />
    <ClInclude Include="..\..\xbmc\peripherals\devices\PeripheralBluetooth.h" />
    <ClInclude Include="..\..\xbmc\peripherals\devices\PeripheralCecAdapter.h" />
    <ClInclude Include="..\..\xbmc\peripherals\devices\PeripheralDisk.h" />
    <ClInclude Include="..\..\xbmc\peripherals\devices\PeripheralHID.h" />
    <ClInclude Include="..\..\xbmc\peripherals\devices\PeripheralNIC.h" />
    <ClInclude Include="..\..\xbmc\peripherals\devices\PeripheralNyxboard.h" />
    <ClInclude Include="..\..\xbmc\peripherals\devices\PeripheralTuner.h" />
    <ClInclude Include="..\..\xbmc\peripherals\dialogs\GUIDialogPeripheralManager.h" />
    <ClInclude Include="..\..\xbmc\peripherals\dialogs\GUIDialogPeripheralSettings.h" />
    <ClInclude Include="..\..\xbmc\peripherals\Peripherals.h" />
    <ClInclude Include="..\..\xbmc\peripherals\PeripheralTypes.h" />
    <ClInclude Include="..\..\xbmc\pictures\DllImageLib.h" />
    <ClInclude Include="..\..\xbmc\pictures\DllLibExif.h" />
    <ClInclude Include="..\..\xbmc\pictures\GUIDialogPictureInfo.h" />
    <ClInclude Include="..\..\xbmc\pictures\GUIViewStatePictures.h" />
    <ClInclude Include="..\..\xbmc\pictures\GUIWindowPictures.h" />
    <ClInclude Include="..\..\xbmc\pictures\GUIWindowSlideShow.h" />
    <ClInclude Include="..\..\xbmc\pictures\Picture.h" />
    <ClInclude Include="..\..\xbmc\pictures\PictureInfoLoader.h" />
    <ClInclude Include="..\..\xbmc\pictures\PictureInfoTag.h" />
    <ClInclude Include="..\..\xbmc\pictures\PictureThumbLoader.h" />
    <ClInclude Include="..\..\xbmc\pictures\SlideShowPicture.h" />
    <ClInclude Include="..\..\xbmc\PlayListPlayer.h" />
    <ClInclude Include="..\..\xbmc\playlists\PlayList.h" />
    <ClInclude Include="..\..\xbmc\playlists\PlayListB4S.h" />
    <ClInclude Include="..\..\xbmc\playlists\PlayListFactory.h" />
    <ClInclude Include="..\..\xbmc\playlists\PlayListM3U.h" />
    <ClInclude Include="..\..\xbmc\playlists\PlayListPLS.h" />
    <ClInclude Include="..\..\xbmc\playlists\PlayListURL.h" />
    <ClInclude Include="..\..\xbmc\playlists\PlayListWPL.h" />
    <ClInclude Include="..\..\xbmc\playlists\PlayListXML.h" />
    <ClInclude Include="..\..\xbmc\playlists\SmartPlayList.h" />
    <ClInclude Include="..\..\xbmc\powermanagement\DPMSSupport.h" />
    <ClInclude Include="..\..\xbmc\powermanagement\IPowerSyscall.h" />
    <ClInclude Include="..\..\xbmc\powermanagement\PowerManager.h" />
    <ClInclude Include="..\..\xbmc\powermanagement\windows\Win32PowerSyscall.h" />
    <ClInclude Include="..\..\xbmc\programs\GUIViewStatePrograms.h" />
    <ClInclude Include="..\..\xbmc\programs\GUIWindowPrograms.h" />
    <ClInclude Include="..\..\xbmc\pvr\addons\PVRClient.h" />
    <ClInclude Include="..\..\xbmc\pvr\addons\PVRClients.h" />
    <ClInclude Include="..\..\xbmc\pvr\channels\PVRChannel.h" />
    <ClInclude Include="..\..\xbmc\pvr\channels\PVRChannelGroup.h" />
    <ClInclude Include="..\..\xbmc\pvr\channels\PVRChannelGroupInternal.h" />
    <ClInclude Include="..\..\xbmc\pvr\channels\PVRChannelGroups.h" />
    <ClInclude Include="..\..\xbmc\pvr\channels\PVRChannelGroupsContainer.h" />
    <ClInclude Include="..\..\xbmc\pvr\dialogs\GUIDialogPVRChannelManager.h" />
    <ClInclude Include="..\..\xbmc\pvr\dialogs\GUIDialogPVRChannelsOSD.h" />
    <ClInclude Include="..\..\xbmc\pvr\dialogs\GUIDialogPVRGroupManager.h" />
    <ClInclude Include="..\..\xbmc\pvr\dialogs\GUIDialogPVRGuideInfo.h" />
    <ClInclude Include="..\..\xbmc\pvr\dialogs\GUIDialogPVRGuideOSD.h" />
    <ClInclude Include="..\..\xbmc\pvr\dialogs\GUIDialogPVRGuideSearch.h" />
    <ClInclude Include="..\..\xbmc\pvr\dialogs\GUIDialogPVRRecordingInfo.h" />
    <ClInclude Include="..\..\xbmc\pvr\dialogs\GUIDialogPVRTimerSettings.h" />
    <ClInclude Include="..\..\xbmc\pvr\PVRActionListener.h" />
    <ClInclude Include="..\..\xbmc\pvr\PVRDatabase.h" />
    <ClInclude Include="..\..\xbmc\pvr\PVRGUIInfo.h" />
    <ClInclude Include="..\..\xbmc\pvr\PVRManager.h" />
    <ClInclude Include="..\..\xbmc\pvr\recordings\PVRRecording.h" />
    <ClInclude Include="..\..\xbmc\pvr\recordings\PVRRecordings.h" />
    <ClInclude Include="..\..\xbmc\pvr\timers\PVRTimerInfoTag.h" />
    <ClInclude Include="..\..\xbmc\pvr\timers\PVRTimers.h" />
    <ClInclude Include="..\..\xbmc\pvr\windows\GUIViewStatePVR.h" />
    <ClInclude Include="..\..\xbmc\pvr\windows\GUIWindowPVRBase.h" />
    <ClInclude Include="..\..\xbmc\pvr\windows\GUIWindowPVRChannels.h" />
    <ClInclude Include="..\..\xbmc\pvr\windows\GUIWindowPVRGuide.h" />
    <ClInclude Include="..\..\xbmc\pvr\windows\GUIWindowPVRRecordings.h" />
    <ClInclude Include="..\..\xbmc\pvr\windows\GUIWindowPVRSearch.h" />
    <ClInclude Include="..\..\xbmc\pvr\windows\GUIWindowPVRTimers.h" />
    <ClInclude Include="..\..\xbmc\rendering\dx\GUIWindowTestPatternDX.h" />
    <ClInclude Include="..\..\xbmc\rendering\dx\RenderSystemDX.h" />
    <ClInclude Include="..\..\xbmc\rendering\RenderSystem.h" />
    <ClInclude Include="..\..\xbmc\SectionLoader.h" />
    <ClInclude Include="..\..\xbmc\settings\AdvancedSettings.h" />
    <ClInclude Include="..\..\xbmc\settings\Settings.h" />
    <ClInclude Include="..\..\xbmc\settings\VideoSettings.h" />
    <ClInclude Include="..\..\xbmc\SortFileItem.h" />
    <ClInclude Include="..\..\xbmc\storage\AutorunMediaJob.h" />
    <ClInclude Include="..\..\xbmc\storage\cdioSupport.h" />
    <ClInclude Include="..\..\xbmc\storage\IoSupport.h" />
    <ClInclude Include="..\..\xbmc\storage\IStorageProvider.h" />
    <ClInclude Include="..\..\xbmc\storage\MediaManager.h" />
    <ClInclude Include="..\..\xbmc\storage\windows\Win32StorageProvider.h" />
    <ClInclude Include="..\..\xbmc\system.h" />
    <ClInclude Include="..\..\xbmc\test\TestBasicEnvironment.h">
      <ExcludedFromBuild Condition="'$(Configuration)|$(Platform)'=='Debug|Win32'">true</ExcludedFromBuild>
      <ExcludedFromBuild Condition="'$(Configuration)|$(Platform)'=='Release|Win32'">true</ExcludedFromBuild>
    </ClInclude>
    <ClInclude Include="..\..\xbmc\test\TestUtils.h">
      <ExcludedFromBuild Condition="'$(Configuration)|$(Platform)'=='Debug|Win32'">true</ExcludedFromBuild>
      <ExcludedFromBuild Condition="'$(Configuration)|$(Platform)'=='Release|Win32'">true</ExcludedFromBuild>
    </ClInclude>
    <ClInclude Include="..\..\xbmc\TextureCache.h" />
    <ClInclude Include="..\..\xbmc\TextureCacheJob.h" />
    <ClInclude Include="..\..\xbmc\TextureDatabase.h" />
    <ClInclude Include="..\..\xbmc\DatabaseManager.h" />
    <ClInclude Include="..\..\xbmc\ThumbLoader.h" />
    <ClInclude Include="..\..\xbmc\video\jobs\VideoLibraryCleaningJob.h" />
    <ClInclude Include="..\..\xbmc\video\jobs\VideoLibraryJob.h" />
    <ClInclude Include="..\..\xbmc\video\jobs\VideoLibraryMarkWatchedJob.h" />
    <ClInclude Include="..\..\xbmc\video\jobs\VideoLibraryProgressJob.h" />
    <ClInclude Include="..\..\xbmc\video\jobs\VideoLibraryScanningJob.h" />
    <ClInclude Include="..\..\xbmc\video\PlayerController.h" />
    <ClInclude Include="..\..\xbmc\video\videosync\VideoSync.h" />
    <ClInclude Include="..\..\xbmc\video\videosync\VideoSyncD3D.h" />
    <ClInclude Include="..\..\xbmc\video\VideoLibraryQueue.h" />
    <ClInclude Include="..\..\xbmc\video\VideoThumbLoader.h" />
    <ClInclude Include="..\..\xbmc\music\MusicThumbLoader.h" />
    <ClInclude Include="..\..\xbmc\ThumbnailCache.h" />
    <ClInclude Include="..\..\xbmc\URL.h" />
    <ClInclude Include="..\..\xbmc\Util.h" />
    <ClInclude Include="..\..\xbmc\utils\Screenshot.h" />
    <ClInclude Include="..\..\xbmc\utils\AlarmClock.h" />
    <ClInclude Include="..\..\xbmc\utils\AliasShortcutUtils.h" />
    <ClInclude Include="..\..\xbmc\utils\Archive.h" />
    <ClInclude Include="..\..\xbmc\utils\AsyncFileCopy.h" />
    <ClInclude Include="..\..\xbmc\utils\AutoPtrHandle.h" />
    <ClInclude Include="..\..\xbmc\utils\Base64.h" />
    <ClInclude Include="..\..\xbmc\utils\BitstreamStats.h" />
    <ClInclude Include="..\..\xbmc\utils\CharsetConverter.h" />
    <ClInclude Include="..\..\xbmc\utils\CPUInfo.h" />
    <ClInclude Include="..\..\xbmc\utils\Crc32.h" />
    <ClInclude Include="..\..\xbmc\utils\DatabaseUtils.h" />
    <ClInclude Include="..\..\xbmc\utils\EndianSwap.h" />
    <ClInclude Include="..\..\xbmc\utils\Fanart.h" />
    <ClInclude Include="..\..\xbmc\utils\fft.h" />
    <ClInclude Include="..\..\xbmc\utils\FileOperationJob.h" />
    <ClInclude Include="..\..\xbmc\utils\FileUtils.h" />
    <ClInclude Include="..\..\xbmc\utils\fstrcmp.h" />
    <ClInclude Include="..\..\xbmc\utils\GlobalsHandling.h" />
    <ClInclude Include="..\..\xbmc\utils\GroupUtils.h" />
    <ClInclude Include="..\..\xbmc\utils\HTMLUtil.h" />
    <ClInclude Include="..\..\xbmc\utils\HttpHeader.h" />
    <ClInclude Include="..\..\xbmc\utils\HttpParser.h" />
    <ClInclude Include="..\..\xbmc\utils\HttpResponse.h" />
    <ClInclude Include="..\..\xbmc\utils\InfoLoader.h" />
    <ClInclude Include="..\..\xbmc\utils\ISerializable.h" />
    <ClInclude Include="..\..\xbmc\utils\ISortable.h" />
    <ClInclude Include="..\..\xbmc\utils\Job.h" />
    <ClInclude Include="..\..\xbmc\utils\JobManager.h" />
    <ClInclude Include="..\..\xbmc\utils\JSONVariantParser.h" />
    <ClInclude Include="..\..\xbmc\utils\JSONVariantWriter.h" />
    <ClInclude Include="..\..\xbmc\utils\LabelFormatter.h" />
    <ClInclude Include="..\..\xbmc\utils\LangCodeExpander.h" />
    <ClInclude Include="..\..\xbmc\utils\log.h" />
    <ClInclude Include="..\..\xbmc\utils\MathUtils.h" />
    <ClInclude Include="..\..\xbmc\utils\md5.h" />
    <ClInclude Include="..\..\xbmc\utils\Observer.h" />
    <ClInclude Include="..\..\xbmc\utils\Mime.h" />
    <ClInclude Include="..\..\xbmc\utils\PerformanceSample.h" />
    <ClInclude Include="..\..\xbmc\utils\PerformanceStats.h" />
    <ClInclude Include="..\..\xbmc\utils\POUtils.h" />
    <ClInclude Include="..\..\xbmc\utils\RecentlyAddedJob.h" />
    <ClInclude Include="..\..\xbmc\utils\RegExp.h" />
    <ClInclude Include="..\..\xbmc\utils\RingBuffer.h" />
    <ClInclude Include="..\..\xbmc\utils\RssReader.h" />
    <ClInclude Include="..\..\xbmc\utils\SaveFileStateJob.h" />
    <ClInclude Include="..\..\xbmc\utils\ScraperParser.h" />
    <ClInclude Include="..\..\xbmc\utils\ScraperUrl.h" />
    <ClInclude Include="..\..\xbmc\utils\SeekHandler.h" />
    <ClInclude Include="..\..\xbmc\utils\SortUtils.h" />
    <ClInclude Include="..\..\xbmc\utils\Splash.h" />
    <ClInclude Include="..\..\xbmc\utils\Stopwatch.h" />
    <ClInclude Include="..\..\xbmc\utils\StreamDetails.h" />
    <ClInclude Include="..\..\xbmc\utils\StreamUtils.h" />
    <ClInclude Include="..\..\xbmc\utils\StringUtils.h" />
    <ClInclude Include="..\..\xbmc\utils\SystemInfo.h" />
    <ClCompile Include="..\..\xbmc\utils\test\TestGlobalsHandlingPattern1.h">
      <ExcludedFromBuild Condition="'$(Configuration)|$(Platform)'=='Debug|Win32'">true</ExcludedFromBuild>
      <ExcludedFromBuild Condition="'$(Configuration)|$(Platform)'=='Release|Win32'">true</ExcludedFromBuild>
    </ClCompile>
    <ClInclude Include="..\..\xbmc\utils\TextSearch.h" />
    <ClInclude Include="..\..\xbmc\utils\TimeSmoother.h" />
    <ClInclude Include="..\..\xbmc\utils\TimeUtils.h" />
    <ClInclude Include="..\..\xbmc\utils\URIUtils.h" />
    <ClInclude Include="..\..\xbmc\utils\UrlOptions.h" />
    <ClInclude Include="..\..\xbmc\utils\Variant.h" />
    <ClInclude Include="..\..\xbmc\utils\Weather.h" />
    <ClInclude Include="..\..\xbmc\utils\Environment.h" />
    <ClInclude Include="..\..\xbmc\utils\XBMCTinyXML.h" />
    <ClInclude Include="..\..\xbmc\utils\XMLUtils.h" />
    <ClInclude Include="..\..\xbmc\video\Bookmark.h" />
    <ClInclude Include="..\..\xbmc\video\dialogs\GUIDialogAudioSubtitleSettings.h" />
    <ClInclude Include="..\..\xbmc\video\dialogs\GUIDialogFileStacking.h" />
    <ClInclude Include="..\..\xbmc\video\dialogs\GUIDialogFullScreenInfo.h" />
    <ClInclude Include="..\..\xbmc\video\dialogs\GUIDialogSubtitles.h" />
    <ClInclude Include="..\..\xbmc\video\dialogs\GUIDialogTeletext.h" />
    <ClInclude Include="..\..\xbmc\video\dialogs\GUIDialogVideoBookmarks.h" />
    <ClInclude Include="..\..\xbmc\video\dialogs\GUIDialogVideoInfo.h" />
    <ClInclude Include="..\..\xbmc\video\dialogs\GUIDialogVideoOSD.h" />
    <ClInclude Include="..\..\xbmc\video\dialogs\GUIDialogVideoOverlay.h" />
    <ClInclude Include="..\..\xbmc\video\dialogs\GUIDialogVideoSettings.h" />
    <ClInclude Include="..\..\xbmc\video\GUIViewStateVideo.h" />
    <ClInclude Include="..\..\xbmc\video\Teletext.h" />
    <ClInclude Include="..\..\xbmc\video\TeletextDefines.h" />
    <ClInclude Include="..\..\xbmc\video\VideoDatabase.h" />
    <ClInclude Include="..\..\xbmc\video\VideoDbUrl.h" />
    <ClInclude Include="..\..\xbmc\video\VideoInfoDownloader.h" />
    <ClInclude Include="..\..\xbmc\video\VideoInfoScanner.h" />
    <ClInclude Include="..\..\xbmc\video\VideoInfoTag.h" />
    <ClInclude Include="..\..\xbmc\video\VideoReferenceClock.h" />
    <ClInclude Include="..\..\xbmc\video\windows\GUIWindowFullScreen.h" />
    <ClInclude Include="..\..\xbmc\video\windows\GUIWindowVideoBase.h" />
    <ClInclude Include="..\..\xbmc\video\windows\GUIWindowVideoNav.h" />
    <ClInclude Include="..\..\xbmc\video\windows\GUIWindowVideoPlaylist.h" />
    <ClInclude Include="..\..\xbmc\view\GUIViewControl.h" />
    <ClInclude Include="..\..\xbmc\view\GUIViewState.h" />
    <ClInclude Include="..\..\xbmc\view\ViewDatabase.h" />
    <ClInclude Include="..\..\xbmc\view\ViewState.h" />
    <ClInclude Include="..\..\xbmc\view\ViewStateSettings.h" />
    <ClInclude Include="..\..\xbmc\win32\crts_caller.h" />
    <ClInclude Include="..\..\xbmc\win32\IMMNotificationClient.h" />
    <ClInclude Include="..\..\xbmc\win32\pch.h" />
    <ClInclude Include="..\..\xbmc\win32\PlatformDefs.h" />
    <ClInclude Include="..\..\xbmc\XBDateTime.h" />
    <ClInclude Include="..\..\xbmc\XbmcContext.h" />
    <ClInclude Include="..\..\xbmc\win32\PlatformInclude.h" />
    <ClInclude Include="..\..\xbmc\win32\stat_utf8.h" />
    <ClInclude Include="..\..\xbmc\win32\stdio_utf8.h" />
    <ClInclude Include="..\..\xbmc\win32\WIN32Util.h" />
    <ClInclude Include="..\..\xbmc\win32\WindowHelper.h" />
    <ClInclude Include="..\..\xbmc\cores\DummyVideoPlayer.h" />
    <ClInclude Include="..\..\xbmc\cores\IPlayer.h" />
    <ClInclude Include="..\..\xbmc\cores\IAudioCallback.h" />
    <ClInclude Include="..\..\xbmc\cores\IPlayerCallback.h" />
    <ClInclude Include="..\..\xbmc\cores\dvdplayer\DVDAudio.h" />
    <ClInclude Include="..\..\xbmc\cores\dvdplayer\DVDClock.h" />
    <ClInclude Include="..\..\xbmc\cores\dvdplayer\DVDDemuxSPU.h" />
    <ClInclude Include="..\..\xbmc\cores\dvdplayer\DVDDemuxers\DVDDemuxVobsub.h" />
    <ClInclude Include="..\..\xbmc\cores\dvdplayer\DVDFileInfo.h" />
    <ClInclude Include="..\..\xbmc\cores\dvdplayer\DVDInputStreams\DVDInputStreamTV.h" />
    <ClInclude Include="..\..\xbmc\cores\dvdplayer\DVDMessage.h" />
    <ClInclude Include="..\..\xbmc\cores\dvdplayer\DVDMessageQueue.h" />
    <ClInclude Include="..\..\xbmc\cores\dvdplayer\DVDOverlayContainer.h" />
    <ClInclude Include="..\..\xbmc\cores\dvdplayer\DVDOverlayRenderer.h" />
    <ClInclude Include="..\..\xbmc\cores\dvdplayer\DVDPlayer.h" />
    <ClInclude Include="..\..\xbmc\cores\dvdplayer\DVDPlayerAudio.h" />
    <ClInclude Include="..\..\xbmc\cores\dvdplayer\DVDPlayerSubtitle.h" />
    <ClInclude Include="..\..\xbmc\cores\dvdplayer\DVDPlayerTeletext.h" />
    <ClInclude Include="..\..\xbmc\cores\dvdplayer\DVDPlayerVideo.h" />
    <ClInclude Include="..\..\xbmc\cores\dvdplayer\DVDStreamInfo.h" />
    <ClInclude Include="..\..\xbmc\cores\dvdplayer\DVDTSCorrection.h" />
    <ClInclude Include="..\..\xbmc\cores\dvdplayer\Edl.h" />
    <ClInclude Include="..\..\xbmc\cores\dvdplayer\IDVDPlayer.h" />
    <ClInclude Include="..\..\xbmc\cores\dvdplayer\DVDCodecs\DVDCodecs.h" />
    <ClInclude Include="..\..\xbmc\cores\dvdplayer\DVDCodecs\DVDCodecUtils.h" />
    <ClInclude Include="..\..\xbmc\cores\dvdplayer\DVDCodecs\DVDFactoryCodec.h" />
    <ClInclude Include="..\..\xbmc\cores\dvdplayer\DVDCodecs\Audio\DVDAudioCodec.h" />
    <ClInclude Include="..\..\xbmc\cores\dvdplayer\DVDCodecs\Audio\DVDAudioCodecFFmpeg.h" />
    <ClInclude Include="..\..\xbmc\cores\dvdplayer\DVDCodecs\Video\DllLibMpeg2.h" />
    <ClInclude Include="..\..\xbmc\cores\dvdplayer\DVDCodecs\Video\DVDVideoCodec.h" />
    <ClInclude Include="..\..\xbmc\cores\dvdplayer\DVDCodecs\Video\DVDVideoCodecFFmpeg.h" />
    <ClInclude Include="..\..\xbmc\cores\dvdplayer\DVDCodecs\Video\DVDVideoCodecLibMpeg2.h" />
    <ClInclude Include="..\..\xbmc\cores\dvdplayer\DVDCodecs\Video\DVDVideoPPFFmpeg.h" />
    <ClInclude Include="..\..\xbmc\cores\dvdplayer\DVDCodecs\Video\DXVA.h" />
    <ClInclude Include="..\..\xbmc\cores\dvdplayer\DVDCodecs\Overlay\DVDOverlay.h" />
    <ClInclude Include="..\..\xbmc\cores\dvdplayer\DVDCodecs\Overlay\DVDOverlayCodec.h" />
    <ClInclude Include="..\..\xbmc\cores\dvdplayer\DVDCodecs\Overlay\DVDOverlayCodecFFmpeg.h" />
    <ClInclude Include="..\..\xbmc\cores\dvdplayer\DVDCodecs\Overlay\DVDOverlayCodecSSA.h" />
    <ClInclude Include="..\..\xbmc\cores\dvdplayer\DVDCodecs\Overlay\DVDOverlayCodecText.h" />
    <ClInclude Include="..\..\xbmc\cores\dvdplayer\DVDCodecs\Overlay\DVDOverlayCodecTX3G.h" />
    <ClInclude Include="..\..\xbmc\cores\dvdplayer\DVDCodecs\Overlay\DVDOverlayImage.h" />
    <ClInclude Include="..\..\xbmc\cores\dvdplayer\DVDCodecs\Overlay\DVDOverlaySpu.h" />
    <ClInclude Include="..\..\xbmc\cores\dvdplayer\DVDCodecs\Overlay\DVDOverlaySSA.h" />
    <ClInclude Include="..\..\xbmc\cores\dvdplayer\DVDCodecs\Overlay\DVDOverlayText.h" />
    <ClInclude Include="..\..\xbmc\cores\dvdplayer\DVDDemuxers\DVDDemux.h" />
    <ClInclude Include="..\..\xbmc\cores\dvdplayer\DVDDemuxers\DVDDemuxFFmpeg.h" />
    <ClInclude Include="..\..\xbmc\cores\dvdplayer\DVDDemuxers\DVDDemuxShoutcast.h" />
    <ClInclude Include="..\..\xbmc\cores\dvdplayer\DVDDemuxers\DVDDemuxUtils.h" />
    <ClInclude Include="..\..\xbmc\cores\dvdplayer\DVDDemuxers\DVDFactoryDemuxer.h" />
    <ClInclude Include="..\..\xbmc\cores\dvdplayer\DVDInputStreams\DllDvdNav.h" />
    <ClInclude Include="..\..\xbmc\cores\dvdplayer\DVDInputStreams\DVDFactoryInputStream.h" />
    <ClInclude Include="..\..\xbmc\cores\dvdplayer\DVDInputStreams\DVDInputStream.h" />
    <ClInclude Include="..\..\xbmc\cores\dvdplayer\DVDInputStreams\DVDInputStreamFFmpeg.h" />
    <ClInclude Include="..\..\xbmc\cores\dvdplayer\DVDInputStreams\DVDInputStreamFile.h" />
    <ClInclude Include="..\..\xbmc\cores\dvdplayer\DVDInputStreams\DVDInputStreamHttp.h" />
    <ClInclude Include="..\..\xbmc\cores\dvdplayer\DVDInputStreams\DVDInputStreamMemory.h" />
    <ClInclude Include="..\..\xbmc\cores\dvdplayer\DVDInputStreams\DVDInputStreamNavigator.h" />
    <ClInclude Include="..\..\xbmc\cores\dvdplayer\DVDInputStreams\DVDInputStreamRTMP.h" />
    <ClInclude Include="..\..\xbmc\cores\dvdplayer\DVDInputStreams\DVDStateSerializer.h" />
    <ClInclude Include="..\..\xbmc\cores\dvdplayer\DVDInputStreams\dvdnav\dvd_types.h" />
    <ClInclude Include="..\..\xbmc\cores\dvdplayer\DVDInputStreams\dvdnav\dvdnav.h" />
    <ClInclude Include="..\..\xbmc\cores\dvdplayer\DVDInputStreams\dvdnav\dvdnav_events.h" />
    <ClInclude Include="..\..\xbmc\cores\dvdplayer\DVDInputStreams\dvdnav\dvdnav_internal.h" />
    <ClInclude Include="..\..\xbmc\cores\dvdplayer\DVDInputStreams\dvdnav\ifo_types.h" />
    <ClInclude Include="..\..\xbmc\cores\dvdplayer\DVDInputStreams\dvdnav\nav_types.h" />
    <ClInclude Include="..\..\xbmc\cores\dvdplayer\DVDInputStreams\dvdnav\remap.h" />
    <ClInclude Include="..\..\xbmc\cores\dvdplayer\DVDInputStreams\dvdnav\vm.h" />
    <ClInclude Include="..\..\xbmc\cores\dvdplayer\DVDInputStreams\dvdnav\vmcmd.h" />
    <ClInclude Include="..\..\xbmc\cores\dvdplayer\DVDSubtitles\DllLibass.h" />
    <ClInclude Include="..\..\xbmc\cores\dvdplayer\DVDSubtitles\DVDFactorySubtitle.h" />
    <ClInclude Include="..\..\xbmc\cores\dvdplayer\DVDSubtitles\DVDSubtitleLineCollection.h" />
    <ClInclude Include="..\..\xbmc\cores\dvdplayer\DVDSubtitles\DVDSubtitleParser.h" />
    <ClInclude Include="..\..\xbmc\cores\dvdplayer\DVDSubtitles\DVDSubtitleParserMicroDVD.h" />
    <ClInclude Include="..\..\xbmc\cores\dvdplayer\DVDSubtitles\DVDSubtitleParserMPL2.h" />
    <ClInclude Include="..\..\xbmc\cores\dvdplayer\DVDSubtitles\DVDSubtitleParserSami.h" />
    <ClInclude Include="..\..\xbmc\cores\dvdplayer\DVDSubtitles\DVDSubtitleParserSSA.h" />
    <ClInclude Include="..\..\xbmc\cores\dvdplayer\DVDSubtitles\DVDSubtitleParserSubrip.h" />
    <ClInclude Include="..\..\xbmc\cores\dvdplayer\DVDSubtitles\DVDSubtitleParserVplayer.h" />
    <ClInclude Include="..\..\xbmc\cores\dvdplayer\DVDSubtitles\DVDSubtitlesLibass.h" />
    <ClInclude Include="..\..\xbmc\cores\dvdplayer\DVDSubtitles\DVDSubtitleStream.h" />
    <ClInclude Include="..\..\xbmc\cores\dvdplayer\DVDSubtitles\DVDSubtitleTagMicroDVD.h" />
    <ClInclude Include="..\..\xbmc\cores\dvdplayer\DVDSubtitles\DVDSubtitleTagSami.h" />
    <ClInclude Include="..\..\xbmc\cores\paplayer\AudioDecoder.h" />
    <ClInclude Include="..\..\xbmc\cores\paplayer\CodecFactory.h" />
    <ClInclude Include="..\..\xbmc\cores\paplayer\DVDPlayerCodec.h" />
    <ClInclude Include="..\..\xbmc\cores\paplayer\ICodec.h" />
    <ClInclude Include="..\..\xbmc\cores\paplayer\PAPlayer.h" />
    <ClInclude Include="..\..\xbmc\cores\DllLoader\coff.h" />
    <ClInclude Include="..\..\xbmc\cores\DllLoader\coffldr.h" />
    <ClInclude Include="..\..\xbmc\cores\DllLoader\dll.h" />
    <ClInclude Include="..\..\xbmc\cores\DllLoader\dll_tracker.h" />
    <ClInclude Include="..\..\xbmc\cores\DllLoader\dll_tracker_file.h" />
    <ClInclude Include="..\..\xbmc\cores\DllLoader\dll_tracker_library.h" />
    <ClInclude Include="..\..\xbmc\cores\DllLoader\dll_util.h" />
    <ClInclude Include="..\..\xbmc\cores\DllLoader\DllLoader.h" />
    <ClInclude Include="..\..\xbmc\cores\DllLoader\DllLoaderContainer.h" />
    <ClInclude Include="..\..\xbmc\DllPaths.h" />
    <ClInclude Include="..\..\xbmc\DllPaths_win32.h" />
    <ClInclude Include="..\..\xbmc\cores\DllLoader\LibraryLoader.h" />
    <ClInclude Include="..\..\xbmc\cores\DllLoader\Win32DllLoader.h" />
    <ClInclude Include="..\..\xbmc\cores\DllLoader\exports\emu_dummy.h" />
    <ClInclude Include="..\..\xbmc\cores\DllLoader\exports\emu_kernel32.h" />
    <ClInclude Include="..\..\xbmc\cores\DllLoader\exports\emu_msvcrt.h" />
    <ClInclude Include="..\..\xbmc\cores\DllLoader\exports\util\EmuFileWrapper.h" />
    <ClInclude Include="..\..\xbmc\cores\VideoRenderers\BaseRenderer.h" />
    <ClInclude Include="..\..\xbmc\cores\VideoRenderers\OverlayRenderer.h" />
    <ClInclude Include="..\..\xbmc\cores\VideoRenderers\OverlayRendererDX.h" />
    <ClInclude Include="..\..\xbmc\cores\VideoRenderers\OverlayRendererUtil.h" />
    <ClInclude Include="..\..\xbmc\cores\VideoRenderers\RenderFlags.h" />
    <ClInclude Include="..\..\xbmc\cores\VideoRenderers\RenderManager.h" />
    <ClInclude Include="..\..\xbmc\cores\VideoRenderers\WinRenderer.h" />
    <ClInclude Include="..\..\xbmc\cores\VideoRenderers\DXVA.h" />
    <ClInclude Include="..\..\xbmc\cores\VideoRenderers\DXVAHD.h" />
    <ClInclude Include="..\..\xbmc\cores\VideoRenderers\VideoShaders\ConvolutionKernels.h" />
    <ClInclude Include="..\..\xbmc\cores\VideoRenderers\VideoShaders\YUV2RGBShader.h" />
    <ClInclude Include="..\..\xbmc\cores\ExternalPlayer\ExternalPlayer.h" />
    <ClInclude Include="..\..\xbmc\cores\playercorefactory\PlayerCoreConfig.h" />
    <ClInclude Include="..\..\xbmc\cores\playercorefactory\PlayerCoreFactory.h" />
    <ClInclude Include="..\..\xbmc\cores\playercorefactory\PlayerSelectionRule.h" />
    <ClInclude Include="..\..\xbmc\FileSystem\MusicDatabaseDirectory\DirectoryNode.h" />
    <ClInclude Include="..\..\xbmc\FileSystem\MusicDatabaseDirectory\DirectoryNodeAlbum.h" />
    <ClInclude Include="..\..\xbmc\FileSystem\MusicDatabaseDirectory\DirectoryNodeAlbumCompilations.h" />
    <ClInclude Include="..\..\xbmc\FileSystem\MusicDatabaseDirectory\DirectoryNodeAlbumCompilationsSongs.h" />
    <ClInclude Include="..\..\xbmc\FileSystem\MusicDatabaseDirectory\DirectoryNodeAlbumRecentlyAdded.h" />
    <ClInclude Include="..\..\xbmc\FileSystem\MusicDatabaseDirectory\DirectoryNodeAlbumRecentlyAddedSong.h" />
    <ClInclude Include="..\..\xbmc\FileSystem\MusicDatabaseDirectory\DirectoryNodeAlbumRecentlyPlayed.h" />
    <ClInclude Include="..\..\xbmc\FileSystem\MusicDatabaseDirectory\DirectoryNodeAlbumRecentlyPlayedSong.h" />
    <ClInclude Include="..\..\xbmc\FileSystem\MusicDatabaseDirectory\DirectoryNodeAlbumTop100.h" />
    <ClInclude Include="..\..\xbmc\FileSystem\MusicDatabaseDirectory\DirectoryNodeAlbumTop100Song.h" />
    <ClInclude Include="..\..\xbmc\FileSystem\MusicDatabaseDirectory\DirectoryNodeArtist.h" />
    <ClInclude Include="..\..\xbmc\FileSystem\MusicDatabaseDirectory\DirectoryNodeOverview.h" />
    <ClInclude Include="..\..\xbmc\FileSystem\MusicDatabaseDirectory\DirectoryNodeRoot.h" />
    <ClInclude Include="..\..\xbmc\FileSystem\MusicDatabaseDirectory\DirectoryNodeSingles.h" />
    <ClInclude Include="..\..\xbmc\FileSystem\MusicDatabaseDirectory\DirectoryNodeSong.h" />
    <ClInclude Include="..\..\xbmc\FileSystem\MusicDatabaseDirectory\DirectoryNodeSongTop100.h" />
    <ClInclude Include="..\..\xbmc\FileSystem\MusicDatabaseDirectory\DirectoryNodeTop100.h" />
    <ClInclude Include="..\..\xbmc\FileSystem\MusicDatabaseDirectory\DirectoryNodeYearAlbum.h" />
    <ClInclude Include="..\..\xbmc\FileSystem\MusicDatabaseDirectory\DirectoryNodeYearSong.h" />
    <ClInclude Include="..\..\xbmc\FileSystem\MusicDatabaseDirectory\QueryParams.h" />
    <ClInclude Include="..\..\xbmc\FileSystem\VideoDatabaseDirectory\DirectoryNode.h" />
    <ClInclude Include="..\..\xbmc\FileSystem\VideoDatabaseDirectory\DirectoryNodeEpisodes.h" />
    <ClInclude Include="..\..\xbmc\FileSystem\VideoDatabaseDirectory\DirectoryNodeMoviesOverview.h" />
    <ClInclude Include="..\..\xbmc\FileSystem\VideoDatabaseDirectory\DirectoryNodeMusicVideosOverview.h" />
    <ClInclude Include="..\..\xbmc\FileSystem\VideoDatabaseDirectory\DirectoryNodeOverview.h" />
    <ClInclude Include="..\..\xbmc\FileSystem\VideoDatabaseDirectory\DirectoryNodeRecentlyAddedEpisodes.h" />
    <ClInclude Include="..\..\xbmc\FileSystem\VideoDatabaseDirectory\DirectoryNodeRecentlyAddedMovies.h" />
    <ClInclude Include="..\..\xbmc\FileSystem\VideoDatabaseDirectory\DirectoryNodeRecentlyAddedMusicVideos.h" />
    <ClInclude Include="..\..\xbmc\FileSystem\VideoDatabaseDirectory\DirectoryNodeRoot.h" />
    <ClInclude Include="..\..\xbmc\FileSystem\VideoDatabaseDirectory\DirectoryNodeSeasons.h" />
    <ClInclude Include="..\..\xbmc\FileSystem\VideoDatabaseDirectory\DirectoryNodeTitleMovies.h" />
    <ClInclude Include="..\..\xbmc\FileSystem\VideoDatabaseDirectory\DirectoryNodeTitleMusicVideos.h" />
    <ClInclude Include="..\..\xbmc\FileSystem\VideoDatabaseDirectory\DirectoryNodeTitleTvShows.h" />
    <ClInclude Include="..\..\xbmc\FileSystem\VideoDatabaseDirectory\DirectoryNodeTvShowsOverview.h" />
    <ClInclude Include="..\..\xbmc\FileSystem\VideoDatabaseDirectory\QueryParams.h" />
    <ClInclude Include="..\..\xbmc\addons\Addon.h" />
    <ClInclude Include="..\..\xbmc\addons\AddonDll.h" />
    <ClInclude Include="..\..\xbmc\addons\AddonManager.h" />
    <ClInclude Include="..\..\xbmc\addons\AddonStatusHandler.h" />
    <ClInclude Include="..\..\xbmc\addons\AudioEncoder.h" />
    <ClInclude Include="..\..\xbmc\addons\DllAddon.h" />
    <ClInclude Include="..\..\xbmc\addons\IAddon.h" />
    <ClInclude Include="..\..\xbmc\addons\Scraper.h" />
    <ClInclude Include="..\..\xbmc\addons\ScreenSaver.h" />
    <ClInclude Include="..\..\xbmc\addons\Visualisation.h" />
    <ClInclude Include="..\..\xbmc\cdrip\CDDARipJob.h" />
    <ClInclude Include="..\..\xbmc\cdrip\CDDARipper.h" />
    <ClInclude Include="..\..\xbmc\cdrip\Encoder.h" />
    <ClInclude Include="..\..\xbmc\cdrip\EncoderFFmpeg.h" />
    <ClInclude Include="..\..\xbmc\windowing\WindowingFactory.h" />
    <ClInclude Include="..\..\xbmc\windowing\windows\WinEventsWin32.h" />
    <ClInclude Include="..\..\xbmc\windowing\windows\WinSystemWin32.h" />
    <ClInclude Include="..\..\xbmc\windowing\windows\WinSystemWin32DX.h" />
    <ClInclude Include="..\..\xbmc\windowing\WinEvents.h" />
    <ClInclude Include="..\..\xbmc\windowing\WinSystem.h" />
    <ClInclude Include="..\..\xbmc\windowing\XBMC_events.h" />
    <ClInclude Include="..\..\xbmc\windows\GUIMediaWindow.h" />
    <ClInclude Include="..\..\xbmc\windows\GUIWindowDebugInfo.h" />
    <ClInclude Include="..\..\xbmc\windows\GUIWindowFileManager.h" />
    <ClInclude Include="..\..\xbmc\windows\GUIWindowHome.h" />
    <ClInclude Include="..\..\xbmc\windows\GUIWindowLoginScreen.h" />
    <ClInclude Include="..\..\xbmc\windows\GUIWindowPointer.h" />
    <ClInclude Include="..\..\xbmc\windows\GUIWindowScreensaver.h" />
    <ClInclude Include="..\..\xbmc\windows\GUIWindowScreensaverDim.h" />
    <ClInclude Include="..\..\xbmc\windows\GUIWindowStartup.h" />
    <ClInclude Include="..\..\xbmc\windows\GUIWindowSystemInfo.h" />
    <ClInclude Include="..\..\xbmc\windows\GUIWindowWeather.h" />
    <ClInclude Include="..\..\xbmc\XBApplicationEx.h" />
  </ItemGroup>
  <ItemGroup>
    <ResourceCompile Include="..\..\xbmc\win32\XBMC_PC.rc">
      <ExcludedFromBuild Condition="'$(Configuration)|$(Platform)'=='Debug Testsuite|Win32'">true</ExcludedFromBuild>
      <AdditionalIncludeDirectories>..\..\tools\windows\packaging\media;%(AdditionalIncludeDirectories)</AdditionalIncludeDirectories>
    </ResourceCompile>
  </ItemGroup>
  <ItemGroup>
    <ProjectReference Include="..\..\lib\gtest\msvc\gtest.vcxproj" Condition="'$(Configuration)|$(Platform)'=='Debug Testsuite|Win32'">
      <Project>{c8f6c172-56f2-4e76-b5fa-c3b423b31be7}</Project>
    </ProjectReference>
    <ProjectReference Include="..\..\tools\depends\native\libsquish-native\src\vs7\squish\squish_2010.vcxproj">
      <Project>{6a8518c3-d81a-4428-bd7f-c37933088ac1}</Project>
      <Private>true</Private>
      <ReferenceOutputAssembly>false</ReferenceOutputAssembly>
      <CopyLocalSatelliteAssemblies>false</CopyLocalSatelliteAssemblies>
      <LinkLibraryDependencies>true</LinkLibraryDependencies>
      <UseLibraryDependencyInputs>false</UseLibraryDependencyInputs>
    </ProjectReference>
<<<<<<< HEAD
    <ProjectReference Include="..\..\lib\libXDAAP\libXDAAP_win32\libXDAAP_win32.vcxproj">
      <Project>{19b16cd0-3b47-47b7-ab0e-81ef2bf1b187}</Project>
      <ReferenceOutputAssembly>false</ReferenceOutputAssembly>
    </ProjectReference>
    <ProjectReference Include="..\..\xbmc\cores\DSPlayer\DSUtil\dsutil.vcxproj">
      <Project>{fc70988b-1ae5-4381-866d-4f405e28ac42}</Project>
      <Private>true</Private>
      <ReferenceOutputAssembly>false</ReferenceOutputAssembly>
      <CopyLocalSatelliteAssemblies>false</CopyLocalSatelliteAssemblies>
      <LinkLibraryDependencies>true</LinkLibraryDependencies>
      <UseLibraryDependencyInputs>false</UseLibraryDependencyInputs>
    </ProjectReference>
    <ProjectReference Include="..\..\xbmc\cores\DSPlayer\Subtitles\subpic\subpic.vcxproj">
      <Project>{d514ea4d-eafb-47a9-a437-a582ca571251}</Project>
      <Private>true</Private>
      <ReferenceOutputAssembly>false</ReferenceOutputAssembly>
      <CopyLocalSatelliteAssemblies>false</CopyLocalSatelliteAssemblies>
      <LinkLibraryDependencies>true</LinkLibraryDependencies>
      <UseLibraryDependencyInputs>false</UseLibraryDependencyInputs>
    </ProjectReference>
=======
>>>>>>> 829ed129
    <ProjectReference Include="libPlatinum.vcxproj">
      <Project>{b2975495-fbe4-4f94-aac5-b21a9842bf50}</Project>
      <ReferenceOutputAssembly>false</ReferenceOutputAssembly>
    </ProjectReference>
    <ProjectReference Include="UnrarXLib.vcxproj">
      <Project>{fe0a91c0-e30a-47cd-8a92-a508c9292452}</Project>
      <ReferenceOutputAssembly>false</ReferenceOutputAssembly>
    </ProjectReference>
    <ProjectReference Include="XbmcCommons.vcxproj">
      <Project>{87da0a1e-3f33-4927-a5e5-2d58f2c58e17}</Project>
    </ProjectReference>
    <ProjectReference Include="XbmcThreads.vcxproj">
      <Project>{034b1d02-ca92-455d-8866-db95bee49c10}</Project>
    </ProjectReference>
  </ItemGroup>
  <ItemGroup>
    <CustomBuild Include="..\..\xbmc\interfaces\swig\AddonModuleXbmc.i">
      <FileType>Document</FileType>
      <Command Condition="'$(Configuration)|$(Platform)'=='Debug|Win32'">CALL ..\..\tools\codegenerator\GenerateSWIGBindings.bat %(RelativeDir) %(Filename)</Command>
      <Message Condition="'$(Configuration)|$(Platform)'=='Debug|Win32'">Generating SWIG bindings</Message>
      <Outputs Condition="'$(Configuration)|$(Platform)'=='Debug|Win32'">%(RelativeDir)..\python\generated\%(Filename).cpp</Outputs>
      <Message Condition="'$(Configuration)|$(Platform)'=='Release|Win32'">Generating SWIG bindings</Message>
      <Outputs Condition="'$(Configuration)|$(Platform)'=='Release|Win32'">%(RelativeDir)..\python\generated\%(Filename).cpp</Outputs>
      <Command Condition="'$(Configuration)|$(Platform)'=='Release|Win32'">CALL ..\..\tools\codegenerator\GenerateSWIGBindings.bat %(RelativeDir) %(Filename)</Command>
      <Command Condition="'$(Configuration)|$(Platform)'=='Debug Testsuite|Win32'">CALL ..\..\tools\codegenerator\GenerateSWIGBindings.bat %(RelativeDir) %(Filename)</Command>
      <Message Condition="'$(Configuration)|$(Platform)'=='Debug Testsuite|Win32'">Generating SWIG bindings</Message>
      <Outputs Condition="'$(Configuration)|$(Platform)'=='Debug Testsuite|Win32'">%(RelativeDir)..\python\generated\%(Filename).cpp</Outputs>
    </CustomBuild>
    <CustomBuild Include="..\..\xbmc\interfaces\swig\AddonModuleXbmcaddon.i">
      <FileType>Document</FileType>
      <Command Condition="'$(Configuration)|$(Platform)'=='Debug|Win32'">CALL ..\..\tools\codegenerator\GenerateSWIGBindings.bat %(RelativeDir) %(Filename)</Command>
      <Message Condition="'$(Configuration)|$(Platform)'=='Debug|Win32'">Generating SWIG bindings</Message>
      <Outputs Condition="'$(Configuration)|$(Platform)'=='Debug|Win32'">%(RelativeDir)..\python\generated\%(Filename).cpp</Outputs>
      <Message Condition="'$(Configuration)|$(Platform)'=='Release|Win32'">Generating SWIG bindings</Message>
      <Outputs Condition="'$(Configuration)|$(Platform)'=='Release|Win32'">%(RelativeDir)..\python\generated\%(Filename).cpp</Outputs>
      <Command Condition="'$(Configuration)|$(Platform)'=='Release|Win32'">CALL ..\..\tools\codegenerator\GenerateSWIGBindings.bat %(RelativeDir) %(Filename)</Command>
      <Command Condition="'$(Configuration)|$(Platform)'=='Debug Testsuite|Win32'">CALL ..\..\tools\codegenerator\GenerateSWIGBindings.bat %(RelativeDir) %(Filename)</Command>
      <Message Condition="'$(Configuration)|$(Platform)'=='Debug Testsuite|Win32'">Generating SWIG bindings</Message>
      <Outputs Condition="'$(Configuration)|$(Platform)'=='Debug Testsuite|Win32'">%(RelativeDir)..\python\generated\%(Filename).cpp</Outputs>
    </CustomBuild>
    <CustomBuild Include="..\..\xbmc\interfaces\swig\AddonModuleXbmcgui.i">
      <FileType>Document</FileType>
      <Command Condition="'$(Configuration)|$(Platform)'=='Debug|Win32'">CALL ..\..\tools\codegenerator\GenerateSWIGBindings.bat %(RelativeDir) %(Filename)</Command>
      <Message Condition="'$(Configuration)|$(Platform)'=='Debug|Win32'">Generating SWIG bindings</Message>
      <Outputs Condition="'$(Configuration)|$(Platform)'=='Debug|Win32'">%(RelativeDir)..\python\generated\%(Filename).cpp</Outputs>
      <Message Condition="'$(Configuration)|$(Platform)'=='Release|Win32'">Generating SWIG bindings</Message>
      <Outputs Condition="'$(Configuration)|$(Platform)'=='Release|Win32'">%(RelativeDir)..\python\generated\%(Filename).cpp</Outputs>
      <Command Condition="'$(Configuration)|$(Platform)'=='Release|Win32'">CALL ..\..\tools\codegenerator\GenerateSWIGBindings.bat %(RelativeDir) %(Filename)</Command>
      <Command Condition="'$(Configuration)|$(Platform)'=='Debug Testsuite|Win32'">CALL ..\..\tools\codegenerator\GenerateSWIGBindings.bat %(RelativeDir) %(Filename)</Command>
      <Message Condition="'$(Configuration)|$(Platform)'=='Debug Testsuite|Win32'">Generating SWIG bindings</Message>
      <Outputs Condition="'$(Configuration)|$(Platform)'=='Debug Testsuite|Win32'">%(RelativeDir)..\python\generated\%(Filename).cpp</Outputs>
    </CustomBuild>
    <CustomBuild Include="..\..\xbmc\interfaces\swig\AddonModuleXbmcplugin.i">
      <FileType>Document</FileType>
      <Command Condition="'$(Configuration)|$(Platform)'=='Debug|Win32'">CALL ..\..\tools\codegenerator\GenerateSWIGBindings.bat %(RelativeDir) %(Filename)</Command>
      <Message Condition="'$(Configuration)|$(Platform)'=='Debug|Win32'">Generating SWIG bindings</Message>
      <Outputs Condition="'$(Configuration)|$(Platform)'=='Debug|Win32'">%(RelativeDir)..\python\generated\%(Filename).cpp</Outputs>
      <Message Condition="'$(Configuration)|$(Platform)'=='Release|Win32'">Generating SWIG bindings</Message>
      <Outputs Condition="'$(Configuration)|$(Platform)'=='Release|Win32'">%(RelativeDir)..\python\generated\%(Filename).cpp</Outputs>
      <Command Condition="'$(Configuration)|$(Platform)'=='Release|Win32'">CALL ..\..\tools\codegenerator\GenerateSWIGBindings.bat %(RelativeDir) %(Filename)</Command>
      <Command Condition="'$(Configuration)|$(Platform)'=='Debug Testsuite|Win32'">CALL ..\..\tools\codegenerator\GenerateSWIGBindings.bat %(RelativeDir) %(Filename)</Command>
      <Message Condition="'$(Configuration)|$(Platform)'=='Debug Testsuite|Win32'">Generating SWIG bindings</Message>
      <Outputs Condition="'$(Configuration)|$(Platform)'=='Debug Testsuite|Win32'">%(RelativeDir)..\python\generated\%(Filename).cpp</Outputs>
    </CustomBuild>
    <CustomBuild Include="..\..\xbmc\interfaces\swig\AddonModuleXbmcvfs.i">
      <FileType>Document</FileType>
      <Command Condition="'$(Configuration)|$(Platform)'=='Debug|Win32'">CALL ..\..\tools\codegenerator\GenerateSWIGBindings.bat %(RelativeDir) %(Filename)</Command>
      <Message Condition="'$(Configuration)|$(Platform)'=='Debug|Win32'">Generating SWIG bindings</Message>
      <Outputs Condition="'$(Configuration)|$(Platform)'=='Debug|Win32'">%(RelativeDir)..\python\generated\%(Filename).cpp</Outputs>
      <Message Condition="'$(Configuration)|$(Platform)'=='Release|Win32'">Generating SWIG bindings</Message>
      <Outputs Condition="'$(Configuration)|$(Platform)'=='Release|Win32'">%(RelativeDir)..\python\generated\%(Filename).cpp</Outputs>
      <Command Condition="'$(Configuration)|$(Platform)'=='Release|Win32'">CALL ..\..\tools\codegenerator\GenerateSWIGBindings.bat %(RelativeDir) %(Filename)</Command>
      <Command Condition="'$(Configuration)|$(Platform)'=='Debug Testsuite|Win32'">CALL ..\..\tools\codegenerator\GenerateSWIGBindings.bat %(RelativeDir) %(Filename)</Command>
      <Message Condition="'$(Configuration)|$(Platform)'=='Debug Testsuite|Win32'">Generating SWIG bindings</Message>
      <Outputs Condition="'$(Configuration)|$(Platform)'=='Debug Testsuite|Win32'">%(RelativeDir)..\python\generated\%(Filename).cpp</Outputs>
    </CustomBuild>
  </ItemGroup>
  <ItemGroup>
    <CustomBuild Include="..\..\xbmc\interfaces\json-rpc\schema\license.txt">
      <Command Condition="'$(Configuration)|$(Platform)'=='Debug|Win32'">CALL ..\..\tools\windows\JsonSchemaBuilder.bat</Command>
      <Message Condition="'$(Configuration)|$(Platform)'=='Debug|Win32'">Generating ServiceDescription.h for JSON-RPC API</Message>
      <Outputs Condition="'$(Configuration)|$(Platform)'=='Debug|Win32'">%(RelativeDir)..\ServiceDescription.h</Outputs>
      <Command Condition="'$(Configuration)|$(Platform)'=='Release|Win32'">CALL ..\..\tools\windows\JsonSchemaBuilder.bat</Command>
      <Message Condition="'$(Configuration)|$(Platform)'=='Release|Win32'">Generating ServiceDescription.h for JSON-RPC API</Message>
      <Message Condition="'$(Configuration)|$(Platform)'=='Debug Testsuite|Win32'">Generating ServiceDescription.h for JSON-RPC API</Message>
      <Command Condition="'$(Configuration)|$(Platform)'=='Debug Testsuite|Win32'">CALL ..\..\tools\windows\JsonSchemaBuilder.bat</Command>
      <Outputs Condition="'$(Configuration)|$(Platform)'=='Debug Testsuite|Win32'">%(RelativeDir)..\ServiceDescription.h</Outputs>
      <Outputs Condition="'$(Configuration)|$(Platform)'=='Release|Win32'">%(RelativeDir)..\ServiceDescription.h</Outputs>
    </CustomBuild>
    <CustomBuild Include="..\..\xbmc\interfaces\json-rpc\schema\methods.json">
      <FileType>Document</FileType>
      <Command Condition="'$(Configuration)|$(Platform)'=='Debug|Win32'">CALL ..\..\tools\windows\JsonSchemaBuilder.bat</Command>
      <Message Condition="'$(Configuration)|$(Platform)'=='Debug|Win32'">Generating ServiceDescription.h for JSON-RPC API</Message>
      <Outputs Condition="'$(Configuration)|$(Platform)'=='Debug|Win32'">%(RelativeDir)..\ServiceDescription.h</Outputs>
      <Command Condition="'$(Configuration)|$(Platform)'=='Release|Win32'">CALL ..\..\tools\windows\JsonSchemaBuilder.bat</Command>
      <Message Condition="'$(Configuration)|$(Platform)'=='Release|Win32'">Generating ServiceDescription.h for JSON-RPC API</Message>
      <Message Condition="'$(Configuration)|$(Platform)'=='Debug Testsuite|Win32'">Generating ServiceDescription.h for JSON-RPC API</Message>
      <Command Condition="'$(Configuration)|$(Platform)'=='Debug Testsuite|Win32'">CALL ..\..\tools\windows\JsonSchemaBuilder.bat</Command>
      <Outputs Condition="'$(Configuration)|$(Platform)'=='Debug Testsuite|Win32'">%(RelativeDir)..\ServiceDescription.h</Outputs>
      <Outputs Condition="'$(Configuration)|$(Platform)'=='Release|Win32'">%(RelativeDir)..\ServiceDescription.h</Outputs>
    </CustomBuild>
    <CustomBuild Include="..\..\xbmc\interfaces\json-rpc\schema\notifications.json">
      <FileType>Document</FileType>
      <Command Condition="'$(Configuration)|$(Platform)'=='Debug|Win32'">CALL ..\..\tools\windows\JsonSchemaBuilder.bat</Command>
      <Message Condition="'$(Configuration)|$(Platform)'=='Debug|Win32'">Generating ServiceDescription.h for JSON-RPC API</Message>
      <Outputs Condition="'$(Configuration)|$(Platform)'=='Debug|Win32'">%(RelativeDir)..\ServiceDescription.h</Outputs>
      <Command Condition="'$(Configuration)|$(Platform)'=='Release|Win32'">CALL ..\..\tools\windows\JsonSchemaBuilder.bat</Command>
      <Message Condition="'$(Configuration)|$(Platform)'=='Release|Win32'">Generating ServiceDescription.h for JSON-RPC API</Message>
      <Message Condition="'$(Configuration)|$(Platform)'=='Debug Testsuite|Win32'">Generating ServiceDescription.h for JSON-RPC API</Message>
      <Command Condition="'$(Configuration)|$(Platform)'=='Debug Testsuite|Win32'">CALL ..\..\tools\windows\JsonSchemaBuilder.bat</Command>
      <Outputs Condition="'$(Configuration)|$(Platform)'=='Debug Testsuite|Win32'">%(RelativeDir)..\ServiceDescription.h</Outputs>
      <Outputs Condition="'$(Configuration)|$(Platform)'=='Release|Win32'">%(RelativeDir)..\ServiceDescription.h</Outputs>
    </CustomBuild>
    <CustomBuild Include="..\..\xbmc\interfaces\json-rpc\schema\types.json">
      <FileType>Document</FileType>
      <Command Condition="'$(Configuration)|$(Platform)'=='Debug|Win32'">CALL ..\..\tools\windows\JsonSchemaBuilder.bat</Command>
      <Message Condition="'$(Configuration)|$(Platform)'=='Debug|Win32'">Generating ServiceDescription.h for JSON-RPC API</Message>
      <Outputs Condition="'$(Configuration)|$(Platform)'=='Debug|Win32'">%(RelativeDir)..\ServiceDescription.h</Outputs>
      <Command Condition="'$(Configuration)|$(Platform)'=='Release|Win32'">CALL ..\..\tools\windows\JsonSchemaBuilder.bat</Command>
      <Message Condition="'$(Configuration)|$(Platform)'=='Release|Win32'">Generating ServiceDescription.h for JSON-RPC API</Message>
      <Message Condition="'$(Configuration)|$(Platform)'=='Debug Testsuite|Win32'">Generating ServiceDescription.h for JSON-RPC API</Message>
      <Command Condition="'$(Configuration)|$(Platform)'=='Debug Testsuite|Win32'">CALL ..\..\tools\windows\JsonSchemaBuilder.bat</Command>
      <Outputs Condition="'$(Configuration)|$(Platform)'=='Debug Testsuite|Win32'">%(RelativeDir)..\ServiceDescription.h</Outputs>
      <Outputs Condition="'$(Configuration)|$(Platform)'=='Release|Win32'">%(RelativeDir)..\ServiceDescription.h</Outputs>
    </CustomBuild>
    <CustomBuild Include="..\..\xbmc\interfaces\json-rpc\schema\version.txt">
      <Command Condition="'$(Configuration)|$(Platform)'=='Debug|Win32'">CALL ..\..\tools\windows\JsonSchemaBuilder.bat</Command>
      <Message Condition="'$(Configuration)|$(Platform)'=='Debug|Win32'">Generating ServiceDescription.h for JSON-RPC API</Message>
      <Outputs Condition="'$(Configuration)|$(Platform)'=='Debug|Win32'">%(RelativeDir)..\ServiceDescription.h</Outputs>
      <Command Condition="'$(Configuration)|$(Platform)'=='Release|Win32'">CALL ..\..\tools\windows\JsonSchemaBuilder.bat</Command>
      <Message Condition="'$(Configuration)|$(Platform)'=='Release|Win32'">Generating ServiceDescription.h for JSON-RPC API</Message>
      <Message Condition="'$(Configuration)|$(Platform)'=='Debug Testsuite|Win32'">Generating ServiceDescription.h for JSON-RPC API</Message>
      <Command Condition="'$(Configuration)|$(Platform)'=='Debug Testsuite|Win32'">CALL ..\..\tools\windows\JsonSchemaBuilder.bat</Command>
      <Outputs Condition="'$(Configuration)|$(Platform)'=='Debug Testsuite|Win32'">%(RelativeDir)..\ServiceDescription.h</Outputs>
      <Outputs Condition="'$(Configuration)|$(Platform)'=='Release|Win32'">%(RelativeDir)..\ServiceDescription.h</Outputs>
    </CustomBuild>
    <CustomBuild Include="..\..\xbmc\win32\git_revision.t">
      <FileType>Document</FileType>
      <Command Condition="'$(Configuration)|$(Platform)'=='Release|Win32'">CALL update_git_rev.bat</Command>
      <Message Condition="'$(Configuration)|$(Platform)'=='Release|Win32'">Retrieving the git revision</Message>
      <Outputs Condition="'$(Configuration)|$(Platform)'=='Release|Win32'">../../git_revision.h</Outputs>
      <AdditionalInputs Condition="'$(Configuration)|$(Platform)'=='Release|Win32'">..\..\.git\HEAD</AdditionalInputs>
      <LinkObjects Condition="'$(Configuration)|$(Platform)'=='Release|Win32'">false</LinkObjects>
    </CustomBuild>
    <None Include="..\..\system\players\dsplayer\filtersconfig.xml" />
    <None Include="..\..\system\players\dsplayer\mediasconfig.xml">
      <SubType>Designer</SubType>
    </None>
    <None Include="..\..\system\players\dsplayer\Shaders\shaders.xml">
      <SubType>Designer</SubType>
    </None>    
  </ItemGroup>
  <ItemGroup>
    <CustomBuild Include="..\..\version.txt">
      <Command Condition="'$(Configuration)|$(Platform)'=='Debug|Win32'">CALL ..\..\tools\windows\CompileInfo.bat</Command>
      <Message Condition="'$(Configuration)|$(Platform)'=='Debug|Win32'">Generating CompileInfo.cpp</Message>
      <Outputs Condition="'$(Configuration)|$(Platform)'=='Debug|Win32'">..\..\xbmc\CompileInfo.cpp;..\..\xbmc\win32\XBMC_PC.rc</Outputs>
      <Command Condition="'$(Configuration)|$(Platform)'=='Release|Win32'">CALL ..\..\tools\windows\CompileInfo.bat</Command>
      <Message Condition="'$(Configuration)|$(Platform)'=='Release|Win32'">Generating CompileInfo.cpp</Message>
      <Outputs Condition="'$(Configuration)|$(Platform)'=='Release|Win32'">..\..\xbmc\CompileInfo.cpp</Outputs>
      <Command Condition="'$(Configuration)|$(Platform)'=='Debug Testsuite|Win32'">CALL ..\..\tools\windows\CompileInfo.bat</Command>
      <Message Condition="'$(Configuration)|$(Platform)'=='Debug Testsuite|Win32'">Generating CompileInfo.cpp</Message>
      <Outputs Condition="'$(Configuration)|$(Platform)'=='Debug Testsuite|Win32'">..\..\xbmc\CompileInfo.cpp</Outputs>
    </CustomBuild>
  </ItemGroup>
  <ItemGroup>
    <CustomBuild Include="..\..\xbmc\interfaces\swig\AddonModuleXbmcwsgi.i">
      <FileType>Document</FileType>
      <Command Condition="'$(Configuration)|$(Platform)'=='Debug|Win32'">CALL ..\..\tools\codegenerator\GenerateSWIGBindings.bat %(RelativeDir) %(Filename)</Command>
      <Command Condition="'$(Configuration)|$(Platform)'=='Release|Win32'">CALL ..\..\tools\codegenerator\GenerateSWIGBindings.bat %(RelativeDir) %(Filename)</Command>
      <Command Condition="'$(Configuration)|$(Platform)'=='Debug Testsuite|Win32'">CALL ..\..\tools\codegenerator\GenerateSWIGBindings.bat %(RelativeDir) %(Filename)</Command>
      <Message Condition="'$(Configuration)|$(Platform)'=='Debug|Win32'">Generate SWIG Bindings</Message>
      <Outputs Condition="'$(Configuration)|$(Platform)'=='Debug|Win32'">%(RelativeDir)..\python\generated\%(Filename).cpp</Outputs>
      <Message Condition="'$(Configuration)|$(Platform)'=='Release|Win32'">Generate SWIG Bindings</Message>
      <Outputs Condition="'$(Configuration)|$(Platform)'=='Release|Win32'">%(RelativeDir)..\python\generated\%(Filename).cpp</Outputs>
      <Message Condition="'$(Configuration)|$(Platform)'=='Debug Testsuite|Win32'">Generate SWIG Bindings</Message>
      <Outputs Condition="'$(Configuration)|$(Platform)'=='Debug Testsuite|Win32'">%(RelativeDir)..\python\generated\%(Filename).cpp</Outputs>
    </CustomBuild>
  </ItemGroup>
  <Import Project="$(VCTargetsPath)\Microsoft.Cpp.targets" />
  <ImportGroup Label="ExtensionTargets">
  </ImportGroup>
  <ProjectExtensions>
    <VisualStudio>
      <UserProperties RESOURCE_FILE="XBMC_PC.rc" />
    </VisualStudio>
  </ProjectExtensions>
  <Import Project="$(SolutionDir)\$(ProjectFileName).targets.user" Condition="Exists('$(SolutionDir)\$(ProjectFileName).targets.user')" />
</Project><|MERGE_RESOLUTION|>--- conflicted
+++ resolved
@@ -2447,11 +2447,6 @@
       <LinkLibraryDependencies>true</LinkLibraryDependencies>
       <UseLibraryDependencyInputs>false</UseLibraryDependencyInputs>
     </ProjectReference>
-<<<<<<< HEAD
-    <ProjectReference Include="..\..\lib\libXDAAP\libXDAAP_win32\libXDAAP_win32.vcxproj">
-      <Project>{19b16cd0-3b47-47b7-ab0e-81ef2bf1b187}</Project>
-      <ReferenceOutputAssembly>false</ReferenceOutputAssembly>
-    </ProjectReference>
     <ProjectReference Include="..\..\xbmc\cores\DSPlayer\DSUtil\dsutil.vcxproj">
       <Project>{fc70988b-1ae5-4381-866d-4f405e28ac42}</Project>
       <Private>true</Private>
@@ -2468,8 +2463,6 @@
       <LinkLibraryDependencies>true</LinkLibraryDependencies>
       <UseLibraryDependencyInputs>false</UseLibraryDependencyInputs>
     </ProjectReference>
-=======
->>>>>>> 829ed129
     <ProjectReference Include="libPlatinum.vcxproj">
       <Project>{b2975495-fbe4-4f94-aac5-b21a9842bf50}</Project>
       <ReferenceOutputAssembly>false</ReferenceOutputAssembly>
