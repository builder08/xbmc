﻿<?xml version="1.0" encoding="utf-8"?>
<Project ToolsVersion="4.0" xmlns="http://schemas.microsoft.com/developer/msbuild/2003">
  <ItemGroup>
    <Filter Include="win32">
      <UniqueIdentifier>{42ffe691-237e-4fe8-bd06-667936c26238}</UniqueIdentifier>
    </Filter>
    <Filter Include="cores">
      <UniqueIdentifier>{d9048f15-4226-45a0-bd7d-c4f326b8c232}</UniqueIdentifier>
    </Filter>
    <Filter Include="cores\dvdplayer">
      <UniqueIdentifier>{b7e0c19a-163b-43a8-bc50-47f0f220c225}</UniqueIdentifier>
    </Filter>
    <Filter Include="cores\dvdplayer\DVDCodecs">
      <UniqueIdentifier>{f72e399a-b2f5-4f77-a680-797306b37afe}</UniqueIdentifier>
    </Filter>
    <Filter Include="cores\dvdplayer\DVDCodecs\Audio">
      <UniqueIdentifier>{5bee29f5-b152-4416-9413-0bed2a669575}</UniqueIdentifier>
    </Filter>
    <Filter Include="cores\dvdplayer\DVDCodecs\Video">
      <UniqueIdentifier>{09e9057e-7017-4f3d-b5d3-2f5e9a23a53c}</UniqueIdentifier>
    </Filter>
    <Filter Include="cores\dvdplayer\DVDCodecs\Overlay">
      <UniqueIdentifier>{cc80e830-cd3b-4790-9d73-b727b997efdc}</UniqueIdentifier>
    </Filter>
    <Filter Include="cores\dvdplayer\DVDDemuxers">
      <UniqueIdentifier>{59ff29b6-c2b5-4ed8-a80c-e5dd130802a7}</UniqueIdentifier>
    </Filter>
    <Filter Include="cores\dvdplayer\DVDInputStreams">
      <UniqueIdentifier>{15bea9e8-7473-4e72-93b1-c403d491160d}</UniqueIdentifier>
    </Filter>
    <Filter Include="cores\dvdplayer\DVDHeaders">
      <UniqueIdentifier>{9b9c3d13-56db-4db5-98a3-4402ee3b4ff9}</UniqueIdentifier>
    </Filter>
    <Filter Include="cores\dvdplayer\DVDSubtitles">
      <UniqueIdentifier>{83ae8e22-c3a0-45c6-bbc2-29d0bb180e2d}</UniqueIdentifier>
    </Filter>
    <Filter Include="cores\paplayer">
      <UniqueIdentifier>{ef82a765-fb92-4244-b2dd-212704a98407}</UniqueIdentifier>
    </Filter>
    <Filter Include="cores\DllLoader">
      <UniqueIdentifier>{4a0ca8db-d3a3-4360-93bd-0b1fe4cbd203}</UniqueIdentifier>
    </Filter>
    <Filter Include="cores\DllLoader\exports">
      <UniqueIdentifier>{aa32e9d0-5753-42d5-889b-3938ce6703a0}</UniqueIdentifier>
    </Filter>
    <Filter Include="cores\DllLoader\exports\util">
      <UniqueIdentifier>{111c81df-dc5e-4b93-a21f-c2171434952b}</UniqueIdentifier>
    </Filter>
    <Filter Include="cores\VideoRenderers">
      <UniqueIdentifier>{09e513b1-adc6-4af0-b0f3-966b8240fad5}</UniqueIdentifier>
    </Filter>
    <Filter Include="cores\VideoRenderers\Shaders">
      <UniqueIdentifier>{041be182-9ec3-4c1b-abfc-d92f6802e7ca}</UniqueIdentifier>
    </Filter>
    <Filter Include="cores\ExternalPlayer">
      <UniqueIdentifier>{f98cb00a-d64b-4af9-a386-78bb2be8213d}</UniqueIdentifier>
    </Filter>
    <Filter Include="cores\PlayerCoreFactory">
      <UniqueIdentifier>{a775e258-5cbc-44fb-b992-05b29699294c}</UniqueIdentifier>
    </Filter>
    <Filter Include="addons">
      <UniqueIdentifier>{0cf03ec7-412f-48ac-827d-358c57245edd}</UniqueIdentifier>
    </Filter>
    <Filter Include="dialogs">
      <UniqueIdentifier>{69dd6304-c5d7-46f5-a804-516c9efb79ca}</UniqueIdentifier>
    </Filter>
    <Filter Include="filesystem">
      <UniqueIdentifier>{3b63bf0d-cec2-4324-93ea-4e4d78ba283b}</UniqueIdentifier>
    </Filter>
    <Filter Include="filesystem\MusicDatabaseDirectory">
      <UniqueIdentifier>{51f1b8f6-22ea-4263-b307-4ac9dfceb268}</UniqueIdentifier>
    </Filter>
    <Filter Include="filesystem\VideoDatabaseDirectory">
      <UniqueIdentifier>{a9c70632-dcfa-4019-b785-da8ba68d998a}</UniqueIdentifier>
    </Filter>
    <Filter Include="guilib">
      <UniqueIdentifier>{8da246b5-f33b-491d-9bb9-e583b98bd9d9}</UniqueIdentifier>
    </Filter>
    <Filter Include="input">
      <UniqueIdentifier>{8b243e7b-4820-4d54-81e3-f9b054e6140a}</UniqueIdentifier>
    </Filter>
    <Filter Include="interfaces">
      <UniqueIdentifier>{d35cec4c-8037-4683-a2e4-4afc8e76ddca}</UniqueIdentifier>
    </Filter>
    <Filter Include="music">
      <UniqueIdentifier>{1e9d72b2-5215-4129-9014-deb5eda51301}</UniqueIdentifier>
    </Filter>
    <Filter Include="network">
      <UniqueIdentifier>{99523ad3-0ba1-449b-bf55-92c04e7b59aa}</UniqueIdentifier>
    </Filter>
    <Filter Include="playlists">
      <UniqueIdentifier>{084b5eb0-c9c9-444b-a2ee-dcb4f9537d35}</UniqueIdentifier>
    </Filter>
    <Filter Include="powermanagement">
      <UniqueIdentifier>{b203de13-ce8c-4b43-9a87-a05e68fbad13}</UniqueIdentifier>
    </Filter>
    <Filter Include="rendering">
      <UniqueIdentifier>{8ad88d4a-bb19-46fa-ac8a-80d928f1f175}</UniqueIdentifier>
    </Filter>
    <Filter Include="settings">
      <UniqueIdentifier>{8cd0e706-bd9f-4e99-afa2-34307239cb3e}</UniqueIdentifier>
    </Filter>
    <Filter Include="storage">
      <UniqueIdentifier>{2500f45e-2a56-4434-87bd-727050d0d1aa}</UniqueIdentifier>
    </Filter>
    <Filter Include="utils">
      <UniqueIdentifier>{acd585b0-c319-43f0-9149-b3b5dddf5122}</UniqueIdentifier>
    </Filter>
    <Filter Include="video">
      <UniqueIdentifier>{827f3a57-ac74-4ad0-a438-3a780039871c}</UniqueIdentifier>
    </Filter>
    <Filter Include="windowing">
      <UniqueIdentifier>{dbf79aa0-53a6-4bec-855b-e8d2cbb73689}</UniqueIdentifier>
    </Filter>
    <Filter Include="music\karaoke">
      <UniqueIdentifier>{9d2be696-b6dd-4be1-aa8c-260816b48c12}</UniqueIdentifier>
    </Filter>
    <Filter Include="cdrip">
      <UniqueIdentifier>{d0d6c121-8cef-4bf9-aba5-bff57ae46e26}</UniqueIdentifier>
    </Filter>
    <Filter Include="input\windows">
      <UniqueIdentifier>{2f7a07e4-ac48-4e30-beb3-550e50b59c09}</UniqueIdentifier>
    </Filter>
    <Filter Include="interfaces\json-rpc">
      <UniqueIdentifier>{15fc3844-6b50-4424-ba2c-ac9bd85d3ab0}</UniqueIdentifier>
    </Filter>
    <Filter Include="music\dialogs">
      <UniqueIdentifier>{aa9c8fdb-ad2f-4323-9766-3accd596a480}</UniqueIdentifier>
    </Filter>
    <Filter Include="music\infoscanner">
      <UniqueIdentifier>{a320eb2c-1b68-4842-a9bd-34e1c810dace}</UniqueIdentifier>
    </Filter>
    <Filter Include="music\tags">
      <UniqueIdentifier>{f046be52-4abe-4a66-8a57-1753d47a7f36}</UniqueIdentifier>
    </Filter>
    <Filter Include="music\windows">
      <UniqueIdentifier>{6589445b-fe8f-4083-ba15-3d0d45b8cd2d}</UniqueIdentifier>
    </Filter>
    <Filter Include="network\windows">
      <UniqueIdentifier>{3d43220c-4ea4-4da7-8ede-ef159da2cd25}</UniqueIdentifier>
    </Filter>
    <Filter Include="pictures">
      <UniqueIdentifier>{801139f1-5f6a-4720-a4eb-508c578b1183}</UniqueIdentifier>
    </Filter>
    <Filter Include="powermanagement\windows">
      <UniqueIdentifier>{8d05ad81-2113-4732-ba2f-311d48251340}</UniqueIdentifier>
    </Filter>
    <Filter Include="programs">
      <UniqueIdentifier>{b095b471-cde0-4ee5-930e-c58ebe63c4aa}</UniqueIdentifier>
    </Filter>
    <Filter Include="rendering\dx">
      <UniqueIdentifier>{266c0d5e-8d84-4809-b060-f5968049f11a}</UniqueIdentifier>
    </Filter>
    <Filter Include="storage\windows">
      <UniqueIdentifier>{04b51f60-cfb4-43fd-8f23-40a7d0ac5c31}</UniqueIdentifier>
    </Filter>
    <Filter Include="video\dialogs">
      <UniqueIdentifier>{0dec7f48-a12d-4afa-b60d-4a2b50ca9975}</UniqueIdentifier>
    </Filter>
    <Filter Include="video\windows">
      <UniqueIdentifier>{b6a3d415-f44f-490c-9240-0fa3f4379212}</UniqueIdentifier>
    </Filter>
    <Filter Include="windowing\windows">
      <UniqueIdentifier>{7db3d8e6-a261-4732-84e8-21bf2d3b0eb9}</UniqueIdentifier>
    </Filter>
    <Filter Include="libs">
      <UniqueIdentifier>{4a09e4cc-709d-43b8-86cf-d83ca38d41ce}</UniqueIdentifier>
    </Filter>
    <Filter Include="windows">
      <UniqueIdentifier>{910f98b6-acfa-4b29-a589-21fd2544d142}</UniqueIdentifier>
    </Filter>
    <Filter Include="pvr">
      <UniqueIdentifier>{5d07f015-2e93-4085-bda3-2be566fb07a8}</UniqueIdentifier>
    </Filter>
    <Filter Include="pvr\dialogs">
      <UniqueIdentifier>{5fb53298-e501-4f23-bf84-fc61acf9b814}</UniqueIdentifier>
    </Filter>
    <Filter Include="epg">
      <UniqueIdentifier>{ef8e21c9-b588-4255-ba38-57c6ae82d0aa}</UniqueIdentifier>
    </Filter>
    <Filter Include="pvr\windows">
      <UniqueIdentifier>{43455925-2158-4eff-97ce-1fa3f6597a3a}</UniqueIdentifier>
    </Filter>
    <Filter Include="pvr\timers">
      <UniqueIdentifier>{14af7c50-6457-48ec-87b2-4efb3986bdd8}</UniqueIdentifier>
    </Filter>
    <Filter Include="pvr\recordings">
      <UniqueIdentifier>{eab084ef-b5b5-4a61-b2a5-eac88bbcc73a}</UniqueIdentifier>
    </Filter>
    <Filter Include="pvr\channels">
      <UniqueIdentifier>{7be58f63-0e53-4a26-9894-e52c2bd78709}</UniqueIdentifier>
    </Filter>
    <Filter Include="pvr\addons">
      <UniqueIdentifier>{dbfd4898-7df3-4393-8b04-ab0cc1265c33}</UniqueIdentifier>
    </Filter>
    <Filter Include="libs\SlingboxLib">
      <UniqueIdentifier>{dfa70c36-927b-4540-b505-35919e64eb3d}</UniqueIdentifier>
    </Filter>
    <Filter Include="interfaces\info">
      <UniqueIdentifier>{cea579fc-bdd7-499e-a6a6-07d681d1ab24}</UniqueIdentifier>
    </Filter>
    <Filter Include="peripherals">
      <UniqueIdentifier>{43fa1d09-88f3-4c03-92f4-27ce109a0b1f}</UniqueIdentifier>
    </Filter>
    <Filter Include="peripherals\bus">
      <UniqueIdentifier>{387fb53b-4497-4e2b-a37d-2efa9db0fce8}</UniqueIdentifier>
    </Filter>
    <Filter Include="peripherals\devices">
      <UniqueIdentifier>{a3fe63d5-92eb-47e6-90f6-40b6e25d11d2}</UniqueIdentifier>
    </Filter>
    <Filter Include="peripherals\dialogs">
      <UniqueIdentifier>{9571e2bc-891d-4496-bcba-2ec3eed45704}</UniqueIdentifier>
    </Filter>
    <Filter Include="network\websocket">
      <UniqueIdentifier>{88e84682-dede-4bdf-9e33-a8023dd5ac78}</UniqueIdentifier>
    </Filter>
    <Filter Include="network\httprequesthandler">
      <UniqueIdentifier>{9029e610-aa5a-4414-9e96-1d69f03b3bd8}</UniqueIdentifier>
    </Filter>
    <Filter Include="cores\AudioEngine">
      <UniqueIdentifier>{19314641-c5c4-49ff-ae42-6ebcc1a6a038}</UniqueIdentifier>
    </Filter>
    <Filter Include="cores\AudioEngine\Encoders">
      <UniqueIdentifier>{0aad3f05-0330-4d6f-9407-388b56c9aa24}</UniqueIdentifier>
    </Filter>
    <Filter Include="cores\AudioEngine\Engines">
      <UniqueIdentifier>{1354dfbc-8fa8-4621-8fd1-f4a01fdc1c51}</UniqueIdentifier>
    </Filter>
    <Filter Include="cores\AudioEngine\Interfaces">
      <UniqueIdentifier>{7382f639-6a03-4343-87cd-5745a838b687}</UniqueIdentifier>
    </Filter>
    <Filter Include="cores\AudioEngine\Sinks">
      <UniqueIdentifier>{b71a9c57-2640-4506-b99e-58a9a73dd0e1}</UniqueIdentifier>
    </Filter>
    <Filter Include="cores\AudioEngine\Utils">
      <UniqueIdentifier>{775154f3-9284-488f-8f2f-26597f264d0e}</UniqueIdentifier>
    </Filter>
    <Filter Include="dbwrappers">
      <UniqueIdentifier>{5c7ad2df-b46d-4a29-ae17-3406fe73edde}</UniqueIdentifier>
    </Filter>
    <Filter Include="test">
      <UniqueIdentifier>{18ab66ab-877f-4d79-a963-c3b0865781e0}</UniqueIdentifier>
    </Filter>
    <Filter Include="utils\test">
      <UniqueIdentifier>{216a634b-e689-418c-aca8-a3abbd2c0387}</UniqueIdentifier>
    </Filter>
    <Filter Include="filesystem\test">
      <UniqueIdentifier>{6a33362b-e68d-45ec-8bcc-057d8caf5de6}</UniqueIdentifier>
    </Filter>
    <Filter Include="network\upnp">
      <UniqueIdentifier>{89c1ccdb-5d9b-447c-91e9-7c61e5cee042}</UniqueIdentifier>
    </Filter>
    <Filter Include="interfaces\swig">
      <UniqueIdentifier>{3447ad7c-23a6-4586-856a-62fc75c2f3aa}</UniqueIdentifier>
    </Filter>
    <Filter Include="interfaces\legacy">
      <UniqueIdentifier>{9e178535-1590-42cd-a325-302f6bd8c28a}</UniqueIdentifier>
    </Filter>
    <Filter Include="interfaces\python">
      <UniqueIdentifier>{4d489407-c145-44ce-ab0a-a8da78067533}</UniqueIdentifier>
    </Filter>
    <Filter Include="interfaces\python\generated">
      <UniqueIdentifier>{4cc89394-6b5b-44db-86a2-8b71b65e85a8}</UniqueIdentifier>
    </Filter>
    <Filter Include="interfaces\python\test">
      <UniqueIdentifier>{0a84b5ee-2ad4-4ae2-9a8d-fc585c6d8aae}</UniqueIdentifier>
    </Filter>
    <Filter Include="view">
      <UniqueIdentifier>{90f512bb-8cda-4f04-b938-4f48d29bc82a}</UniqueIdentifier>
    </Filter>
    <Filter Include="settings\dialogs">
      <UniqueIdentifier>{38264422-e35f-427f-8d3d-27bc075b9bdd}</UniqueIdentifier>
    </Filter>
    <Filter Include="settings\windows">
      <UniqueIdentifier>{1a1eb956-43d1-4709-9467-ce471d54941d}</UniqueIdentifier>
    </Filter>
    <Filter Include="profiles">
      <UniqueIdentifier>{e0e6a2e7-683d-442f-bbd1-bc4e0ecd140a}</UniqueIdentifier>
    </Filter>
    <Filter Include="profiles\dialogs">
      <UniqueIdentifier>{e658a9f4-98f8-4403-aa85-a5ed7ec67868}</UniqueIdentifier>
    </Filter>
    <Filter Include="profiles\windows">
      <UniqueIdentifier>{b5a6d872-7e56-4976-81c5-47baad252337}</UniqueIdentifier>
    </Filter>
    <Filter Include="input\touch">
      <UniqueIdentifier>{4e236b17-3720-4ed8-89af-90cb86bf9b03}</UniqueIdentifier>
    </Filter>
    <Filter Include="input\touch\generic">
      <UniqueIdentifier>{d062c356-66f2-49e7-9510-b216701d2298}</UniqueIdentifier>
    </Filter>
    <Filter Include="network\mdns">
      <UniqueIdentifier>{4deb3d70-7772-42be-8884-4a550c1ff666}</UniqueIdentifier>
    </Filter>
    <Filter Include="interfaces\generic">
      <UniqueIdentifier>{4286258a-45d7-45e8-9e56-ebf18fea53ec}</UniqueIdentifier>
    </Filter>
    <Filter Include="cores\AudioEngine\Engines\ActiveAE">
      <UniqueIdentifier>{27f2c647-7b5f-4c49-b2e7-22bf360e58ab}</UniqueIdentifier>
    </Filter>
    <Filter Include="listproviders">
      <UniqueIdentifier>{1dfaf73b-2e8d-49d2-87c1-07b1ac203ba0}</UniqueIdentifier>
    </Filter>
    <Filter Include="settings\lib">
      <UniqueIdentifier>{4de9ae04-448d-4ebe-bde5-5ec2a61270c0}</UniqueIdentifier>
    </Filter>
    <Filter Include="interfaces\json-rpc\schema">
      <UniqueIdentifier>{e04e47ca-d34d-41e7-aaea-5f18cd802cd9}</UniqueIdentifier>
    </Filter>
    <Filter Include="media">
      <UniqueIdentifier>{fe89da97-8cd1-4ba3-8ef2-ae4ae5498d59}</UniqueIdentifier>
    </Filter>
    <Filter Include="filesystem\win32">
      <UniqueIdentifier>{901e970d-b3b4-463a-93ab-9af30c6a1139}</UniqueIdentifier>
    </Filter>
    <Filter Include="utils\win32">
      <UniqueIdentifier>{3adbba6a-6fbf-4192-b215-108d94bde1e0}</UniqueIdentifier>
    </Filter>
    <Filter Include="video\videosync">
      <UniqueIdentifier>{9775d5c0-c640-4606-a625-e6cdcf9f959e}</UniqueIdentifier>
    </Filter>
    <Filter Include="cores\dvdplayer\DVDCodecs\Overlay\contrib">
      <UniqueIdentifier>{43526341-7b96-462d-9f71-685e426251ec}</UniqueIdentifier>
    </Filter>
    <Filter Include="network\test">
      <UniqueIdentifier>{1bdb0045-3341-49b7-8d6f-30a53f812350}</UniqueIdentifier>
    </Filter>
    <Filter Include="cores\DSPlayer">
      <UniqueIdentifier>{8b65ff5a-9862-42bc-bf92-b5cf22b9c12a}</UniqueIdentifier>
    </Filter>
    <Filter Include="cores\DSPlayer\FilterCoreFactory">
      <UniqueIdentifier>{e51e3d8c-ee41-4a89-b895-7855b6655146}</UniqueIdentifier>
    </Filter>
    <Filter Include="cores\DSPlayer\Filters">
      <UniqueIdentifier>{82fef0c7-f356-48c8-9bd3-f232311e770a}</UniqueIdentifier>
    </Filter>
    <Filter Include="cores\DSPlayer\Interfaces">
      <UniqueIdentifier>{63ced100-c60a-4c01-8e20-cef3c67e1925}</UniqueIdentifier>
    </Filter>
    <Filter Include="cores\DSPlayer\Shaders">
      <UniqueIdentifier>{cebe8028-82be-4cec-b3de-0d87a95cb2b0}</UniqueIdentifier>
    </Filter>
    <Filter Include="cores\DSPlayer\Utils">
      <UniqueIdentifier>{11b4988a-2f71-4471-902a-81e3230df77c}</UniqueIdentifier>
    </Filter>
    <Filter Include="cores\DSPlayer\Interfaces\ffdshow">
      <UniqueIdentifier>{2824d426-eef9-4287-a19d-89340415fef4}</UniqueIdentifier>
    </Filter>
    <Filter Include="cores\DSPlayer\Filters\BaseClassFilters">
      <UniqueIdentifier>{539077e3-65bf-4cab-b48b-01dd16a9a8a6}</UniqueIdentifier>
    </Filter>
    <Filter Include="cores\DSPlayer\Filters\Include">
      <UniqueIdentifier>{a7d6b73c-f765-44b6-aff2-140a5903b128}</UniqueIdentifier>
    </Filter>
    <Filter Include="cores\DSPlayer\Filters\Video Renderers">
      <UniqueIdentifier>{3b6b6bfa-49fe-40c8-abe6-4b14e46d2257}</UniqueIdentifier>
    </Filter>
    <Filter Include="cores\DSPlayer\Filters\Source">
      <UniqueIdentifier>{c356be07-4c7d-42dc-9a99-2beea6f8dc56}</UniqueIdentifier>
    </Filter>
    <Filter Include="cores\DSPlayer\Dialogs">
      <UniqueIdentifier>{58a4c04d-f658-4d4e-a4d4-dd2fd900a301}</UniqueIdentifier>
    </Filter>
    <Filter Include="video\jobs">
      <UniqueIdentifier>{f413004c-1ab9-42ce-bb1a-0636e5286a00}</UniqueIdentifier>
    </Filter>
    <Filter Include="network\httprequesthandler\python">
      <UniqueIdentifier>{0a6159ba-a21c-4570-9db0-dc5dfb463de5}</UniqueIdentifier>
    </Filter>
    <Filter Include="interfaces\legacy\wsgi">
      <UniqueIdentifier>{4750236a-887e-40c1-af3e-1e095f5960e0}</UniqueIdentifier>
    </Filter>
    <Filter Include="contrib">
      <UniqueIdentifier>{9c3139a5-4a8a-4533-af30-cd79ee250997}</UniqueIdentifier>
    </Filter>
    <Filter Include="contrib\kissfft">
      <UniqueIdentifier>{d811b1d1-5e81-4d89-9173-f02818c897ab}</UniqueIdentifier>
    </Filter>
  </ItemGroup>
  <ItemGroup>
    <ClCompile Include="..\..\xbmc\win32\pch.cpp">
      <Filter>win32</Filter>
    </ClCompile>
    <ClCompile Include="..\..\xbmc\win32\strverscmp.cpp">
      <Filter>win32</Filter>
    </ClCompile>
    <ClCompile Include="..\..\xbmc\win32\WIN32Util.cpp">
      <Filter>win32</Filter>
    </ClCompile>
    <ClCompile Include="..\..\xbmc\win32\WindowHelper.cpp">
      <Filter>win32</Filter>
    </ClCompile>
    <ClCompile Include="..\..\xbmc\win32\XBMC_PC.cpp">
      <Filter>win32</Filter>
    </ClCompile>
    <ClCompile Include="..\..\xbmc\cores\DummyVideoPlayer.cpp">
      <Filter>cores</Filter>
    </ClCompile>
    <ClCompile Include="..\..\xbmc\cores\dvdplayer\DVDAudio.cpp">
      <Filter>cores\dvdplayer</Filter>
    </ClCompile>
    <ClCompile Include="..\..\xbmc\cores\dvdplayer\DVDClock.cpp">
      <Filter>cores\dvdplayer</Filter>
    </ClCompile>
    <ClCompile Include="..\..\xbmc\cores\dvdplayer\DVDDemuxSPU.cpp">
      <Filter>cores\dvdplayer</Filter>
    </ClCompile>
    <ClCompile Include="..\..\xbmc\cores\dvdplayer\DVDDemuxers\DVDDemuxVobsub.cpp">
      <Filter>cores\dvdplayer</Filter>
    </ClCompile>
    <ClCompile Include="..\..\xbmc\cores\dvdplayer\DVDFileInfo.cpp">
      <Filter>cores\dvdplayer</Filter>
    </ClCompile>
    <ClCompile Include="..\..\xbmc\cores\dvdplayer\DVDInputStreams\DVDInputStreamTV.cpp">
      <Filter>cores\dvdplayer</Filter>
    </ClCompile>
    <ClCompile Include="..\..\xbmc\cores\dvdplayer\DVDMessage.cpp">
      <Filter>cores\dvdplayer</Filter>
    </ClCompile>
    <ClCompile Include="..\..\xbmc\cores\dvdplayer\DVDMessageQueue.cpp">
      <Filter>cores\dvdplayer</Filter>
    </ClCompile>
    <ClCompile Include="..\..\xbmc\cores\dvdplayer\DVDOverlayContainer.cpp">
      <Filter>cores\dvdplayer</Filter>
    </ClCompile>
    <ClCompile Include="..\..\xbmc\cores\dvdplayer\DVDOverlayRenderer.cpp">
      <Filter>cores\dvdplayer</Filter>
    </ClCompile>
    <ClCompile Include="..\..\xbmc\cores\dvdplayer\DVDPlayer.cpp">
      <Filter>cores\dvdplayer</Filter>
    </ClCompile>
    <ClCompile Include="..\..\xbmc\cores\dvdplayer\DVDPlayerAudio.cpp">
      <Filter>cores\dvdplayer</Filter>
    </ClCompile>
    <ClCompile Include="..\..\xbmc\cores\dvdplayer\DVDPlayerSubtitle.cpp">
      <Filter>cores\dvdplayer</Filter>
    </ClCompile>
    <ClCompile Include="..\..\xbmc\cores\dvdplayer\DVDPlayerTeletext.cpp">
      <Filter>cores\dvdplayer</Filter>
    </ClCompile>
    <ClCompile Include="..\..\xbmc\cores\dvdplayer\DVDPlayerVideo.cpp">
      <Filter>cores\dvdplayer</Filter>
    </ClCompile>
    <ClCompile Include="..\..\xbmc\cores\dvdplayer\DVDStreamInfo.cpp">
      <Filter>cores\dvdplayer</Filter>
    </ClCompile>
    <ClCompile Include="..\..\xbmc\cores\dvdplayer\DVDTSCorrection.cpp">
      <Filter>cores\dvdplayer</Filter>
    </ClCompile>
    <ClCompile Include="..\..\xbmc\cores\dvdplayer\Edl.cpp">
      <Filter>cores\dvdplayer</Filter>
    </ClCompile>
    <ClCompile Include="..\..\xbmc\cores\dvdplayer\DVDCodecs\DVDCodecUtils.cpp">
      <Filter>cores\dvdplayer\DVDCodecs</Filter>
    </ClCompile>
    <ClCompile Include="..\..\xbmc\cores\dvdplayer\DVDCodecs\DVDFactoryCodec.cpp">
      <Filter>cores\dvdplayer\DVDCodecs</Filter>
    </ClCompile>
    <ClCompile Include="..\..\xbmc\cores\dvdplayer\DVDCodecs\Audio\DVDAudioCodecFFmpeg.cpp">
      <Filter>cores\dvdplayer\DVDCodecs\Audio</Filter>
    </ClCompile>
    <ClCompile Include="..\..\xbmc\cores\dvdplayer\DVDCodecs\Video\DVDVideoCodecFFmpeg.cpp">
      <Filter>cores\dvdplayer\DVDCodecs\Video</Filter>
    </ClCompile>
    <ClCompile Include="..\..\xbmc\cores\dvdplayer\DVDCodecs\Video\DVDVideoCodecLibMpeg2.cpp">
      <Filter>cores\dvdplayer\DVDCodecs\Video</Filter>
    </ClCompile>
    <ClCompile Include="..\..\xbmc\cores\dvdplayer\DVDCodecs\Video\DVDVideoPPFFmpeg.cpp">
      <Filter>cores\dvdplayer\DVDCodecs\Video</Filter>
    </ClCompile>
    <ClCompile Include="..\..\xbmc\cores\dvdplayer\DVDCodecs\Video\DXVA.cpp">
      <Filter>cores\dvdplayer\DVDCodecs\Video</Filter>
    </ClCompile>
    <ClCompile Include="..\..\xbmc\cores\dvdplayer\DVDCodecs\Overlay\DVDOverlayCodec.cpp">
      <Filter>cores\dvdplayer\DVDCodecs\Overlay</Filter>
    </ClCompile>
    <ClCompile Include="..\..\xbmc\cores\dvdplayer\DVDCodecs\Overlay\DVDOverlayCodecFFmpeg.cpp">
      <Filter>cores\dvdplayer\DVDCodecs\Overlay</Filter>
    </ClCompile>
    <ClCompile Include="..\..\xbmc\cores\dvdplayer\DVDCodecs\Overlay\DVDOverlayCodecSSA.cpp">
      <Filter>cores\dvdplayer\DVDCodecs\Overlay</Filter>
    </ClCompile>
    <ClCompile Include="..\..\xbmc\cores\dvdplayer\DVDCodecs\Overlay\DVDOverlayCodecText.cpp">
      <Filter>cores\dvdplayer\DVDCodecs\Overlay</Filter>
    </ClCompile>
    <ClCompile Include="..\..\xbmc\cores\dvdplayer\DVDCodecs\Overlay\DVDOverlayCodecTX3G.cpp">
      <Filter>cores\dvdplayer\DVDCodecs\Overlay</Filter>
    </ClCompile>
    <ClCompile Include="..\..\xbmc\cores\dvdplayer\DVDDemuxers\DVDDemux.cpp">
      <Filter>cores\dvdplayer\DVDDemuxers</Filter>
    </ClCompile>
    <ClCompile Include="..\..\xbmc\cores\dvdplayer\DVDDemuxers\DVDDemuxFFmpeg.cpp">
      <Filter>cores\dvdplayer\DVDDemuxers</Filter>
    </ClCompile>
    <ClCompile Include="..\..\xbmc\cores\dvdplayer\DVDDemuxers\DVDDemuxShoutcast.cpp">
      <Filter>cores\dvdplayer\DVDDemuxers</Filter>
    </ClCompile>
    <ClCompile Include="..\..\xbmc\cores\dvdplayer\DVDDemuxers\DVDDemuxUtils.cpp">
      <Filter>cores\dvdplayer\DVDDemuxers</Filter>
    </ClCompile>
    <ClCompile Include="..\..\xbmc\cores\dvdplayer\DVDDemuxers\DVDFactoryDemuxer.cpp">
      <Filter>cores\dvdplayer\DVDDemuxers</Filter>
    </ClCompile>
    <ClCompile Include="..\..\xbmc\cores\dvdplayer\DVDInputStreams\DVDFactoryInputStream.cpp">
      <Filter>cores\dvdplayer\DVDInputStreams</Filter>
    </ClCompile>
    <ClCompile Include="..\..\xbmc\cores\dvdplayer\DVDInputStreams\DVDInputStream.cpp">
      <Filter>cores\dvdplayer\DVDInputStreams</Filter>
    </ClCompile>
    <ClCompile Include="..\..\xbmc\cores\dvdplayer\DVDInputStreams\DVDInputStreamFFmpeg.cpp">
      <Filter>cores\dvdplayer\DVDInputStreams</Filter>
    </ClCompile>
    <ClCompile Include="..\..\xbmc\cores\dvdplayer\DVDInputStreams\DVDInputStreamFile.cpp">
      <Filter>cores\dvdplayer\DVDInputStreams</Filter>
    </ClCompile>
    <ClCompile Include="..\..\xbmc\cores\dvdplayer\DVDInputStreams\DVDInputStreamHttp.cpp">
      <Filter>cores\dvdplayer\DVDInputStreams</Filter>
    </ClCompile>
    <ClCompile Include="..\..\xbmc\cores\dvdplayer\DVDInputStreams\DVDInputStreamMemory.cpp">
      <Filter>cores\dvdplayer\DVDInputStreams</Filter>
    </ClCompile>
    <ClCompile Include="..\..\xbmc\cores\dvdplayer\DVDInputStreams\DVDInputStreamNavigator.cpp">
      <Filter>cores\dvdplayer\DVDInputStreams</Filter>
    </ClCompile>
    <ClCompile Include="..\..\xbmc\cores\dvdplayer\DVDInputStreams\DVDInputStreamRTMP.cpp">
      <Filter>cores\dvdplayer\DVDInputStreams</Filter>
    </ClCompile>
    <ClCompile Include="..\..\xbmc\cores\dvdplayer\DVDInputStreams\DVDStateSerializer.cpp">
      <Filter>cores\dvdplayer\DVDInputStreams</Filter>
    </ClCompile>
    <ClCompile Include="..\..\xbmc\cores\dvdplayer\DVDSubtitles\DVDFactorySubtitle.cpp">
      <Filter>cores\dvdplayer\DVDSubtitles</Filter>
    </ClCompile>
    <ClCompile Include="..\..\xbmc\cores\dvdplayer\DVDSubtitles\DVDSubtitleLineCollection.cpp">
      <Filter>cores\dvdplayer\DVDSubtitles</Filter>
    </ClCompile>
    <ClCompile Include="..\..\xbmc\cores\dvdplayer\DVDSubtitles\DVDSubtitleParserMicroDVD.cpp">
      <Filter>cores\dvdplayer\DVDSubtitles</Filter>
    </ClCompile>
    <ClCompile Include="..\..\xbmc\cores\dvdplayer\DVDSubtitles\DVDSubtitleParserMPL2.cpp">
      <Filter>cores\dvdplayer\DVDSubtitles</Filter>
    </ClCompile>
    <ClCompile Include="..\..\xbmc\cores\dvdplayer\DVDSubtitles\DVDSubtitleParserSami.cpp">
      <Filter>cores\dvdplayer\DVDSubtitles</Filter>
    </ClCompile>
    <ClCompile Include="..\..\xbmc\cores\dvdplayer\DVDSubtitles\DVDSubtitleParserSSA.cpp">
      <Filter>cores\dvdplayer\DVDSubtitles</Filter>
    </ClCompile>
    <ClCompile Include="..\..\xbmc\cores\dvdplayer\DVDSubtitles\DVDSubtitleParserSubrip.cpp">
      <Filter>cores\dvdplayer\DVDSubtitles</Filter>
    </ClCompile>
    <ClCompile Include="..\..\xbmc\cores\dvdplayer\DVDSubtitles\DVDSubtitleParserVplayer.cpp">
      <Filter>cores\dvdplayer\DVDSubtitles</Filter>
    </ClCompile>
    <ClCompile Include="..\..\xbmc\cores\dvdplayer\DVDSubtitles\DVDSubtitlesLibass.cpp">
      <Filter>cores\dvdplayer\DVDSubtitles</Filter>
    </ClCompile>
    <ClCompile Include="..\..\xbmc\cores\dvdplayer\DVDSubtitles\DVDSubtitleStream.cpp">
      <Filter>cores\dvdplayer\DVDSubtitles</Filter>
    </ClCompile>
    <ClCompile Include="..\..\xbmc\cores\paplayer\AudioDecoder.cpp">
      <Filter>cores\paplayer</Filter>
    </ClCompile>
    <ClCompile Include="..\..\xbmc\cores\paplayer\CodecFactory.cpp">
      <Filter>cores\paplayer</Filter>
    </ClCompile>
    <ClCompile Include="..\..\xbmc\cores\paplayer\DVDPlayerCodec.cpp">
      <Filter>cores\paplayer</Filter>
    </ClCompile>
    <ClCompile Include="..\..\xbmc\cores\paplayer\PAPlayer.cpp">
      <Filter>cores\paplayer</Filter>
    </ClCompile>
    <ClCompile Include="..\..\xbmc\cores\DllLoader\coff.cpp">
      <Filter>cores\DllLoader</Filter>
    </ClCompile>
    <ClCompile Include="..\..\xbmc\cores\DllLoader\dll.cpp">
      <Filter>cores\DllLoader</Filter>
    </ClCompile>
    <ClCompile Include="..\..\xbmc\cores\DllLoader\dll_tracker.cpp">
      <Filter>cores\DllLoader</Filter>
    </ClCompile>
    <ClCompile Include="..\..\xbmc\cores\DllLoader\dll_tracker_file.cpp">
      <Filter>cores\DllLoader</Filter>
    </ClCompile>
    <ClCompile Include="..\..\xbmc\cores\DllLoader\dll_tracker_library.cpp">
      <Filter>cores\DllLoader</Filter>
    </ClCompile>
    <ClCompile Include="..\..\xbmc\cores\DllLoader\dll_util.cpp">
      <Filter>cores\DllLoader</Filter>
    </ClCompile>
    <ClCompile Include="..\..\xbmc\cores\DllLoader\DllLoader.cpp">
      <Filter>cores\DllLoader</Filter>
    </ClCompile>
    <ClCompile Include="..\..\xbmc\cores\DllLoader\DllLoaderContainer.cpp">
      <Filter>cores\DllLoader</Filter>
    </ClCompile>
    <ClCompile Include="..\..\xbmc\cores\DllLoader\LibraryLoader.cpp">
      <Filter>cores\DllLoader</Filter>
    </ClCompile>
    <ClCompile Include="..\..\xbmc\cores\DllLoader\Win32DllLoader.cpp">
      <Filter>cores\DllLoader</Filter>
    </ClCompile>
    <ClCompile Include="..\..\xbmc\cores\DllLoader\exports\emu_dummy.cpp">
      <Filter>cores\DllLoader\exports</Filter>
    </ClCompile>
    <ClCompile Include="..\..\xbmc\cores\DllLoader\exports\emu_kernel32.cpp">
      <Filter>cores\DllLoader\exports</Filter>
    </ClCompile>
    <ClCompile Include="..\..\xbmc\cores\DllLoader\exports\emu_msvcrt.cpp">
      <Filter>cores\DllLoader\exports</Filter>
    </ClCompile>
    <ClCompile Include="..\..\xbmc\cores\DllLoader\exports\util\EmuFileWrapper.cpp">
      <Filter>cores\DllLoader\exports\util</Filter>
    </ClCompile>
    <ClCompile Include="..\..\xbmc\cores\VideoRenderers\BaseRenderer.cpp">
      <Filter>cores\VideoRenderers</Filter>
    </ClCompile>
    <ClCompile Include="..\..\xbmc\cores\VideoRenderers\OverlayRenderer.cpp">
      <Filter>cores\VideoRenderers</Filter>
    </ClCompile>
    <ClCompile Include="..\..\xbmc\cores\VideoRenderers\OverlayRendererDX.cpp">
      <Filter>cores\VideoRenderers</Filter>
    </ClCompile>
    <ClCompile Include="..\..\xbmc\cores\VideoRenderers\OverlayRendererUtil.cpp">
      <Filter>cores\VideoRenderers</Filter>
    </ClCompile>
    <ClCompile Include="..\..\xbmc\cores\VideoRenderers\RenderFlags.cpp">
      <Filter>cores\VideoRenderers</Filter>
    </ClCompile>
    <ClCompile Include="..\..\xbmc\cores\VideoRenderers\RenderManager.cpp">
      <Filter>cores\VideoRenderers</Filter>
    </ClCompile>
    <ClCompile Include="..\..\xbmc\cores\VideoRenderers\WinRenderer.cpp">
      <Filter>cores\VideoRenderers</Filter>
    </ClCompile>
    <ClCompile Include="..\..\xbmc\cores\VideoRenderers\DXVA.cpp">
      <Filter>cores\VideoRenderers</Filter>
    </ClCompile>
    <ClCompile Include="..\..\xbmc\cores\VideoRenderers\DXVAHD.cpp">
      <Filter>cores\VideoRenderers</Filter>
    </ClCompile>
    <ClCompile Include="..\..\xbmc\cores\VideoRenderers\VideoShaders\ConvolutionKernels.cpp">
      <Filter>cores\VideoRenderers\Shaders</Filter>
    </ClCompile>
    <ClCompile Include="..\..\xbmc\cores\VideoRenderers\VideoShaders\YUV2RGBShader.cpp">
      <Filter>cores\VideoRenderers\Shaders</Filter>
    </ClCompile>
    <ClCompile Include="..\..\xbmc\cores\ExternalPlayer\ExternalPlayer.cpp">
      <Filter>cores\ExternalPlayer</Filter>
    </ClCompile>
    <ClCompile Include="..\..\xbmc\cores\playercorefactory\PlayerCoreFactory.cpp">
      <Filter>cores\PlayerCoreFactory</Filter>
    </ClCompile>
    <ClCompile Include="..\..\xbmc\cores\playercorefactory\PlayerSelectionRule.cpp">
      <Filter>cores\PlayerCoreFactory</Filter>
    </ClCompile>
    <ClCompile Include="..\..\xbmc\FileSystem\MusicDatabaseDirectory\DirectoryNode.cpp">
      <Filter>filesystem\MusicDatabaseDirectory</Filter>
    </ClCompile>
    <ClCompile Include="..\..\xbmc\FileSystem\MusicDatabaseDirectory\DirectoryNodeAlbum.cpp">
      <Filter>filesystem\MusicDatabaseDirectory</Filter>
    </ClCompile>
    <ClCompile Include="..\..\xbmc\FileSystem\MusicDatabaseDirectory\DirectoryNodeAlbumCompilations.cpp">
      <Filter>filesystem\MusicDatabaseDirectory</Filter>
    </ClCompile>
    <ClCompile Include="..\..\xbmc\FileSystem\MusicDatabaseDirectory\DirectoryNodeAlbumCompilationsSongs.cpp">
      <Filter>filesystem\MusicDatabaseDirectory</Filter>
    </ClCompile>
    <ClCompile Include="..\..\xbmc\FileSystem\MusicDatabaseDirectory\DirectoryNodeAlbumRecentlyAdded.cpp">
      <Filter>filesystem\MusicDatabaseDirectory</Filter>
    </ClCompile>
    <ClCompile Include="..\..\xbmc\FileSystem\MusicDatabaseDirectory\DirectoryNodeAlbumRecentlyAddedSong.cpp">
      <Filter>filesystem\MusicDatabaseDirectory</Filter>
    </ClCompile>
    <ClCompile Include="..\..\xbmc\FileSystem\MusicDatabaseDirectory\DirectoryNodeAlbumRecentlyPlayed.cpp">
      <Filter>filesystem\MusicDatabaseDirectory</Filter>
    </ClCompile>
    <ClCompile Include="..\..\xbmc\FileSystem\MusicDatabaseDirectory\DirectoryNodeAlbumRecentlyPlayedSong.cpp">
      <Filter>filesystem\MusicDatabaseDirectory</Filter>
    </ClCompile>
    <ClCompile Include="..\..\xbmc\FileSystem\MusicDatabaseDirectory\DirectoryNodeAlbumTop100.cpp">
      <Filter>filesystem\MusicDatabaseDirectory</Filter>
    </ClCompile>
    <ClCompile Include="..\..\xbmc\FileSystem\MusicDatabaseDirectory\DirectoryNodeAlbumTop100Song.cpp">
      <Filter>filesystem\MusicDatabaseDirectory</Filter>
    </ClCompile>
    <ClCompile Include="..\..\xbmc\FileSystem\MusicDatabaseDirectory\DirectoryNodeArtist.cpp">
      <Filter>filesystem\MusicDatabaseDirectory</Filter>
    </ClCompile>
    <ClCompile Include="..\..\xbmc\FileSystem\MusicDatabaseDirectory\DirectoryNodeOverview.cpp">
      <Filter>filesystem\MusicDatabaseDirectory</Filter>
    </ClCompile>
    <ClCompile Include="..\..\xbmc\FileSystem\MusicDatabaseDirectory\DirectoryNodeRoot.cpp">
      <Filter>filesystem\MusicDatabaseDirectory</Filter>
    </ClCompile>
    <ClCompile Include="..\..\xbmc\FileSystem\MusicDatabaseDirectory\DirectoryNodeSingles.cpp">
      <Filter>filesystem\MusicDatabaseDirectory</Filter>
    </ClCompile>
    <ClCompile Include="..\..\xbmc\FileSystem\MusicDatabaseDirectory\DirectoryNodeSong.cpp">
      <Filter>filesystem\MusicDatabaseDirectory</Filter>
    </ClCompile>
    <ClCompile Include="..\..\xbmc\FileSystem\MusicDatabaseDirectory\DirectoryNodeSongTop100.cpp">
      <Filter>filesystem\MusicDatabaseDirectory</Filter>
    </ClCompile>
    <ClCompile Include="..\..\xbmc\FileSystem\MusicDatabaseDirectory\DirectoryNodeTop100.cpp">
      <Filter>filesystem\MusicDatabaseDirectory</Filter>
    </ClCompile>
    <ClCompile Include="..\..\xbmc\FileSystem\MusicDatabaseDirectory\DirectoryNodeYearAlbum.cpp">
      <Filter>filesystem\MusicDatabaseDirectory</Filter>
    </ClCompile>
    <ClCompile Include="..\..\xbmc\FileSystem\MusicDatabaseDirectory\DirectoryNodeYearSong.cpp">
      <Filter>filesystem\MusicDatabaseDirectory</Filter>
    </ClCompile>
    <ClCompile Include="..\..\xbmc\FileSystem\MusicDatabaseDirectory\QueryParams.cpp">
      <Filter>filesystem\MusicDatabaseDirectory</Filter>
    </ClCompile>
    <ClCompile Include="..\..\xbmc\FileSystem\VideoDatabaseDirectory\DirectoryNode.cpp">
      <Filter>filesystem\VideoDatabaseDirectory</Filter>
    </ClCompile>
    <ClCompile Include="..\..\xbmc\FileSystem\VideoDatabaseDirectory\DirectoryNodeEpisodes.cpp">
      <Filter>filesystem\VideoDatabaseDirectory</Filter>
    </ClCompile>
    <ClCompile Include="..\..\xbmc\FileSystem\VideoDatabaseDirectory\DirectoryNodeMoviesOverview.cpp">
      <Filter>filesystem\VideoDatabaseDirectory</Filter>
    </ClCompile>
    <ClCompile Include="..\..\xbmc\FileSystem\VideoDatabaseDirectory\DirectoryNodeMusicVideosOverview.cpp">
      <Filter>filesystem\VideoDatabaseDirectory</Filter>
    </ClCompile>
    <ClCompile Include="..\..\xbmc\FileSystem\VideoDatabaseDirectory\DirectoryNodeOverview.cpp">
      <Filter>filesystem\VideoDatabaseDirectory</Filter>
    </ClCompile>
    <ClCompile Include="..\..\xbmc\FileSystem\VideoDatabaseDirectory\DirectoryNodeRecentlyAddedEpisodes.cpp">
      <Filter>filesystem\VideoDatabaseDirectory</Filter>
    </ClCompile>
    <ClCompile Include="..\..\xbmc\FileSystem\VideoDatabaseDirectory\DirectoryNodeRecentlyAddedMovies.cpp">
      <Filter>filesystem\VideoDatabaseDirectory</Filter>
    </ClCompile>
    <ClCompile Include="..\..\xbmc\FileSystem\VideoDatabaseDirectory\DirectoryNodeRecentlyAddedMusicVideos.cpp">
      <Filter>filesystem\VideoDatabaseDirectory</Filter>
    </ClCompile>
    <ClCompile Include="..\..\xbmc\FileSystem\VideoDatabaseDirectory\DirectoryNodeRoot.cpp">
      <Filter>filesystem\VideoDatabaseDirectory</Filter>
    </ClCompile>
    <ClCompile Include="..\..\xbmc\FileSystem\VideoDatabaseDirectory\DirectoryNodeSeasons.cpp">
      <Filter>filesystem\VideoDatabaseDirectory</Filter>
    </ClCompile>
    <ClCompile Include="..\..\xbmc\FileSystem\VideoDatabaseDirectory\DirectoryNodeTitleMovies.cpp">
      <Filter>filesystem\VideoDatabaseDirectory</Filter>
    </ClCompile>
    <ClCompile Include="..\..\xbmc\FileSystem\VideoDatabaseDirectory\DirectoryNodeTitleMusicVideos.cpp">
      <Filter>filesystem\VideoDatabaseDirectory</Filter>
    </ClCompile>
    <ClCompile Include="..\..\xbmc\FileSystem\VideoDatabaseDirectory\DirectoryNodeTitleTvShows.cpp">
      <Filter>filesystem\VideoDatabaseDirectory</Filter>
    </ClCompile>
    <ClCompile Include="..\..\xbmc\FileSystem\VideoDatabaseDirectory\DirectoryNodeTvShowsOverview.cpp">
      <Filter>filesystem\VideoDatabaseDirectory</Filter>
    </ClCompile>
    <ClCompile Include="..\..\xbmc\FileSystem\VideoDatabaseDirectory\QueryParams.cpp">
      <Filter>filesystem\VideoDatabaseDirectory</Filter>
    </ClCompile>
    <ClCompile Include="..\..\xbmc\addons\Addon.cpp">
      <Filter>addons</Filter>
    </ClCompile>
    <ClCompile Include="..\..\xbmc\addons\AddonManager.cpp">
      <Filter>addons</Filter>
    </ClCompile>
    <ClCompile Include="..\..\xbmc\addons\AddonStatusHandler.cpp">
      <Filter>addons</Filter>
    </ClCompile>
    <ClCompile Include="..\..\xbmc\addons\AudioEncoder.cpp">
      <Filter>addons</Filter>
    </ClCompile>
    <ClCompile Include="..\..\xbmc\addons\ContextItemAddon.cpp">
      <Filter>addons</Filter>
    </ClCompile>
    <ClCompile Include="..\..\xbmc\addons\Scraper.cpp">
      <Filter>addons</Filter>
    </ClCompile>
    <ClCompile Include="..\..\xbmc\addons\ScreenSaver.cpp">
      <Filter>addons</Filter>
    </ClCompile>
    <ClCompile Include="..\..\xbmc\addons\Visualisation.cpp">
      <Filter>addons</Filter>
    </ClCompile>
    <ClCompile Include="..\..\xbmc\addons\Repository.cpp">
      <Filter>addons</Filter>
    </ClCompile>
    <ClCompile Include="..\..\xbmc\addons\Skin.cpp">
      <Filter>addons</Filter>
    </ClCompile>
    <ClCompile Include="..\..\xbmc\addons\PluginSource.cpp">
      <Filter>addons</Filter>
    </ClCompile>
    <ClCompile Include="..\..\xbmc\cores\VideoRenderers\VideoShaders\WinVideoFilter.cpp">
      <Filter>cores\VideoRenderers\Shaders</Filter>
    </ClCompile>
    <ClCompile Include="..\..\xbmc\cores\dvdplayer\DVDSubtitles\DVDSubtitleTagMicroDVD.cpp">
      <Filter>cores\dvdplayer\DVDSubtitles</Filter>
    </ClCompile>
    <ClCompile Include="..\..\xbmc\cores\dvdplayer\DVDSubtitles\DVDSubtitleTagSami.cpp">
      <Filter>cores\dvdplayer\DVDSubtitles</Filter>
    </ClCompile>
    <ClCompile Include="..\..\xbmc\cores\dvdplayer\DVDInputStreams\DVDInputStreamBluray.cpp">
      <Filter>cores\dvdplayer\DVDInputStreams</Filter>
    </ClCompile>
    <ClCompile Include="..\..\xbmc\addons\Service.cpp">
      <Filter>addons</Filter>
    </ClCompile>
    <ClCompile Include="..\..\xbmc\guilib\GUIDialog.cpp">
      <Filter>guilib</Filter>
    </ClCompile>
    <ClCompile Include="..\..\xbmc\MediaSource.cpp" />
    <ClCompile Include="..\..\xbmc\MediaSource.cpp" />
    <ClCompile Include="..\..\xbmc\MediaSource.cpp" />
    <ClCompile Include="..\..\xbmc\music\karaoke\GUIDialogKaraokeSongSelector.cpp">
      <Filter>music\karaoke</Filter>
    </ClCompile>
    <ClCompile Include="..\..\xbmc\music\karaoke\GUIWindowKaraokeLyrics.cpp">
      <Filter>music\karaoke</Filter>
    </ClCompile>
    <ClCompile Include="..\..\xbmc\music\karaoke\karaokelyrics.cpp">
      <Filter>music\karaoke</Filter>
    </ClCompile>
    <ClCompile Include="..\..\xbmc\music\karaoke\karaokelyricscdg.cpp">
      <Filter>music\karaoke</Filter>
    </ClCompile>
    <ClCompile Include="..\..\xbmc\music\karaoke\karaokelyricsfactory.cpp">
      <Filter>music\karaoke</Filter>
    </ClCompile>
    <ClCompile Include="..\..\xbmc\music\karaoke\karaokelyricsmanager.cpp">
      <Filter>music\karaoke</Filter>
    </ClCompile>
    <ClCompile Include="..\..\xbmc\music\karaoke\karaokelyricstext.cpp">
      <Filter>music\karaoke</Filter>
    </ClCompile>
    <ClCompile Include="..\..\xbmc\music\karaoke\karaokelyricstextkar.cpp">
      <Filter>music\karaoke</Filter>
    </ClCompile>
    <ClCompile Include="..\..\xbmc\music\karaoke\karaokelyricstextlrc.cpp">
      <Filter>music\karaoke</Filter>
    </ClCompile>
    <ClCompile Include="..\..\xbmc\music\karaoke\karaokelyricstextustar.cpp">
      <Filter>music\karaoke</Filter>
    </ClCompile>
    <ClCompile Include="..\..\xbmc\music\karaoke\karaokewindowbackground.cpp">
      <Filter>music\karaoke</Filter>
    </ClCompile>
    <ClCompile Include="..\..\xbmc\music\Album.cpp">
      <Filter>music</Filter>
    </ClCompile>
    <ClCompile Include="..\..\xbmc\music\Artist.cpp">
      <Filter>music</Filter>
    </ClCompile>
    <ClCompile Include="..\..\xbmc\music\GUIViewStateMusic.cpp">
      <Filter>music</Filter>
    </ClCompile>
    <ClCompile Include="..\..\xbmc\music\MusicInfoLoader.cpp">
      <Filter>music</Filter>
    </ClCompile>
    <ClCompile Include="..\..\xbmc\music\Song.cpp">
      <Filter>music</Filter>
    </ClCompile>
    <ClCompile Include="..\..\xbmc\cdrip\CDDARipper.cpp">
      <Filter>cdrip</Filter>
    </ClCompile>
    <ClCompile Include="..\..\xbmc\cdrip\CDDARipJob.cpp">
      <Filter>cdrip</Filter>
    </ClCompile>
    <ClCompile Include="..\..\xbmc\cdrip\Encoder.cpp">
      <Filter>cdrip</Filter>
    </ClCompile>
    <ClCompile Include="..\..\xbmc\cdrip\EncoderFFmpeg.cpp">
      <Filter>cdrip</Filter>
    </ClCompile>
    <ClCompile Include="..\..\xbmc\addons\GUIDialogAddonInfo.cpp">
      <Filter>addons</Filter>
    </ClCompile>
    <ClCompile Include="..\..\xbmc\addons\GUIDialogAddonSettings.cpp">
      <Filter>addons</Filter>
    </ClCompile>
    <ClCompile Include="..\..\xbmc\dialogs\GUIDialogBoxBase.cpp">
      <Filter>dialogs</Filter>
    </ClCompile>
    <ClCompile Include="..\..\xbmc\dialogs\GUIDialogBusy.cpp">
      <Filter>dialogs</Filter>
    </ClCompile>
    <ClCompile Include="..\..\xbmc\dialogs\GUIDialogButtonMenu.cpp">
      <Filter>dialogs</Filter>
    </ClCompile>
    <ClCompile Include="..\..\xbmc\dialogs\GUIDialogContextMenu.cpp">
      <Filter>dialogs</Filter>
    </ClCompile>
    <ClCompile Include="..\..\xbmc\dialogs\GUIDialogFavourites.cpp">
      <Filter>dialogs</Filter>
    </ClCompile>
    <ClCompile Include="..\..\xbmc\dialogs\GUIDialogFileBrowser.cpp">
      <Filter>dialogs</Filter>
    </ClCompile>
    <ClCompile Include="..\..\xbmc\dialogs\GUIDialogGamepad.cpp">
      <Filter>dialogs</Filter>
    </ClCompile>
    <ClCompile Include="..\..\xbmc\dialogs\GUIDialogKaiToast.cpp">
      <Filter>dialogs</Filter>
    </ClCompile>
    <ClCompile Include="..\..\xbmc\dialogs\GUIDialogMediaSource.cpp">
      <Filter>dialogs</Filter>
    </ClCompile>
    <ClCompile Include="..\..\xbmc\dialogs\GUIDialogMuteBug.cpp">
      <Filter>dialogs</Filter>
    </ClCompile>
    <ClCompile Include="..\..\xbmc\dialogs\GUIDialogNumeric.cpp">
      <Filter>dialogs</Filter>
    </ClCompile>
    <ClCompile Include="..\..\xbmc\dialogs\GUIDialogOK.cpp">
      <Filter>dialogs</Filter>
    </ClCompile>
    <ClCompile Include="..\..\xbmc\dialogs\GUIDialogPlayerControls.cpp">
      <Filter>dialogs</Filter>
    </ClCompile>
    <ClCompile Include="..\..\xbmc\dialogs\GUIDialogProgress.cpp">
      <Filter>dialogs</Filter>
    </ClCompile>
    <ClCompile Include="..\..\xbmc\dialogs\GUIDialogSeekBar.cpp">
      <Filter>dialogs</Filter>
    </ClCompile>
    <ClCompile Include="..\..\xbmc\dialogs\GUIDialogSelect.cpp">
      <Filter>dialogs</Filter>
    </ClCompile>
    <ClCompile Include="..\..\xbmc\dialogs\GUIDialogSlider.cpp">
      <Filter>dialogs</Filter>
    </ClCompile>
    <ClCompile Include="..\..\xbmc\dialogs\GUIDialogSmartPlaylistEditor.cpp">
      <Filter>dialogs</Filter>
    </ClCompile>
    <ClCompile Include="..\..\xbmc\dialogs\GUIDialogSmartPlaylistRule.cpp">
      <Filter>dialogs</Filter>
    </ClCompile>
    <ClCompile Include="..\..\xbmc\dialogs\GUIDialogSubMenu.cpp">
      <Filter>dialogs</Filter>
    </ClCompile>
    <ClCompile Include="..\..\xbmc\dialogs\GUIDialogTextViewer.cpp">
      <Filter>dialogs</Filter>
    </ClCompile>
    <ClCompile Include="..\..\xbmc\dialogs\GUIDialogVolumeBar.cpp">
      <Filter>dialogs</Filter>
    </ClCompile>
    <ClCompile Include="..\..\xbmc\dialogs\GUIDialogYesNo.cpp">
      <Filter>dialogs</Filter>
    </ClCompile>
    <ClCompile Include="..\..\xbmc\Application.cpp" />
    <ClCompile Include="..\..\xbmc\MediaSource.cpp" />
    <ClCompile Include="..\..\xbmc\SystemGlobals.cpp" />
    <ClCompile Include="..\..\xbmc\xbmc.cpp" />
    <ClCompile Include="..\..\xbmc\guilib\AnimatedGif.cpp">
      <Filter>guilib</Filter>
    </ClCompile>
    <ClCompile Include="..\..\xbmc\guilib\D3DResource.cpp">
      <Filter>guilib</Filter>
    </ClCompile>
    <ClCompile Include="..\..\xbmc\guilib\DDSImage.cpp">
      <Filter>guilib</Filter>
    </ClCompile>
    <ClCompile Include="..\..\xbmc\guilib\DirectXGraphics.cpp">
      <Filter>guilib</Filter>
    </ClCompile>
    <ClCompile Include="..\..\xbmc\guilib\GUIAudioManager.cpp">
      <Filter>guilib</Filter>
    </ClCompile>
    <ClCompile Include="..\..\xbmc\guilib\GUIBaseContainer.cpp">
      <Filter>guilib</Filter>
    </ClCompile>
    <ClCompile Include="..\..\xbmc\guilib\GUIBorderedImage.cpp">
      <Filter>guilib</Filter>
    </ClCompile>
    <ClCompile Include="..\..\xbmc\guilib\GUIButtonControl.cpp">
      <Filter>guilib</Filter>
    </ClCompile>
    <ClCompile Include="..\..\xbmc\guilib\GUICheckMarkControl.cpp">
      <Filter>guilib</Filter>
    </ClCompile>
    <ClCompile Include="..\..\xbmc\guilib\GUIColorManager.cpp">
      <Filter>guilib</Filter>
    </ClCompile>
    <ClCompile Include="..\..\xbmc\guilib\GUIControl.cpp">
      <Filter>guilib</Filter>
    </ClCompile>
    <ClCompile Include="..\..\xbmc\guilib\GUIControlFactory.cpp">
      <Filter>guilib</Filter>
    </ClCompile>
    <ClCompile Include="..\..\xbmc\guilib\GUIControlGroup.cpp">
      <Filter>guilib</Filter>
    </ClCompile>
    <ClCompile Include="..\..\xbmc\guilib\GUIControlGroupList.cpp">
      <Filter>guilib</Filter>
    </ClCompile>
    <ClCompile Include="..\..\xbmc\guilib\GUIControlProfiler.cpp">
      <Filter>guilib</Filter>
    </ClCompile>
    <ClCompile Include="..\..\xbmc\guilib\GUIEditControl.cpp">
      <Filter>guilib</Filter>
    </ClCompile>
    <ClCompile Include="..\..\xbmc\guilib\GUIFadeLabelControl.cpp">
      <Filter>guilib</Filter>
    </ClCompile>
    <ClCompile Include="..\..\xbmc\guilib\GUIFixedListContainer.cpp">
      <Filter>guilib</Filter>
    </ClCompile>
    <ClCompile Include="..\..\xbmc\guilib\GUIFont.cpp">
      <Filter>guilib</Filter>
    </ClCompile>
    <ClCompile Include="..\..\xbmc\guilib\GUIFontCache.cpp">
      <Filter>guilib</Filter>
    </ClCompile>
    <ClCompile Include="..\..\xbmc\guilib\GUIFontManager.cpp">
      <Filter>guilib</Filter>
    </ClCompile>
    <ClCompile Include="..\..\xbmc\guilib\GUIImage.cpp">
      <Filter>guilib</Filter>
    </ClCompile>
    <ClCompile Include="..\..\xbmc\guilib\GUIIncludes.cpp">
      <Filter>guilib</Filter>
    </ClCompile>
    <ClCompile Include="..\..\xbmc\guilib\GUIInfoTypes.cpp">
      <Filter>guilib</Filter>
    </ClCompile>
    <ClCompile Include="..\..\xbmc\guilib\GUILabel.cpp">
      <Filter>guilib</Filter>
    </ClCompile>
    <ClCompile Include="..\..\xbmc\guilib\GUILabelControl.cpp">
      <Filter>guilib</Filter>
    </ClCompile>
    <ClCompile Include="..\..\xbmc\guilib\GUIListContainer.cpp">
      <Filter>guilib</Filter>
    </ClCompile>
    <ClCompile Include="..\..\xbmc\guilib\GUIListGroup.cpp">
      <Filter>guilib</Filter>
    </ClCompile>
    <ClCompile Include="..\..\xbmc\guilib\GUIListItem.cpp">
      <Filter>guilib</Filter>
    </ClCompile>
    <ClCompile Include="..\..\xbmc\guilib\GUIListItemLayout.cpp">
      <Filter>guilib</Filter>
    </ClCompile>
    <ClCompile Include="..\..\xbmc\guilib\GUIListLabel.cpp">
      <Filter>guilib</Filter>
    </ClCompile>
    <ClCompile Include="..\..\xbmc\guilib\GUIMessage.cpp">
      <Filter>guilib</Filter>
    </ClCompile>
    <ClCompile Include="..\..\xbmc\guilib\GUIMoverControl.cpp">
      <Filter>guilib</Filter>
    </ClCompile>
    <ClCompile Include="..\..\xbmc\guilib\GUIMultiImage.cpp">
      <Filter>guilib</Filter>
    </ClCompile>
    <ClCompile Include="..\..\xbmc\guilib\GUIMultiSelectText.cpp">
      <Filter>guilib</Filter>
    </ClCompile>
    <ClCompile Include="..\..\xbmc\guilib\GUIPanelContainer.cpp">
      <Filter>guilib</Filter>
    </ClCompile>
    <ClCompile Include="..\..\xbmc\guilib\GUIProgressControl.cpp">
      <Filter>guilib</Filter>
    </ClCompile>
    <ClCompile Include="..\..\xbmc\guilib\GUIRadioButtonControl.cpp">
      <Filter>guilib</Filter>
    </ClCompile>
    <ClCompile Include="..\..\xbmc\guilib\GUIRenderingControl.cpp">
      <Filter>guilib</Filter>
    </ClCompile>
    <ClCompile Include="..\..\xbmc\guilib\GUIResizeControl.cpp">
      <Filter>guilib</Filter>
    </ClCompile>
    <ClCompile Include="..\..\xbmc\guilib\GUIRSSControl.cpp">
      <Filter>guilib</Filter>
    </ClCompile>
    <ClCompile Include="..\..\xbmc\guilib\GUIScrollBarControl.cpp">
      <Filter>guilib</Filter>
    </ClCompile>
    <ClCompile Include="..\..\xbmc\guilib\GUISelectButtonControl.cpp">
      <Filter>guilib</Filter>
    </ClCompile>
    <ClCompile Include="..\..\xbmc\guilib\GUISettingsSliderControl.cpp">
      <Filter>guilib</Filter>
    </ClCompile>
    <ClCompile Include="..\..\xbmc\guilib\GUIShader.cpp">
      <Filter>guilib</Filter>
    </ClCompile>
    <ClCompile Include="..\..\xbmc\guilib\GUISliderControl.cpp">
      <Filter>guilib</Filter>
    </ClCompile>
    <ClCompile Include="..\..\xbmc\guilib\GUISpinControl.cpp">
      <Filter>guilib</Filter>
    </ClCompile>
    <ClCompile Include="..\..\xbmc\guilib\GUISpinControlEx.cpp">
      <Filter>guilib</Filter>
    </ClCompile>
    <ClCompile Include="..\..\xbmc\guilib\GUIStaticItem.cpp">
      <Filter>guilib</Filter>
    </ClCompile>
    <ClCompile Include="..\..\xbmc\guilib\GUITextBox.cpp">
      <Filter>guilib</Filter>
    </ClCompile>
    <ClCompile Include="..\..\xbmc\guilib\GUITextLayout.cpp">
      <Filter>guilib</Filter>
    </ClCompile>
    <ClCompile Include="..\..\xbmc\guilib\GUIToggleButtonControl.cpp">
      <Filter>guilib</Filter>
    </ClCompile>
    <ClCompile Include="..\..\xbmc\guilib\GUIVideoControl.cpp">
      <Filter>guilib</Filter>
    </ClCompile>
    <ClCompile Include="..\..\xbmc\guilib\GUIVisualisationControl.cpp">
      <Filter>guilib</Filter>
    </ClCompile>
    <ClCompile Include="..\..\xbmc\guilib\GUIWindow.cpp">
      <Filter>guilib</Filter>
    </ClCompile>
    <ClCompile Include="..\..\xbmc\guilib\GUIWindowManager.cpp">
      <Filter>guilib</Filter>
    </ClCompile>
    <ClCompile Include="..\..\xbmc\guilib\GUIWrappingListContainer.cpp">
      <Filter>guilib</Filter>
    </ClCompile>
    <ClCompile Include="..\..\xbmc\guilib\IWindowManagerCallback.cpp">
      <Filter>guilib</Filter>
    </ClCompile>
    <ClCompile Include="..\..\xbmc\guilib\LocalizeStrings.cpp">
      <Filter>guilib</Filter>
    </ClCompile>
    <ClCompile Include="..\..\xbmc\guilib\MatrixGLES.cpp">
      <Filter>guilib</Filter>
    </ClCompile>
    <ClCompile Include="..\..\xbmc\guilib\TextureBundle.cpp">
      <Filter>guilib</Filter>
    </ClCompile>
    <ClCompile Include="..\..\xbmc\guilib\TextureBundleXBT.cpp">
      <Filter>guilib</Filter>
    </ClCompile>
    <ClCompile Include="..\..\xbmc\guilib\TextureBundleXPR.cpp">
      <Filter>guilib</Filter>
    </ClCompile>
    <ClCompile Include="..\..\xbmc\guilib\VisibleEffect.cpp">
      <Filter>guilib</Filter>
    </ClCompile>
    <ClCompile Include="..\..\xbmc\guilib\XBTF.cpp">
      <Filter>guilib</Filter>
    </ClCompile>
    <ClCompile Include="..\..\xbmc\guilib\XBTFReader.cpp">
      <Filter>guilib</Filter>
    </ClCompile>
    <ClCompile Include="..\..\xbmc\input\ButtonTranslator.cpp">
      <Filter>input</Filter>
    </ClCompile>
    <ClCompile Include="..\..\xbmc\input\KeyboardLayout.cpp">
      <Filter>input</Filter>
    </ClCompile>
    <ClCompile Include="..\..\xbmc\input\KeyboardStat.cpp">
      <Filter>input</Filter>
    </ClCompile>
    <ClCompile Include="..\..\xbmc\input\MouseStat.cpp">
      <Filter>input</Filter>
    </ClCompile>
    <ClCompile Include="..\..\xbmc\input\windows\IRServerSuite.cpp">
      <Filter>input\windows</Filter>
    </ClCompile>
    <ClCompile Include="..\..\xbmc\input\windows\IrssMessage.cpp">
      <Filter>input\windows</Filter>
    </ClCompile>
    <ClCompile Include="..\..\xbmc\interfaces\json-rpc\AudioLibrary.cpp">
      <Filter>interfaces\json-rpc</Filter>
    </ClCompile>
    <ClCompile Include="..\..\xbmc\interfaces\json-rpc\FileItemHandler.cpp">
      <Filter>interfaces\json-rpc</Filter>
    </ClCompile>
    <ClCompile Include="..\..\xbmc\interfaces\json-rpc\FileOperations.cpp">
      <Filter>interfaces\json-rpc</Filter>
    </ClCompile>
    <ClCompile Include="..\..\xbmc\interfaces\json-rpc\JSONRPC.cpp">
      <Filter>interfaces\json-rpc</Filter>
    </ClCompile>
    <ClCompile Include="..\..\xbmc\interfaces\json-rpc\PlayerOperations.cpp">
      <Filter>interfaces\json-rpc</Filter>
    </ClCompile>
    <ClCompile Include="..\..\xbmc\interfaces\json-rpc\PlaylistOperations.cpp">
      <Filter>interfaces\json-rpc</Filter>
    </ClCompile>
    <ClCompile Include="..\..\xbmc\interfaces\json-rpc\SystemOperations.cpp">
      <Filter>interfaces\json-rpc</Filter>
    </ClCompile>
    <ClCompile Include="..\..\xbmc\interfaces\json-rpc\VideoLibrary.cpp">
      <Filter>interfaces\json-rpc</Filter>
    </ClCompile>
    <ClCompile Include="..\..\xbmc\interfaces\json-rpc\XBMCOperations.cpp">
      <Filter>interfaces\json-rpc</Filter>
    </ClCompile>
    <ClCompile Include="..\..\xbmc\interfaces\json-rpc\TextureOperations.cpp">
      <Filter>interfaces\json-rpc</Filter>
    </ClCompile>
    <ClCompile Include="..\..\xbmc\music\dialogs\GUIDialogMusicInfo.cpp">
      <Filter>music\dialogs</Filter>
    </ClCompile>
    <ClCompile Include="..\..\xbmc\music\dialogs\GUIDialogMusicOSD.cpp">
      <Filter>music\dialogs</Filter>
    </ClCompile>
    <ClCompile Include="..\..\xbmc\music\dialogs\GUIDialogMusicOverlay.cpp">
      <Filter>music\dialogs</Filter>
    </ClCompile>
    <ClCompile Include="..\..\xbmc\music\dialogs\GUIDialogSongInfo.cpp">
      <Filter>music\dialogs</Filter>
    </ClCompile>
    <ClCompile Include="..\..\xbmc\music\dialogs\GUIDialogVisualisationPresetList.cpp">
      <Filter>music\dialogs</Filter>
    </ClCompile>
    <ClCompile Include="..\..\xbmc\music\infoscanner\MusicAlbumInfo.cpp">
      <Filter>music\infoscanner</Filter>
    </ClCompile>
    <ClCompile Include="..\..\xbmc\music\infoscanner\MusicArtistInfo.cpp">
      <Filter>music\infoscanner</Filter>
    </ClCompile>
    <ClCompile Include="..\..\xbmc\music\infoscanner\MusicInfoScanner.cpp">
      <Filter>music\infoscanner</Filter>
    </ClCompile>
    <ClCompile Include="..\..\xbmc\music\infoscanner\MusicInfoScraper.cpp">
      <Filter>music\infoscanner</Filter>
    </ClCompile>
    <ClCompile Include="..\..\xbmc\music\windows\GUIWindowMusicBase.cpp">
      <Filter>music\windows</Filter>
    </ClCompile>
    <ClCompile Include="..\..\xbmc\music\windows\GUIWindowMusicNav.cpp">
      <Filter>music\windows</Filter>
    </ClCompile>
    <ClCompile Include="..\..\xbmc\music\windows\GUIWindowMusicPlaylist.cpp">
      <Filter>music\windows</Filter>
    </ClCompile>
    <ClCompile Include="..\..\xbmc\music\windows\GUIWindowMusicPlaylistEditor.cpp">
      <Filter>music\windows</Filter>
    </ClCompile>
    <ClCompile Include="..\..\xbmc\music\windows\GUIWindowMusicSongs.cpp">
      <Filter>music\windows</Filter>
    </ClCompile>
    <ClCompile Include="..\..\xbmc\music\windows\GUIWindowVisualisation.cpp">
      <Filter>music\windows</Filter>
    </ClCompile>
    <ClCompile Include="..\..\xbmc\music\tags\MusicInfoTag.cpp">
      <Filter>music\tags</Filter>
    </ClCompile>
    <ClCompile Include="..\..\xbmc\music\tags\MusicInfoTagLoaderCDDA.cpp">
      <Filter>music\tags</Filter>
    </ClCompile>
    <ClCompile Include="..\..\xbmc\music\tags\MusicInfoTagLoaderDatabase.cpp">
      <Filter>music\tags</Filter>
    </ClCompile>
    <ClCompile Include="..\..\xbmc\music\tags\MusicInfoTagLoaderFactory.cpp">
      <Filter>music\tags</Filter>
    </ClCompile>
    <ClCompile Include="..\..\xbmc\music\tags\MusicInfoTagLoaderShn.cpp">
      <Filter>music\tags</Filter>
    </ClCompile>
    <ClCompile Include="..\..\xbmc\network\cddb.cpp">
      <Filter>network</Filter>
    </ClCompile>
    <ClCompile Include="..\..\xbmc\network\DNSNameCache.cpp">
      <Filter>network</Filter>
    </ClCompile>
    <ClCompile Include="..\..\xbmc\network\EventClient.cpp">
      <Filter>network</Filter>
    </ClCompile>
    <ClCompile Include="..\..\xbmc\network\EventPacket.cpp">
      <Filter>network</Filter>
    </ClCompile>
    <ClCompile Include="..\..\xbmc\network\EventServer.cpp">
      <Filter>network</Filter>
    </ClCompile>
    <ClCompile Include="..\..\xbmc\network\GUIDialogAccessPoints.cpp">
      <Filter>network</Filter>
    </ClCompile>
    <ClCompile Include="..\..\xbmc\network\GUIDialogNetworkSetup.cpp">
      <Filter>network</Filter>
    </ClCompile>
    <ClCompile Include="..\..\xbmc\network\Network.cpp">
      <Filter>network</Filter>
    </ClCompile>
    <ClCompile Include="..\..\xbmc\network\Socket.cpp">
      <Filter>network</Filter>
    </ClCompile>
    <ClCompile Include="..\..\xbmc\network\TCPServer.cpp">
      <Filter>network</Filter>
    </ClCompile>
    <ClCompile Include="..\..\xbmc\network\UdpClient.cpp">
      <Filter>network</Filter>
    </ClCompile>
    <ClCompile Include="..\..\xbmc\network\WakeOnAccess.cpp">
      <Filter>network</Filter>
    </ClCompile>
    <ClCompile Include="..\..\xbmc\network\WebServer.cpp">
      <Filter>network</Filter>
    </ClCompile>
    <ClCompile Include="..\..\xbmc\network\Zeroconf.cpp">
      <Filter>network</Filter>
    </ClCompile>
    <ClCompile Include="..\..\xbmc\network\windows\NetworkWin32.cpp">
      <Filter>network\windows</Filter>
    </ClCompile>
    <ClCompile Include="..\..\xbmc\pictures\GUIDialogPictureInfo.cpp">
      <Filter>pictures</Filter>
    </ClCompile>
    <ClCompile Include="..\..\xbmc\pictures\GUIViewStatePictures.cpp">
      <Filter>pictures</Filter>
    </ClCompile>
    <ClCompile Include="..\..\xbmc\pictures\GUIWindowPictures.cpp">
      <Filter>pictures</Filter>
    </ClCompile>
    <ClCompile Include="..\..\xbmc\pictures\GUIWindowSlideShow.cpp">
      <Filter>pictures</Filter>
    </ClCompile>
    <ClCompile Include="..\..\xbmc\pictures\Picture.cpp">
      <Filter>pictures</Filter>
    </ClCompile>
    <ClCompile Include="..\..\xbmc\pictures\PictureInfoLoader.cpp">
      <Filter>pictures</Filter>
    </ClCompile>
    <ClCompile Include="..\..\xbmc\pictures\PictureInfoTag.cpp">
      <Filter>pictures</Filter>
    </ClCompile>
    <ClCompile Include="..\..\xbmc\pictures\SlideShowPicture.cpp">
      <Filter>pictures</Filter>
    </ClCompile>
    <ClCompile Include="..\..\xbmc\playlists\PlayList.cpp">
      <Filter>playlists</Filter>
    </ClCompile>
    <ClCompile Include="..\..\xbmc\playlists\PlayListB4S.cpp">
      <Filter>playlists</Filter>
    </ClCompile>
    <ClCompile Include="..\..\xbmc\playlists\PlayListFactory.cpp">
      <Filter>playlists</Filter>
    </ClCompile>
    <ClCompile Include="..\..\xbmc\playlists\PlayListM3U.cpp">
      <Filter>playlists</Filter>
    </ClCompile>
    <ClCompile Include="..\..\xbmc\playlists\PlayListPLS.cpp">
      <Filter>playlists</Filter>
    </ClCompile>
    <ClCompile Include="..\..\xbmc\playlists\PlayListURL.cpp">
      <Filter>playlists</Filter>
    </ClCompile>
    <ClCompile Include="..\..\xbmc\playlists\PlayListWPL.cpp">
      <Filter>playlists</Filter>
    </ClCompile>
    <ClCompile Include="..\..\xbmc\playlists\PlayListXML.cpp">
      <Filter>playlists</Filter>
    </ClCompile>
    <ClCompile Include="..\..\xbmc\playlists\SmartPlayList.cpp">
      <Filter>playlists</Filter>
    </ClCompile>
    <ClCompile Include="..\..\xbmc\powermanagement\PowerManager.cpp">
      <Filter>powermanagement</Filter>
    </ClCompile>
    <ClCompile Include="..\..\xbmc\powermanagement\windows\Win32PowerSyscall.cpp">
      <Filter>powermanagement\windows</Filter>
    </ClCompile>
    <ClCompile Include="..\..\xbmc\programs\GUIViewStatePrograms.cpp">
      <Filter>programs</Filter>
    </ClCompile>
    <ClCompile Include="..\..\xbmc\programs\GUIWindowPrograms.cpp">
      <Filter>programs</Filter>
    </ClCompile>
    <ClCompile Include="..\..\xbmc\rendering\RenderSystem.cpp">
      <Filter>rendering</Filter>
    </ClCompile>
    <ClCompile Include="..\..\xbmc\rendering\dx\GUIWindowTestPatternDX.cpp">
      <Filter>rendering\dx</Filter>
    </ClCompile>
    <ClCompile Include="..\..\xbmc\rendering\dx\RenderSystemDX.cpp">
      <Filter>rendering\dx</Filter>
    </ClCompile>
    <ClCompile Include="..\..\xbmc\settings\AdvancedSettings.cpp">
      <Filter>settings</Filter>
    </ClCompile>
    <ClCompile Include="..\..\xbmc\settings\Settings.cpp">
      <Filter>settings</Filter>
    </ClCompile>
    <ClCompile Include="..\..\xbmc\settings\VideoSettings.cpp">
      <Filter>settings</Filter>
    </ClCompile>
    <ClCompile Include="..\..\xbmc\storage\AutorunMediaJob.cpp">
      <Filter>storage</Filter>
    </ClCompile>
    <ClCompile Include="..\..\xbmc\storage\cdioSupport.cpp">
      <Filter>storage</Filter>
    </ClCompile>
    <ClCompile Include="..\..\xbmc\storage\IoSupport.cpp">
      <Filter>storage</Filter>
    </ClCompile>
    <ClCompile Include="..\..\xbmc\storage\MediaManager.cpp">
      <Filter>storage</Filter>
    </ClCompile>
    <ClCompile Include="..\..\xbmc\storage\windows\Win32StorageProvider.cpp">
      <Filter>storage\windows</Filter>
    </ClCompile>
    <ClCompile Include="..\..\xbmc\utils\AlarmClock.cpp">
      <Filter>utils</Filter>
    </ClCompile>
    <ClCompile Include="..\..\xbmc\utils\AliasShortcutUtils.cpp">
      <Filter>utils</Filter>
    </ClCompile>
    <ClCompile Include="..\..\xbmc\utils\Archive.cpp">
      <Filter>utils</Filter>
    </ClCompile>
    <ClCompile Include="..\..\xbmc\utils\AsyncFileCopy.cpp">
      <Filter>utils</Filter>
    </ClCompile>
    <ClCompile Include="..\..\xbmc\utils\AutoPtrHandle.cpp">
      <Filter>utils</Filter>
    </ClCompile>
    <ClCompile Include="..\..\xbmc\utils\BitstreamStats.cpp">
      <Filter>utils</Filter>
    </ClCompile>
    <ClCompile Include="..\..\xbmc\utils\CharsetConverter.cpp">
      <Filter>utils</Filter>
    </ClCompile>
    <ClCompile Include="..\..\xbmc\utils\CPUInfo.cpp">
      <Filter>utils</Filter>
    </ClCompile>
    <ClCompile Include="..\..\xbmc\utils\Crc32.cpp">
      <Filter>utils</Filter>
    </ClCompile>
    <ClCompile Include="..\..\xbmc\utils\Fanart.cpp">
      <Filter>utils</Filter>
    </ClCompile>
    <ClCompile Include="..\..\xbmc\utils\FileOperationJob.cpp">
      <Filter>utils</Filter>
    </ClCompile>
    <ClCompile Include="..\..\xbmc\utils\FileUtils.cpp">
      <Filter>utils</Filter>
    </ClCompile>
    <ClCompile Include="..\..\xbmc\utils\fstrcmp.c">
      <Filter>utils</Filter>
    </ClCompile>
    <ClCompile Include="..\..\xbmc\utils\HTMLUtil.cpp">
      <Filter>utils</Filter>
    </ClCompile>
    <ClCompile Include="..\..\xbmc\utils\HttpHeader.cpp">
      <Filter>utils</Filter>
    </ClCompile>
    <ClCompile Include="..\..\xbmc\utils\InfoLoader.cpp">
      <Filter>utils</Filter>
    </ClCompile>
    <ClCompile Include="..\..\xbmc\utils\JobManager.cpp">
      <Filter>utils</Filter>
    </ClCompile>
    <ClCompile Include="..\..\xbmc\utils\LabelFormatter.cpp">
      <Filter>utils</Filter>
    </ClCompile>
    <ClCompile Include="..\..\xbmc\utils\log.cpp">
      <Filter>utils</Filter>
    </ClCompile>
    <ClCompile Include="..\..\xbmc\utils\md5.cpp">
      <Filter>utils</Filter>
    </ClCompile>
    <ClCompile Include="..\..\xbmc\utils\PerformanceSample.cpp">
      <Filter>utils</Filter>
    </ClCompile>
    <ClCompile Include="..\..\xbmc\utils\PerformanceStats.cpp">
      <Filter>utils</Filter>
    </ClCompile>
    <ClCompile Include="..\..\xbmc\utils\RegExp.cpp">
      <Filter>utils</Filter>
    </ClCompile>
    <ClCompile Include="..\..\xbmc\utils\RingBuffer.cpp">
      <Filter>utils</Filter>
    </ClCompile>
    <ClCompile Include="..\..\xbmc\utils\RssReader.cpp">
      <Filter>utils</Filter>
    </ClCompile>
    <ClCompile Include="..\..\xbmc\utils\SaveFileStateJob.cpp">
      <Filter>utils</Filter>
    </ClCompile>
    <ClCompile Include="..\..\xbmc\utils\ScraperParser.cpp">
      <Filter>utils</Filter>
    </ClCompile>
    <ClCompile Include="..\..\xbmc\utils\ScraperUrl.cpp">
      <Filter>utils</Filter>
    </ClCompile>
    <ClCompile Include="..\..\xbmc\utils\Splash.cpp">
      <Filter>utils</Filter>
    </ClCompile>
    <ClCompile Include="..\..\xbmc\utils\Stopwatch.cpp">
      <Filter>utils</Filter>
    </ClCompile>
    <ClCompile Include="..\..\xbmc\utils\StreamDetails.cpp">
      <Filter>utils</Filter>
    </ClCompile>
    <ClCompile Include="..\..\xbmc\utils\StreamUtils.cpp">
      <Filter>utils</Filter>
    </ClCompile>
    <ClCompile Include="..\..\xbmc\utils\StringUtils.cpp">
      <Filter>utils</Filter>
    </ClCompile>
    <ClCompile Include="..\..\xbmc\utils\SystemInfo.cpp">
      <Filter>utils</Filter>
    </ClCompile>
    <ClCompile Include="..\..\xbmc\utils\TimeSmoother.cpp">
      <Filter>utils</Filter>
    </ClCompile>
    <ClCompile Include="..\..\xbmc\utils\TimeUtils.cpp">
      <Filter>utils</Filter>
    </ClCompile>
    <ClCompile Include="..\..\xbmc\utils\URIUtils.cpp">
      <Filter>utils</Filter>
    </ClCompile>
    <ClCompile Include="..\..\xbmc\utils\Variant.cpp">
      <Filter>utils</Filter>
    </ClCompile>
    <ClCompile Include="..\..\xbmc\utils\Weather.cpp">
      <Filter>utils</Filter>
    </ClCompile>
    <ClCompile Include="..\..\xbmc\utils\XMLUtils.cpp">
      <Filter>utils</Filter>
    </ClCompile>
    <ClCompile Include="..\..\xbmc\video\Bookmark.cpp">
      <Filter>video</Filter>
    </ClCompile>
    <ClCompile Include="..\..\xbmc\video\GUIViewStateVideo.cpp">
      <Filter>video</Filter>
    </ClCompile>
    <ClCompile Include="..\..\xbmc\video\Teletext.cpp">
      <Filter>video</Filter>
    </ClCompile>
    <ClCompile Include="..\..\xbmc\video\VideoInfoDownloader.cpp">
      <Filter>video</Filter>
    </ClCompile>
    <ClCompile Include="..\..\xbmc\video\VideoInfoScanner.cpp">
      <Filter>video</Filter>
    </ClCompile>
    <ClCompile Include="..\..\xbmc\video\VideoInfoTag.cpp">
      <Filter>video</Filter>
    </ClCompile>
    <ClCompile Include="..\..\xbmc\video\VideoReferenceClock.cpp">
      <Filter>video</Filter>
    </ClCompile>
    <ClCompile Include="..\..\xbmc\video\dialogs\GUIDialogAudioSubtitleSettings.cpp">
      <Filter>video\dialogs</Filter>
    </ClCompile>
    <ClCompile Include="..\..\xbmc\video\dialogs\GUIDialogFileStacking.cpp">
      <Filter>video\dialogs</Filter>
    </ClCompile>
    <ClCompile Include="..\..\xbmc\video\dialogs\GUIDialogFullScreenInfo.cpp">
      <Filter>video\dialogs</Filter>
    </ClCompile>
    <ClCompile Include="..\..\xbmc\video\dialogs\GUIDialogSubtitles.cpp">
      <Filter>video\dialogs</Filter>
    </ClCompile>
    <ClCompile Include="..\..\xbmc\video\dialogs\GUIDialogTeletext.cpp">
      <Filter>video\dialogs</Filter>
    </ClCompile>
    <ClCompile Include="..\..\xbmc\video\dialogs\GUIDialogVideoBookmarks.cpp">
      <Filter>video\dialogs</Filter>
    </ClCompile>
    <ClCompile Include="..\..\xbmc\video\dialogs\GUIDialogVideoInfo.cpp">
      <Filter>video\dialogs</Filter>
    </ClCompile>
    <ClCompile Include="..\..\xbmc\video\dialogs\GUIDialogVideoOSD.cpp">
      <Filter>video\dialogs</Filter>
    </ClCompile>
    <ClCompile Include="..\..\xbmc\video\dialogs\GUIDialogVideoOverlay.cpp">
      <Filter>video\dialogs</Filter>
    </ClCompile>
    <ClCompile Include="..\..\xbmc\video\dialogs\GUIDialogVideoSettings.cpp">
      <Filter>video\dialogs</Filter>
    </ClCompile>
    <ClCompile Include="..\..\xbmc\video\windows\GUIWindowFullScreen.cpp">
      <Filter>video\windows</Filter>
    </ClCompile>
    <ClCompile Include="..\..\xbmc\video\windows\GUIWindowVideoBase.cpp">
      <Filter>video\windows</Filter>
    </ClCompile>
    <ClCompile Include="..\..\xbmc\video\windows\GUIWindowVideoNav.cpp">
      <Filter>video\windows</Filter>
    </ClCompile>
    <ClCompile Include="..\..\xbmc\video\windows\GUIWindowVideoPlaylist.cpp">
      <Filter>video\windows</Filter>
    </ClCompile>
    <ClCompile Include="..\..\xbmc\windowing\WinSystem.cpp">
      <Filter>windowing</Filter>
    </ClCompile>
    <ClCompile Include="..\..\xbmc\windowing\windows\WinEventsWin32.cpp">
      <Filter>windowing\windows</Filter>
    </ClCompile>
    <ClCompile Include="..\..\xbmc\windowing\windows\WinSystemWin32.cpp">
      <Filter>windowing\windows</Filter>
    </ClCompile>
    <ClCompile Include="..\..\xbmc\windowing\windows\WinSystemWin32DX.cpp">
      <Filter>windowing\windows</Filter>
    </ClCompile>
    <ClCompile Include="..\..\xbmc\addons\GUIViewStateAddonBrowser.cpp">
      <Filter>addons</Filter>
    </ClCompile>
    <ClCompile Include="..\..\xbmc\addons\GUIWindowAddonBrowser.cpp">
      <Filter>addons</Filter>
    </ClCompile>
    <ClCompile Include="..\..\xbmc\dialogs\GUIDialogCache.cpp">
      <Filter>dialogs</Filter>
    </ClCompile>
    <ClCompile Include="..\..\xbmc\interfaces\Builtins.cpp">
      <Filter>interfaces</Filter>
    </ClCompile>
    <ClCompile Include="..\..\xbmc\interfaces\AnnouncementManager.cpp">
      <Filter>interfaces</Filter>
    </ClCompile>
    <ClCompile Include="..\..\xbmc\powermanagement\DPMSSupport.cpp">
      <Filter>powermanagement</Filter>
    </ClCompile>
    <ClCompile Include="..\..\xbmc\windows\GUIMediaWindow.cpp">
      <Filter>windows</Filter>
    </ClCompile>
    <ClCompile Include="..\..\xbmc\windows\GUIWindowDebugInfo.cpp">
      <Filter>windows</Filter>
    </ClCompile>
    <ClCompile Include="..\..\xbmc\windows\GUIWindowFileManager.cpp">
      <Filter>windows</Filter>
    </ClCompile>
    <ClCompile Include="..\..\xbmc\windows\GUIWindowHome.cpp">
      <Filter>windows</Filter>
    </ClCompile>
    <ClCompile Include="..\..\xbmc\windows\GUIWindowLoginScreen.cpp">
      <Filter>windows</Filter>
    </ClCompile>
    <ClCompile Include="..\..\xbmc\windows\GUIWindowPointer.cpp">
      <Filter>windows</Filter>
    </ClCompile>
    <ClCompile Include="..\..\xbmc\windows\GUIWindowScreensaver.cpp">
      <Filter>windows</Filter>
    </ClCompile>
    <ClCompile Include="..\..\xbmc\windows\GUIWindowScreensaverDim.cpp">
      <Filter>windows</Filter>
    </ClCompile>
    <ClCompile Include="..\..\xbmc\windows\GUIWindowStartup.cpp">
      <Filter>windows</Filter>
    </ClCompile>
    <ClCompile Include="..\..\xbmc\windows\GUIWindowSystemInfo.cpp">
      <Filter>windows</Filter>
    </ClCompile>
    <ClCompile Include="..\..\xbmc\windows\GUIWindowWeather.cpp">
      <Filter>windows</Filter>
    </ClCompile>
    <ClCompile Include="..\..\xbmc\utils\LangCodeExpander.cpp">
      <Filter>utils</Filter>
    </ClCompile>
    <ClCompile Include="..\..\xbmc\MediaSource.cpp">
      <Filter>utils</Filter>
    </ClCompile>
    <ClCompile Include="..\..\xbmc\addons\AddonInstaller.cpp">
      <Filter>addons</Filter>
    </ClCompile>
    <ClCompile Include="..\..\xbmc\epg\Epg.cpp">
      <Filter>epg</Filter>
    </ClCompile>
    <ClCompile Include="..\..\xbmc\epg\EpgContainer.cpp">
      <Filter>epg</Filter>
    </ClCompile>
    <ClCompile Include="..\..\xbmc\epg\EpgDatabase.cpp">
      <Filter>epg</Filter>
    </ClCompile>
    <ClCompile Include="..\..\xbmc\epg\EpgInfoTag.cpp">
      <Filter>epg</Filter>
    </ClCompile>
    <ClCompile Include="..\..\xbmc\epg\EpgSearchFilter.cpp">
      <Filter>epg</Filter>
    </ClCompile>
    <ClCompile Include="..\..\xbmc\filesystem\PVRDirectory.cpp">
      <Filter>filesystem</Filter>
    </ClCompile>
    <ClCompile Include="..\..\xbmc\filesystem\PVRFile.cpp">
      <Filter>filesystem</Filter>
    </ClCompile>
    <ClCompile Include="..\..\xbmc\utils\Observer.cpp">
      <Filter>utils</Filter>
    </ClCompile>
    <ClCompile Include="..\..\xbmc\cores\dvdplayer\DVDInputStreams\DVDInputStreamPVRManager.cpp">
      <Filter>cores\dvdplayer\DVDInputStreams</Filter>
    </ClCompile>
    <ClCompile Include="..\..\xbmc\cores\dvdplayer\DVDDemuxers\DVDDemuxPVRClient.cpp">
      <Filter>cores\dvdplayer\DVDDemuxers</Filter>
    </ClCompile>
    <ClCompile Include="..\..\xbmc\utils\TextSearch.cpp">
      <Filter>utils</Filter>
    </ClCompile>
    <ClCompile Include="..\..\xbmc\win32\stdio_utf8.cpp">
      <Filter>win32</Filter>
    </ClCompile>
    <ClCompile Include="..\..\xbmc\win32\stat_utf8.cpp">
      <Filter>win32</Filter>
    </ClCompile>
    <ClCompile Include="..\..\xbmc\pvr\windows\GUIWindowPVRBase.cpp">
      <Filter>pvr\windows</Filter>
    </ClCompile>
    <ClCompile Include="..\..\xbmc\pvr\timers\PVRTimerInfoTag.cpp">
      <Filter>pvr\timers</Filter>
    </ClCompile>
    <ClCompile Include="..\..\xbmc\pvr\timers\PVRTimers.cpp">
      <Filter>pvr\timers</Filter>
    </ClCompile>
    <ClCompile Include="..\..\xbmc\pvr\recordings\PVRRecording.cpp">
      <Filter>pvr\recordings</Filter>
    </ClCompile>
    <ClCompile Include="..\..\xbmc\pvr\recordings\PVRRecordings.cpp">
      <Filter>pvr\recordings</Filter>
    </ClCompile>
    <ClCompile Include="..\..\xbmc\pvr\dialogs\GUIDialogPVRChannelManager.cpp">
      <Filter>pvr\dialogs</Filter>
    </ClCompile>
    <ClCompile Include="..\..\xbmc\pvr\dialogs\GUIDialogPVRChannelsOSD.cpp">
      <Filter>pvr\dialogs</Filter>
    </ClCompile>
    <ClCompile Include="..\..\xbmc\pvr\dialogs\GUIDialogPVRGroupManager.cpp">
      <Filter>pvr\dialogs</Filter>
    </ClCompile>
    <ClCompile Include="..\..\xbmc\pvr\dialogs\GUIDialogPVRGuideInfo.cpp">
      <Filter>pvr\dialogs</Filter>
    </ClCompile>
    <ClCompile Include="..\..\xbmc\pvr\dialogs\GUIDialogPVRGuideOSD.cpp">
      <Filter>pvr\dialogs</Filter>
    </ClCompile>
    <ClCompile Include="..\..\xbmc\pvr\dialogs\GUIDialogPVRGuideSearch.cpp">
      <Filter>pvr\dialogs</Filter>
    </ClCompile>
    <ClCompile Include="..\..\xbmc\pvr\dialogs\GUIDialogPVRRecordingInfo.cpp">
      <Filter>pvr\dialogs</Filter>
    </ClCompile>
    <ClCompile Include="..\..\xbmc\pvr\dialogs\GUIDialogPVRTimerSettings.cpp">
      <Filter>pvr\dialogs</Filter>
    </ClCompile>
    <ClCompile Include="..\..\xbmc\pvr\channels\PVRChannel.cpp">
      <Filter>pvr\channels</Filter>
    </ClCompile>
    <ClCompile Include="..\..\xbmc\pvr\channels\PVRChannelGroup.cpp">
      <Filter>pvr\channels</Filter>
    </ClCompile>
    <ClCompile Include="..\..\xbmc\pvr\channels\PVRChannelGroupInternal.cpp">
      <Filter>pvr\channels</Filter>
    </ClCompile>
    <ClCompile Include="..\..\xbmc\pvr\channels\PVRChannelGroups.cpp">
      <Filter>pvr\channels</Filter>
    </ClCompile>
    <ClCompile Include="..\..\xbmc\pvr\channels\PVRChannelGroupsContainer.cpp">
      <Filter>pvr\channels</Filter>
    </ClCompile>
    <ClCompile Include="..\..\xbmc\pvr\addons\PVRClient.cpp">
      <Filter>pvr\addons</Filter>
    </ClCompile>
    <ClCompile Include="..\..\xbmc\dialogs\GUIDialogExtendedProgressBar.cpp">
      <Filter>dialogs</Filter>
    </ClCompile>
    <ClCompile Include="..\..\xbmc\pvr\PVRActionListener.cpp">
      <Filter>pvr</Filter>
    </ClCompile>
    <ClCompile Include="..\..\xbmc\pvr\PVRDatabase.cpp">
      <Filter>pvr</Filter>
    </ClCompile>
    <ClCompile Include="..\..\xbmc\pvr\PVRManager.cpp">
      <Filter>pvr</Filter>
    </ClCompile>
    <ClCompile Include="..\..\xbmc\cores\VideoRenderers\RenderCapture.cpp">
      <Filter>cores\VideoRenderers</Filter>
    </ClCompile>
    <ClCompile Include="..\..\xbmc\pvr\windows\GUIViewStatePVR.cpp">
      <Filter>pvr\windows</Filter>
    </ClCompile>
    <ClCompile Include="..\..\xbmc\pvr\windows\GUIWindowPVRChannels.cpp">
      <Filter>pvr\windows</Filter>
    </ClCompile>
    <ClCompile Include="..\..\xbmc\pvr\windows\GUIWindowPVRGuide.cpp">
      <Filter>pvr\windows</Filter>
    </ClCompile>
    <ClCompile Include="..\..\xbmc\pvr\windows\GUIWindowPVRRecordings.cpp">
      <Filter>pvr\windows</Filter>
    </ClCompile>
    <ClCompile Include="..\..\xbmc\pvr\windows\GUIWindowPVRSearch.cpp">
      <Filter>pvr\windows</Filter>
    </ClCompile>
    <ClCompile Include="..\..\xbmc\pvr\windows\GUIWindowPVRTimers.cpp">
      <Filter>pvr\windows</Filter>
    </ClCompile>
    <ClCompile Include="..\..\xbmc\pvr\addons\PVRClients.cpp">
      <Filter>pvr\addons</Filter>
    </ClCompile>
    <ClCompile Include="..\..\xbmc\addons\AddonCallbacks.cpp">
      <Filter>addons</Filter>
    </ClCompile>
    <ClCompile Include="..\..\xbmc\addons\AddonCallbacksAddon.cpp">
      <Filter>addons</Filter>
    </ClCompile>
    <ClCompile Include="..\..\xbmc\addons\AddonCallbacksGUI.cpp">
      <Filter>addons</Filter>
    </ClCompile>
    <ClCompile Include="..\..\xbmc\addons\AddonCallbacksPVR.cpp">
      <Filter>addons</Filter>
    </ClCompile>
    <ClCompile Include="..\..\lib\SlingboxLib\SlingboxLib.cpp">
      <Filter>libs\SlingboxLib</Filter>
    </ClCompile>
    <ClCompile Include="..\..\xbmc\dialogs\GUIDialogPlayEject.cpp">
      <Filter>dialogs</Filter>
    </ClCompile>
    <ClCompile Include="..\..\xbmc\pvr\PVRGUIInfo.cpp">
      <Filter>pvr</Filter>
    </ClCompile>
    <ClCompile Include="..\..\xbmc\interfaces\json-rpc\JSONServiceDescription.cpp">
      <Filter>interfaces\json-rpc</Filter>
    </ClCompile>
    <ClCompile Include="..\..\xbmc\win32\Win32DelayedDllLoad.cpp">
      <Filter>win32</Filter>
    </ClCompile>
    <ClCompile Include="..\..\xbmc\interfaces\json-rpc\InputOperations.cpp">
      <Filter>interfaces\json-rpc</Filter>
    </ClCompile>
    <ClCompile Include="..\..\xbmc\epg\GUIEPGGridContainer.cpp">
      <Filter>epg</Filter>
    </ClCompile>
    <ClCompile Include="..\..\xbmc\input\XBMC_keytable.cpp">
      <Filter>input</Filter>
    </ClCompile>
    <ClCompile Include="..\..\xbmc\utils\JSONVariantParser.cpp">
      <Filter>utils</Filter>
    </ClCompile>
    <ClCompile Include="..\..\xbmc\utils\JSONVariantWriter.cpp">
      <Filter>utils</Filter>
    </ClCompile>
    <ClCompile Include="..\..\xbmc\addons\AddonVersion.cpp">
      <Filter>addons</Filter>
    </ClCompile>
    <ClCompile Include="..\..\xbmc\guilib\DirtyRegionSolvers.cpp">
      <Filter>guilib</Filter>
    </ClCompile>
    <ClCompile Include="..\..\xbmc\guilib\DirtyRegionTracker.cpp">
      <Filter>guilib</Filter>
    </ClCompile>
    <ClCompile Include="..\..\xbmc\input\InertialScrollingHandler.cpp">
      <Filter>input</Filter>
    </ClCompile>
    <ClCompile Include="..\..\xbmc\interfaces\info\InfoBool.cpp">
      <Filter>interfaces\info</Filter>
    </ClCompile>
    <ClCompile Include="..\..\xbmc\interfaces\info\InfoExpression.cpp">
      <Filter>interfaces\info</Filter>
    </ClCompile>
    <ClCompile Include="..\..\xbmc\guilib\GUIAction.cpp">
      <Filter>guilib</Filter>
    </ClCompile>
    <ClCompile Include="..\..\xbmc\interfaces\json-rpc\ApplicationOperations.cpp">
      <Filter>interfaces\json-rpc</Filter>
    </ClCompile>
    <ClCompile Include="..\..\xbmc\guilib\JpegIO.cpp">
      <Filter>guilib</Filter>
    </ClCompile>
    <ClCompile Include="..\..\xbmc\interfaces\info\SkinVariable.cpp">
      <Filter>interfaces\info</Filter>
    </ClCompile>
    <ClCompile Include="..\..\xbmc\network\AirPlayServer.cpp">
      <Filter>network</Filter>
    </ClCompile>
    <ClCompile Include="..\..\xbmc\utils\HttpParser.cpp">
      <Filter>utils</Filter>
    </ClCompile>
    <ClCompile Include="..\..\xbmc\network\mdns\ZeroconfMDNS.cpp">
      <Filter>network\mdns</Filter>
    </ClCompile>
    <ClCompile Include="..\..\xbmc\peripherals\Peripherals.cpp">
      <Filter>peripherals</Filter>
    </ClCompile>
    <ClCompile Include="..\..\xbmc\peripherals\bus\PeripheralBus.cpp">
      <Filter>peripherals\bus</Filter>
    </ClCompile>
    <ClCompile Include="..\..\xbmc\peripherals\devices\Peripheral.cpp">
      <Filter>peripherals\devices</Filter>
    </ClCompile>
    <ClCompile Include="..\..\xbmc\peripherals\devices\PeripheralCecAdapter.cpp">
      <Filter>peripherals\devices</Filter>
    </ClCompile>
    <ClCompile Include="..\..\xbmc\peripherals\devices\PeripheralDisk.cpp">
      <Filter>peripherals\devices</Filter>
    </ClCompile>
    <ClCompile Include="..\..\xbmc\peripherals\devices\PeripheralHID.cpp">
      <Filter>peripherals\devices</Filter>
    </ClCompile>
    <ClCompile Include="..\..\xbmc\peripherals\devices\PeripheralNIC.cpp">
      <Filter>peripherals\devices</Filter>
    </ClCompile>
    <ClCompile Include="..\..\xbmc\peripherals\devices\PeripheralNyxboard.cpp">
      <Filter>peripherals\devices</Filter>
    </ClCompile>
    <ClCompile Include="..\..\xbmc\peripherals\bus\win32\PeripheralBusUSB.cpp">
      <Filter>peripherals\bus</Filter>
    </ClCompile>
    <ClCompile Include="..\..\xbmc\peripherals\devices\PeripheralBluetooth.cpp">
      <Filter>peripherals\devices</Filter>
    </ClCompile>
    <ClCompile Include="..\..\xbmc\peripherals\devices\PeripheralTuner.cpp">
      <Filter>peripherals\devices</Filter>
    </ClCompile>
    <ClCompile Include="..\..\xbmc\peripherals\dialogs\GUIDialogPeripheralManager.cpp">
      <Filter>peripherals\dialogs</Filter>
    </ClCompile>
    <ClCompile Include="..\..\xbmc\peripherals\dialogs\GUIDialogPeripheralSettings.cpp">
      <Filter>peripherals\dialogs</Filter>
    </ClCompile>
    <ClCompile Include="..\..\xbmc\filesystem\AddonsDirectory.cpp">
      <Filter>filesystem</Filter>
    </ClCompile>
    <ClCompile Include="..\..\xbmc\network\httprequesthandler\HTTPVfsHandler.cpp">
      <Filter>network\httprequesthandler</Filter>
    </ClCompile>
    <ClCompile Include="..\..\xbmc\utils\XBMCTinyXML.cpp">
      <Filter>utils</Filter>
    </ClCompile>
    <ClCompile Include="..\..\xbmc\utils\Base64.cpp">
      <Filter>utils</Filter>
    </ClCompile>
    <ClCompile Include="..\..\xbmc\utils\HttpResponse.cpp">
      <Filter>utils</Filter>
    </ClCompile>
    <ClCompile Include="..\..\xbmc\network\websocket\WebSocket.cpp">
      <Filter>network\websocket</Filter>
    </ClCompile>
    <ClCompile Include="..\..\xbmc\network\websocket\WebSocketV8.cpp">
      <Filter>network\websocket</Filter>
    </ClCompile>
    <ClCompile Include="..\..\xbmc\network\websocket\WebSocketManager.cpp">
      <Filter>network\websocket</Filter>
    </ClCompile>
    <ClCompile Include="..\..\xbmc\network\websocket\WebSocketV13.cpp">
      <Filter>network\websocket</Filter>
    </ClCompile>
    <ClCompile Include="..\..\xbmc\interfaces\json-rpc\GUIOperations.cpp">
      <Filter>interfaces\json-rpc</Filter>
    </ClCompile>
    <ClCompile Include="..\..\xbmc\utils\Mime.cpp">
      <Filter>utils</Filter>
    </ClCompile>
    <ClCompile Include="..\..\xbmc\network\httprequesthandler\HTTPWebinterfaceHandler.cpp">
      <Filter>network\httprequesthandler</Filter>
    </ClCompile>
    <ClCompile Include="..\..\xbmc\network\httprequesthandler\HTTPWebinterfaceAddonsHandler.cpp">
      <Filter>network\httprequesthandler</Filter>
    </ClCompile>
    <ClCompile Include="..\..\xbmc\network\httprequesthandler\HTTPJsonRpcHandler.cpp">
      <Filter>network\httprequesthandler</Filter>
    </ClCompile>
    <ClCompile Include="..\..\xbmc\network\httprequesthandler\IHTTPRequestHandler.cpp">
      <Filter>network\httprequesthandler</Filter>
    </ClCompile>
    <ClCompile Include="..\..\xbmc\filesystem\BlurayDirectory.cpp">
      <Filter>filesystem</Filter>
    </ClCompile>
    <ClCompile Include="..\..\xbmc\filesystem\CacheStrategy.cpp">
      <Filter>filesystem</Filter>
    </ClCompile>
    <ClCompile Include="..\..\xbmc\filesystem\CDDADirectory.cpp">
      <Filter>filesystem</Filter>
    </ClCompile>
    <ClCompile Include="..\..\xbmc\filesystem\CDDAFile.cpp">
      <Filter>filesystem</Filter>
    </ClCompile>
    <ClCompile Include="..\..\xbmc\filesystem\CurlFile.cpp">
      <Filter>filesystem</Filter>
    </ClCompile>
    <ClCompile Include="..\..\xbmc\filesystem\DAVDirectory.cpp">
      <Filter>filesystem</Filter>
    </ClCompile>
    <ClCompile Include="..\..\xbmc\filesystem\Directory.cpp">
      <Filter>filesystem</Filter>
    </ClCompile>
    <ClCompile Include="..\..\xbmc\filesystem\DirectoryFactory.cpp">
      <Filter>filesystem</Filter>
    </ClCompile>
    <ClCompile Include="..\..\xbmc\filesystem\DirectoryHistory.cpp">
      <Filter>filesystem</Filter>
    </ClCompile>
    <ClCompile Include="..\..\xbmc\filesystem\DllLibCurl.cpp">
      <Filter>filesystem</Filter>
    </ClCompile>
    <ClCompile Include="..\..\xbmc\filesystem\File.cpp">
      <Filter>filesystem</Filter>
    </ClCompile>
    <ClCompile Include="..\..\xbmc\filesystem\FileDirectoryFactory.cpp">
      <Filter>filesystem</Filter>
    </ClCompile>
    <ClCompile Include="..\..\xbmc\filesystem\FileFactory.cpp">
      <Filter>filesystem</Filter>
    </ClCompile>
    <ClCompile Include="..\..\xbmc\filesystem\FileReaderFile.cpp">
      <Filter>filesystem</Filter>
    </ClCompile>
    <ClCompile Include="..\..\xbmc\filesystem\FTPDirectory.cpp">
      <Filter>filesystem</Filter>
    </ClCompile>
    <ClCompile Include="..\..\xbmc\filesystem\FTPParse.cpp">
      <Filter>filesystem</Filter>
    </ClCompile>
    <ClCompile Include="..\..\xbmc\filesystem\HDHomeRunDirectory.cpp">
      <Filter>filesystem</Filter>
    </ClCompile>
    <ClCompile Include="..\..\xbmc\filesystem\HDHomeRunFile.cpp">
      <Filter>filesystem</Filter>
    </ClCompile>
    <ClCompile Include="..\..\xbmc\filesystem\HTTPDirectory.cpp">
      <Filter>filesystem</Filter>
    </ClCompile>
    <ClCompile Include="..\..\xbmc\filesystem\IDirectory.cpp">
      <Filter>filesystem</Filter>
    </ClCompile>
    <ClCompile Include="..\..\xbmc\filesystem\IFile.cpp">
      <Filter>filesystem</Filter>
    </ClCompile>
    <ClCompile Include="..\..\xbmc\filesystem\iso9660.cpp">
      <Filter>filesystem</Filter>
    </ClCompile>
    <ClCompile Include="..\..\xbmc\filesystem\ISO9660Directory.cpp">
      <Filter>filesystem</Filter>
    </ClCompile>
    <ClCompile Include="..\..\xbmc\filesystem\ISOFile.cpp">
      <Filter>filesystem</Filter>
    </ClCompile>
    <ClCompile Include="..\..\xbmc\filesystem\LibraryDirectory.cpp">
      <Filter>filesystem</Filter>
    </ClCompile>
    <ClCompile Include="..\..\xbmc\filesystem\MultiPathDirectory.cpp">
      <Filter>filesystem</Filter>
    </ClCompile>
    <ClCompile Include="..\..\xbmc\filesystem\MultiPathFile.cpp">
      <Filter>filesystem</Filter>
    </ClCompile>
    <ClCompile Include="..\..\xbmc\filesystem\MusicDatabaseDirectory.cpp">
      <Filter>filesystem</Filter>
    </ClCompile>
    <ClCompile Include="..\..\xbmc\filesystem\MusicDatabaseFile.cpp">
      <Filter>filesystem</Filter>
    </ClCompile>
    <ClCompile Include="..\..\xbmc\filesystem\MusicFileDirectory.cpp">
      <Filter>filesystem</Filter>
    </ClCompile>
    <ClCompile Include="..\..\xbmc\filesystem\MusicSearchDirectory.cpp">
      <Filter>filesystem</Filter>
    </ClCompile>
    <ClCompile Include="..\..\xbmc\filesystem\NFSFile.cpp">
      <Filter>filesystem</Filter>
    </ClCompile>
    <ClCompile Include="..\..\xbmc\filesystem\NptXbmcFile.cpp">
      <Filter>filesystem</Filter>
    </ClCompile>
    <ClCompile Include="..\..\xbmc\filesystem\PipeFile.cpp">
      <Filter>filesystem</Filter>
    </ClCompile>
    <ClCompile Include="..\..\xbmc\filesystem\PipesManager.cpp">
      <Filter>filesystem</Filter>
    </ClCompile>
    <ClCompile Include="..\..\xbmc\filesystem\PlaylistDirectory.cpp">
      <Filter>filesystem</Filter>
    </ClCompile>
    <ClCompile Include="..\..\xbmc\filesystem\PlaylistFileDirectory.cpp">
      <Filter>filesystem</Filter>
    </ClCompile>
    <ClCompile Include="..\..\xbmc\filesystem\PluginDirectory.cpp">
      <Filter>filesystem</Filter>
    </ClCompile>
    <ClCompile Include="..\..\xbmc\filesystem\RarDirectory.cpp">
      <Filter>filesystem</Filter>
    </ClCompile>
    <ClCompile Include="..\..\xbmc\filesystem\RarFile.cpp">
      <Filter>filesystem</Filter>
    </ClCompile>
    <ClCompile Include="..\..\xbmc\filesystem\RarManager.cpp">
      <Filter>filesystem</Filter>
    </ClCompile>
    <ClCompile Include="..\..\xbmc\filesystem\RSSDirectory.cpp">
      <Filter>filesystem</Filter>
    </ClCompile>
    <ClCompile Include="..\..\xbmc\filesystem\SAPDirectory.cpp">
      <Filter>filesystem</Filter>
    </ClCompile>
    <ClCompile Include="..\..\xbmc\filesystem\SAPFile.cpp">
      <Filter>filesystem</Filter>
    </ClCompile>
    <ClCompile Include="..\..\xbmc\filesystem\SFTPDirectory.cpp">
      <Filter>filesystem</Filter>
    </ClCompile>
    <ClCompile Include="..\..\xbmc\filesystem\SFTPFile.cpp">
      <Filter>filesystem</Filter>
    </ClCompile>
    <ClCompile Include="..\..\xbmc\filesystem\ShoutcastFile.cpp">
      <Filter>filesystem</Filter>
    </ClCompile>
    <ClCompile Include="..\..\xbmc\filesystem\SlingboxDirectory.cpp">
      <Filter>filesystem</Filter>
    </ClCompile>
    <ClCompile Include="..\..\xbmc\filesystem\SlingboxFile.cpp">
      <Filter>filesystem</Filter>
    </ClCompile>
    <ClCompile Include="..\..\xbmc\filesystem\SmartPlaylistDirectory.cpp">
      <Filter>filesystem</Filter>
    </ClCompile>
    <ClCompile Include="..\..\xbmc\filesystem\SourcesDirectory.cpp">
      <Filter>filesystem</Filter>
    </ClCompile>
    <ClCompile Include="..\..\xbmc\filesystem\SpecialProtocol.cpp">
      <Filter>filesystem</Filter>
    </ClCompile>
    <ClCompile Include="..\..\xbmc\filesystem\SpecialProtocolDirectory.cpp">
      <Filter>filesystem</Filter>
    </ClCompile>
    <ClCompile Include="..\..\xbmc\filesystem\SpecialProtocolFile.cpp">
      <Filter>filesystem</Filter>
    </ClCompile>
    <ClCompile Include="..\..\xbmc\filesystem\StackDirectory.cpp">
      <Filter>filesystem</Filter>
    </ClCompile>
    <ClCompile Include="..\..\xbmc\filesystem\udf25.cpp">
      <Filter>filesystem</Filter>
    </ClCompile>
    <ClCompile Include="..\..\xbmc\filesystem\UDFDirectory.cpp">
      <Filter>filesystem</Filter>
    </ClCompile>
    <ClCompile Include="..\..\xbmc\filesystem\UDFFile.cpp">
      <Filter>filesystem</Filter>
    </ClCompile>
    <ClCompile Include="..\..\xbmc\filesystem\UPnPDirectory.cpp">
      <Filter>filesystem</Filter>
    </ClCompile>
    <ClCompile Include="..\..\xbmc\filesystem\UPnPFile.cpp">
      <Filter>filesystem</Filter>
    </ClCompile>
    <ClCompile Include="..\..\xbmc\filesystem\VideoDatabaseDirectory.cpp">
      <Filter>filesystem</Filter>
    </ClCompile>
    <ClCompile Include="..\..\xbmc\filesystem\VirtualDirectory.cpp">
      <Filter>filesystem</Filter>
    </ClCompile>
    <ClCompile Include="..\..\xbmc\filesystem\ZeroconfDirectory.cpp">
      <Filter>filesystem</Filter>
    </ClCompile>
    <ClCompile Include="..\..\xbmc\filesystem\ZipDirectory.cpp">
      <Filter>filesystem</Filter>
    </ClCompile>
    <ClCompile Include="..\..\xbmc\filesystem\ZipFile.cpp">
      <Filter>filesystem</Filter>
    </ClCompile>
    <ClCompile Include="..\..\xbmc\filesystem\ZipManager.cpp">
      <Filter>filesystem</Filter>
    </ClCompile>
    <ClCompile Include="..\..\xbmc\filesystem\CircularCache.cpp">
      <Filter>filesystem</Filter>
    </ClCompile>
    <ClCompile Include="..\..\xbmc\filesystem\DirectoryCache.cpp">
      <Filter>filesystem</Filter>
    </ClCompile>
    <ClCompile Include="..\..\xbmc\filesystem\FavouritesDirectory.cpp">
      <Filter>filesystem</Filter>
    </ClCompile>
    <ClCompile Include="..\..\xbmc\filesystem\FileCache.cpp">
      <Filter>filesystem</Filter>
    </ClCompile>
    <ClCompile Include="..\..\xbmc\filesystem\MemBufferCache.cpp">
      <Filter>filesystem</Filter>
    </ClCompile>
    <ClCompile Include="..\..\xbmc\MediaSource.cpp">
      <Filter>utils</Filter>
    </ClCompile>
    <ClCompile Include="..\..\xbmc\XbmcContext.cpp" />
    <ClCompile Include="..\..\xbmc\utils\POUtils.cpp">
      <Filter>utils</Filter>
    </ClCompile>
    <ClCompile Include="..\..\xbmc\XbmcContext.cpp" />
    <ClCompile Include="..\..\xbmc\network\ZeroconfBrowser.cpp">
      <Filter>network</Filter>
    </ClCompile>
    <ClCompile Include="..\..\xbmc\network\mdns\ZeroconfBrowserMDNS.cpp">
      <Filter>network\mdns</Filter>
    </ClCompile>
    <ClCompile Include="..\..\xbmc\cores\AudioEngine\Encoders\AEEncoderFFmpeg.cpp">
      <Filter>cores\AudioEngine\Encoders</Filter>
    </ClCompile>
    <ClCompile Include="..\..\xbmc\cores\AudioEngine\AEFactory.cpp">
      <Filter>cores\AudioEngine</Filter>
    </ClCompile>
    <ClCompile Include="..\..\xbmc\cores\AudioEngine\AEResampleFactory.cpp">
      <Filter>cores\AudioEngine</Filter>
    </ClCompile>
    <ClCompile Include="..\..\xbmc\cores\AudioEngine\AESinkFactory.cpp">
      <Filter>cores\AudioEngine</Filter>
    </ClCompile>
    <ClCompile Include="..\..\xbmc\cores\AudioEngine\Sinks\AESinkDirectSound.cpp">
      <Filter>cores\AudioEngine\Sinks</Filter>
    </ClCompile>
    <ClCompile Include="..\..\xbmc\cores\AudioEngine\Sinks\AESinkNULL.cpp">
      <Filter>cores\AudioEngine\Sinks</Filter>
    </ClCompile>
    <ClCompile Include="..\..\xbmc\cores\AudioEngine\Sinks\AESinkWASAPI.cpp">
      <Filter>cores\AudioEngine\Sinks</Filter>
    </ClCompile>
    <ClCompile Include="..\..\xbmc\cores\AudioEngine\Utils\AEBitstreamPacker.cpp">
      <Filter>cores\AudioEngine\Utils</Filter>
    </ClCompile>
    <ClCompile Include="..\..\xbmc\cores\AudioEngine\Utils\AEBuffer.cpp">
      <Filter>cores\AudioEngine\Utils</Filter>
    </ClCompile>
    <ClCompile Include="..\..\xbmc\cores\AudioEngine\Utils\AEChannelInfo.cpp">
      <Filter>cores\AudioEngine\Utils</Filter>
    </ClCompile>
    <ClCompile Include="..\..\xbmc\cores\AudioEngine\Utils\AEPackIEC61937.cpp">
      <Filter>cores\AudioEngine\Utils</Filter>
    </ClCompile>
    <ClCompile Include="..\..\xbmc\cores\AudioEngine\Utils\AEStreamInfo.cpp">
      <Filter>cores\AudioEngine\Utils</Filter>
    </ClCompile>
    <ClCompile Include="..\..\xbmc\cores\AudioEngine\Utils\AEUtil.cpp">
      <Filter>cores\AudioEngine\Utils</Filter>
    </ClCompile>
    <ClCompile Include="..\..\xbmc\cores\AudioEngine\Utils\AEDeviceInfo.cpp">
      <Filter>cores\AudioEngine\Utils</Filter>
    </ClCompile>
    <ClCompile Include="..\..\xbmc\cores\dvdplayer\DVDCodecs\Audio\DVDAudioCodecPassthrough.cpp">
      <Filter>cores\dvdplayer\DVDCodecs\Audio</Filter>
    </ClCompile>
    <ClCompile Include="..\..\xbmc\guilib\GraphicContext.cpp">
      <Filter>guilib</Filter>
    </ClCompile>
    <ClCompile Include="..\..\xbmc\guilib\GUIFontTTF.cpp">
      <Filter>guilib</Filter>
    </ClCompile>
    <ClCompile Include="..\..\xbmc\guilib\GUITexture.cpp">
      <Filter>guilib</Filter>
    </ClCompile>
    <ClCompile Include="..\..\xbmc\guilib\StereoscopicsManager.cpp">
      <Filter>guilib</Filter>
    </ClCompile>
    <ClCompile Include="..\..\xbmc\guilib\Texture.cpp">
      <Filter>guilib</Filter>
    </ClCompile>
    <ClCompile Include="..\..\xbmc\guilib\TextureManager.cpp">
      <Filter>guilib</Filter>
    </ClCompile>
    <ClCompile Include="..\..\xbmc\guilib\GUIFontTTFDX.cpp">
      <Filter>guilib</Filter>
    </ClCompile>
    <ClCompile Include="..\..\xbmc\guilib\GUITextureD3D.cpp">
      <Filter>guilib</Filter>
    </ClCompile>
    <ClCompile Include="..\..\xbmc\guilib\TextureDX.cpp">
      <Filter>guilib</Filter>
    </ClCompile>
    <ClCompile Include="..\..\xbmc\addons\AddonDatabase.cpp">
      <Filter>addons</Filter>
    </ClCompile>
    <ClCompile Include="..\..\xbmc\music\MusicDatabase.cpp">
      <Filter>music</Filter>
    </ClCompile>
    <ClCompile Include="..\..\xbmc\video\VideoDatabase.cpp">
      <Filter>video</Filter>
    </ClCompile>
    <ClCompile Include="..\..\xbmc\utils\Screenshot.cpp">
      <Filter>utils</Filter>
    </ClCompile>
    <ClCompile Include="..\..\xbmc\ApplicationMessenger.cpp" />
    <ClCompile Include="..\..\xbmc\Autorun.cpp" />
    <ClCompile Include="..\..\xbmc\AutoSwitch.cpp" />
    <ClCompile Include="..\..\xbmc\DynamicDll.cpp" />
    <ClCompile Include="..\..\xbmc\CueDocument.cpp" />
    <ClCompile Include="..\..\xbmc\ContextMenuManager.cpp" />
    <ClCompile Include="..\..\xbmc\FileItem.cpp" />
    <ClCompile Include="..\..\xbmc\GUIInfoManager.cpp" />
    <ClCompile Include="..\..\xbmc\GUIPassword.cpp" />
    <ClCompile Include="..\..\xbmc\LangInfo.cpp" />
    <ClCompile Include="..\..\xbmc\NfoFile.cpp" />
    <ClCompile Include="..\..\xbmc\PartyModeManager.cpp" />
    <ClCompile Include="..\..\xbmc\PasswordManager.cpp" />
    <ClCompile Include="..\..\xbmc\SectionLoader.cpp" />
    <ClCompile Include="..\..\xbmc\TextureCache.cpp" />
    <ClCompile Include="..\..\xbmc\TextureCacheJob.cpp" />
    <ClCompile Include="..\..\xbmc\TextureDatabase.cpp" />
    <ClCompile Include="..\..\xbmc\DatabaseManager.cpp" />
    <ClCompile Include="..\..\xbmc\ThumbnailCache.cpp" />
    <ClCompile Include="..\..\xbmc\URL.cpp" />
    <ClCompile Include="..\..\xbmc\Util.cpp" />
    <ClCompile Include="..\..\xbmc\XBApplicationEx.cpp" />
    <ClCompile Include="..\..\xbmc\XBDateTime.cpp" />
    <ClCompile Include="..\..\xbmc\GUILargeTextureManager.cpp" />
    <ClCompile Include="..\..\xbmc\ThumbLoader.cpp" />
    <ClCompile Include="..\..\xbmc\BackgroundInfoLoader.cpp" />
    <ClCompile Include="..\..\xbmc\pictures\PictureThumbLoader.cpp">
      <Filter>pictures</Filter>
    </ClCompile>
    <ClCompile Include="..\..\xbmc\music\MusicThumbLoader.cpp">
      <Filter>music</Filter>
    </ClCompile>
    <ClCompile Include="..\..\xbmc\video\VideoThumbLoader.cpp">
      <Filter>video</Filter>
    </ClCompile>
    <ClCompile Include="..\..\xbmc\dbwrappers\Database.cpp">
      <Filter>dbwrappers</Filter>
    </ClCompile>
    <ClCompile Include="..\..\xbmc\dbwrappers\DatabaseQuery.cpp">
      <Filter>dbwrappers</Filter>
    </ClCompile>
    <ClCompile Include="..\..\xbmc\dbwrappers\dataset.cpp">
      <Filter>dbwrappers</Filter>
    </ClCompile>
    <ClCompile Include="..\..\xbmc\dbwrappers\qry_dat.cpp">
      <Filter>dbwrappers</Filter>
    </ClCompile>
    <ClCompile Include="..\..\xbmc\dbwrappers\mysqldataset.cpp">
      <Filter>dbwrappers</Filter>
    </ClCompile>
    <ClCompile Include="..\..\xbmc\dbwrappers\sqlitedataset.cpp">
      <Filter>dbwrappers</Filter>
    </ClCompile>
    <ClCompile Include="..\..\xbmc\PlayListPlayer.cpp" />
    <ClCompile Include="..\..\xbmc\utils\RecentlyAddedJob.cpp">
      <Filter>utils</Filter>
    </ClCompile>
    <ClCompile Include="..\..\xbmc\input\windows\WINJoystick.cpp">
      <Filter>input\windows</Filter>
    </ClCompile>
    <ClCompile Include="..\..\xbmc\filesystem\ImageFile.cpp">
      <Filter>filesystem</Filter>
    </ClCompile>
    <ClCompile Include="..\..\xbmc\network\httprequesthandler\HTTPImageHandler.cpp">
      <Filter>network\httprequesthandler</Filter>
    </ClCompile>
    <ClCompile Include="..\..\xbmc\network\AirTunesServer.cpp">
      <Filter>network</Filter>
    </ClCompile>
    <ClCompile Include="..\..\xbmc\utils\SeekHandler.cpp">
      <Filter>utils</Filter>
    </ClCompile>
    <ClCompile Include="..\..\xbmc\utils\SortUtils.cpp">
      <Filter>utils</Filter>
    </ClCompile>
    <ClCompile Include="..\..\xbmc\utils\DatabaseUtils.cpp">
      <Filter>utils</Filter>
    </ClCompile>
    <ClCompile Include="..\..\xbmc\music\karaoke\karaokevideobackground.cpp">
      <Filter>music\karaoke</Filter>
    </ClCompile>
    <ClCompile Include="..\..\xbmc\utils\EndianSwap.cpp">
      <Filter>utils</Filter>
    </ClCompile>
    <ClCompile Include="..\..\xbmc\guilib\GUIKeyboardFactory.cpp">
      <Filter>guilib</Filter>
    </ClCompile>
    <ClCompile Include="..\..\xbmc\dialogs\GUIDialogKeyboardGeneric.cpp">
      <Filter>dialogs</Filter>
    </ClCompile>
    <ClCompile Include="..\..\xbmc\peripherals\devices\PeripheralImon.cpp">
      <Filter>peripherals\devices</Filter>
    </ClCompile>
    <ClCompile Include="..\..\xbmc\video\VideoDbUrl.cpp">
      <Filter>video</Filter>
    </ClCompile>
    <ClCompile Include="..\..\xbmc\DbUrl.cpp" />
    <ClCompile Include="..\..\xbmc\utils\UrlOptions.cpp">
      <Filter>utils</Filter>
    </ClCompile>
    <ClCompile Include="..\..\xbmc\music\MusicDbUrl.cpp">
      <Filter>music</Filter>
    </ClCompile>
    <ClCompile Include="..\..\xbmc\test\TestBasicEnvironment.cpp">
      <Filter>test</Filter>
    </ClCompile>
    <ClCompile Include="..\..\xbmc\test\TestUtils.cpp">
      <Filter>test</Filter>
    </ClCompile>
    <ClCompile Include="..\..\xbmc\test\xbmc-test.cpp">
      <Filter>test</Filter>
    </ClCompile>
    <ClCompile Include="..\..\xbmc\utils\test\TestAlarmClock.cpp">
      <Filter>utils\test</Filter>
    </ClCompile>
    <ClCompile Include="..\..\xbmc\utils\test\TestAliasShortcutUtils.cpp">
      <Filter>utils\test</Filter>
    </ClCompile>
    <ClCompile Include="..\..\xbmc\utils\test\TestArchive.cpp">
      <Filter>utils\test</Filter>
    </ClCompile>
    <ClCompile Include="..\..\xbmc\utils\test\TestAsyncFileCopy.cpp">
      <Filter>utils\test</Filter>
    </ClCompile>
    <ClCompile Include="..\..\xbmc\utils\test\TestBase64.cpp">
      <Filter>utils\test</Filter>
    </ClCompile>
    <ClCompile Include="..\..\xbmc\utils\test\TestBitstreamStats.cpp">
      <Filter>utils\test</Filter>
    </ClCompile>
    <ClCompile Include="..\..\xbmc\utils\test\TestCharsetConverter.cpp">
      <Filter>utils\test</Filter>
    </ClCompile>
    <ClCompile Include="..\..\xbmc\utils\test\TestCPUInfo.cpp">
      <Filter>utils\test</Filter>
    </ClCompile>
    <ClCompile Include="..\..\xbmc\utils\test\TestCrc32.cpp">
      <Filter>utils\test</Filter>
    </ClCompile>
    <ClCompile Include="..\..\xbmc\utils\test\TestDatabaseUtils.cpp">
      <Filter>utils\test</Filter>
    </ClCompile>
    <ClCompile Include="..\..\xbmc\utils\test\TestEndianSwap.cpp">
      <Filter>utils\test</Filter>
    </ClCompile>
    <ClCompile Include="..\..\xbmc\utils\test\Testfastmemcpy.cpp">
      <Filter>utils\test</Filter>
    </ClCompile>
    <ClCompile Include="..\..\xbmc\utils\test\TestFileOperationJob.cpp">
      <Filter>utils\test</Filter>
    </ClCompile>
    <ClCompile Include="..\..\xbmc\utils\test\TestFileUtils.cpp">
      <Filter>utils\test</Filter>
    </ClCompile>
    <ClCompile Include="..\..\xbmc\utils\test\Testfstrcmp.cpp">
      <Filter>utils\test</Filter>
    </ClCompile>
    <ClCompile Include="..\..\xbmc\utils\test\TestGlobalsHandling.cpp">
      <Filter>utils\test</Filter>
    </ClCompile>
    <ClCompile Include="..\..\xbmc\utils\test\TestHTMLUtil.cpp">
      <Filter>utils\test</Filter>
    </ClCompile>
    <ClCompile Include="..\..\xbmc\utils\test\TestHttpHeader.cpp">
      <Filter>utils\test</Filter>
    </ClCompile>
    <ClCompile Include="..\..\xbmc\utils\test\TestHttpParser.cpp">
      <Filter>utils\test</Filter>
    </ClCompile>
    <ClCompile Include="..\..\xbmc\utils\test\TestHttpResponse.cpp">
      <Filter>utils\test</Filter>
    </ClCompile>
    <ClCompile Include="..\..\xbmc\utils\test\TestJobManager.cpp">
      <Filter>utils\test</Filter>
    </ClCompile>
    <ClCompile Include="..\..\xbmc\utils\test\TestJSONVariantParser.cpp">
      <Filter>utils\test</Filter>
    </ClCompile>
    <ClCompile Include="..\..\xbmc\utils\test\TestJSONVariantWriter.cpp">
      <Filter>utils\test</Filter>
    </ClCompile>
    <ClCompile Include="..\..\xbmc\utils\test\TestLabelFormatter.cpp">
      <Filter>utils\test</Filter>
    </ClCompile>
    <ClCompile Include="..\..\xbmc\utils\test\TestLangCodeExpander.cpp">
      <Filter>utils\test</Filter>
    </ClCompile>
    <ClCompile Include="..\..\xbmc\utils\test\Testlog.cpp">
      <Filter>utils\test</Filter>
    </ClCompile>
    <ClCompile Include="..\..\xbmc\utils\test\TestMathUtils.cpp">
      <Filter>utils\test</Filter>
    </ClCompile>
    <ClCompile Include="..\..\xbmc\utils\test\Testmd5.cpp">
      <Filter>utils\test</Filter>
    </ClCompile>
    <ClCompile Include="..\..\xbmc\utils\test\TestMime.cpp">
      <Filter>utils\test</Filter>
    </ClCompile>
    <ClCompile Include="..\..\xbmc\utils\test\TestPerformanceSample.cpp">
      <Filter>utils\test</Filter>
    </ClCompile>
    <ClCompile Include="..\..\xbmc\utils\test\TestPOUtils.cpp">
      <Filter>utils\test</Filter>
    </ClCompile>
    <ClCompile Include="..\..\xbmc\utils\test\TestRegExp.cpp">
      <Filter>utils\test</Filter>
    </ClCompile>
    <ClCompile Include="..\..\xbmc\utils\test\TestRingBuffer.cpp">
      <Filter>utils\test</Filter>
    </ClCompile>
    <ClCompile Include="..\..\xbmc\utils\test\TestScraperParser.cpp">
      <Filter>utils\test</Filter>
    </ClCompile>
    <ClCompile Include="..\..\xbmc\utils\test\TestScraperUrl.cpp">
      <Filter>utils\test</Filter>
    </ClCompile>
    <ClCompile Include="..\..\xbmc\utils\test\TestSortUtils.cpp">
      <Filter>utils\test</Filter>
    </ClCompile>
    <ClCompile Include="..\..\xbmc\utils\test\TestStopwatch.cpp">
      <Filter>utils\test</Filter>
    </ClCompile>
    <ClCompile Include="..\..\xbmc\utils\test\TestStreamDetails.cpp">
      <Filter>utils\test</Filter>
    </ClCompile>
    <ClCompile Include="..\..\xbmc\utils\test\TestStreamUtils.cpp">
      <Filter>utils\test</Filter>
    </ClCompile>
    <ClCompile Include="..\..\xbmc\utils\test\TestStringUtils.cpp">
      <Filter>utils\test</Filter>
    </ClCompile>
    <ClCompile Include="..\..\xbmc\utils\test\TestSystemInfo.cpp">
      <Filter>utils\test</Filter>
    </ClCompile>
    <ClCompile Include="..\..\xbmc\utils\test\TestTimeSmoother.cpp">
      <Filter>utils\test</Filter>
    </ClCompile>
    <ClCompile Include="..\..\xbmc\utils\test\TestTimeUtils.cpp">
      <Filter>utils\test</Filter>
    </ClCompile>
    <ClCompile Include="..\..\xbmc\utils\test\TestURIUtils.cpp">
      <Filter>utils\test</Filter>
    </ClCompile>
    <ClCompile Include="..\..\xbmc\utils\test\TestVariant.cpp">
      <Filter>utils\test</Filter>
    </ClCompile>
    <ClCompile Include="..\..\xbmc\utils\test\TestXMLUtils.cpp">
      <Filter>utils\test</Filter>
    </ClCompile>
    <ClCompile Include="..\..\xbmc\utils\test\TestXBMCTinyXML.cpp">
      <Filter>utils\test</Filter>
    </ClCompile>
    <ClCompile Include="..\..\xbmc\utils\test\TestGlobalsHandlingPattern1.h">
      <Filter>utils\test</Filter>
    </ClCompile>
    <ClCompile Include="..\..\xbmc\filesystem\test\TestDirectory.cpp">
      <Filter>filesystem\test</Filter>
    </ClCompile>
    <ClCompile Include="..\..\xbmc\filesystem\test\TestFile.cpp">
      <Filter>filesystem\test</Filter>
    </ClCompile>
    <ClCompile Include="..\..\xbmc\filesystem\test\TestFileFactory.cpp">
      <Filter>filesystem\test</Filter>
    </ClCompile>
    <ClCompile Include="..\..\xbmc\filesystem\test\TestRarFile.cpp">
      <Filter>filesystem\test</Filter>
    </ClCompile>
    <ClCompile Include="..\..\xbmc\filesystem\test\TestZipFile.cpp">
      <Filter>filesystem\test</Filter>
    </ClCompile>
    <ClCompile Include="..\..\xbmc\network\upnp\UPnP.cpp">
      <Filter>network\upnp</Filter>
    </ClCompile>
    <ClCompile Include="..\..\xbmc\network\upnp\UPnPInternal.cpp">
      <Filter>network\upnp</Filter>
    </ClCompile>
    <ClCompile Include="..\..\xbmc\network\upnp\UPnPPlayer.cpp">
      <Filter>network\upnp</Filter>
    </ClCompile>
    <ClCompile Include="..\..\xbmc\network\upnp\UPnPRenderer.cpp">
      <Filter>network\upnp</Filter>
    </ClCompile>
    <ClCompile Include="..\..\xbmc\network\upnp\UPnPServer.cpp">
      <Filter>network\upnp</Filter>
    </ClCompile>
    <ClCompile Include="..\..\xbmc\interfaces\legacy\Addon.cpp">
      <Filter>interfaces\legacy</Filter>
    </ClCompile>
    <ClCompile Include="..\..\xbmc\interfaces\legacy\AddonCallback.cpp">
      <Filter>interfaces\legacy</Filter>
    </ClCompile>
    <ClCompile Include="..\..\xbmc\interfaces\legacy\AddonClass.cpp">
      <Filter>interfaces\legacy</Filter>
    </ClCompile>
    <ClCompile Include="..\..\xbmc\interfaces\legacy\AddonUtils.cpp">
      <Filter>interfaces\legacy</Filter>
    </ClCompile>
    <ClCompile Include="..\..\xbmc\interfaces\legacy\CallbackFunction.cpp">
      <Filter>interfaces\legacy</Filter>
    </ClCompile>
    <ClCompile Include="..\..\xbmc\interfaces\legacy\CallbackHandler.cpp">
      <Filter>interfaces\legacy</Filter>
    </ClCompile>
    <ClCompile Include="..\..\xbmc\interfaces\legacy\Control.cpp">
      <Filter>interfaces\legacy</Filter>
    </ClCompile>
    <ClCompile Include="..\..\xbmc\interfaces\legacy\Dialog.cpp">
      <Filter>interfaces\legacy</Filter>
    </ClCompile>
    <ClCompile Include="..\..\xbmc\interfaces\legacy\File.cpp">
      <Filter>interfaces\legacy</Filter>
    </ClCompile>
    <ClCompile Include="..\..\xbmc\interfaces\legacy\InfoTagMusic.cpp">
      <Filter>interfaces\legacy</Filter>
    </ClCompile>
    <ClCompile Include="..\..\xbmc\interfaces\legacy\InfoTagVideo.cpp">
      <Filter>interfaces\legacy</Filter>
    </ClCompile>
    <ClCompile Include="..\..\xbmc\interfaces\legacy\Keyboard.cpp">
      <Filter>interfaces\legacy</Filter>
    </ClCompile>
    <ClCompile Include="..\..\xbmc\interfaces\legacy\LanguageHook.cpp">
      <Filter>interfaces\legacy</Filter>
    </ClCompile>
    <ClCompile Include="..\..\xbmc\interfaces\legacy\ListItem.cpp">
      <Filter>interfaces\legacy</Filter>
    </ClCompile>
    <ClCompile Include="..\..\xbmc\interfaces\legacy\ModuleXbmc.cpp">
      <Filter>interfaces\legacy</Filter>
    </ClCompile>
    <ClCompile Include="..\..\xbmc\interfaces\legacy\ModuleXbmcgui.cpp">
      <Filter>interfaces\legacy</Filter>
    </ClCompile>
    <ClCompile Include="..\..\xbmc\interfaces\legacy\ModuleXbmcplugin.cpp">
      <Filter>interfaces\legacy</Filter>
    </ClCompile>
    <ClCompile Include="..\..\xbmc\interfaces\legacy\ModuleXbmcvfs.cpp">
      <Filter>interfaces\legacy</Filter>
    </ClCompile>
    <ClCompile Include="..\..\xbmc\interfaces\legacy\Monitor.cpp">
      <Filter>interfaces\legacy</Filter>
    </ClCompile>
    <ClCompile Include="..\..\xbmc\interfaces\legacy\Player.cpp">
      <Filter>interfaces\legacy</Filter>
    </ClCompile>
    <ClCompile Include="..\..\xbmc\interfaces\legacy\PlayList.cpp">
      <Filter>interfaces\legacy</Filter>
    </ClCompile>
    <ClCompile Include="..\..\xbmc\interfaces\legacy\String.cpp">
      <Filter>interfaces\legacy</Filter>
    </ClCompile>
    <ClCompile Include="..\..\xbmc\interfaces\legacy\Window.cpp">
      <Filter>interfaces\legacy</Filter>
    </ClCompile>
    <ClCompile Include="..\..\xbmc\interfaces\legacy\WindowDialog.cpp">
      <Filter>interfaces\legacy</Filter>
    </ClCompile>
    <ClCompile Include="..\..\xbmc\interfaces\legacy\WindowDialogMixin.cpp">
      <Filter>interfaces\legacy</Filter>
    </ClCompile>
    <ClCompile Include="..\..\xbmc\interfaces\legacy\WindowXML.cpp">
      <Filter>interfaces\legacy</Filter>
    </ClCompile>
    <ClCompile Include="..\..\xbmc\interfaces\python\CallbackHandler.cpp">
      <Filter>interfaces\python</Filter>
    </ClCompile>
    <ClCompile Include="..\..\xbmc\interfaces\python\LanguageHook.cpp">
      <Filter>interfaces\python</Filter>
    </ClCompile>
    <ClCompile Include="..\..\xbmc\interfaces\python\swig.cpp">
      <Filter>interfaces\python</Filter>
    </ClCompile>
    <ClCompile Include="..\..\xbmc\interfaces\python\XBPython.cpp">
      <Filter>interfaces\python</Filter>
    </ClCompile>
    <ClCompile Include="..\..\xbmc\interfaces\python\generated\AddonModuleXbmc.cpp">
      <Filter>interfaces\python\generated</Filter>
    </ClCompile>
    <ClCompile Include="..\..\xbmc\interfaces\python\generated\AddonModuleXbmcaddon.cpp">
      <Filter>interfaces\python\generated</Filter>
    </ClCompile>
    <ClCompile Include="..\..\xbmc\interfaces\python\generated\AddonModuleXbmcgui.cpp">
      <Filter>interfaces\python\generated</Filter>
    </ClCompile>
    <ClCompile Include="..\..\xbmc\interfaces\python\generated\AddonModuleXbmcplugin.cpp">
      <Filter>interfaces\python\generated</Filter>
    </ClCompile>
    <ClCompile Include="..\..\xbmc\interfaces\python\generated\AddonModuleXbmcvfs.cpp">
      <Filter>interfaces\python\generated</Filter>
    </ClCompile>
    <ClCompile Include="..\..\xbmc\music\tags\TagLibVFSStream.cpp">
      <Filter>music\tags</Filter>
    </ClCompile>
    <ClCompile Include="..\..\xbmc\music\tags\TagLoaderTagLib.cpp">
      <Filter>music\tags</Filter>
    </ClCompile>
    <ClCompile Include="..\..\xbmc\interfaces\python\test\TestSwig.cpp">
      <Filter>interfaces\python\test</Filter>
    </ClCompile>
    <ClCompile Include="..\..\xbmc\interfaces\json-rpc\AddonsOperations.cpp">
      <Filter>interfaces\json-rpc</Filter>
    </ClCompile>
    <ClCompile Include="..\..\xbmc\cores\dvdplayer\DVDDemuxers\DVDDemuxBXA.cpp">
      <Filter>cores\dvdplayer\DVDDemuxers</Filter>
    </ClCompile>
    <ClCompile Include="..\..\xbmc\dialogs\GUIDialogMediaFilter.cpp">
      <Filter>dialogs</Filter>
    </ClCompile>
    <ClCompile Include="..\..\xbmc\test\TestFileItem.cpp">
      <Filter>test</Filter>
    </ClCompile>
    <ClCompile Include="..\..\xbmc\test\TestTextureUtils.cpp">
      <Filter>test</Filter>
    </ClCompile>
    <ClCompile Include="..\..\xbmc\interfaces\json-rpc\PVROperations.cpp">
      <Filter>interfaces\json-rpc</Filter>
    </ClCompile>
    <ClCompile Include="..\..\xbmc\filesystem\HTTPFile.cpp">
      <Filter>filesystem</Filter>
    </ClCompile>
    <ClCompile Include="..\..\xbmc\utils\GroupUtils.cpp">
      <Filter>utils</Filter>
    </ClCompile>
    <ClCompile Include="..\..\xbmc\cores\AudioEngine\Utils\AELimiter.cpp">
      <Filter>cores\AudioEngine\Utils</Filter>
    </ClCompile>
    <ClCompile Include="..\..\xbmc\utils\test\TestUrlOptions.cpp">
      <Filter>utils\test</Filter>
    </ClCompile>
    <ClCompile Include="..\..\xbmc\interfaces\python\PyContext.cpp">
      <Filter>interfaces\python</Filter>
    </ClCompile>
    <ClCompile Include="..\..\xbmc\video\FFmpegVideoDecoder.cpp">
      <Filter>video</Filter>
    </ClCompile>
    <ClCompile Include="..\..\xbmc\view\GUIViewControl.cpp">
      <Filter>view</Filter>
    </ClCompile>
    <ClCompile Include="..\..\xbmc\view\GUIViewState.cpp">
      <Filter>view</Filter>
    </ClCompile>
    <ClCompile Include="..\..\xbmc\view\ViewDatabase.cpp">
      <Filter>view</Filter>
    </ClCompile>
    <ClCompile Include="..\..\xbmc\guilib\imagefactory.cpp">
      <Filter>guilib</Filter>
    </ClCompile>
    <ClCompile Include="..\..\xbmc\guilib\cximage.cpp">
      <Filter>guilib</Filter>
    </ClCompile>
    <ClCompile Include="..\..\xbmc\filesystem\DAVFile.cpp">
      <Filter>filesystem</Filter>
    </ClCompile>
    <ClCompile Include="..\..\xbmc\filesystem\DAVCommon.cpp">
      <Filter>filesystem</Filter>
    </ClCompile>
    <ClCompile Include="..\..\xbmc\peripherals\bus\virtual\PeripheralBusCEC.cpp">
      <Filter>peripherals\bus</Filter>
    </ClCompile>
    <ClCompile Include="..\..\xbmc\network\upnp\UPnPSettings.cpp">
      <Filter>network\upnp</Filter>
    </ClCompile>
    <ClCompile Include="..\..\xbmc\AppParamParser.cpp" />
    <ClCompile Include="..\..\xbmc\settings\dialogs\GUIDialogContentSettings.cpp">
      <Filter>settings\dialogs</Filter>
    </ClCompile>
    <ClCompile Include="..\..\xbmc\settings\windows\GUIWindowSettings.cpp">
      <Filter>settings\windows</Filter>
    </ClCompile>
    <ClCompile Include="..\..\xbmc\settings\windows\GUIWindowSettingsCategory.cpp">
      <Filter>settings\windows</Filter>
    </ClCompile>
    <ClCompile Include="..\..\xbmc\settings\windows\GUIWindowSettingsScreenCalibration.cpp">
      <Filter>settings\windows</Filter>
    </ClCompile>
    <ClCompile Include="..\..\xbmc\settings\windows\GUIWindowTestPattern.cpp">
      <Filter>settings\windows</Filter>
    </ClCompile>
    <ClCompile Include="..\..\xbmc\utils\RssManager.cpp">
      <Filter>utils</Filter>
    </ClCompile>
    <ClCompile Include="..\..\xbmc\settings\SkinSettings.cpp">
      <Filter>settings</Filter>
    </ClCompile>
    <ClCompile Include="..\..\xbmc\settings\MediaSourceSettings.cpp">
      <Filter>settings</Filter>
    </ClCompile>
    <ClCompile Include="..\..\xbmc\view\ViewStateSettings.cpp">
      <Filter>view</Filter>
    </ClCompile>
    <ClCompile Include="..\..\xbmc\settings\MediaSettings.cpp">
      <Filter>settings</Filter>
    </ClCompile>
    <ClCompile Include="..\..\xbmc\settings\DisplaySettings.cpp">
      <Filter>settings</Filter>
    </ClCompile>
    <ClCompile Include="..\..\xbmc\profiles\dialogs\GUIDialogLockSettings.cpp">
      <Filter>profiles\dialogs</Filter>
    </ClCompile>
    <ClCompile Include="..\..\xbmc\profiles\dialogs\GUIDialogProfileSettings.cpp">
      <Filter>profiles\dialogs</Filter>
    </ClCompile>
    <ClCompile Include="..\..\xbmc\profiles\windows\GUIWindowSettingsProfile.cpp">
      <Filter>profiles\windows</Filter>
    </ClCompile>
    <ClCompile Include="..\..\xbmc\profiles\Profile.cpp">
      <Filter>profiles</Filter>
    </ClCompile>
    <ClCompile Include="..\..\xbmc\profiles\ProfilesManager.cpp">
      <Filter>profiles</Filter>
    </ClCompile>
    <ClCompile Include="..\..\xbmc\input\touch\generic\GenericTouchActionHandler.cpp">
      <Filter>input\touch\generic</Filter>
    </ClCompile>
    <ClCompile Include="..\..\xbmc\input\touch\generic\GenericTouchSwipeDetector.cpp">
      <Filter>input\touch\generic</Filter>
    </ClCompile>
    <ClCompile Include="..\..\xbmc\input\touch\ITouchInputHandling.cpp">
      <Filter>input\touch</Filter>
    </ClCompile>
    <ClCompile Include="..\..\xbmc\utils\Vector.cpp">
      <Filter>utils</Filter>
    </ClCompile>
    <ClCompile Include="..\..\xbmc\video\PlayerController.cpp">
      <Filter>video</Filter>
    </ClCompile>
    <ClCompile Include="..\..\xbmc\filesystem\VideoDatabaseDirectory\DirectoryNodeGrouped.cpp">
      <Filter>filesystem\VideoDatabaseDirectory</Filter>
    </ClCompile>
    <ClCompile Include="..\..\xbmc\filesystem\MusicDatabaseDirectory\DirectoryNodeGrouped.cpp">
      <Filter>filesystem\MusicDatabaseDirectory</Filter>
    </ClCompile>
    <ClCompile Include="..\..\xbmc\settings\windows\GUIControlSettings.cpp">
      <Filter>settings\windows</Filter>
    </ClCompile>
    <ClCompile Include="..\..\xbmc\settings\SettingControl.cpp">
      <Filter>settings</Filter>
    </ClCompile>
    <ClCompile Include="..\..\xbmc\network\NetworkServices.cpp">
      <Filter>network</Filter>
    </ClCompile>
    <ClCompile Include="..\..\xbmc\utils\BooleanLogic.cpp">
      <Filter>utils</Filter>
    </ClCompile>
    <ClCompile Include="..\..\xbmc\settings\SettingAddon.cpp">
      <Filter>settings</Filter>
    </ClCompile>
    <ClCompile Include="..\..\xbmc\settings\SettingPath.cpp">
      <Filter>settings</Filter>
    </ClCompile>
    <ClCompile Include="..\..\xbmc\interfaces\json-rpc\FavouritesOperations.cpp">
      <Filter>interfaces\json-rpc</Filter>
    </ClCompile>
    <ClCompile Include="..\..\xbmc\cores\dvdplayer\DVDDemuxers\DVDDemuxCDDA.cpp">
      <Filter>cores\dvdplayer\DVDDemuxers</Filter>
    </ClCompile>
    <ClCompile Include="..\..\xbmc\utils\Environment.cpp">
      <Filter>utils</Filter>
    </ClCompile>
    <ClCompile Include="..\..\xbmc\utils\LegacyPathTranslation.cpp">
      <Filter>utils</Filter>
    </ClCompile>
    <ClCompile Include="..\..\xbmc\interfaces\generic\LanguageInvokerThread.cpp">
      <Filter>interfaces\generic</Filter>
    </ClCompile>
    <ClCompile Include="..\..\xbmc\interfaces\generic\ScriptInvocationManager.cpp">
      <Filter>interfaces\generic</Filter>
    </ClCompile>
    <ClCompile Include="..\..\xbmc\interfaces\python\PythonInvoker.cpp">
      <Filter>interfaces\python</Filter>
    </ClCompile>
    <ClCompile Include="..\..\xbmc\addons\AddonCallbacksCodec.cpp">
      <Filter>addons</Filter>
    </ClCompile>
    <ClCompile Include="..\..\xbmc\interfaces\json-rpc\ProfilesOperations.cpp">
      <Filter>interfaces\json-rpc</Filter>
    </ClCompile>
    <ClCompile Include="..\..\xbmc\cores\AudioEngine\Engines\ActiveAE\ActiveAE.cpp">
      <Filter>cores\AudioEngine\Engines\ActiveAE</Filter>
    </ClCompile>
    <ClCompile Include="..\..\xbmc\cores\AudioEngine\Engines\ActiveAE\ActiveAEBuffer.cpp">
      <Filter>cores\AudioEngine\Engines\ActiveAE</Filter>
    </ClCompile>
    <ClCompile Include="..\..\xbmc\cores\AudioEngine\Engines\ActiveAE\ActiveAEResampleFFMPEG.cpp">
      <Filter>cores\AudioEngine\Engines\ActiveAE</Filter>
    </ClCompile>
    <ClCompile Include="..\..\xbmc\cores\AudioEngine\Engines\ActiveAE\ActiveAESink.cpp">
      <Filter>cores\AudioEngine\Engines\ActiveAE</Filter>
    </ClCompile>
    <ClCompile Include="..\..\xbmc\cores\AudioEngine\Engines\ActiveAE\ActiveAESound.cpp">
      <Filter>cores\AudioEngine\Engines\ActiveAE</Filter>
    </ClCompile>
    <ClCompile Include="..\..\xbmc\cores\AudioEngine\Engines\ActiveAE\ActiveAEStream.cpp">
      <Filter>cores\AudioEngine\Engines\ActiveAE</Filter>
    </ClCompile>
    <ClCompile Include="..\..\xbmc\utils\ActorProtocol.cpp">
      <Filter>utils</Filter>
    </ClCompile>
    <ClCompile Include="..\..\xbmc\ApplicationPlayer.cpp" />
    <ClCompile Include="..\..\xbmc\interfaces\python\AddonPythonInvoker.cpp">
      <Filter>interfaces\python</Filter>
    </ClCompile>
    <ClCompile Include="..\..\xbmc\interfaces\python\ContextItemAddonInvoker.cpp">
      <Filter>interfaces\python</Filter>
    </ClCompile>
    <ClCompile Include="..\..\xbmc\utils\StringValidation.cpp">
      <Filter>utils</Filter>
    </ClCompile>
    <ClCompile Include="..\..\xbmc\windowing\WinEvents.cpp">
      <Filter>windowing</Filter>
    </ClCompile>
    <ClCompile Include="..\..\xbmc\playlists\SmartPlaylistFileItemListModifier.cpp">
      <Filter>playlists</Filter>
    </ClCompile>
    <ClCompile Include="..\..\xbmc\FileItemListModification.cpp" />
    <ClCompile Include="..\..\xbmc\settings\lib\ISettingControl.cpp">
      <Filter>settings\lib</Filter>
    </ClCompile>
    <ClCompile Include="..\..\xbmc\settings\lib\ISetting.cpp">
      <Filter>settings\lib</Filter>
    </ClCompile>
    <ClCompile Include="..\..\xbmc\settings\lib\Setting.cpp">
      <Filter>settings\lib</Filter>
    </ClCompile>
    <ClCompile Include="..\..\xbmc\settings\lib\SettingCategoryAccess.cpp">
      <Filter>settings\lib</Filter>
    </ClCompile>
    <ClCompile Include="..\..\xbmc\settings\lib\SettingConditions.cpp">
      <Filter>settings\lib</Filter>
    </ClCompile>
    <ClCompile Include="..\..\xbmc\settings\lib\SettingDependency.cpp">
      <Filter>settings\lib</Filter>
    </ClCompile>
    <ClCompile Include="..\..\xbmc\settings\lib\SettingRequirement.cpp">
      <Filter>settings\lib</Filter>
    </ClCompile>
    <ClCompile Include="..\..\xbmc\settings\lib\SettingSection.cpp">
      <Filter>settings\lib</Filter>
    </ClCompile>
    <ClCompile Include="..\..\xbmc\settings\lib\SettingsManager.cpp">
      <Filter>settings\lib</Filter>
    </ClCompile>
    <ClCompile Include="..\..\xbmc\settings\lib\SettingUpdate.cpp">
      <Filter>settings\lib</Filter>
    </ClCompile>
    <ClCompile Include="..\..\xbmc\utils\CharsetDetection.cpp">
      <Filter>utils</Filter>
    </ClCompile>
    <ClCompile Include="..\..\xbmc\cores\VideoRenderers\OverlayRendererGUI.cpp">
      <Filter>cores\VideoRenderers</Filter>
    </ClCompile>
    <ClCompile Include="..\..\xbmc\interfaces\json-rpc\SettingsOperations.cpp">
      <Filter>interfaces\json-rpc</Filter>
    </ClCompile>
    <ClCompile Include="..\..\xbmc\listproviders\IListProvider.cpp">
      <Filter>listproviders</Filter>
    </ClCompile>
    <ClCompile Include="..\..\xbmc\listproviders\DirectoryProvider.cpp">
      <Filter>listproviders</Filter>
    </ClCompile>
    <ClCompile Include="..\..\xbmc\listproviders\StaticProvider.cpp">
      <Filter>listproviders</Filter>
    </ClCompile>
    <ClCompile Include="..\..\xbmc\utils\Utf8Utils.cpp">
      <Filter>utils</Filter>
    </ClCompile>
    <ClCompile Include="..\..\xbmc\utils\XSLTUtils.cpp">
      <Filter>utils</Filter>
    </ClCompile>
    <ClCompile Include="..\..\xbmc\cores\dvdplayer\DVDCodecs\Video\DVDVideoCodec.cpp">
      <Filter>cores\dvdplayer\DVDCodecs\Video</Filter>
    </ClCompile>
    <ClCompile Include="..\..\xbmc\cores\FFmpeg.cpp">
      <Filter>cores</Filter>
    </ClCompile>
    <ClCompile Include="..\..\xbmc\media\MediaType.cpp">
      <Filter>media</Filter>
    </ClCompile>
    <ClCompile Include="..\..\xbmc\settings\dialogs\GUIDialogSettingsBase.cpp">
      <Filter>settings\dialogs</Filter>
    </ClCompile>
    <ClCompile Include="..\..\xbmc\settings\dialogs\GUIDialogSettingsManagerBase.cpp">
      <Filter>settings\dialogs</Filter>
    </ClCompile>
    <ClCompile Include="..\..\xbmc\settings\SettingCreator.cpp">
      <Filter>settings</Filter>
    </ClCompile>
    <ClCompile Include="..\..\xbmc\settings\SettingConditions.cpp">
      <Filter>settings</Filter>
    </ClCompile>
    <ClCompile Include="..\..\xbmc\settings\dialogs\GUIDialogSettingsManualBase.cpp">
      <Filter>settings\dialogs</Filter>
    </ClCompile>
    <ClCompile Include="..\..\xbmc\settings\SettingUtils.cpp">
      <Filter>settings</Filter>
    </ClCompile>
    <ClCompile Include="..\..\xbmc\filesystem\win32\Win32Directory.cpp">
      <Filter>filesystem\win32</Filter>
    </ClCompile>
    <ClCompile Include="..\..\xbmc\CompileInfo.cpp" />
    <ClCompile Include="..\..\xbmc\utils\auto_buffer.cpp">
      <Filter>utils</Filter>
    </ClCompile>
    <ClCompile Include="..\..\xbmc\filesystem\win32\Win32SMBDirectory.cpp">
      <Filter>filesystem\win32</Filter>
    </ClCompile>
    <ClCompile Include="..\..\xbmc\utils\win32\Win32InterfaceForCLog.cpp">
      <Filter>utils\win32</Filter>
    </ClCompile>
    <ClCompile Include="..\..\xbmc\utils\win32\Win32Log.cpp">
      <Filter>utils\win32</Filter>
    </ClCompile>
    <ClCompile Include="..\..\xbmc\filesystem\win32\Win32File.cpp">
      <Filter>filesystem\win32</Filter>
    </ClCompile>
    <ClCompile Include="..\..\xbmc\filesystem\win32\Win32SMBFile.cpp">
      <Filter>filesystem\win32</Filter>
    </ClCompile>
    <ClCompile Include="..\..\xbmc\filesystem\BlurayFile.cpp">
      <Filter>filesystem</Filter>
    </ClCompile>
    <ClCompile Include="..\..\xbmc\video\videosync\VideoSyncD3D.cpp">
      <Filter>video\videosync</Filter>
    </ClCompile>
    <ClCompile Include="..\..\xbmc\cores\DataCacheCore.cpp">
      <Filter>cores</Filter>
    </ClCompile>
    <ClCompile Include="..\..\xbmc\cores\DSPlayer\ChaptersManager.cpp">
      <Filter>cores\DSPlayer</Filter>
    </ClCompile>
    <ClCompile Include="..\..\xbmc\cores\DSPlayer\DSGraph.cpp">
      <Filter>cores\DSPlayer</Filter>
    </ClCompile>
    <ClCompile Include="..\..\xbmc\cores\DSPlayer\DSPlayer.cpp">
      <Filter>cores\DSPlayer</Filter>
    </ClCompile>
    <ClCompile Include="..\..\xbmc\cores\DSPlayer\DSPropertyPage.cpp">
      <Filter>cores\DSPlayer</Filter>
    </ClCompile>
    <ClCompile Include="..\..\xbmc\cores\DSPlayer\FGFilter.cpp">
      <Filter>cores\DSPlayer</Filter>
    </ClCompile>
    <ClCompile Include="..\..\xbmc\cores\DSPlayer\FGLoader.cpp">
      <Filter>cores\DSPlayer</Filter>
    </ClCompile>
    <ClCompile Include="..\..\xbmc\cores\DSPlayer\FGManager.cpp">
      <Filter>cores\DSPlayer</Filter>
    </ClCompile>
    <ClCompile Include="..\..\xbmc\cores\DSPlayer\FGManager2.cpp">
      <Filter>cores\DSPlayer</Filter>
    </ClCompile>
    <ClCompile Include="..\..\xbmc\cores\DSPlayer\GraphFilters.cpp">
      <Filter>cores\DSPlayer</Filter>
    </ClCompile>
    <ClCompile Include="..\..\xbmc\cores\DSPlayer\StreamsManager.cpp">
      <Filter>cores\DSPlayer</Filter>
    </ClCompile>
    <ClCompile Include="..\..\xbmc\cores\DSPlayer\Utils\AudioEnumerator.cpp">
      <Filter>cores\DSPlayer\Utils</Filter>
    </ClCompile>
    <ClCompile Include="..\..\xbmc\cores\DSPlayer\Utils\DSTemplate.cpp">
      <Filter>cores\DSPlayer\Utils</Filter>
    </ClCompile>
    <ClCompile Include="..\..\xbmc\cores\DSPlayer\Utils\IPinHook.cpp">
      <Filter>cores\DSPlayer\Utils</Filter>
    </ClCompile>
    <ClCompile Include="..\..\xbmc\cores\DSPlayer\Utils\MacrovisionKicker.cpp">
      <Filter>cores\DSPlayer\Utils</Filter>
    </ClCompile>
    <ClCompile Include="..\..\xbmc\cores\DSPlayer\ExternalPixelShader.cpp">
      <Filter>cores\DSPlayer\Shaders</Filter>
    </ClCompile>
    <ClCompile Include="..\..\xbmc\cores\DSPlayer\PixelShaderCompiler.cpp">
      <Filter>cores\DSPlayer\Shaders</Filter>
    </ClCompile>
    <ClCompile Include="..\..\xbmc\cores\DSPlayer\PixelShaderList.cpp">
      <Filter>cores\DSPlayer\Shaders</Filter>
    </ClCompile>
    <ClCompile Include="..\..\xbmc\cores\DSPlayer\ShadersSelectionRule.cpp">
      <Filter>cores\DSPlayer\Shaders</Filter>
    </ClCompile>
    <ClCompile Include="..\..\xbmc\cores\DSPlayer\Subtitles\ILogImpl.cpp">
      <Filter>cores\DSPlayer\Interfaces</Filter>
    </ClCompile>
    <ClCompile Include="..\..\xbmc\cores\DSPlayer\Filters\AllocatorCommon.cpp">
      <Filter>cores\DSPlayer\Filters\Video Renderers</Filter>
    </ClCompile>
    <ClCompile Include="..\..\xbmc\cores\DSPlayer\Filters\DX9AllocatorPresenter.cpp">
      <Filter>cores\DSPlayer\Filters\Video Renderers</Filter>
    </ClCompile>
    <ClCompile Include="..\..\xbmc\cores\DSPlayer\Filters\EVRAllocatorPresenter.cpp">
      <Filter>cores\DSPlayer\Filters\Video Renderers</Filter>
    </ClCompile>
    <ClCompile Include="..\..\xbmc\cores\DSPlayer\Filters\RendererSettings.cpp">
      <Filter>cores\DSPlayer\Filters\Video Renderers</Filter>
    </ClCompile>
    <ClCompile Include="..\..\xbmc\cores\DSPlayer\Filters\VMR9AllocatorPresenter.cpp">
      <Filter>cores\DSPlayer\Filters\Video Renderers</Filter>
    </ClCompile>
    <ClCompile Include="..\..\xbmc\cores\DSPlayer\Filters\XBMCFileReader.cpp">
      <Filter>cores\DSPlayer\Filters\Source</Filter>
    </ClCompile>
    <ClCompile Include="..\..\xbmc\cores\DSPlayer\Filters\XBMCFileSource.cpp">
      <Filter>cores\DSPlayer\Filters\Source</Filter>
    </ClCompile>
    <ClCompile Include="..\..\xbmc\cores\DSPlayer\Subtitles\decss\CSSauth.cpp">
      <Filter>cores\DSPlayer\Filters\Include</Filter>
    </ClCompile>
    <ClCompile Include="..\..\xbmc\cores\DSPlayer\Subtitles\decss\CSSscramble.cpp">
      <Filter>cores\DSPlayer\Filters\Include</Filter>
    </ClCompile>
    <ClCompile Include="..\..\xbmc\cores\DSPlayer\Subtitles\decss\DeCSSInputPin.cpp">
      <Filter>cores\DSPlayer\Filters\Include</Filter>
    </ClCompile>
    <ClCompile Include="..\..\xbmc\cores\DSPlayer\Filters\asyncio.cpp">
      <Filter>cores\DSPlayer\Filters\BaseClassFilters</Filter>
    </ClCompile>
    <ClCompile Include="..\..\xbmc\cores\DSPlayer\Filters\asyncrdr.cpp">
      <Filter>cores\DSPlayer\Filters\BaseClassFilters</Filter>
    </ClCompile>
    <ClCompile Include="..\..\xbmc\cores\DSPlayer\FilterCoreFactory\FilterCoreFactory.cpp">
      <Filter>cores\DSPlayer\FilterCoreFactory</Filter>
    </ClCompile>
    <ClCompile Include="..\..\xbmc\cores\DSPlayer\FilterCoreFactory\FilterSelectionRule.cpp">
      <Filter>cores\DSPlayer\FilterCoreFactory</Filter>
    </ClCompile>
    <ClCompile Include="..\..\xbmc\cores\VideoRenderers\WinDsRenderer.cpp">
      <Filter>cores\VideoRenderers</Filter>
    </ClCompile>
    <ClCompile Include="..\..\xbmc\video\FFmpegVideoDecoder.cpp" />
    <ClCompile Include="..\..\xbmc\cores\DSPlayer\DSInputStreamPVRManager.cpp">
      <Filter>cores\DSPlayer</Filter>
    </ClCompile>
    <ClCompile Include="..\..\xbmc\cores\DSPlayer\DSPlayerDatabase.cpp">
      <Filter>cores\DSPlayer</Filter>
    </ClCompile>
    <ClCompile Include="..\..\xbmc\cores\DSPlayer\Filters\madVRAllocatorPresenter.cpp">
      <Filter>cores\DSPlayer\Filters\Video Renderers</Filter>
    </ClCompile>
    <ClCompile Include="..\..\xbmc\cores\DSPlayer\Utils\DSFilterEnumerator.cpp">
      <Filter>cores\DSPlayer\Utils</Filter>
    </ClCompile>
    <ClCompile Include="..\..\xbmc\cores\DSPlayer\Dialogs\GUIDialogDSRules.cpp">
      <Filter>cores\DSPlayer\dialogs</Filter>
    </ClCompile>
    <ClCompile Include="..\..\xbmc\cores\DSPlayer\Dialogs\GUIDialogDSFilters.cpp">
      <Filter>cores\DSPlayer\dialogs</Filter>
    </ClCompile>
    <ClCompile Include="..\..\xbmc\cores\DSPlayer\Dialogs\GUIDialogDSManager.cpp">
      <Filter>cores\DSPlayer\Dialogs</Filter>
    </ClCompile>
    <ClCompile Include="..\..\xbmc\cores\DSPlayer\Dialogs\GUIDialogDSPlayercoreFactory.cpp">
      <Filter>cores\DSPlayer\Dialogs</Filter>
    </ClCompile>
    <ClCompile Include="..\..\xbmc\cores\DSPlayer\Filters\MadvrSettings.cpp">
      <Filter>cores\DSPlayer\Filters\Video Renderers</Filter>
    </ClCompile>
    <ClCompile Include="..\..\xbmc\cores\DSPlayer\Dialogs\GUIDialogMadvrScaling.cpp">
      <Filter>cores\DSPlayer\Dialogs</Filter>
    </ClCompile>
    <ClCompile Include="..\..\xbmc\filesystem\OverrideDirectory.cpp">
      <Filter>filesystem</Filter>
    </ClCompile>
    <ClCompile Include="..\..\xbmc\filesystem\OverrideFile.cpp">
      <Filter>filesystem</Filter>
    </ClCompile>
    <ClCompile Include="..\..\xbmc\cores\dvdplayer\DVDCodecs\Overlay\contrib\cc_decoder.c">
      <Filter>cores\dvdplayer\DVDCodecs\Overlay\contrib</Filter>
    </ClCompile>
    <ClCompile Include="..\..\xbmc\cores\dvdplayer\DVDCodecs\Overlay\contrib\cc_decoder708.cpp">
      <Filter>cores\dvdplayer\DVDCodecs\Overlay\contrib</Filter>
    </ClCompile>
    <ClCompile Include="..\..\xbmc\cores\dvdplayer\DVDDemuxers\DVDDemuxCC.cpp">
      <Filter>cores\dvdplayer\DVDDemuxers</Filter>
    </ClCompile>
    <ClCompile Include="..\..\xbmc\utils\HttpRangeUtils.cpp">
      <Filter>utils</Filter>
    </ClCompile>
    <ClCompile Include="..\..\xbmc\win32\crts_caller.cpp">
      <Filter>win32</Filter>
    </ClCompile>
    <ClCompile Include="..\..\xbmc\network\httprequesthandler\HTTPFileHandler.cpp">
      <Filter>network\httprequesthandler</Filter>
    </ClCompile>
    <ClCompile Include="..\..\xbmc\network\test\TestWebServer.cpp">
      <Filter>network\test</Filter>
    </ClCompile>
    <ClCompile Include="..\..\xbmc\utils\test\TestHttpRangeUtils.cpp">
      <Filter>utils\test</Filter>
    </ClCompile>
    <ClCompile Include="..\..\xbmc\input\InputManager.cpp">
      <Filter>input</Filter>
    </ClCompile>
    <ClCompile Include="..\..\xbmc\network\httprequesthandler\HTTPImageTransformationHandler.cpp">
      <Filter>network\httprequesthandler</Filter>
    </ClCompile>
    <ClCompile Include="..\..\xbmc\dialogs\GUIDialogSimpleMenu.cpp">
      <Filter>dialogs</Filter>
    </ClCompile>
    <ClCompile Include="..\..\xbmc\video\jobs\VideoLibraryJob.cpp">
      <Filter>video\jobs</Filter>
    </ClCompile>
    <ClCompile Include="..\..\xbmc\video\VideoLibraryQueue.cpp">
      <Filter>video</Filter>
    </ClCompile>
    <ClCompile Include="..\..\xbmc\video\jobs\VideoLibraryScanningJob.cpp">
      <Filter>video\jobs</Filter>
    </ClCompile>
    <ClCompile Include="..\..\xbmc\video\jobs\VideoLibraryMarkWatchedJob.cpp">
      <Filter>video\jobs</Filter>
    </ClCompile>
    <ClCompile Include="..\..\xbmc\video\jobs\VideoLibraryCleaningJob.cpp">
      <Filter>video\jobs</Filter>
    </ClCompile>
    <ClCompile Include="..\..\xbmc\utils\ProgressJob.cpp">
      <Filter>utils</Filter>
    </ClCompile>
    <ClCompile Include="..\..\xbmc\video\jobs\VideoLibraryProgressJob.cpp">
      <Filter>video\jobs</Filter>
    </ClCompile>
    <ClCompile Include="..\..\xbmc\input\Key.cpp">
      <Filter>input</Filter>
    </ClCompile>
    <ClCompile Include="..\..\xbmc\music\tags\ReplayGain.cpp">
      <Filter>music\tags</Filter>
    </ClCompile>
    <ClCompile Include="..\..\xbmc\network\httprequesthandler\python\HTTPPythonInvoker.cpp">
      <Filter>network\httprequesthandler\python</Filter>
    </ClCompile>
    <ClCompile Include="..\..\xbmc\interfaces\python\generated\AddonModuleXbmcwsgi.cpp">
      <Filter>interfaces\python\generated</Filter>
    </ClCompile>
    <ClCompile Include="..\..\xbmc\interfaces\legacy\wsgi\WsgiResponse.cpp">
      <Filter>interfaces\legacy\wsgi</Filter>
    </ClCompile>
    <ClCompile Include="..\..\xbmc\interfaces\legacy\wsgi\WsgiResponseBody.cpp">
      <Filter>interfaces\legacy\wsgi</Filter>
    </ClCompile>
    <ClCompile Include="..\..\xbmc\network\httprequesthandler\python\HTTPPythonWsgiInvoker.cpp">
      <Filter>network\httprequesthandler\python</Filter>
    </ClCompile>
    <ClCompile Include="..\..\xbmc\interfaces\legacy\wsgi\WsgiErrorStream.cpp">
      <Filter>interfaces\legacy\wsgi</Filter>
    </ClCompile>
    <ClCompile Include="..\..\xbmc\interfaces\legacy\wsgi\WsgiInputStream.cpp">
      <Filter>interfaces\legacy\wsgi</Filter>
    </ClCompile>
    <ClCompile Include="..\..\xbmc\addons\Webinterface.cpp">
      <Filter>addons</Filter>
    </ClCompile>
    <ClCompile Include="..\..\xbmc\interfaces\generic\ILanguageInvoker.cpp">
      <Filter>interfaces\generic</Filter>
    </ClCompile>
    <ClCompile Include="..\..\xbmc\network\httprequesthandler\HTTPPythonHandler.cpp">
      <Filter>network\httprequesthandler</Filter>
    </ClCompile>
    <ClCompile Include="..\..\xbmc\addons\AudioDecoder.cpp">
      <Filter>addons</Filter>
    </ClCompile>
    <ClCompile Include="..\..\xbmc\addons\LanguageResource.cpp">
      <Filter>addons</Filter>
    </ClCompile>
    <ClCompile Include="..\..\xbmc\addons\UISoundsResource.cpp">
      <Filter>addons</Filter>
    </ClCompile>
    <ClCompile Include="..\..\xbmc\filesystem\ResourceFile.cpp">
      <Filter>filesystem</Filter>
    </ClCompile>
    <ClCompile Include="..\..\xbmc\filesystem\ResourceDirectory.cpp">
      <Filter>filesystem</Filter>
    </ClCompile>
    <ClCompile Include="..\..\xbmc\utils\Locale.cpp">
      <Filter>utils</Filter>
    </ClCompile>
    <ClCompile Include="..\..\xbmc\utils\test\TestLocale.cpp">
      <Filter>utils\test</Filter>
    </ClCompile>
    <ClCompile Include="..\..\xbmc\utils\Temperature.cpp">
      <Filter>utils</Filter>
    </ClCompile>
    <ClCompile Include="..\..\xbmc\utils\Speed.cpp">
      <Filter>utils</Filter>
    </ClCompile>
    <ClCompile Include="..\..\xbmc\input\KeyboardLayoutManager.cpp">
      <Filter>input</Filter>
    </ClCompile>
    <ClCompile Include="..\..\xbmc\music\CueInfoLoader.cpp">
      <Filter>music</Filter>
    </ClCompile>
    <ClCompile Include="..\..\xbmc\filesystem\NFSDirectory.cpp" />
    <ClCompile Include="..\..\xbmc\test\TestUtil.cpp">
      <Filter>test</Filter>
    </ClCompile>
<<<<<<< HEAD
    <ClCompile Include="..\..\xbmc\cores\DSPlayer\MadvrCallback.cpp">
      <Filter>cores\DSPlayer</Filter>
=======
    <ClCompile Include="..\..\xbmc\utils\rfft.cpp">
      <Filter>utils</Filter>
    </ClCompile>
    <ClCompile Include="..\..\xbmc\utils\test\Testrfft.cpp">
      <Filter>utils\test</Filter>
    </ClCompile>
    <ClCompile Include="..\..\xbmc\contrib\kissfft\kiss_fft.c">
      <Filter>contrib\kissfft</Filter>
    </ClCompile>
    <ClCompile Include="..\..\xbmc\contrib\kissfft\kiss_fftr.c">
      <Filter>contrib\kissfft</Filter>
>>>>>>> 5e7aec11
    </ClCompile>
  </ItemGroup>
  <ItemGroup>
    <ClInclude Include="..\..\xbmc\win32\pch.h">
      <Filter>win32</Filter>
    </ClInclude>
    <ClInclude Include="..\..\xbmc\win32\PlatformDefs.h">
      <Filter>win32</Filter>
    </ClInclude>
    <ClInclude Include="..\..\xbmc\win32\WIN32Util.h">
      <Filter>win32</Filter>
    </ClInclude>
    <ClInclude Include="..\..\xbmc\win32\WindowHelper.h">
      <Filter>win32</Filter>
    </ClInclude>
    <ClInclude Include="..\..\xbmc\cores\DummyVideoPlayer.h">
      <Filter>cores</Filter>
    </ClInclude>
    <ClInclude Include="..\..\xbmc\cores\IPlayer.h">
      <Filter>cores</Filter>
    </ClInclude>
    <ClInclude Include="..\..\xbmc\cores\IPlayerCallback.h">
      <Filter>cores</Filter>
    </ClInclude>
    <ClInclude Include="..\..\xbmc\cores\IAudioCallback.h">
      <Filter>cores</Filter>
    </ClInclude>
    <ClInclude Include="..\..\xbmc\cores\dvdplayer\DVDAudio.h">
      <Filter>cores\dvdplayer</Filter>
    </ClInclude>
    <ClInclude Include="..\..\xbmc\cores\dvdplayer\DVDClock.h">
      <Filter>cores\dvdplayer</Filter>
    </ClInclude>
    <ClInclude Include="..\..\xbmc\cores\dvdplayer\DVDDemuxSPU.h">
      <Filter>cores\dvdplayer</Filter>
    </ClInclude>
    <ClInclude Include="..\..\xbmc\cores\dvdplayer\DVDDemuxers\DVDDemuxVobsub.h">
      <Filter>cores\dvdplayer</Filter>
    </ClInclude>
    <ClInclude Include="..\..\xbmc\cores\dvdplayer\DVDFileInfo.h">
      <Filter>cores\dvdplayer</Filter>
    </ClInclude>
    <ClInclude Include="..\..\xbmc\cores\dvdplayer\DVDInputStreams\DVDInputStreamTV.h">
      <Filter>cores\dvdplayer</Filter>
    </ClInclude>
    <ClInclude Include="..\..\xbmc\cores\dvdplayer\DVDMessage.h">
      <Filter>cores\dvdplayer</Filter>
    </ClInclude>
    <ClInclude Include="..\..\xbmc\cores\dvdplayer\DVDMessageQueue.h">
      <Filter>cores\dvdplayer</Filter>
    </ClInclude>
    <ClInclude Include="..\..\xbmc\cores\dvdplayer\DVDOverlayContainer.h">
      <Filter>cores\dvdplayer</Filter>
    </ClInclude>
    <ClInclude Include="..\..\xbmc\cores\dvdplayer\DVDOverlayRenderer.h">
      <Filter>cores\dvdplayer</Filter>
    </ClInclude>
    <ClInclude Include="..\..\xbmc\cores\dvdplayer\DVDPlayer.h">
      <Filter>cores\dvdplayer</Filter>
    </ClInclude>
    <ClInclude Include="..\..\xbmc\cores\dvdplayer\DVDPlayerAudio.h">
      <Filter>cores\dvdplayer</Filter>
    </ClInclude>
    <ClInclude Include="..\..\xbmc\cores\dvdplayer\DVDPlayerSubtitle.h">
      <Filter>cores\dvdplayer</Filter>
    </ClInclude>
    <ClInclude Include="..\..\xbmc\cores\dvdplayer\DVDPlayerTeletext.h">
      <Filter>cores\dvdplayer</Filter>
    </ClInclude>
    <ClInclude Include="..\..\xbmc\cores\dvdplayer\DVDPlayerVideo.h">
      <Filter>cores\dvdplayer</Filter>
    </ClInclude>
    <ClInclude Include="..\..\xbmc\cores\dvdplayer\DVDStreamInfo.h">
      <Filter>cores\dvdplayer</Filter>
    </ClInclude>
    <ClInclude Include="..\..\xbmc\cores\dvdplayer\DVDTSCorrection.h">
      <Filter>cores\dvdplayer</Filter>
    </ClInclude>
    <ClInclude Include="..\..\xbmc\cores\dvdplayer\Edl.h">
      <Filter>cores\dvdplayer</Filter>
    </ClInclude>
    <ClInclude Include="..\..\xbmc\cores\dvdplayer\IDVDPlayer.h">
      <Filter>cores\dvdplayer</Filter>
    </ClInclude>
    <ClInclude Include="..\..\xbmc\cores\dvdplayer\DVDCodecs\DVDCodecs.h">
      <Filter>cores\dvdplayer\DVDCodecs</Filter>
    </ClInclude>
    <ClInclude Include="..\..\xbmc\cores\dvdplayer\DVDCodecs\DVDCodecUtils.h">
      <Filter>cores\dvdplayer\DVDCodecs</Filter>
    </ClInclude>
    <ClInclude Include="..\..\xbmc\cores\dvdplayer\DVDCodecs\DVDFactoryCodec.h">
      <Filter>cores\dvdplayer\DVDCodecs</Filter>
    </ClInclude>
    <ClInclude Include="..\..\xbmc\cores\dvdplayer\DVDCodecs\Audio\DVDAudioCodec.h">
      <Filter>cores\dvdplayer\DVDCodecs\Audio</Filter>
    </ClInclude>
    <ClInclude Include="..\..\xbmc\cores\dvdplayer\DVDCodecs\Audio\DVDAudioCodecFFmpeg.h">
      <Filter>cores\dvdplayer\DVDCodecs\Audio</Filter>
    </ClInclude>
    <ClInclude Include="..\..\xbmc\cores\dvdplayer\DVDCodecs\Video\DllLibMpeg2.h">
      <Filter>cores\dvdplayer\DVDCodecs\Video</Filter>
    </ClInclude>
    <ClInclude Include="..\..\xbmc\cores\dvdplayer\DVDCodecs\Video\DVDVideoCodec.h">
      <Filter>cores\dvdplayer\DVDCodecs\Video</Filter>
    </ClInclude>
    <ClInclude Include="..\..\xbmc\cores\dvdplayer\DVDCodecs\Video\DVDVideoCodecFFmpeg.h">
      <Filter>cores\dvdplayer\DVDCodecs\Video</Filter>
    </ClInclude>
    <ClInclude Include="..\..\xbmc\cores\dvdplayer\DVDCodecs\Video\DVDVideoCodecLibMpeg2.h">
      <Filter>cores\dvdplayer\DVDCodecs\Video</Filter>
    </ClInclude>
    <ClInclude Include="..\..\xbmc\cores\dvdplayer\DVDCodecs\Video\DVDVideoPPFFmpeg.h">
      <Filter>cores\dvdplayer\DVDCodecs\Video</Filter>
    </ClInclude>
    <ClInclude Include="..\..\xbmc\cores\dvdplayer\DVDCodecs\Video\DXVA.h">
      <Filter>cores\dvdplayer\DVDCodecs\Video</Filter>
    </ClInclude>
    <ClInclude Include="..\..\xbmc\cores\dvdplayer\DVDCodecs\Overlay\DVDOverlay.h">
      <Filter>cores\dvdplayer\DVDCodecs\Overlay</Filter>
    </ClInclude>
    <ClInclude Include="..\..\xbmc\cores\dvdplayer\DVDCodecs\Overlay\DVDOverlayCodec.h">
      <Filter>cores\dvdplayer\DVDCodecs\Overlay</Filter>
    </ClInclude>
    <ClInclude Include="..\..\xbmc\cores\dvdplayer\DVDCodecs\Overlay\DVDOverlayCodecFFmpeg.h">
      <Filter>cores\dvdplayer\DVDCodecs\Overlay</Filter>
    </ClInclude>
    <ClInclude Include="..\..\xbmc\cores\dvdplayer\DVDCodecs\Overlay\DVDOverlayCodecSSA.h">
      <Filter>cores\dvdplayer\DVDCodecs\Overlay</Filter>
    </ClInclude>
    <ClInclude Include="..\..\xbmc\cores\dvdplayer\DVDCodecs\Overlay\DVDOverlayCodecText.h">
      <Filter>cores\dvdplayer\DVDCodecs\Overlay</Filter>
    </ClInclude>
    <ClInclude Include="..\..\xbmc\cores\dvdplayer\DVDCodecs\Overlay\DVDOverlayCodecTX3G.h">
      <Filter>cores\dvdplayer\DVDCodecs\Overlay</Filter>
    </ClInclude>
    <ClInclude Include="..\..\xbmc\cores\dvdplayer\DVDCodecs\Overlay\DVDOverlayImage.h">
      <Filter>cores\dvdplayer\DVDCodecs\Overlay</Filter>
    </ClInclude>
    <ClInclude Include="..\..\xbmc\cores\dvdplayer\DVDCodecs\Overlay\DVDOverlaySpu.h">
      <Filter>cores\dvdplayer\DVDCodecs\Overlay</Filter>
    </ClInclude>
    <ClInclude Include="..\..\xbmc\cores\dvdplayer\DVDCodecs\Overlay\DVDOverlaySSA.h">
      <Filter>cores\dvdplayer\DVDCodecs\Overlay</Filter>
    </ClInclude>
    <ClInclude Include="..\..\xbmc\cores\dvdplayer\DVDCodecs\Overlay\DVDOverlayText.h">
      <Filter>cores\dvdplayer\DVDCodecs\Overlay</Filter>
    </ClInclude>
    <ClInclude Include="..\..\xbmc\cores\dvdplayer\DVDDemuxers\DVDDemux.h">
      <Filter>cores\dvdplayer\DVDDemuxers</Filter>
    </ClInclude>
    <ClInclude Include="..\..\xbmc\cores\dvdplayer\DVDDemuxers\DVDDemuxFFmpeg.h">
      <Filter>cores\dvdplayer\DVDDemuxers</Filter>
    </ClInclude>
    <ClInclude Include="..\..\xbmc\cores\dvdplayer\DVDDemuxers\DVDDemuxShoutcast.h">
      <Filter>cores\dvdplayer\DVDDemuxers</Filter>
    </ClInclude>
    <ClInclude Include="..\..\xbmc\cores\dvdplayer\DVDDemuxers\DVDDemuxUtils.h">
      <Filter>cores\dvdplayer\DVDDemuxers</Filter>
    </ClInclude>
    <ClInclude Include="..\..\xbmc\cores\dvdplayer\DVDDemuxers\DVDFactoryDemuxer.h">
      <Filter>cores\dvdplayer\DVDDemuxers</Filter>
    </ClInclude>
    <ClInclude Include="..\..\xbmc\cores\dvdplayer\DVDInputStreams\DllDvdNav.h">
      <Filter>cores\dvdplayer\DVDInputStreams</Filter>
    </ClInclude>
    <ClInclude Include="..\..\xbmc\cores\dvdplayer\DVDInputStreams\DVDFactoryInputStream.h">
      <Filter>cores\dvdplayer\DVDInputStreams</Filter>
    </ClInclude>
    <ClInclude Include="..\..\xbmc\cores\dvdplayer\DVDInputStreams\DVDInputStream.h">
      <Filter>cores\dvdplayer\DVDInputStreams</Filter>
    </ClInclude>
    <ClInclude Include="..\..\xbmc\cores\dvdplayer\DVDInputStreams\DVDInputStreamFFmpeg.h">
      <Filter>cores\dvdplayer\DVDInputStreams</Filter>
    </ClInclude>
    <ClInclude Include="..\..\xbmc\cores\dvdplayer\DVDInputStreams\DVDInputStreamFile.h">
      <Filter>cores\dvdplayer\DVDInputStreams</Filter>
    </ClInclude>
    <ClInclude Include="..\..\xbmc\cores\dvdplayer\DVDInputStreams\DVDInputStreamHttp.h">
      <Filter>cores\dvdplayer\DVDInputStreams</Filter>
    </ClInclude>
    <ClInclude Include="..\..\xbmc\cores\dvdplayer\DVDInputStreams\DVDInputStreamMemory.h">
      <Filter>cores\dvdplayer\DVDInputStreams</Filter>
    </ClInclude>
    <ClInclude Include="..\..\xbmc\cores\dvdplayer\DVDInputStreams\DVDInputStreamNavigator.h">
      <Filter>cores\dvdplayer\DVDInputStreams</Filter>
    </ClInclude>
    <ClInclude Include="..\..\xbmc\cores\dvdplayer\DVDInputStreams\DVDInputStreamRTMP.h">
      <Filter>cores\dvdplayer\DVDInputStreams</Filter>
    </ClInclude>
    <ClInclude Include="..\..\xbmc\cores\dvdplayer\DVDInputStreams\DVDStateSerializer.h">
      <Filter>cores\dvdplayer\DVDInputStreams</Filter>
    </ClInclude>
    <ClInclude Include="..\..\xbmc\cores\dvdplayer\DVDInputStreams\dvdnav\dvd_types.h">
      <Filter>cores\dvdplayer\DVDHeaders</Filter>
    </ClInclude>
    <ClInclude Include="..\..\xbmc\cores\dvdplayer\DVDInputStreams\dvdnav\dvdnav.h">
      <Filter>cores\dvdplayer\DVDHeaders</Filter>
    </ClInclude>
    <ClInclude Include="..\..\xbmc\cores\dvdplayer\DVDInputStreams\dvdnav\dvdnav_events.h">
      <Filter>cores\dvdplayer\DVDHeaders</Filter>
    </ClInclude>
    <ClInclude Include="..\..\xbmc\cores\dvdplayer\DVDInputStreams\dvdnav\dvdnav_internal.h">
      <Filter>cores\dvdplayer\DVDHeaders</Filter>
    </ClInclude>
    <ClInclude Include="..\..\xbmc\cores\dvdplayer\DVDInputStreams\dvdnav\ifo_types.h">
      <Filter>cores\dvdplayer\DVDHeaders</Filter>
    </ClInclude>
    <ClInclude Include="..\..\xbmc\cores\dvdplayer\DVDInputStreams\dvdnav\nav_types.h">
      <Filter>cores\dvdplayer\DVDHeaders</Filter>
    </ClInclude>
    <ClInclude Include="..\..\xbmc\cores\dvdplayer\DVDInputStreams\dvdnav\remap.h">
      <Filter>cores\dvdplayer\DVDHeaders</Filter>
    </ClInclude>
    <ClInclude Include="..\..\xbmc\cores\dvdplayer\DVDInputStreams\dvdnav\vm.h">
      <Filter>cores\dvdplayer\DVDHeaders</Filter>
    </ClInclude>
    <ClInclude Include="..\..\xbmc\cores\dvdplayer\DVDInputStreams\dvdnav\vmcmd.h">
      <Filter>cores\dvdplayer\DVDHeaders</Filter>
    </ClInclude>
    <ClInclude Include="..\..\xbmc\cores\dvdplayer\DVDSubtitles\DllLibass.h">
      <Filter>cores\dvdplayer\DVDSubtitles</Filter>
    </ClInclude>
    <ClInclude Include="..\..\xbmc\cores\dvdplayer\DVDSubtitles\DVDFactorySubtitle.h">
      <Filter>cores\dvdplayer\DVDSubtitles</Filter>
    </ClInclude>
    <ClInclude Include="..\..\xbmc\cores\dvdplayer\DVDSubtitles\DVDSubtitleLineCollection.h">
      <Filter>cores\dvdplayer\DVDSubtitles</Filter>
    </ClInclude>
    <ClInclude Include="..\..\xbmc\cores\dvdplayer\DVDSubtitles\DVDSubtitleParser.h">
      <Filter>cores\dvdplayer\DVDSubtitles</Filter>
    </ClInclude>
    <ClInclude Include="..\..\xbmc\cores\dvdplayer\DVDSubtitles\DVDSubtitleParserMicroDVD.h">
      <Filter>cores\dvdplayer\DVDSubtitles</Filter>
    </ClInclude>
    <ClInclude Include="..\..\xbmc\cores\dvdplayer\DVDSubtitles\DVDSubtitleParserMPL2.h">
      <Filter>cores\dvdplayer\DVDSubtitles</Filter>
    </ClInclude>
    <ClInclude Include="..\..\xbmc\cores\dvdplayer\DVDSubtitles\DVDSubtitleParserSami.h">
      <Filter>cores\dvdplayer\DVDSubtitles</Filter>
    </ClInclude>
    <ClInclude Include="..\..\xbmc\cores\dvdplayer\DVDSubtitles\DVDSubtitleParserSSA.h">
      <Filter>cores\dvdplayer\DVDSubtitles</Filter>
    </ClInclude>
    <ClInclude Include="..\..\xbmc\cores\dvdplayer\DVDSubtitles\DVDSubtitleParserSubrip.h">
      <Filter>cores\dvdplayer\DVDSubtitles</Filter>
    </ClInclude>
    <ClInclude Include="..\..\xbmc\cores\dvdplayer\DVDSubtitles\DVDSubtitleParserVplayer.h">
      <Filter>cores\dvdplayer\DVDSubtitles</Filter>
    </ClInclude>
    <ClInclude Include="..\..\xbmc\cores\dvdplayer\DVDSubtitles\DVDSubtitlesLibass.h">
      <Filter>cores\dvdplayer\DVDSubtitles</Filter>
    </ClInclude>
    <ClInclude Include="..\..\xbmc\cores\dvdplayer\DVDSubtitles\DVDSubtitleStream.h">
      <Filter>cores\dvdplayer\DVDSubtitles</Filter>
    </ClInclude>
    <ClInclude Include="..\..\xbmc\cores\paplayer\AudioDecoder.h">
      <Filter>cores\paplayer</Filter>
    </ClInclude>
    <ClInclude Include="..\..\xbmc\cores\paplayer\CodecFactory.h">
      <Filter>cores\paplayer</Filter>
    </ClInclude>
    <ClInclude Include="..\..\xbmc\cores\paplayer\DVDPlayerCodec.h">
      <Filter>cores\paplayer</Filter>
    </ClInclude>
    <ClInclude Include="..\..\xbmc\cores\paplayer\ICodec.h">
      <Filter>cores\paplayer</Filter>
    </ClInclude>
    <ClInclude Include="..\..\xbmc\cores\paplayer\PAPlayer.h">
      <Filter>cores\paplayer</Filter>
    </ClInclude>
    <ClInclude Include="..\..\xbmc\cores\DllLoader\coff.h">
      <Filter>cores\DllLoader</Filter>
    </ClInclude>
    <ClInclude Include="..\..\xbmc\cores\DllLoader\coffldr.h">
      <Filter>cores\DllLoader</Filter>
    </ClInclude>
    <ClInclude Include="..\..\xbmc\cores\DllLoader\dll.h">
      <Filter>cores\DllLoader</Filter>
    </ClInclude>
    <ClInclude Include="..\..\xbmc\cores\DllLoader\dll_tracker.h">
      <Filter>cores\DllLoader</Filter>
    </ClInclude>
    <ClInclude Include="..\..\xbmc\cores\DllLoader\dll_tracker_file.h">
      <Filter>cores\DllLoader</Filter>
    </ClInclude>
    <ClInclude Include="..\..\xbmc\cores\DllLoader\dll_tracker_library.h">
      <Filter>cores\DllLoader</Filter>
    </ClInclude>
    <ClInclude Include="..\..\xbmc\cores\DllLoader\dll_util.h">
      <Filter>cores\DllLoader</Filter>
    </ClInclude>
    <ClInclude Include="..\..\xbmc\cores\DllLoader\DllLoader.h">
      <Filter>cores\DllLoader</Filter>
    </ClInclude>
    <ClInclude Include="..\..\xbmc\cores\DllLoader\DllLoaderContainer.h">
      <Filter>cores\DllLoader</Filter>
    </ClInclude>
    <ClInclude Include="..\..\xbmc\DllPaths.h">
      <Filter>cores\DllLoader</Filter>
    </ClInclude>
    <ClInclude Include="..\..\xbmc\DllPaths_win32.h">
      <Filter>cores\DllLoader</Filter>
    </ClInclude>
    <ClInclude Include="..\..\xbmc\cores\DllLoader\LibraryLoader.h">
      <Filter>cores\DllLoader</Filter>
    </ClInclude>
    <ClInclude Include="..\..\xbmc\cores\DllLoader\Win32DllLoader.h">
      <Filter>cores\DllLoader</Filter>
    </ClInclude>
    <ClInclude Include="..\..\xbmc\cores\DllLoader\exports\emu_dummy.h">
      <Filter>cores\DllLoader\exports</Filter>
    </ClInclude>
    <ClInclude Include="..\..\xbmc\cores\DllLoader\exports\emu_kernel32.h">
      <Filter>cores\DllLoader\exports</Filter>
    </ClInclude>
    <ClInclude Include="..\..\xbmc\cores\DllLoader\exports\emu_msvcrt.h">
      <Filter>cores\DllLoader\exports</Filter>
    </ClInclude>
    <ClInclude Include="..\..\xbmc\cores\DllLoader\exports\util\EmuFileWrapper.h">
      <Filter>cores\DllLoader\exports\util</Filter>
    </ClInclude>
    <ClInclude Include="..\..\xbmc\cores\VideoRenderers\BaseRenderer.h">
      <Filter>cores\VideoRenderers</Filter>
    </ClInclude>
    <ClInclude Include="..\..\xbmc\cores\VideoRenderers\OverlayRenderer.h">
      <Filter>cores\VideoRenderers</Filter>
    </ClInclude>
    <ClInclude Include="..\..\xbmc\cores\VideoRenderers\OverlayRendererDX.h">
      <Filter>cores\VideoRenderers</Filter>
    </ClInclude>
    <ClInclude Include="..\..\xbmc\cores\VideoRenderers\OverlayRendererUtil.h">
      <Filter>cores\VideoRenderers</Filter>
    </ClInclude>
    <ClInclude Include="..\..\xbmc\cores\VideoRenderers\RenderFlags.h">
      <Filter>cores\VideoRenderers</Filter>
    </ClInclude>
    <ClInclude Include="..\..\xbmc\cores\VideoRenderers\RenderManager.h">
      <Filter>cores\VideoRenderers</Filter>
    </ClInclude>
    <ClInclude Include="..\..\xbmc\cores\VideoRenderers\WinRenderer.h">
      <Filter>cores\VideoRenderers</Filter>
    </ClInclude>
    <ClInclude Include="..\..\xbmc\cores\VideoRenderers\DXVA.h">
      <Filter>cores\VideoRenderers</Filter>
    </ClInclude>
    <ClInclude Include="..\..\xbmc\cores\VideoRenderers\DXVAHD.h">
      <Filter>cores\VideoRenderers</Filter>
    </ClInclude>
    <ClInclude Include="..\..\xbmc\cores\VideoRenderers\VideoShaders\ConvolutionKernels.h">
      <Filter>cores\VideoRenderers\Shaders</Filter>
    </ClInclude>
    <ClInclude Include="..\..\xbmc\cores\VideoRenderers\VideoShaders\YUV2RGBShader.h">
      <Filter>cores\VideoRenderers\Shaders</Filter>
    </ClInclude>
    <ClInclude Include="..\..\xbmc\cores\ExternalPlayer\ExternalPlayer.h">
      <Filter>cores\ExternalPlayer</Filter>
    </ClInclude>
    <ClInclude Include="..\..\xbmc\cores\playercorefactory\PlayerCoreConfig.h">
      <Filter>cores\PlayerCoreFactory</Filter>
    </ClInclude>
    <ClInclude Include="..\..\xbmc\cores\playercorefactory\PlayerCoreFactory.h">
      <Filter>cores\PlayerCoreFactory</Filter>
    </ClInclude>
    <ClInclude Include="..\..\xbmc\cores\playercorefactory\PlayerSelectionRule.h">
      <Filter>cores\PlayerCoreFactory</Filter>
    </ClInclude>
    <ClInclude Include="..\..\xbmc\FileSystem\MusicDatabaseDirectory\DirectoryNode.h">
      <Filter>filesystem\MusicDatabaseDirectory</Filter>
    </ClInclude>
    <ClInclude Include="..\..\xbmc\FileSystem\MusicDatabaseDirectory\DirectoryNodeAlbum.h">
      <Filter>filesystem\MusicDatabaseDirectory</Filter>
    </ClInclude>
    <ClInclude Include="..\..\xbmc\FileSystem\MusicDatabaseDirectory\DirectoryNodeAlbumCompilations.h">
      <Filter>filesystem\MusicDatabaseDirectory</Filter>
    </ClInclude>
    <ClInclude Include="..\..\xbmc\FileSystem\MusicDatabaseDirectory\DirectoryNodeAlbumCompilationsSongs.h">
      <Filter>filesystem\MusicDatabaseDirectory</Filter>
    </ClInclude>
    <ClInclude Include="..\..\xbmc\FileSystem\MusicDatabaseDirectory\DirectoryNodeAlbumRecentlyAdded.h">
      <Filter>filesystem\MusicDatabaseDirectory</Filter>
    </ClInclude>
    <ClInclude Include="..\..\xbmc\FileSystem\MusicDatabaseDirectory\DirectoryNodeAlbumRecentlyAddedSong.h">
      <Filter>filesystem\MusicDatabaseDirectory</Filter>
    </ClInclude>
    <ClInclude Include="..\..\xbmc\FileSystem\MusicDatabaseDirectory\DirectoryNodeAlbumRecentlyPlayed.h">
      <Filter>filesystem\MusicDatabaseDirectory</Filter>
    </ClInclude>
    <ClInclude Include="..\..\xbmc\FileSystem\MusicDatabaseDirectory\DirectoryNodeAlbumRecentlyPlayedSong.h">
      <Filter>filesystem\MusicDatabaseDirectory</Filter>
    </ClInclude>
    <ClInclude Include="..\..\xbmc\FileSystem\MusicDatabaseDirectory\DirectoryNodeAlbumTop100.h">
      <Filter>filesystem\MusicDatabaseDirectory</Filter>
    </ClInclude>
    <ClInclude Include="..\..\xbmc\FileSystem\MusicDatabaseDirectory\DirectoryNodeAlbumTop100Song.h">
      <Filter>filesystem\MusicDatabaseDirectory</Filter>
    </ClInclude>
    <ClInclude Include="..\..\xbmc\FileSystem\MusicDatabaseDirectory\DirectoryNodeArtist.h">
      <Filter>filesystem\MusicDatabaseDirectory</Filter>
    </ClInclude>
    <ClInclude Include="..\..\xbmc\FileSystem\MusicDatabaseDirectory\DirectoryNodeOverview.h">
      <Filter>filesystem\MusicDatabaseDirectory</Filter>
    </ClInclude>
    <ClInclude Include="..\..\xbmc\FileSystem\MusicDatabaseDirectory\DirectoryNodeRoot.h">
      <Filter>filesystem\MusicDatabaseDirectory</Filter>
    </ClInclude>
    <ClInclude Include="..\..\xbmc\FileSystem\MusicDatabaseDirectory\DirectoryNodeSingles.h">
      <Filter>filesystem\MusicDatabaseDirectory</Filter>
    </ClInclude>
    <ClInclude Include="..\..\xbmc\FileSystem\MusicDatabaseDirectory\DirectoryNodeSong.h">
      <Filter>filesystem\MusicDatabaseDirectory</Filter>
    </ClInclude>
    <ClInclude Include="..\..\xbmc\FileSystem\MusicDatabaseDirectory\DirectoryNodeSongTop100.h">
      <Filter>filesystem\MusicDatabaseDirectory</Filter>
    </ClInclude>
    <ClInclude Include="..\..\xbmc\FileSystem\MusicDatabaseDirectory\DirectoryNodeTop100.h">
      <Filter>filesystem\MusicDatabaseDirectory</Filter>
    </ClInclude>
    <ClInclude Include="..\..\xbmc\FileSystem\MusicDatabaseDirectory\DirectoryNodeYearAlbum.h">
      <Filter>filesystem\MusicDatabaseDirectory</Filter>
    </ClInclude>
    <ClInclude Include="..\..\xbmc\FileSystem\MusicDatabaseDirectory\DirectoryNodeYearSong.h">
      <Filter>filesystem\MusicDatabaseDirectory</Filter>
    </ClInclude>
    <ClInclude Include="..\..\xbmc\FileSystem\MusicDatabaseDirectory\QueryParams.h">
      <Filter>filesystem\MusicDatabaseDirectory</Filter>
    </ClInclude>
    <ClInclude Include="..\..\xbmc\FileSystem\VideoDatabaseDirectory\DirectoryNode.h">
      <Filter>filesystem\VideoDatabaseDirectory</Filter>
    </ClInclude>
    <ClInclude Include="..\..\xbmc\FileSystem\VideoDatabaseDirectory\DirectoryNodeEpisodes.h">
      <Filter>filesystem\VideoDatabaseDirectory</Filter>
    </ClInclude>
    <ClInclude Include="..\..\xbmc\FileSystem\VideoDatabaseDirectory\DirectoryNodeMoviesOverview.h">
      <Filter>filesystem\VideoDatabaseDirectory</Filter>
    </ClInclude>
    <ClInclude Include="..\..\xbmc\FileSystem\VideoDatabaseDirectory\DirectoryNodeMusicVideosOverview.h">
      <Filter>filesystem\VideoDatabaseDirectory</Filter>
    </ClInclude>
    <ClInclude Include="..\..\xbmc\FileSystem\VideoDatabaseDirectory\DirectoryNodeOverview.h">
      <Filter>filesystem\VideoDatabaseDirectory</Filter>
    </ClInclude>
    <ClInclude Include="..\..\xbmc\FileSystem\VideoDatabaseDirectory\DirectoryNodeRecentlyAddedEpisodes.h">
      <Filter>filesystem\VideoDatabaseDirectory</Filter>
    </ClInclude>
    <ClInclude Include="..\..\xbmc\FileSystem\VideoDatabaseDirectory\DirectoryNodeRecentlyAddedMovies.h">
      <Filter>filesystem\VideoDatabaseDirectory</Filter>
    </ClInclude>
    <ClInclude Include="..\..\xbmc\FileSystem\VideoDatabaseDirectory\DirectoryNodeRecentlyAddedMusicVideos.h">
      <Filter>filesystem\VideoDatabaseDirectory</Filter>
    </ClInclude>
    <ClInclude Include="..\..\xbmc\FileSystem\VideoDatabaseDirectory\DirectoryNodeRoot.h">
      <Filter>filesystem\VideoDatabaseDirectory</Filter>
    </ClInclude>
    <ClInclude Include="..\..\xbmc\FileSystem\VideoDatabaseDirectory\DirectoryNodeSeasons.h">
      <Filter>filesystem\VideoDatabaseDirectory</Filter>
    </ClInclude>
    <ClInclude Include="..\..\xbmc\FileSystem\VideoDatabaseDirectory\DirectoryNodeTitleMovies.h">
      <Filter>filesystem\VideoDatabaseDirectory</Filter>
    </ClInclude>
    <ClInclude Include="..\..\xbmc\FileSystem\VideoDatabaseDirectory\DirectoryNodeTitleMusicVideos.h">
      <Filter>filesystem\VideoDatabaseDirectory</Filter>
    </ClInclude>
    <ClInclude Include="..\..\xbmc\FileSystem\VideoDatabaseDirectory\DirectoryNodeTitleTvShows.h">
      <Filter>filesystem\VideoDatabaseDirectory</Filter>
    </ClInclude>
    <ClInclude Include="..\..\xbmc\FileSystem\VideoDatabaseDirectory\DirectoryNodeTvShowsOverview.h">
      <Filter>filesystem\VideoDatabaseDirectory</Filter>
    </ClInclude>
    <ClInclude Include="..\..\xbmc\FileSystem\VideoDatabaseDirectory\QueryParams.h">
      <Filter>filesystem\VideoDatabaseDirectory</Filter>
    </ClInclude>
    <ClInclude Include="..\..\xbmc\addons\Addon.h">
      <Filter>addons</Filter>
    </ClInclude>
    <ClInclude Include="..\..\xbmc\addons\AddonDll.h">
      <Filter>addons</Filter>
    </ClInclude>
    <ClInclude Include="..\..\xbmc\addons\AddonManager.h">
      <Filter>addons</Filter>
    </ClInclude>
    <ClInclude Include="..\..\xbmc\addons\AddonStatusHandler.h">
      <Filter>addons</Filter>
    </ClInclude>
    <ClInclude Include="..\..\xbmc\addons\AudioEncoder.h">
      <Filter>addons</Filter>
    </ClInclude>
    <ClInclude Include="..\..\xbmc\addons\ContextItemAddon.h">
      <Filter>addons</Filter>
    </ClInclude>
    <ClInclude Include="..\..\xbmc\addons\DllAddon.h">
      <Filter>addons</Filter>
    </ClInclude>
    <ClInclude Include="..\..\xbmc\addons\IAddon.h">
      <Filter>addons</Filter>
    </ClInclude>
    <ClInclude Include="..\..\xbmc\addons\Scraper.h">
      <Filter>addons</Filter>
    </ClInclude>
    <ClInclude Include="..\..\xbmc\addons\ScreenSaver.h">
      <Filter>addons</Filter>
    </ClInclude>
    <ClInclude Include="..\..\xbmc\addons\Visualisation.h">
      <Filter>addons</Filter>
    </ClInclude>
    <ClInclude Include="..\..\xbmc\addons\Repository.h">
      <Filter>addons</Filter>
    </ClInclude>
    <ClInclude Include="..\..\xbmc\addons\Skin.h">
      <Filter>addons</Filter>
    </ClInclude>
    <ClInclude Include="..\..\xbmc\addons\PluginSource.h">
      <Filter>addons</Filter>
    </ClInclude>
    <ClInclude Include="..\..\xbmc\cores\VideoRenderers\VideoShaders\WinVideoFilter.h">
      <Filter>cores\VideoRenderers\Shaders</Filter>
    </ClInclude>
    <ClInclude Include="..\..\xbmc\cores\dvdplayer\DVDSubtitles\DVDSubtitleTagMicroDVD.h">
      <Filter>cores\dvdplayer\DVDSubtitles</Filter>
    </ClInclude>
    <ClInclude Include="..\..\xbmc\cores\dvdplayer\DVDSubtitles\DVDSubtitleTagSami.h">
      <Filter>cores\dvdplayer\DVDSubtitles</Filter>
    </ClInclude>
    <ClInclude Include="..\..\xbmc\cores\dvdplayer\DVDInputStreams\DVDInputStreamBluray.h">
      <Filter>cores\dvdplayer\DVDInputStreams</Filter>
    </ClInclude>
    <ClInclude Include="..\..\xbmc\addons\Service.h">
      <Filter>addons</Filter>
    </ClInclude>
    <ClInclude Include="..\..\xbmc\guilib\GUIDialog.h">
      <Filter>guilib</Filter>
    </ClInclude>
    <ClInclude Include="..\..\xbmc\music\karaoke\cdgdata.h">
      <Filter>music\karaoke</Filter>
    </ClInclude>
    <ClInclude Include="..\..\xbmc\music\karaoke\GUIDialogKaraokeSongSelector.h">
      <Filter>music\karaoke</Filter>
    </ClInclude>
    <ClInclude Include="..\..\xbmc\music\karaoke\GUIWindowKaraokeLyrics.h">
      <Filter>music\karaoke</Filter>
    </ClInclude>
    <ClInclude Include="..\..\xbmc\music\karaoke\karaokelyrics.h">
      <Filter>music\karaoke</Filter>
    </ClInclude>
    <ClInclude Include="..\..\xbmc\music\karaoke\karaokelyricscdg.h">
      <Filter>music\karaoke</Filter>
    </ClInclude>
    <ClInclude Include="..\..\xbmc\music\karaoke\karaokelyricsfactory.h">
      <Filter>music\karaoke</Filter>
    </ClInclude>
    <ClInclude Include="..\..\xbmc\music\karaoke\karaokelyricsmanager.h">
      <Filter>music\karaoke</Filter>
    </ClInclude>
    <ClInclude Include="..\..\xbmc\music\karaoke\karaokelyricstext.h">
      <Filter>music\karaoke</Filter>
    </ClInclude>
    <ClInclude Include="..\..\xbmc\music\karaoke\karaokelyricstextkar.h">
      <Filter>music\karaoke</Filter>
    </ClInclude>
    <ClInclude Include="..\..\xbmc\music\karaoke\karaokelyricstextlrc.h">
      <Filter>music\karaoke</Filter>
    </ClInclude>
    <ClInclude Include="..\..\xbmc\music\karaoke\karaokelyricstextustar.h">
      <Filter>music\karaoke</Filter>
    </ClInclude>
    <ClInclude Include="..\..\xbmc\music\karaoke\karaokewindowbackground.h">
      <Filter>music\karaoke</Filter>
    </ClInclude>
    <ClInclude Include="..\..\xbmc\music\Album.h">
      <Filter>music</Filter>
    </ClInclude>
    <ClInclude Include="..\..\xbmc\music\Artist.h">
      <Filter>music</Filter>
    </ClInclude>
    <ClInclude Include="..\..\xbmc\music\GUIViewStateMusic.h">
      <Filter>music</Filter>
    </ClInclude>
    <ClInclude Include="..\..\xbmc\music\MusicInfoLoader.h">
      <Filter>music</Filter>
    </ClInclude>
    <ClInclude Include="..\..\xbmc\music\Song.h">
      <Filter>music</Filter>
    </ClInclude>
    <ClInclude Include="..\..\xbmc\cdrip\CDDARipJob.h">
      <Filter>cdrip</Filter>
    </ClInclude>
    <ClInclude Include="..\..\xbmc\cdrip\CDDARipper.h">
      <Filter>cdrip</Filter>
    </ClInclude>
    <ClInclude Include="..\..\xbmc\cdrip\Encoder.h">
      <Filter>cdrip</Filter>
    </ClInclude>
    <ClInclude Include="..\..\xbmc\cdrip\EncoderFFmpeg.h">
      <Filter>cdrip</Filter>
    </ClInclude>
    <ClInclude Include="..\..\xbmc\addons\DllLibCPluff.h">
      <Filter>addons</Filter>
    </ClInclude>
    <ClInclude Include="..\..\xbmc\addons\GUIDialogAddonInfo.h">
      <Filter>addons</Filter>
    </ClInclude>
    <ClInclude Include="..\..\xbmc\addons\GUIDialogAddonSettings.h">
      <Filter>addons</Filter>
    </ClInclude>
    <ClInclude Include="..\..\xbmc\dialogs\GUIDialogBoxBase.h">
      <Filter>dialogs</Filter>
    </ClInclude>
    <ClInclude Include="..\..\xbmc\dialogs\GUIDialogBusy.h">
      <Filter>dialogs</Filter>
    </ClInclude>
    <ClInclude Include="..\..\xbmc\dialogs\GUIDialogButtonMenu.h">
      <Filter>dialogs</Filter>
    </ClInclude>
    <ClInclude Include="..\..\xbmc\dialogs\GUIDialogContextMenu.h">
      <Filter>dialogs</Filter>
    </ClInclude>
    <ClInclude Include="..\..\xbmc\dialogs\GUIDialogFavourites.h">
      <Filter>dialogs</Filter>
    </ClInclude>
    <ClInclude Include="..\..\xbmc\dialogs\GUIDialogFileBrowser.h">
      <Filter>dialogs</Filter>
    </ClInclude>
    <ClInclude Include="..\..\xbmc\dialogs\GUIDialogGamepad.h">
      <Filter>dialogs</Filter>
    </ClInclude>
    <ClInclude Include="..\..\xbmc\dialogs\GUIDialogKaiToast.h">
      <Filter>dialogs</Filter>
    </ClInclude>
    <ClInclude Include="..\..\xbmc\dialogs\GUIDialogMediaSource.h">
      <Filter>dialogs</Filter>
    </ClInclude>
    <ClInclude Include="..\..\xbmc\dialogs\GUIDialogMuteBug.h">
      <Filter>dialogs</Filter>
    </ClInclude>
    <ClInclude Include="..\..\xbmc\dialogs\GUIDialogNumeric.h">
      <Filter>dialogs</Filter>
    </ClInclude>
    <ClInclude Include="..\..\xbmc\dialogs\GUIDialogOK.h">
      <Filter>dialogs</Filter>
    </ClInclude>
    <ClInclude Include="..\..\xbmc\dialogs\GUIDialogPlayerControls.h">
      <Filter>dialogs</Filter>
    </ClInclude>
    <ClInclude Include="..\..\xbmc\dialogs\GUIDialogProgress.h">
      <Filter>dialogs</Filter>
    </ClInclude>
    <ClInclude Include="..\..\xbmc\dialogs\GUIDialogSeekBar.h">
      <Filter>dialogs</Filter>
    </ClInclude>
    <ClInclude Include="..\..\xbmc\dialogs\GUIDialogSelect.h">
      <Filter>dialogs</Filter>
    </ClInclude>
    <ClInclude Include="..\..\xbmc\dialogs\GUIDialogSlider.h">
      <Filter>dialogs</Filter>
    </ClInclude>
    <ClInclude Include="..\..\xbmc\dialogs\GUIDialogSmartPlaylistEditor.h">
      <Filter>dialogs</Filter>
    </ClInclude>
    <ClInclude Include="..\..\xbmc\dialogs\GUIDialogSmartPlaylistRule.h">
      <Filter>dialogs</Filter>
    </ClInclude>
    <ClInclude Include="..\..\xbmc\dialogs\GUIDialogSubMenu.h">
      <Filter>dialogs</Filter>
    </ClInclude>
    <ClInclude Include="..\..\xbmc\dialogs\GUIDialogTextViewer.h">
      <Filter>dialogs</Filter>
    </ClInclude>
    <ClInclude Include="..\..\xbmc\dialogs\GUIDialogVolumeBar.h">
      <Filter>dialogs</Filter>
    </ClInclude>
    <ClInclude Include="..\..\xbmc\dialogs\GUIDialogYesNo.h">
      <Filter>dialogs</Filter>
    </ClInclude>
    <ClInclude Include="..\..\xbmc\Application.h" />
    <ClInclude Include="..\..\xbmc\system.h" />
    <ClInclude Include="..\..\xbmc\guilib\AnimatedGif.h">
      <Filter>guilib</Filter>
    </ClInclude>
    <ClInclude Include="..\..\xbmc\guilib\D3DResource.h">
      <Filter>guilib</Filter>
    </ClInclude>
    <ClInclude Include="..\..\xbmc\guilib\DDSImage.h">
      <Filter>guilib</Filter>
    </ClInclude>
    <ClInclude Include="..\..\xbmc\guilib\DirectXGraphics.h">
      <Filter>guilib</Filter>
    </ClInclude>
    <ClInclude Include="..\..\xbmc\guilib\Geometry.h">
      <Filter>guilib</Filter>
    </ClInclude>
    <ClInclude Include="..\..\xbmc\guilib\gui3d.h">
      <Filter>guilib</Filter>
    </ClInclude>
    <ClInclude Include="..\..\xbmc\guilib\GUIAudioManager.h">
      <Filter>guilib</Filter>
    </ClInclude>
    <ClInclude Include="..\..\xbmc\guilib\GUIBaseContainer.h">
      <Filter>guilib</Filter>
    </ClInclude>
    <ClInclude Include="..\..\xbmc\guilib\GUIBorderedImage.h">
      <Filter>guilib</Filter>
    </ClInclude>
    <ClInclude Include="..\..\xbmc\guilib\GUIButtonControl.h">
      <Filter>guilib</Filter>
    </ClInclude>
    <ClInclude Include="..\..\xbmc\guilib\GUICallback.h">
      <Filter>guilib</Filter>
    </ClInclude>
    <ClInclude Include="..\..\xbmc\guilib\GUICheckMarkControl.h">
      <Filter>guilib</Filter>
    </ClInclude>
    <ClInclude Include="..\..\xbmc\guilib\GUIColorManager.h">
      <Filter>guilib</Filter>
    </ClInclude>
    <ClInclude Include="..\..\xbmc\guilib\GUIControl.h">
      <Filter>guilib</Filter>
    </ClInclude>
    <ClInclude Include="..\..\xbmc\guilib\GUIControlFactory.h">
      <Filter>guilib</Filter>
    </ClInclude>
    <ClInclude Include="..\..\xbmc\guilib\GUIControlGroup.h">
      <Filter>guilib</Filter>
    </ClInclude>
    <ClInclude Include="..\..\xbmc\guilib\GUIControlGroupList.h">
      <Filter>guilib</Filter>
    </ClInclude>
    <ClInclude Include="..\..\xbmc\guilib\GUIControlProfiler.h">
      <Filter>guilib</Filter>
    </ClInclude>
    <ClInclude Include="..\..\xbmc\guilib\GUIEditControl.h">
      <Filter>guilib</Filter>
    </ClInclude>
    <ClInclude Include="..\..\xbmc\guilib\GUIFadeLabelControl.h">
      <Filter>guilib</Filter>
    </ClInclude>
    <ClInclude Include="..\..\xbmc\guilib\GUIFixedListContainer.h">
      <Filter>guilib</Filter>
    </ClInclude>
    <ClInclude Include="..\..\xbmc\guilib\GUIFont.h">
      <Filter>guilib</Filter>
    </ClInclude>
    <ClInclude Include="..\..\xbmc\guilib\GUIFontCache.h">
      <Filter>guilib</Filter>
    </ClInclude>
    <ClInclude Include="..\..\xbmc\guilib\GUIFontManager.h">
      <Filter>guilib</Filter>
    </ClInclude>
    <ClInclude Include="..\..\xbmc\guilib\GUIImage.h">
      <Filter>guilib</Filter>
    </ClInclude>
    <ClInclude Include="..\..\xbmc\guilib\GUIIncludes.h">
      <Filter>guilib</Filter>
    </ClInclude>
    <ClInclude Include="..\..\xbmc\guilib\GUIInfoTypes.h">
      <Filter>guilib</Filter>
    </ClInclude>
    <ClInclude Include="..\..\xbmc\guilib\GUILabel.h">
      <Filter>guilib</Filter>
    </ClInclude>
    <ClInclude Include="..\..\xbmc\guilib\GUILabelControl.h">
      <Filter>guilib</Filter>
    </ClInclude>
    <ClInclude Include="..\..\xbmc\guilib\GUIListContainer.h">
      <Filter>guilib</Filter>
    </ClInclude>
    <ClInclude Include="..\..\xbmc\guilib\GUIListGroup.h">
      <Filter>guilib</Filter>
    </ClInclude>
    <ClInclude Include="..\..\xbmc\guilib\GUIListItem.h">
      <Filter>guilib</Filter>
    </ClInclude>
    <ClInclude Include="..\..\xbmc\guilib\GUIListItemLayout.h">
      <Filter>guilib</Filter>
    </ClInclude>
    <ClInclude Include="..\..\xbmc\guilib\GUIListLabel.h">
      <Filter>guilib</Filter>
    </ClInclude>
    <ClInclude Include="..\..\xbmc\guilib\GUIMessage.h">
      <Filter>guilib</Filter>
    </ClInclude>
    <ClInclude Include="..\..\xbmc\guilib\GUIMoverControl.h">
      <Filter>guilib</Filter>
    </ClInclude>
    <ClInclude Include="..\..\xbmc\guilib\GUIMultiImage.h">
      <Filter>guilib</Filter>
    </ClInclude>
    <ClInclude Include="..\..\xbmc\guilib\GUIMultiSelectText.h">
      <Filter>guilib</Filter>
    </ClInclude>
    <ClInclude Include="..\..\xbmc\guilib\GUIPanelContainer.h">
      <Filter>guilib</Filter>
    </ClInclude>
    <ClInclude Include="..\..\xbmc\guilib\GUIProgressControl.h">
      <Filter>guilib</Filter>
    </ClInclude>
    <ClInclude Include="..\..\xbmc\guilib\GUIRadioButtonControl.h">
      <Filter>guilib</Filter>
    </ClInclude>
    <ClInclude Include="..\..\xbmc\guilib\GUIRenderingControl.h">
      <Filter>guilib</Filter>
    </ClInclude>
    <ClInclude Include="..\..\xbmc\guilib\GUIResizeControl.h">
      <Filter>guilib</Filter>
    </ClInclude>
    <ClInclude Include="..\..\xbmc\guilib\GUIRSSControl.h">
      <Filter>guilib</Filter>
    </ClInclude>
    <ClInclude Include="..\..\xbmc\guilib\GUIScrollBarControl.h">
      <Filter>guilib</Filter>
    </ClInclude>
    <ClInclude Include="..\..\xbmc\guilib\GUISelectButtonControl.h">
      <Filter>guilib</Filter>
    </ClInclude>
    <ClInclude Include="..\..\xbmc\guilib\GUISettingsSliderControl.h">
      <Filter>guilib</Filter>
    </ClInclude>
    <ClInclude Include="..\..\xbmc\guilib\GUIShader.h">
      <Filter>guilib</Filter>
    </ClInclude>
    <ClInclude Include="..\..\xbmc\guilib\GUISliderControl.h">
      <Filter>guilib</Filter>
    </ClInclude>
    <ClInclude Include="..\..\xbmc\guilib\GUISpinControl.h">
      <Filter>guilib</Filter>
    </ClInclude>
    <ClInclude Include="..\..\xbmc\guilib\GUISpinControlEx.h">
      <Filter>guilib</Filter>
    </ClInclude>
    <ClInclude Include="..\..\xbmc\guilib\GUIStaticItem.h">
      <Filter>guilib</Filter>
    </ClInclude>
    <ClInclude Include="..\..\xbmc\guilib\GUITextBox.h">
      <Filter>guilib</Filter>
    </ClInclude>
    <ClInclude Include="..\..\xbmc\guilib\GUITextLayout.h">
      <Filter>guilib</Filter>
    </ClInclude>
    <ClInclude Include="..\..\xbmc\guilib\GUIToggleButtonControl.h">
      <Filter>guilib</Filter>
    </ClInclude>
    <ClInclude Include="..\..\xbmc\guilib\GUIVideoControl.h">
      <Filter>guilib</Filter>
    </ClInclude>
    <ClInclude Include="..\..\xbmc\guilib\GUIVisualisationControl.h">
      <Filter>guilib</Filter>
    </ClInclude>
    <ClInclude Include="..\..\xbmc\guilib\GUIWindow.h">
      <Filter>guilib</Filter>
    </ClInclude>
    <ClInclude Include="..\..\xbmc\guilib\GUIWindowManager.h">
      <Filter>guilib</Filter>
    </ClInclude>
    <ClInclude Include="..\..\xbmc\guilib\GUIWrappingListContainer.h">
      <Filter>guilib</Filter>
    </ClInclude>
    <ClInclude Include="..\..\xbmc\guilib\IAudioDeviceChangedCallback.h">
      <Filter>guilib</Filter>
    </ClInclude>
    <ClInclude Include="..\..\xbmc\guilib\IMsgTargetCallback.h">
      <Filter>guilib</Filter>
    </ClInclude>
    <ClInclude Include="..\..\xbmc\guilib\IWindowManagerCallback.h">
      <Filter>guilib</Filter>
    </ClInclude>
    <ClInclude Include="..\..\xbmc\guilib\LocalizeStrings.h">
      <Filter>guilib</Filter>
    </ClInclude>
    <ClInclude Include="..\..\xbmc\guilib\MatrixGLES.h">
      <Filter>guilib</Filter>
    </ClInclude>
    <ClInclude Include="..\..\xbmc\guilib\Resolution.h">
      <Filter>guilib</Filter>
    </ClInclude>
    <ClInclude Include="..\..\xbmc\guilib\TextureBundle.h">
      <Filter>guilib</Filter>
    </ClInclude>
    <ClInclude Include="..\..\xbmc\guilib\TextureBundleXBT.h">
      <Filter>guilib</Filter>
    </ClInclude>
    <ClInclude Include="..\..\xbmc\guilib\TextureBundleXPR.h">
      <Filter>guilib</Filter>
    </ClInclude>
    <ClInclude Include="..\..\xbmc\guilib\TransformMatrix.h">
      <Filter>guilib</Filter>
    </ClInclude>
    <ClInclude Include="..\..\xbmc\guilib\Tween.h">
      <Filter>guilib</Filter>
    </ClInclude>
    <ClInclude Include="..\..\xbmc\guilib\VisibleEffect.h">
      <Filter>guilib</Filter>
    </ClInclude>
    <ClInclude Include="..\..\xbmc\guilib\XBTF.h">
      <Filter>guilib</Filter>
    </ClInclude>
    <ClInclude Include="..\..\xbmc\guilib\XBTFReader.h">
      <Filter>guilib</Filter>
    </ClInclude>
    <ClInclude Include="..\..\xbmc\input\ButtonTranslator.h">
      <Filter>input</Filter>
    </ClInclude>
    <ClInclude Include="..\..\xbmc\input\KeyboardLayout.h">
      <Filter>input</Filter>
    </ClInclude>
    <ClInclude Include="..\..\xbmc\input\KeyboardStat.h">
      <Filter>input</Filter>
    </ClInclude>
    <ClInclude Include="..\..\xbmc\input\MouseStat.h">
      <Filter>input</Filter>
    </ClInclude>
    <ClInclude Include="..\..\xbmc\input\XBIRRemote.h">
      <Filter>input</Filter>
    </ClInclude>
    <ClInclude Include="..\..\xbmc\input\XBMC_keyboard.h">
      <Filter>input</Filter>
    </ClInclude>
    <ClInclude Include="..\..\xbmc\input\XBMC_keysym.h">
      <Filter>input</Filter>
    </ClInclude>
    <ClInclude Include="..\..\xbmc\input\XBMC_mouse.h">
      <Filter>input</Filter>
    </ClInclude>
    <ClInclude Include="..\..\xbmc\input\XBMC_vkeys.h">
      <Filter>input</Filter>
    </ClInclude>
    <ClInclude Include="..\..\xbmc\input\windows\IRServerSuite.h">
      <Filter>input\windows</Filter>
    </ClInclude>
    <ClInclude Include="..\..\xbmc\input\windows\IrssMessage.h">
      <Filter>input\windows</Filter>
    </ClInclude>
    <ClInclude Include="..\..\xbmc\interfaces\json-rpc\AudioLibrary.h">
      <Filter>interfaces\json-rpc</Filter>
    </ClInclude>
    <ClInclude Include="..\..\xbmc\interfaces\json-rpc\FileItemHandler.h">
      <Filter>interfaces\json-rpc</Filter>
    </ClInclude>
    <ClInclude Include="..\..\xbmc\interfaces\json-rpc\FileOperations.h">
      <Filter>interfaces\json-rpc</Filter>
    </ClInclude>
    <ClInclude Include="..\..\xbmc\interfaces\json-rpc\IClient.h">
      <Filter>interfaces\json-rpc</Filter>
    </ClInclude>
    <ClInclude Include="..\..\xbmc\interfaces\json-rpc\ITransportLayer.h">
      <Filter>interfaces\json-rpc</Filter>
    </ClInclude>
    <ClInclude Include="..\..\xbmc\interfaces\json-rpc\JSONRPC.h">
      <Filter>interfaces\json-rpc</Filter>
    </ClInclude>
    <ClInclude Include="..\..\xbmc\interfaces\json-rpc\JSONUtils.h">
      <Filter>interfaces\json-rpc</Filter>
    </ClInclude>
    <ClInclude Include="..\..\xbmc\interfaces\json-rpc\PlayerOperations.h">
      <Filter>interfaces\json-rpc</Filter>
    </ClInclude>
    <ClInclude Include="..\..\xbmc\interfaces\json-rpc\PlaylistOperations.h">
      <Filter>interfaces\json-rpc</Filter>
    </ClInclude>
    <ClInclude Include="..\..\xbmc\interfaces\json-rpc\SystemOperations.h">
      <Filter>interfaces\json-rpc</Filter>
    </ClInclude>
    <ClInclude Include="..\..\xbmc\interfaces\json-rpc\VideoLibrary.h">
      <Filter>interfaces\json-rpc</Filter>
    </ClInclude>
    <ClInclude Include="..\..\xbmc\interfaces\json-rpc\XBMCOperations.h">
      <Filter>interfaces\json-rpc</Filter>
    </ClInclude>
    <ClInclude Include="..\..\xbmc\interfaces\json-rpc\TextureOperations.h">
      <Filter>interfaces\json-rpc</Filter>
    </ClInclude>
    <ClInclude Include="..\..\xbmc\music\dialogs\GUIDialogMusicInfo.h">
      <Filter>music\dialogs</Filter>
    </ClInclude>
    <ClInclude Include="..\..\xbmc\music\dialogs\GUIDialogMusicOSD.h">
      <Filter>music\dialogs</Filter>
    </ClInclude>
    <ClInclude Include="..\..\xbmc\music\dialogs\GUIDialogMusicOverlay.h">
      <Filter>music\dialogs</Filter>
    </ClInclude>
    <ClInclude Include="..\..\xbmc\music\dialogs\GUIDialogSongInfo.h">
      <Filter>music\dialogs</Filter>
    </ClInclude>
    <ClInclude Include="..\..\xbmc\music\dialogs\GUIDialogVisualisationPresetList.h">
      <Filter>music\dialogs</Filter>
    </ClInclude>
    <ClInclude Include="..\..\xbmc\music\infoscanner\MusicAlbumInfo.h">
      <Filter>music\infoscanner</Filter>
    </ClInclude>
    <ClInclude Include="..\..\xbmc\music\infoscanner\MusicArtistInfo.h">
      <Filter>music\infoscanner</Filter>
    </ClInclude>
    <ClInclude Include="..\..\xbmc\music\infoscanner\MusicInfoScanner.h">
      <Filter>music\infoscanner</Filter>
    </ClInclude>
    <ClInclude Include="..\..\xbmc\music\infoscanner\MusicInfoScraper.h">
      <Filter>music\infoscanner</Filter>
    </ClInclude>
    <ClInclude Include="..\..\xbmc\music\windows\GUIWindowMusicBase.h">
      <Filter>music\windows</Filter>
    </ClInclude>
    <ClInclude Include="..\..\xbmc\music\windows\GUIWindowMusicNav.h">
      <Filter>music\windows</Filter>
    </ClInclude>
    <ClInclude Include="..\..\xbmc\music\windows\GUIWindowMusicPlaylist.h">
      <Filter>music\windows</Filter>
    </ClInclude>
    <ClInclude Include="..\..\xbmc\music\windows\GUIWindowMusicPlaylistEditor.h">
      <Filter>music\windows</Filter>
    </ClInclude>
    <ClInclude Include="..\..\xbmc\music\windows\GUIWindowMusicSongs.h">
      <Filter>music\windows</Filter>
    </ClInclude>
    <ClInclude Include="..\..\xbmc\music\windows\GUIWindowVisualisation.h">
      <Filter>music\windows</Filter>
    </ClInclude>
    <ClInclude Include="..\..\xbmc\music\tags\ImusicInfoTagLoader.h">
      <Filter>music\tags</Filter>
    </ClInclude>
    <ClInclude Include="..\..\xbmc\music\tags\MusicInfoTag.h">
      <Filter>music\tags</Filter>
    </ClInclude>
    <ClInclude Include="..\..\xbmc\music\tags\MusicInfoTagLoaderCDDA.h">
      <Filter>music\tags</Filter>
    </ClInclude>
    <ClInclude Include="..\..\xbmc\music\tags\MusicInfoTagLoaderDatabase.h">
      <Filter>music\tags</Filter>
    </ClInclude>
    <ClInclude Include="..\..\xbmc\music\tags\MusicInfoTagLoaderFactory.h">
      <Filter>music\tags</Filter>
    </ClInclude>
    <ClInclude Include="..\..\xbmc\music\tags\MusicInfoTagLoaderShn.h">
      <Filter>music\tags</Filter>
    </ClInclude>
    <ClInclude Include="..\..\xbmc\network\cddb.h">
      <Filter>network</Filter>
    </ClInclude>
    <ClInclude Include="..\..\xbmc\network\DNSNameCache.h">
      <Filter>network</Filter>
    </ClInclude>
    <ClInclude Include="..\..\xbmc\network\EventClient.h">
      <Filter>network</Filter>
    </ClInclude>
    <ClInclude Include="..\..\xbmc\network\EventPacket.h">
      <Filter>network</Filter>
    </ClInclude>
    <ClInclude Include="..\..\xbmc\network\EventServer.h">
      <Filter>network</Filter>
    </ClInclude>
    <ClInclude Include="..\..\xbmc\network\GUIDialogAccessPoints.h">
      <Filter>network</Filter>
    </ClInclude>
    <ClInclude Include="..\..\xbmc\network\GUIDialogNetworkSetup.h">
      <Filter>network</Filter>
    </ClInclude>
    <ClInclude Include="..\..\xbmc\network\Network.h">
      <Filter>network</Filter>
    </ClInclude>
    <ClInclude Include="..\..\xbmc\network\Socket.h">
      <Filter>network</Filter>
    </ClInclude>
    <ClInclude Include="..\..\xbmc\network\TCPServer.h">
      <Filter>network</Filter>
    </ClInclude>
    <ClInclude Include="..\..\xbmc\network\UdpClient.h">
      <Filter>network</Filter>
    </ClInclude>
    <ClInclude Include="..\..\xbmc\network\WakeOnAccess.h">
      <Filter>network</Filter>
    </ClInclude>
    <ClInclude Include="..\..\xbmc\network\WebServer.h">
      <Filter>network</Filter>
    </ClInclude>
    <ClInclude Include="..\..\xbmc\network\Zeroconf.h">
      <Filter>network</Filter>
    </ClInclude>
    <ClInclude Include="..\..\xbmc\network\windows\NetworkWin32.h">
      <Filter>network\windows</Filter>
    </ClInclude>
    <ClInclude Include="..\..\xbmc\pictures\DllImageLib.h">
      <Filter>pictures</Filter>
    </ClInclude>
    <ClInclude Include="..\..\xbmc\pictures\DllLibExif.h">
      <Filter>pictures</Filter>
    </ClInclude>
    <ClInclude Include="..\..\xbmc\pictures\GUIDialogPictureInfo.h">
      <Filter>pictures</Filter>
    </ClInclude>
    <ClInclude Include="..\..\xbmc\pictures\GUIViewStatePictures.h">
      <Filter>pictures</Filter>
    </ClInclude>
    <ClInclude Include="..\..\xbmc\pictures\GUIWindowPictures.h">
      <Filter>pictures</Filter>
    </ClInclude>
    <ClInclude Include="..\..\xbmc\pictures\GUIWindowSlideShow.h">
      <Filter>pictures</Filter>
    </ClInclude>
    <ClInclude Include="..\..\xbmc\pictures\Picture.h">
      <Filter>pictures</Filter>
    </ClInclude>
    <ClInclude Include="..\..\xbmc\pictures\PictureInfoLoader.h">
      <Filter>pictures</Filter>
    </ClInclude>
    <ClInclude Include="..\..\xbmc\pictures\PictureInfoTag.h">
      <Filter>pictures</Filter>
    </ClInclude>
    <ClInclude Include="..\..\xbmc\pictures\SlideShowPicture.h">
      <Filter>pictures</Filter>
    </ClInclude>
    <ClInclude Include="..\..\xbmc\playlists\PlayList.h">
      <Filter>playlists</Filter>
    </ClInclude>
    <ClInclude Include="..\..\xbmc\playlists\PlayListB4S.h">
      <Filter>playlists</Filter>
    </ClInclude>
    <ClInclude Include="..\..\xbmc\playlists\PlayListFactory.h">
      <Filter>playlists</Filter>
    </ClInclude>
    <ClInclude Include="..\..\xbmc\playlists\PlayListM3U.h">
      <Filter>playlists</Filter>
    </ClInclude>
    <ClInclude Include="..\..\xbmc\playlists\PlayListPLS.h">
      <Filter>playlists</Filter>
    </ClInclude>
    <ClInclude Include="..\..\xbmc\playlists\PlayListURL.h">
      <Filter>playlists</Filter>
    </ClInclude>
    <ClInclude Include="..\..\xbmc\playlists\PlayListWPL.h">
      <Filter>playlists</Filter>
    </ClInclude>
    <ClInclude Include="..\..\xbmc\playlists\PlayListXML.h">
      <Filter>playlists</Filter>
    </ClInclude>
    <ClInclude Include="..\..\xbmc\playlists\SmartPlayList.h">
      <Filter>playlists</Filter>
    </ClInclude>
    <ClInclude Include="..\..\xbmc\powermanagement\IPowerSyscall.h">
      <Filter>powermanagement</Filter>
    </ClInclude>
    <ClInclude Include="..\..\xbmc\powermanagement\PowerManager.h">
      <Filter>powermanagement</Filter>
    </ClInclude>
    <ClInclude Include="..\..\xbmc\powermanagement\windows\Win32PowerSyscall.h">
      <Filter>powermanagement\windows</Filter>
    </ClInclude>
    <ClInclude Include="..\..\xbmc\programs\GUIViewStatePrograms.h">
      <Filter>programs</Filter>
    </ClInclude>
    <ClInclude Include="..\..\xbmc\programs\GUIWindowPrograms.h">
      <Filter>programs</Filter>
    </ClInclude>
    <ClInclude Include="..\..\xbmc\rendering\RenderSystem.h">
      <Filter>rendering</Filter>
    </ClInclude>
    <ClInclude Include="..\..\xbmc\rendering\dx\GUIWindowTestPatternDX.h">
      <Filter>rendering\dx</Filter>
    </ClInclude>
    <ClInclude Include="..\..\xbmc\rendering\dx\RenderSystemDX.h">
      <Filter>rendering\dx</Filter>
    </ClInclude>
    <ClInclude Include="..\..\xbmc\settings\AdvancedSettings.h">
      <Filter>settings</Filter>
    </ClInclude>
    <ClInclude Include="..\..\xbmc\settings\Settings.h">
      <Filter>settings</Filter>
    </ClInclude>
    <ClInclude Include="..\..\xbmc\settings\VideoSettings.h">
      <Filter>settings</Filter>
    </ClInclude>
    <ClInclude Include="..\..\xbmc\storage\AutorunMediaJob.h">
      <Filter>storage</Filter>
    </ClInclude>
    <ClInclude Include="..\..\xbmc\storage\cdioSupport.h">
      <Filter>storage</Filter>
    </ClInclude>
    <ClInclude Include="..\..\xbmc\storage\IoSupport.h">
      <Filter>storage</Filter>
    </ClInclude>
    <ClInclude Include="..\..\xbmc\storage\IStorageProvider.h">
      <Filter>storage</Filter>
    </ClInclude>
    <ClInclude Include="..\..\xbmc\storage\MediaManager.h">
      <Filter>storage</Filter>
    </ClInclude>
    <ClInclude Include="..\..\xbmc\storage\windows\Win32StorageProvider.h">
      <Filter>storage\windows</Filter>
    </ClInclude>
    <ClInclude Include="..\..\xbmc\utils\AlarmClock.h">
      <Filter>utils</Filter>
    </ClInclude>
    <ClInclude Include="..\..\xbmc\utils\AliasShortcutUtils.h">
      <Filter>utils</Filter>
    </ClInclude>
    <ClInclude Include="..\..\xbmc\utils\Archive.h">
      <Filter>utils</Filter>
    </ClInclude>
    <ClInclude Include="..\..\xbmc\utils\AsyncFileCopy.h">
      <Filter>utils</Filter>
    </ClInclude>
    <ClInclude Include="..\..\xbmc\utils\AutoPtrHandle.h">
      <Filter>utils</Filter>
    </ClInclude>
    <ClInclude Include="..\..\xbmc\utils\BitstreamStats.h">
      <Filter>utils</Filter>
    </ClInclude>
    <ClInclude Include="..\..\xbmc\utils\CharsetConverter.h">
      <Filter>utils</Filter>
    </ClInclude>
    <ClInclude Include="..\..\xbmc\utils\CPUInfo.h">
      <Filter>utils</Filter>
    </ClInclude>
    <ClInclude Include="..\..\xbmc\utils\Crc32.h">
      <Filter>utils</Filter>
    </ClInclude>
    <ClInclude Include="..\..\xbmc\utils\EndianSwap.h">
      <Filter>utils</Filter>
    </ClInclude>
    <ClInclude Include="..\..\xbmc\utils\Fanart.h">
      <Filter>utils</Filter>
    </ClInclude>
    <ClInclude Include="..\..\xbmc\utils\FileOperationJob.h">
      <Filter>utils</Filter>
    </ClInclude>
    <ClInclude Include="..\..\xbmc\utils\FileUtils.h">
      <Filter>utils</Filter>
    </ClInclude>
    <ClInclude Include="..\..\xbmc\utils\fstrcmp.h">
      <Filter>utils</Filter>
    </ClInclude>
    <ClInclude Include="..\..\xbmc\utils\HTMLUtil.h">
      <Filter>utils</Filter>
    </ClInclude>
    <ClInclude Include="..\..\xbmc\utils\HttpHeader.h">
      <Filter>utils</Filter>
    </ClInclude>
    <ClInclude Include="..\..\xbmc\utils\InfoLoader.h">
      <Filter>utils</Filter>
    </ClInclude>
    <ClInclude Include="..\..\xbmc\utils\ISerializable.h">
      <Filter>utils</Filter>
    </ClInclude>
    <ClInclude Include="..\..\xbmc\utils\Job.h">
      <Filter>utils</Filter>
    </ClInclude>
    <ClInclude Include="..\..\xbmc\utils\JobManager.h">
      <Filter>utils</Filter>
    </ClInclude>
    <ClInclude Include="..\..\xbmc\utils\LabelFormatter.h">
      <Filter>utils</Filter>
    </ClInclude>
    <ClInclude Include="..\..\xbmc\utils\log.h">
      <Filter>utils</Filter>
    </ClInclude>
    <ClInclude Include="..\..\xbmc\utils\MathUtils.h">
      <Filter>utils</Filter>
    </ClInclude>
    <ClInclude Include="..\..\xbmc\utils\md5.h">
      <Filter>utils</Filter>
    </ClInclude>
    <ClInclude Include="..\..\xbmc\utils\PerformanceSample.h">
      <Filter>utils</Filter>
    </ClInclude>
    <ClInclude Include="..\..\xbmc\utils\PerformanceStats.h">
      <Filter>utils</Filter>
    </ClInclude>
    <ClInclude Include="..\..\xbmc\utils\RegExp.h">
      <Filter>utils</Filter>
    </ClInclude>
    <ClInclude Include="..\..\xbmc\utils\RingBuffer.h">
      <Filter>utils</Filter>
    </ClInclude>
    <ClInclude Include="..\..\xbmc\utils\RssReader.h">
      <Filter>utils</Filter>
    </ClInclude>
    <ClInclude Include="..\..\xbmc\utils\SaveFileStateJob.h">
      <Filter>utils</Filter>
    </ClInclude>
    <ClInclude Include="..\..\xbmc\utils\ScraperParser.h">
      <Filter>utils</Filter>
    </ClInclude>
    <ClInclude Include="..\..\xbmc\utils\ScraperUrl.h">
      <Filter>utils</Filter>
    </ClInclude>
    <ClInclude Include="..\..\xbmc\utils\Splash.h">
      <Filter>utils</Filter>
    </ClInclude>
    <ClInclude Include="..\..\xbmc\utils\Stopwatch.h">
      <Filter>utils</Filter>
    </ClInclude>
    <ClInclude Include="..\..\xbmc\utils\StreamDetails.h">
      <Filter>utils</Filter>
    </ClInclude>
    <ClInclude Include="..\..\xbmc\utils\StreamUtils.h">
      <Filter>utils</Filter>
    </ClInclude>
    <ClInclude Include="..\..\xbmc\utils\StringUtils.h">
      <Filter>utils</Filter>
    </ClInclude>
    <ClInclude Include="..\..\xbmc\utils\SystemInfo.h">
      <Filter>utils</Filter>
    </ClInclude>
    <ClInclude Include="..\..\xbmc\utils\TimeSmoother.h">
      <Filter>utils</Filter>
    </ClInclude>
    <ClInclude Include="..\..\xbmc\utils\TimeUtils.h">
      <Filter>utils</Filter>
    </ClInclude>
    <ClInclude Include="..\..\xbmc\utils\URIUtils.h">
      <Filter>utils</Filter>
    </ClInclude>
    <ClInclude Include="..\..\xbmc\utils\Variant.h">
      <Filter>utils</Filter>
    </ClInclude>
    <ClInclude Include="..\..\xbmc\utils\Weather.h">
      <Filter>utils</Filter>
    </ClInclude>
    <ClInclude Include="..\..\xbmc\utils\XMLUtils.h">
      <Filter>utils</Filter>
    </ClInclude>
    <ClInclude Include="..\..\xbmc\video\Bookmark.h">
      <Filter>video</Filter>
    </ClInclude>
    <ClInclude Include="..\..\xbmc\video\GUIViewStateVideo.h">
      <Filter>video</Filter>
    </ClInclude>
    <ClInclude Include="..\..\xbmc\video\Teletext.h">
      <Filter>video</Filter>
    </ClInclude>
    <ClInclude Include="..\..\xbmc\video\TeletextDefines.h">
      <Filter>video</Filter>
    </ClInclude>
    <ClInclude Include="..\..\xbmc\video\VideoInfoDownloader.h">
      <Filter>video</Filter>
    </ClInclude>
    <ClInclude Include="..\..\xbmc\video\VideoInfoScanner.h">
      <Filter>video</Filter>
    </ClInclude>
    <ClInclude Include="..\..\xbmc\video\VideoInfoTag.h">
      <Filter>video</Filter>
    </ClInclude>
    <ClInclude Include="..\..\xbmc\video\VideoReferenceClock.h">
      <Filter>video</Filter>
    </ClInclude>
    <ClInclude Include="..\..\xbmc\video\dialogs\GUIDialogAudioSubtitleSettings.h">
      <Filter>video\dialogs</Filter>
    </ClInclude>
    <ClInclude Include="..\..\xbmc\video\dialogs\GUIDialogFileStacking.h">
      <Filter>video\dialogs</Filter>
    </ClInclude>
    <ClInclude Include="..\..\xbmc\video\dialogs\GUIDialogFullScreenInfo.h">
      <Filter>video\dialogs</Filter>
    </ClInclude>
    <ClInclude Include="..\..\xbmc\video\dialogs\GUIDialogSubtitles.h">
      <Filter>video\dialogs</Filter>
    </ClInclude>
    <ClInclude Include="..\..\xbmc\video\dialogs\GUIDialogTeletext.h">
      <Filter>video\dialogs</Filter>
    </ClInclude>
    <ClInclude Include="..\..\xbmc\video\dialogs\GUIDialogVideoBookmarks.h">
      <Filter>video\dialogs</Filter>
    </ClInclude>
    <ClInclude Include="..\..\xbmc\video\dialogs\GUIDialogVideoInfo.h">
      <Filter>video\dialogs</Filter>
    </ClInclude>
    <ClInclude Include="..\..\xbmc\video\dialogs\GUIDialogVideoOSD.h">
      <Filter>video\dialogs</Filter>
    </ClInclude>
    <ClInclude Include="..\..\xbmc\video\dialogs\GUIDialogVideoOverlay.h">
      <Filter>video\dialogs</Filter>
    </ClInclude>
    <ClInclude Include="..\..\xbmc\video\dialogs\GUIDialogVideoSettings.h">
      <Filter>video\dialogs</Filter>
    </ClInclude>
    <ClInclude Include="..\..\xbmc\video\windows\GUIWindowFullScreen.h">
      <Filter>video\windows</Filter>
    </ClInclude>
    <ClInclude Include="..\..\xbmc\video\windows\GUIWindowVideoBase.h">
      <Filter>video\windows</Filter>
    </ClInclude>
    <ClInclude Include="..\..\xbmc\video\windows\GUIWindowVideoNav.h">
      <Filter>video\windows</Filter>
    </ClInclude>
    <ClInclude Include="..\..\xbmc\video\windows\GUIWindowVideoPlaylist.h">
      <Filter>video\windows</Filter>
    </ClInclude>
    <ClInclude Include="..\..\xbmc\windowing\WindowingFactory.h">
      <Filter>windowing</Filter>
    </ClInclude>
    <ClInclude Include="..\..\xbmc\windowing\WinEvents.h">
      <Filter>windowing</Filter>
    </ClInclude>
    <ClInclude Include="..\..\xbmc\windowing\WinSystem.h">
      <Filter>windowing</Filter>
    </ClInclude>
    <ClInclude Include="..\..\xbmc\windowing\XBMC_events.h">
      <Filter>windowing</Filter>
    </ClInclude>
    <ClInclude Include="..\..\xbmc\windowing\windows\WinEventsWin32.h">
      <Filter>windowing\windows</Filter>
    </ClInclude>
    <ClInclude Include="..\..\xbmc\windowing\windows\WinSystemWin32.h">
      <Filter>windowing\windows</Filter>
    </ClInclude>
    <ClInclude Include="..\..\xbmc\windowing\windows\WinSystemWin32DX.h">
      <Filter>windowing\windows</Filter>
    </ClInclude>
    <ClInclude Include="..\..\xbmc\addons\GUIViewStateAddonBrowser.h">
      <Filter>addons</Filter>
    </ClInclude>
    <ClInclude Include="..\..\xbmc\addons\GUIWindowAddonBrowser.h">
      <Filter>addons</Filter>
    </ClInclude>
    <ClInclude Include="..\..\xbmc\dialogs\GUIDialogCache.h">
      <Filter>dialogs</Filter>
    </ClInclude>
    <ClInclude Include="..\..\xbmc\interfaces\Builtins.h">
      <Filter>interfaces</Filter>
    </ClInclude>
    <ClInclude Include="..\..\xbmc\interfaces\IActionListener.h">
      <Filter>interfaces</Filter>
    </ClInclude>
    <ClInclude Include="..\..\xbmc\interfaces\IAnnouncer.h">
      <Filter>interfaces</Filter>
    </ClInclude>
    <ClInclude Include="..\..\xbmc\interfaces\AnnouncementManager.h">
      <Filter>interfaces</Filter>
    </ClInclude>
    <ClInclude Include="..\..\xbmc\powermanagement\DPMSSupport.h">
      <Filter>powermanagement</Filter>
    </ClInclude>
    <ClInclude Include="..\..\xbmc\windows\GUIMediaWindow.h">
      <Filter>windows</Filter>
    </ClInclude>
    <ClInclude Include="..\..\xbmc\windows\GUIWindowDebugInfo.h">
      <Filter>windows</Filter>
    </ClInclude>
    <ClInclude Include="..\..\xbmc\windows\GUIWindowFileManager.h">
      <Filter>windows</Filter>
    </ClInclude>
    <ClInclude Include="..\..\xbmc\windows\GUIWindowHome.h">
      <Filter>windows</Filter>
    </ClInclude>
    <ClInclude Include="..\..\xbmc\windows\GUIWindowLoginScreen.h">
      <Filter>windows</Filter>
    </ClInclude>
    <ClInclude Include="..\..\xbmc\windows\GUIWindowPointer.h">
      <Filter>windows</Filter>
    </ClInclude>
    <ClInclude Include="..\..\xbmc\windows\GUIWindowScreensaver.h">
      <Filter>windows</Filter>
    </ClInclude>
    <ClInclude Include="..\..\xbmc\windows\GUIWindowScreensaverDim.h">
      <Filter>windows</Filter>
    </ClInclude>
    <ClInclude Include="..\..\xbmc\windows\GUIWindowStartup.h">
      <Filter>windows</Filter>
    </ClInclude>
    <ClInclude Include="..\..\xbmc\windows\GUIWindowSystemInfo.h">
      <Filter>windows</Filter>
    </ClInclude>
    <ClInclude Include="..\..\xbmc\windows\GUIWindowWeather.h">
      <Filter>windows</Filter>
    </ClInclude>
    <ClInclude Include="..\..\xbmc\utils\LangCodeExpander.h">
      <Filter>utils</Filter>
    </ClInclude>
    <ClInclude Include="..\..\xbmc\addons\AddonInstaller.h">
      <Filter>addons</Filter>
    </ClInclude>
    <ClInclude Include="..\..\xbmc\epg\EpgSearchFilter.h">
      <Filter>epg</Filter>
    </ClInclude>
    <ClInclude Include="..\..\xbmc\epg\Epg.h">
      <Filter>epg</Filter>
    </ClInclude>
    <ClInclude Include="..\..\xbmc\epg\EpgContainer.h">
      <Filter>epg</Filter>
    </ClInclude>
    <ClInclude Include="..\..\xbmc\epg\EpgDatabase.h">
      <Filter>epg</Filter>
    </ClInclude>
    <ClInclude Include="..\..\xbmc\epg\EpgInfoTag.h">
      <Filter>epg</Filter>
    </ClInclude>
    <ClInclude Include="..\..\xbmc\filesystem\PVRFile.h">
      <Filter>filesystem</Filter>
    </ClInclude>
    <ClInclude Include="..\..\xbmc\filesystem\PVRDirectory.h">
      <Filter>filesystem</Filter>
    </ClInclude>
    <ClInclude Include="..\..\xbmc\addons\DllPVRClient.h">
      <Filter>addons</Filter>
    </ClInclude>
    <ClInclude Include="..\..\xbmc\utils\Observer.h">
      <Filter>utils</Filter>
    </ClInclude>
    <ClInclude Include="..\..\xbmc\cores\dvdplayer\DVDInputStreams\DVDInputStreamPVRManager.h">
      <Filter>cores\dvdplayer\DVDInputStreams</Filter>
    </ClInclude>
    <ClInclude Include="..\..\xbmc\cores\dvdplayer\DVDDemuxers\DVDDemuxPVRClient.h">
      <Filter>cores\dvdplayer\DVDDemuxers</Filter>
    </ClInclude>
    <ClInclude Include="..\..\xbmc\utils\TextSearch.h">
      <Filter>utils</Filter>
    </ClInclude>
    <ClInclude Include="..\..\xbmc\win32\stdio_utf8.h">
      <Filter>win32</Filter>
    </ClInclude>
    <ClInclude Include="..\..\xbmc\win32\stat_utf8.h">
      <Filter>win32</Filter>
    </ClInclude>
    <ClInclude Include="..\..\xbmc\pvr\windows\GUIWindowPVRBase.h">
      <Filter>pvr\windows</Filter>
    </ClInclude>
    <ClInclude Include="..\..\xbmc\pvr\timers\PVRTimers.h">
      <Filter>pvr\timers</Filter>
    </ClInclude>
    <ClInclude Include="..\..\xbmc\pvr\timers\PVRTimerInfoTag.h">
      <Filter>pvr\timers</Filter>
    </ClInclude>
    <ClInclude Include="..\..\xbmc\pvr\recordings\PVRRecordings.h">
      <Filter>pvr\recordings</Filter>
    </ClInclude>
    <ClInclude Include="..\..\xbmc\pvr\recordings\PVRRecording.h">
      <Filter>pvr\recordings</Filter>
    </ClInclude>
    <ClInclude Include="..\..\xbmc\pvr\dialogs\GUIDialogPVRTimerSettings.h">
      <Filter>pvr\dialogs</Filter>
    </ClInclude>
    <ClInclude Include="..\..\xbmc\pvr\dialogs\GUIDialogPVRChannelManager.h">
      <Filter>pvr\dialogs</Filter>
    </ClInclude>
    <ClInclude Include="..\..\xbmc\pvr\dialogs\GUIDialogPVRChannelsOSD.h">
      <Filter>pvr\dialogs</Filter>
    </ClInclude>
    <ClInclude Include="..\..\xbmc\pvr\dialogs\GUIDialogPVRGroupManager.h">
      <Filter>pvr\dialogs</Filter>
    </ClInclude>
    <ClInclude Include="..\..\xbmc\pvr\dialogs\GUIDialogPVRGuideInfo.h">
      <Filter>pvr\dialogs</Filter>
    </ClInclude>
    <ClInclude Include="..\..\xbmc\pvr\dialogs\GUIDialogPVRGuideOSD.h">
      <Filter>pvr\dialogs</Filter>
    </ClInclude>
    <ClInclude Include="..\..\xbmc\pvr\dialogs\GUIDialogPVRGuideSearch.h">
      <Filter>pvr\dialogs</Filter>
    </ClInclude>
    <ClInclude Include="..\..\xbmc\pvr\dialogs\GUIDialogPVRRecordingInfo.h">
      <Filter>pvr\dialogs</Filter>
    </ClInclude>
    <ClInclude Include="..\..\xbmc\pvr\channels\PVRChannelGroupsContainer.h">
      <Filter>pvr\channels</Filter>
    </ClInclude>
    <ClInclude Include="..\..\xbmc\pvr\channels\PVRChannel.h">
      <Filter>pvr\channels</Filter>
    </ClInclude>
    <ClInclude Include="..\..\xbmc\pvr\channels\PVRChannelGroup.h">
      <Filter>pvr\channels</Filter>
    </ClInclude>
    <ClInclude Include="..\..\xbmc\pvr\channels\PVRChannelGroupInternal.h">
      <Filter>pvr\channels</Filter>
    </ClInclude>
    <ClInclude Include="..\..\xbmc\pvr\channels\PVRChannelGroups.h">
      <Filter>pvr\channels</Filter>
    </ClInclude>
    <ClInclude Include="..\..\xbmc\pvr\addons\PVRClient.h">
      <Filter>pvr\addons</Filter>
    </ClInclude>
    <ClInclude Include="..\..\xbmc\dialogs\GUIDialogExtendedProgressBar.h">
      <Filter>dialogs</Filter>
    </ClInclude>
    <ClInclude Include="..\..\xbmc\pvr\PVRActionListener.h">
      <Filter>pvr</Filter>
    </ClInclude>
    <ClInclude Include="..\..\xbmc\pvr\PVRDatabase.h">
      <Filter>pvr</Filter>
    </ClInclude>
    <ClInclude Include="..\..\xbmc\pvr\PVRManager.h">
      <Filter>pvr</Filter>
    </ClInclude>
    <ClInclude Include="..\..\xbmc\cores\VideoRenderers\RenderCapture.h">
      <Filter>cores\VideoRenderers</Filter>
    </ClInclude>
    <ClInclude Include="..\..\xbmc\pvr\windows\GUIWindowPVRTimers.h">
      <Filter>pvr\windows</Filter>
    </ClInclude>
    <ClInclude Include="..\..\xbmc\pvr\windows\GUIViewStatePVR.h">
      <Filter>pvr\windows</Filter>
    </ClInclude>
    <ClInclude Include="..\..\xbmc\pvr\windows\GUIWindowPVRChannels.h">
      <Filter>pvr\windows</Filter>
    </ClInclude>
    <ClInclude Include="..\..\xbmc\pvr\windows\GUIWindowPVRGuide.h">
      <Filter>pvr\windows</Filter>
    </ClInclude>
    <ClInclude Include="..\..\xbmc\pvr\windows\GUIWindowPVRRecordings.h">
      <Filter>pvr\windows</Filter>
    </ClInclude>
    <ClInclude Include="..\..\xbmc\pvr\windows\GUIWindowPVRSearch.h">
      <Filter>pvr\windows</Filter>
    </ClInclude>
    <ClInclude Include="..\..\xbmc\utils\GlobalsHandling.h">
      <Filter>utils</Filter>
    </ClInclude>
    <ClInclude Include="..\..\xbmc\pvr\addons\PVRClients.h">
      <Filter>pvr\addons</Filter>
    </ClInclude>
    <ClInclude Include="..\..\xbmc\addons\AddonCallbacks.h">
      <Filter>addons</Filter>
    </ClInclude>
    <ClInclude Include="..\..\xbmc\addons\AddonCallbacksAddon.h">
      <Filter>addons</Filter>
    </ClInclude>
    <ClInclude Include="..\..\xbmc\addons\AddonCallbacksGUI.h">
      <Filter>addons</Filter>
    </ClInclude>
    <ClInclude Include="..\..\xbmc\addons\AddonCallbacksPVR.h">
      <Filter>addons</Filter>
    </ClInclude>
    <ClInclude Include="..\..\lib\SlingboxLib\SlingboxLib.h">
      <Filter>libs\SlingboxLib</Filter>
    </ClInclude>
    <ClInclude Include="..\..\xbmc\dialogs\GUIDialogPlayEject.h">
      <Filter>dialogs</Filter>
    </ClInclude>
    <ClInclude Include="..\..\xbmc\pvr\PVRGUIInfo.h">
      <Filter>pvr</Filter>
    </ClInclude>
    <ClInclude Include="..\..\xbmc\interfaces\json-rpc\JSONServiceDescription.h">
      <Filter>interfaces\json-rpc</Filter>
    </ClInclude>
    <ClInclude Include="..\..\xbmc\interfaces\json-rpc\ServiceDescription.h">
      <Filter>interfaces\json-rpc</Filter>
    </ClInclude>
    <ClInclude Include="..\..\xbmc\interfaces\json-rpc\InputOperations.h">
      <Filter>interfaces\json-rpc</Filter>
    </ClInclude>
    <ClInclude Include="..\..\xbmc\epg\GUIEPGGridContainer.h">
      <Filter>epg</Filter>
    </ClInclude>
    <ClInclude Include="..\..\xbmc\input\XBMC_keytable.h">
      <Filter>input</Filter>
    </ClInclude>
    <ClInclude Include="..\..\xbmc\utils\JSONVariantParser.h">
      <Filter>utils</Filter>
    </ClInclude>
    <ClInclude Include="..\..\xbmc\utils\JSONVariantWriter.h">
      <Filter>utils</Filter>
    </ClInclude>
    <ClInclude Include="..\..\xbmc\addons\AddonVersion.h">
      <Filter>addons</Filter>
    </ClInclude>
    <ClInclude Include="..\..\xbmc\guilib\DirtyRegionTracker.h">
      <Filter>guilib</Filter>
    </ClInclude>
    <ClInclude Include="..\..\xbmc\guilib\DirtyRegion.h">
      <Filter>guilib</Filter>
    </ClInclude>
    <ClInclude Include="..\..\xbmc\guilib\DirtyRegionSolvers.h">
      <Filter>guilib</Filter>
    </ClInclude>
    <ClInclude Include="..\..\xbmc\input\InertialScrollingHandler.h">
      <Filter>input</Filter>
    </ClInclude>
    <ClInclude Include="..\..\xbmc\interfaces\info\InfoBool.h">
      <Filter>interfaces\info</Filter>
    </ClInclude>
    <ClInclude Include="..\..\xbmc\interfaces\info\InfoExpression.h">
      <Filter>interfaces\info</Filter>
    </ClInclude>
    <ClInclude Include="..\..\xbmc\guilib\GUIAction.h">
      <Filter>guilib</Filter>
    </ClInclude>
    <ClInclude Include="..\..\xbmc\interfaces\json-rpc\ApplicationOperations.h">
      <Filter>interfaces\json-rpc</Filter>
    </ClInclude>
    <ClInclude Include="..\..\xbmc\guilib\JpegIO.h">
      <Filter>guilib</Filter>
    </ClInclude>
    <ClInclude Include="..\..\xbmc\interfaces\info\SkinVariable.h">
      <Filter>interfaces\info</Filter>
    </ClInclude>
    <ClInclude Include="..\..\xbmc\network\AirPlayServer.h">
      <Filter>network</Filter>
    </ClInclude>
    <ClInclude Include="..\..\xbmc\utils\HttpParser.h">
      <Filter>utils</Filter>
    </ClInclude>
    <ClInclude Include="..\..\xbmc\network\mdns\ZeroconfMDNS.h">
      <Filter>network\mdns</Filter>
    </ClInclude>
    <ClInclude Include="..\..\xbmc\network\DllLibPlist.h">
      <Filter>network</Filter>
    </ClInclude>
    <ClInclude Include="..\..\xbmc\peripherals\Peripherals.h">
      <Filter>peripherals</Filter>
    </ClInclude>
    <ClInclude Include="..\..\xbmc\peripherals\bus\PeripheralBus.h">
      <Filter>peripherals\bus</Filter>
    </ClInclude>
    <ClInclude Include="..\..\xbmc\peripherals\devices\Peripheral.h">
      <Filter>peripherals\devices</Filter>
    </ClInclude>
    <ClInclude Include="..\..\xbmc\peripherals\devices\PeripheralCecAdapter.h">
      <Filter>peripherals\devices</Filter>
    </ClInclude>
    <ClInclude Include="..\..\xbmc\peripherals\devices\PeripheralDisk.h">
      <Filter>peripherals\devices</Filter>
    </ClInclude>
    <ClInclude Include="..\..\xbmc\peripherals\devices\PeripheralHID.h">
      <Filter>peripherals\devices</Filter>
    </ClInclude>
    <ClInclude Include="..\..\xbmc\peripherals\devices\PeripheralNIC.h">
      <Filter>peripherals\devices</Filter>
    </ClInclude>
    <ClInclude Include="..\..\xbmc\peripherals\devices\PeripheralNyxboard.h">
      <Filter>peripherals\devices</Filter>
    </ClInclude>
    <ClInclude Include="..\..\xbmc\peripherals\bus\win32\PeripheralBusUSB.h">
      <Filter>peripherals\bus</Filter>
    </ClInclude>
    <ClInclude Include="..\..\xbmc\peripherals\PeripheralTypes.h">
      <Filter>peripherals</Filter>
    </ClInclude>
    <ClInclude Include="..\..\xbmc\peripherals\devices\PeripheralBluetooth.h">
      <Filter>peripherals\devices</Filter>
    </ClInclude>
    <ClInclude Include="..\..\xbmc\peripherals\devices\PeripheralTuner.h">
      <Filter>peripherals\devices</Filter>
    </ClInclude>
    <ClInclude Include="..\..\xbmc\peripherals\dialogs\GUIDialogPeripheralManager.h">
      <Filter>peripherals\dialogs</Filter>
    </ClInclude>
    <ClInclude Include="..\..\xbmc\peripherals\dialogs\GUIDialogPeripheralSettings.h">
      <Filter>peripherals\dialogs</Filter>
    </ClInclude>
    <ClInclude Include="..\..\xbmc\filesystem\ZipManager.h">
      <Filter>filesystem</Filter>
    </ClInclude>
    <ClInclude Include="..\..\xbmc\filesystem\AddonsDirectory.h">
      <Filter>filesystem</Filter>
    </ClInclude>
    <ClInclude Include="..\..\xbmc\filesystem\CacheStrategy.h">
      <Filter>filesystem</Filter>
    </ClInclude>
    <ClInclude Include="..\..\xbmc\filesystem\CDDADirectory.h">
      <Filter>filesystem</Filter>
    </ClInclude>
    <ClInclude Include="..\..\xbmc\filesystem\CDDAFile.h">
      <Filter>filesystem</Filter>
    </ClInclude>
    <ClInclude Include="..\..\xbmc\filesystem\CurlFile.h">
      <Filter>filesystem</Filter>
    </ClInclude>
    <ClInclude Include="..\..\xbmc\filesystem\DAVDirectory.h">
      <Filter>filesystem</Filter>
    </ClInclude>
    <ClInclude Include="..\..\xbmc\filesystem\Directory.h">
      <Filter>filesystem</Filter>
    </ClInclude>
    <ClInclude Include="..\..\xbmc\filesystem\DirectoryFactory.h">
      <Filter>filesystem</Filter>
    </ClInclude>
    <ClInclude Include="..\..\xbmc\filesystem\DirectoryHistory.h">
      <Filter>filesystem</Filter>
    </ClInclude>
    <ClInclude Include="..\..\xbmc\filesystem\DllLibCurl.h">
      <Filter>filesystem</Filter>
    </ClInclude>
    <ClInclude Include="..\..\xbmc\filesystem\DllLibNfs.h">
      <Filter>filesystem</Filter>
    </ClInclude>
    <ClInclude Include="..\..\xbmc\filesystem\File.h">
      <Filter>filesystem</Filter>
    </ClInclude>
    <ClInclude Include="..\..\xbmc\filesystem\FileDirectoryFactory.h">
      <Filter>filesystem</Filter>
    </ClInclude>
    <ClInclude Include="..\..\xbmc\filesystem\FileFactory.h">
      <Filter>filesystem</Filter>
    </ClInclude>
    <ClInclude Include="..\..\xbmc\filesystem\FileReaderFile.h">
      <Filter>filesystem</Filter>
    </ClInclude>
    <ClInclude Include="..\..\xbmc\filesystem\FTPDirectory.h">
      <Filter>filesystem</Filter>
    </ClInclude>
    <ClInclude Include="..\..\xbmc\filesystem\FTPParse.h">
      <Filter>filesystem</Filter>
    </ClInclude>
    <ClInclude Include="..\..\xbmc\filesystem\HDHomeRunDirectory.h">
      <Filter>filesystem</Filter>
    </ClInclude>
    <ClInclude Include="..\..\xbmc\filesystem\HDHomeRunFile.h">
      <Filter>filesystem</Filter>
    </ClInclude>
    <ClInclude Include="..\..\xbmc\filesystem\HTTPDirectory.h">
      <Filter>filesystem</Filter>
    </ClInclude>
    <ClInclude Include="..\..\xbmc\filesystem\IDirectory.h">
      <Filter>filesystem</Filter>
    </ClInclude>
    <ClInclude Include="..\..\xbmc\filesystem\IFile.h">
      <Filter>filesystem</Filter>
    </ClInclude>
    <ClInclude Include="..\..\xbmc\filesystem\IFileDirectory.h">
      <Filter>filesystem</Filter>
    </ClInclude>
    <ClInclude Include="..\..\xbmc\filesystem\ILiveTV.h">
      <Filter>filesystem</Filter>
    </ClInclude>
    <ClInclude Include="..\..\xbmc\filesystem\iso9660.h">
      <Filter>filesystem</Filter>
    </ClInclude>
    <ClInclude Include="..\..\xbmc\filesystem\ISO9660Directory.h">
      <Filter>filesystem</Filter>
    </ClInclude>
    <ClInclude Include="..\..\xbmc\filesystem\ISOFile.h">
      <Filter>filesystem</Filter>
    </ClInclude>
    <ClInclude Include="..\..\xbmc\filesystem\LibraryDirectory.h">
      <Filter>filesystem</Filter>
    </ClInclude>
    <ClInclude Include="..\..\xbmc\filesystem\MultiPathDirectory.h">
      <Filter>filesystem</Filter>
    </ClInclude>
    <ClInclude Include="..\..\xbmc\filesystem\MultiPathFile.h">
      <Filter>filesystem</Filter>
    </ClInclude>
    <ClInclude Include="..\..\xbmc\filesystem\MusicDatabaseDirectory.h">
      <Filter>filesystem</Filter>
    </ClInclude>
    <ClInclude Include="..\..\xbmc\filesystem\MusicDatabaseFile.h">
      <Filter>filesystem</Filter>
    </ClInclude>
    <ClInclude Include="..\..\xbmc\filesystem\MusicFileDirectory.h">
      <Filter>filesystem</Filter>
    </ClInclude>
    <ClInclude Include="..\..\xbmc\filesystem\MusicSearchDirectory.h">
      <Filter>filesystem</Filter>
    </ClInclude>
    <ClInclude Include="..\..\xbmc\filesystem\NFSFile.h">
      <Filter>filesystem</Filter>
    </ClInclude>
    <ClInclude Include="..\..\xbmc\filesystem\PipeFile.h">
      <Filter>filesystem</Filter>
    </ClInclude>
    <ClInclude Include="..\..\xbmc\filesystem\PipesManager.h">
      <Filter>filesystem</Filter>
    </ClInclude>
    <ClInclude Include="..\..\xbmc\filesystem\PlaylistDirectory.h">
      <Filter>filesystem</Filter>
    </ClInclude>
    <ClInclude Include="..\..\xbmc\filesystem\PlaylistFileDirectory.h">
      <Filter>filesystem</Filter>
    </ClInclude>
    <ClInclude Include="..\..\xbmc\filesystem\PluginDirectory.h">
      <Filter>filesystem</Filter>
    </ClInclude>
    <ClInclude Include="..\..\xbmc\filesystem\RarDirectory.h">
      <Filter>filesystem</Filter>
    </ClInclude>
    <ClInclude Include="..\..\xbmc\filesystem\RarFile.h">
      <Filter>filesystem</Filter>
    </ClInclude>
    <ClInclude Include="..\..\xbmc\filesystem\RarManager.h">
      <Filter>filesystem</Filter>
    </ClInclude>
    <ClInclude Include="..\..\xbmc\filesystem\RSSDirectory.h">
      <Filter>filesystem</Filter>
    </ClInclude>
    <ClInclude Include="..\..\xbmc\filesystem\SAPDirectory.h">
      <Filter>filesystem</Filter>
    </ClInclude>
    <ClInclude Include="..\..\xbmc\filesystem\SAPFile.h">
      <Filter>filesystem</Filter>
    </ClInclude>
    <ClInclude Include="..\..\xbmc\filesystem\SFTPDirectory.h">
      <Filter>filesystem</Filter>
    </ClInclude>
    <ClInclude Include="..\..\xbmc\filesystem\SFTPFile.h">
      <Filter>filesystem</Filter>
    </ClInclude>
    <ClInclude Include="..\..\xbmc\filesystem\ShoutcastFile.h">
      <Filter>filesystem</Filter>
    </ClInclude>
    <ClInclude Include="..\..\xbmc\filesystem\SlingboxDirectory.h">
      <Filter>filesystem</Filter>
    </ClInclude>
    <ClInclude Include="..\..\xbmc\filesystem\SlingboxFile.h">
      <Filter>filesystem</Filter>
    </ClInclude>
    <ClInclude Include="..\..\xbmc\filesystem\SmartPlaylistDirectory.h">
      <Filter>filesystem</Filter>
    </ClInclude>
    <ClInclude Include="..\..\xbmc\filesystem\SourcesDirectory.h">
      <Filter>filesystem</Filter>
    </ClInclude>
    <ClInclude Include="..\..\xbmc\filesystem\SpecialProtocol.h">
      <Filter>filesystem</Filter>
    </ClInclude>
    <ClInclude Include="..\..\xbmc\filesystem\SpecialProtocolDirectory.h">
      <Filter>filesystem</Filter>
    </ClInclude>
    <ClInclude Include="..\..\xbmc\filesystem\SpecialProtocolFile.h">
      <Filter>filesystem</Filter>
    </ClInclude>
    <ClInclude Include="..\..\xbmc\filesystem\StackDirectory.h">
      <Filter>filesystem</Filter>
    </ClInclude>
    <ClInclude Include="..\..\xbmc\filesystem\udf25.h">
      <Filter>filesystem</Filter>
    </ClInclude>
    <ClInclude Include="..\..\xbmc\filesystem\UDFDirectory.h">
      <Filter>filesystem</Filter>
    </ClInclude>
    <ClInclude Include="..\..\xbmc\filesystem\UDFFile.h">
      <Filter>filesystem</Filter>
    </ClInclude>
    <ClInclude Include="..\..\xbmc\filesystem\UPnPDirectory.h">
      <Filter>filesystem</Filter>
    </ClInclude>
    <ClInclude Include="..\..\xbmc\filesystem\UPnPFile.h">
      <Filter>filesystem</Filter>
    </ClInclude>
    <ClInclude Include="..\..\xbmc\filesystem\VideoDatabaseDirectory.h">
      <Filter>filesystem</Filter>
    </ClInclude>
    <ClInclude Include="..\..\xbmc\filesystem\VirtualDirectory.h">
      <Filter>filesystem</Filter>
    </ClInclude>
    <ClInclude Include="..\..\xbmc\filesystem\ZeroconfDirectory.h">
      <Filter>filesystem</Filter>
    </ClInclude>
    <ClInclude Include="..\..\xbmc\filesystem\ZipDirectory.h">
      <Filter>filesystem</Filter>
    </ClInclude>
    <ClInclude Include="..\..\xbmc\filesystem\ZipFile.h">
      <Filter>filesystem</Filter>
    </ClInclude>
    <ClInclude Include="..\..\xbmc\XbmcContext.h" />
    <ClInclude Include="..\..\xbmc\filesystem\MemBufferCache.h">
      <Filter>filesystem</Filter>
    </ClInclude>
    <ClInclude Include="..\..\xbmc\filesystem\CircularCache.h">
      <Filter>filesystem</Filter>
    </ClInclude>
    <ClInclude Include="..\..\xbmc\filesystem\DirectoryCache.h">
      <Filter>filesystem</Filter>
    </ClInclude>
    <ClInclude Include="..\..\xbmc\filesystem\FavouritesDirectory.h">
      <Filter>filesystem</Filter>
    </ClInclude>
    <ClInclude Include="..\..\xbmc\filesystem\FileCache.h">
      <Filter>filesystem</Filter>
    </ClInclude>
    <ClInclude Include="..\..\xbmc\utils\XBMCTinyXML.h">
      <Filter>utils</Filter>
    </ClInclude>
    <ClInclude Include="..\..\xbmc\filesystem\BlurayDirectory.h">
      <Filter>filesystem</Filter>
    </ClInclude>
    <ClInclude Include="..\..\xbmc\utils\Base64.h">
      <Filter>utils</Filter>
    </ClInclude>
    <ClInclude Include="..\..\xbmc\utils\HttpResponse.h">
      <Filter>utils</Filter>
    </ClInclude>
    <ClInclude Include="..\..\xbmc\network\websocket\WebSocket.h">
      <Filter>network\websocket</Filter>
    </ClInclude>
    <ClInclude Include="..\..\xbmc\network\websocket\WebSocketV8.h">
      <Filter>network\websocket</Filter>
    </ClInclude>
    <ClInclude Include="..\..\xbmc\network\websocket\WebSocketManager.h">
      <Filter>network\websocket</Filter>
    </ClInclude>
    <ClInclude Include="..\..\xbmc\network\websocket\WebSocketV13.h">
      <Filter>network\websocket</Filter>
    </ClInclude>
    <ClInclude Include="..\..\xbmc\interfaces\json-rpc\JSONRPCUtils.h">
      <Filter>interfaces\json-rpc</Filter>
    </ClInclude>
    <ClInclude Include="..\..\xbmc\interfaces\json-rpc\IJSONRPCAnnouncer.h">
      <Filter>interfaces\json-rpc</Filter>
    </ClInclude>
    <ClInclude Include="..\..\xbmc\interfaces\json-rpc\GUIOperations.h">
      <Filter>interfaces\json-rpc</Filter>
    </ClInclude>
    <ClInclude Include="..\..\xbmc\utils\Mime.h">
      <Filter>utils</Filter>
    </ClInclude>
    <ClInclude Include="..\..\xbmc\network\httprequesthandler\IHTTPRequestHandler.h">
      <Filter>network\httprequesthandler</Filter>
    </ClInclude>
    <ClInclude Include="..\..\xbmc\network\httprequesthandler\HTTPVfsHandler.h">
      <Filter>network\httprequesthandler</Filter>
    </ClInclude>
    <ClInclude Include="..\..\xbmc\network\httprequesthandler\HTTPWebinterfaceHandler.h">
      <Filter>network\httprequesthandler</Filter>
    </ClInclude>
    <ClInclude Include="..\..\xbmc\network\httprequesthandler\HTTPWebinterfaceAddonsHandler.h">
      <Filter>network\httprequesthandler</Filter>
    </ClInclude>
    <ClInclude Include="..\..\xbmc\network\httprequesthandler\HTTPJsonRpcHandler.h">
      <Filter>network\httprequesthandler</Filter>
    </ClInclude>
    <ClInclude Include="..\..\xbmc\utils\POUtils.h">
      <Filter>utils</Filter>
    </ClInclude>
    <ClInclude Include="..\..\xbmc\network\ZeroconfBrowser.h">
      <Filter>network</Filter>
    </ClInclude>
    <ClInclude Include="..\..\xbmc\network\mdns\ZeroconfBrowserMDNS.h">
      <Filter>network\mdns</Filter>
    </ClInclude>
    <ClInclude Include="..\..\xbmc\cores\AudioEngine\Encoders\AEEncoderFFmpeg.h">
      <Filter>cores\AudioEngine\Encoders</Filter>
    </ClInclude>
    <ClInclude Include="..\..\xbmc\cores\AudioEngine\AEFactory.h">
      <Filter>cores\AudioEngine</Filter>
    </ClInclude>
    <ClInclude Include="..\..\xbmc\cores\AudioEngine\AEResampleFactory.h">
      <Filter>cores\AudioEngine</Filter>
    </ClInclude>
    <ClInclude Include="..\..\xbmc\cores\AudioEngine\AESinkFactory.h">
      <Filter>cores\AudioEngine</Filter>
    </ClInclude>
    <ClInclude Include="..\..\xbmc\cores\AudioEngine\Interfaces\AE.h">
      <Filter>cores\AudioEngine\Interfaces</Filter>
    </ClInclude>
    <ClInclude Include="..\..\xbmc\cores\AudioEngine\Interfaces\AEResample.h">
      <Filter>cores\AudioEngine\Interfaces</Filter>
    </ClInclude>
    <ClInclude Include="..\..\xbmc\cores\AudioEngine\Interfaces\AEEncoder.h">
      <Filter>cores\AudioEngine\Interfaces</Filter>
    </ClInclude>
    <ClInclude Include="..\..\xbmc\cores\AudioEngine\Interfaces\AESink.h">
      <Filter>cores\AudioEngine\Interfaces</Filter>
    </ClInclude>
    <ClInclude Include="..\..\xbmc\cores\AudioEngine\Interfaces\AESound.h">
      <Filter>cores\AudioEngine\Interfaces</Filter>
    </ClInclude>
    <ClInclude Include="..\..\xbmc\cores\AudioEngine\Interfaces\AEStream.h">
      <Filter>cores\AudioEngine\Interfaces</Filter>
    </ClInclude>
    <ClInclude Include="..\..\xbmc\cores\AudioEngine\Interfaces\ThreadedAE.h">
      <Filter>cores\AudioEngine\Interfaces</Filter>
    </ClInclude>
    <ClInclude Include="..\..\xbmc\cores\AudioEngine\Sinks\AESinkDirectSound.h">
      <Filter>cores\AudioEngine\Sinks</Filter>
    </ClInclude>
    <ClInclude Include="..\..\xbmc\cores\AudioEngine\Sinks\AESinkNULL.h">
      <Filter>cores\AudioEngine\Sinks</Filter>
    </ClInclude>
    <ClInclude Include="..\..\xbmc\cores\AudioEngine\Sinks\AESinkWASAPI.h">
      <Filter>cores\AudioEngine\Sinks</Filter>
    </ClInclude>
    <ClInclude Include="..\..\xbmc\cores\AudioEngine\Utils\AEBitstreamPacker.h">
      <Filter>cores\AudioEngine\Utils</Filter>
    </ClInclude>
    <ClInclude Include="..\..\xbmc\cores\AudioEngine\Utils\AEBuffer.h">
      <Filter>cores\AudioEngine\Utils</Filter>
    </ClInclude>
    <ClInclude Include="..\..\xbmc\cores\AudioEngine\Utils\AEChannelInfo.h">
      <Filter>cores\AudioEngine\Utils</Filter>
    </ClInclude>
    <ClInclude Include="..\..\xbmc\cores\AudioEngine\Utils\AEPackIEC61937.h">
      <Filter>cores\AudioEngine\Utils</Filter>
    </ClInclude>
    <ClInclude Include="..\..\xbmc\cores\AudioEngine\Utils\AEStreamInfo.h">
      <Filter>cores\AudioEngine\Utils</Filter>
    </ClInclude>
    <ClInclude Include="..\..\xbmc\cores\AudioEngine\Utils\AEUtil.h">
      <Filter>cores\AudioEngine\Utils</Filter>
    </ClInclude>
    <ClInclude Include="..\..\xbmc\cores\AudioEngine\Utils\AEDeviceInfo.h">
      <Filter>cores\AudioEngine\Utils</Filter>
    </ClInclude>
    <ClInclude Include="..\..\xbmc\cores\dvdplayer\DVDCodecs\Audio\DVDAudioCodecPassthrough.h">
      <Filter>cores\dvdplayer\DVDCodecs\Audio</Filter>
    </ClInclude>
    <ClInclude Include="..\..\xbmc\guilib\TextureManager.h">
      <Filter>guilib</Filter>
    </ClInclude>
    <ClInclude Include="..\..\xbmc\guilib\GraphicContext.h">
      <Filter>guilib</Filter>
    </ClInclude>
    <ClInclude Include="..\..\xbmc\guilib\GUIFontTTF.h">
      <Filter>guilib</Filter>
    </ClInclude>
    <ClInclude Include="..\..\xbmc\guilib\GUITexture.h">
      <Filter>guilib</Filter>
    </ClInclude>
    <ClInclude Include="..\..\xbmc\guilib\StereoscopicsManager.h">
      <Filter>guilib</Filter>
    </ClInclude>
    <ClInclude Include="..\..\xbmc\guilib\Texture.h">
      <Filter>guilib</Filter>
    </ClInclude>
    <ClInclude Include="..\..\xbmc\guilib\TextureDX.h">
      <Filter>guilib</Filter>
    </ClInclude>
    <ClInclude Include="..\..\xbmc\guilib\GUIFontTTFDX.h">
      <Filter>guilib</Filter>
    </ClInclude>
    <ClInclude Include="..\..\xbmc\guilib\GUITextureD3D.h">
      <Filter>guilib</Filter>
    </ClInclude>
    <ClInclude Include="..\..\xbmc\addons\AddonDatabase.h">
      <Filter>addons</Filter>
    </ClInclude>
    <ClInclude Include="..\..\xbmc\music\MusicDatabase.h">
      <Filter>music</Filter>
    </ClInclude>
    <ClInclude Include="..\..\xbmc\video\VideoDatabase.h">
      <Filter>video</Filter>
    </ClInclude>
    <ClInclude Include="..\..\xbmc\ApplicationMessenger.h" />
    <ClInclude Include="..\..\xbmc\Autorun.h" />
    <ClInclude Include="..\..\xbmc\AutoSwitch.h" />
    <ClInclude Include="..\..\xbmc\DynamicDll.h" />
    <ClInclude Include="..\..\xbmc\CueDocument.h" />
    <ClInclude Include="..\..\xbmc\ContextMenuManager.h" />
    <ClInclude Include="..\..\xbmc\FileItem.h" />
    <ClInclude Include="..\..\xbmc\GUIInfoManager.h" />
    <ClInclude Include="..\..\xbmc\GUIPassword.h" />
    <ClInclude Include="..\..\xbmc\GUIUserMessages.h" />
    <ClInclude Include="..\..\xbmc\IProgressCallback.h" />
    <ClInclude Include="..\..\xbmc\LangInfo.h" />
    <ClInclude Include="..\..\xbmc\MediaSource.h" />
    <ClInclude Include="..\..\xbmc\NfoFile.h" />
    <ClInclude Include="..\..\xbmc\PartyModeManager.h" />
    <ClInclude Include="..\..\xbmc\PasswordManager.h" />
    <ClInclude Include="..\..\xbmc\SortFileItem.h" />
    <ClInclude Include="..\..\xbmc\SectionLoader.h" />
    <ClInclude Include="..\..\xbmc\TextureCache.h" />
    <ClInclude Include="..\..\xbmc\TextureCacheJob.h" />
    <ClInclude Include="..\..\xbmc\TextureDatabase.h" />
    <ClInclude Include="..\..\xbmc\DatabaseManager.h" />
    <ClInclude Include="..\..\xbmc\ThumbnailCache.h" />
    <ClInclude Include="..\..\xbmc\URL.h" />
    <ClInclude Include="..\..\xbmc\Util.h" />
    <ClInclude Include="..\..\xbmc\XBApplicationEx.h" />
    <ClInclude Include="..\..\xbmc\XBDateTime.h" />
    <ClInclude Include="..\..\xbmc\GUILargeTextureManager.h" />
    <ClInclude Include="..\..\xbmc\ThumbLoader.h" />
    <ClInclude Include="..\..\xbmc\pictures\PictureThumbLoader.h">
      <Filter>pictures</Filter>
    </ClInclude>
    <ClInclude Include="..\..\xbmc\music\MusicThumbLoader.h">
      <Filter>music</Filter>
    </ClInclude>
    <ClInclude Include="..\..\xbmc\video\VideoThumbLoader.h">
      <Filter>video</Filter>
    </ClInclude>
    <ClInclude Include="..\..\xbmc\dbwrappers\Database.h">
      <Filter>dbwrappers</Filter>
    </ClInclude>
    <ClInclude Include="..\..\xbmc\dbwrappers\DatabaseQuery.h">
      <Filter>dbwrappers</Filter>
    </ClInclude>
    <ClInclude Include="..\..\xbmc\dbwrappers\dataset.h">
      <Filter>dbwrappers</Filter>
    </ClInclude>
    <ClInclude Include="..\..\xbmc\dbwrappers\qry_dat.h">
      <Filter>dbwrappers</Filter>
    </ClInclude>
    <ClInclude Include="..\..\xbmc\dbwrappers\mysqldataset.h">
      <Filter>dbwrappers</Filter>
    </ClInclude>
    <ClInclude Include="..\..\xbmc\dbwrappers\sqlitedataset.h">
      <Filter>dbwrappers</Filter>
    </ClInclude>
    <ClInclude Include="..\..\xbmc\PlayListPlayer.h" />
    <ClInclude Include="..\..\xbmc\BackgroundInfoLoader.h" />
    <ClInclude Include="..\..\xbmc\utils\RecentlyAddedJob.h">
      <Filter>utils</Filter>
    </ClInclude>
    <ClInclude Include="..\..\xbmc\input\windows\WINJoystick.h">
      <Filter>input\windows</Filter>
    </ClInclude>
    <ClInclude Include="..\..\xbmc\filesystem\ImageFile.h">
      <Filter>filesystem</Filter>
    </ClInclude>
    <ClInclude Include="..\..\xbmc\network\httprequesthandler\HTTPImageHandler.h">
      <Filter>network\httprequesthandler</Filter>
    </ClInclude>
    <ClInclude Include="..\..\xbmc\network\AirTunesServer.h">
      <Filter>network</Filter>
    </ClInclude>
    <ClInclude Include="..\..\xbmc\network\DllLibShairplay.h">
      <Filter>network</Filter>
    </ClInclude>
    <ClInclude Include="..\..\xbmc\utils\SeekHandler.h">
      <Filter>utils</Filter>
    </ClInclude>
    <ClInclude Include="..\..\xbmc\utils\SortUtils.h">
      <Filter>utils</Filter>
    </ClInclude>
    <ClInclude Include="..\..\xbmc\utils\DatabaseUtils.h">
      <Filter>utils</Filter>
    </ClInclude>
    <ClInclude Include="..\..\xbmc\utils\ISortable.h">
      <Filter>utils</Filter>
    </ClInclude>
    <ClInclude Include="..\..\xbmc\guilib\GUIKeyboard.h">
      <Filter>guilib</Filter>
    </ClInclude>
    <ClInclude Include="..\..\xbmc\guilib\GUIKeyboardFactory.h">
      <Filter>guilib</Filter>
    </ClInclude>
    <ClInclude Include="..\..\xbmc\dialogs\GUIDialogKeyboardGeneric.h">
      <Filter>dialogs</Filter>
    </ClInclude>
    <ClInclude Include="..\..\xbmc\peripherals\devices\PeripheralImon.h">
      <Filter>peripherals\devices</Filter>
    </ClInclude>
    <ClInclude Include="..\..\xbmc\video\VideoDbUrl.h">
      <Filter>video</Filter>
    </ClInclude>
    <ClInclude Include="..\..\xbmc\DbUrl.h" />
    <ClInclude Include="..\..\xbmc\utils\UrlOptions.h">
      <Filter>utils</Filter>
    </ClInclude>
    <ClInclude Include="..\..\xbmc\music\MusicDbUrl.h">
      <Filter>music</Filter>
    </ClInclude>
    <ClInclude Include="..\..\xbmc\test\TestBasicEnvironment.h">
      <Filter>test</Filter>
    </ClInclude>
    <ClInclude Include="..\..\xbmc\test\TestUtils.h">
      <Filter>test</Filter>
    </ClInclude>
    <ClInclude Include="..\..\xbmc\network\upnp\UPnP.h">
      <Filter>network\upnp</Filter>
    </ClInclude>
    <ClInclude Include="..\..\xbmc\network\upnp\UPnPInternal.h">
      <Filter>network\upnp</Filter>
    </ClInclude>
    <ClInclude Include="..\..\xbmc\network\upnp\UPnPPlayer.h">
      <Filter>network\upnp</Filter>
    </ClInclude>
    <ClInclude Include="..\..\xbmc\network\upnp\UPnPRenderer.h">
      <Filter>network\upnp</Filter>
    </ClInclude>
    <ClInclude Include="..\..\xbmc\network\upnp\UPnPServer.h">
      <Filter>network\upnp</Filter>
    </ClInclude>
    <ClInclude Include="..\..\xbmc\interfaces\legacy\Addon.h">
      <Filter>interfaces\legacy</Filter>
    </ClInclude>
    <ClInclude Include="..\..\xbmc\interfaces\legacy\AddonCallback.h">
      <Filter>interfaces\legacy</Filter>
    </ClInclude>
    <ClInclude Include="..\..\xbmc\interfaces\legacy\AddonClass.h">
      <Filter>interfaces\legacy</Filter>
    </ClInclude>
    <ClInclude Include="..\..\xbmc\interfaces\legacy\AddonString.h">
      <Filter>interfaces\legacy</Filter>
    </ClInclude>
    <ClInclude Include="..\..\xbmc\interfaces\legacy\AddonUtils.h">
      <Filter>interfaces\legacy</Filter>
    </ClInclude>
    <ClInclude Include="..\..\xbmc\interfaces\legacy\Alternative.h">
      <Filter>interfaces\legacy</Filter>
    </ClInclude>
    <ClInclude Include="..\..\xbmc\interfaces\legacy\aojsonrpc.h">
      <Filter>interfaces\legacy</Filter>
    </ClInclude>
    <ClInclude Include="..\..\xbmc\interfaces\legacy\CallbackFunction.h">
      <Filter>interfaces\legacy</Filter>
    </ClInclude>
    <ClInclude Include="..\..\xbmc\interfaces\legacy\CallbackHandler.h">
      <Filter>interfaces\legacy</Filter>
    </ClInclude>
    <ClInclude Include="..\..\xbmc\interfaces\legacy\Control.h">
      <Filter>interfaces\legacy</Filter>
    </ClInclude>
    <ClInclude Include="..\..\xbmc\interfaces\legacy\Dialog.h">
      <Filter>interfaces\legacy</Filter>
    </ClInclude>
    <ClInclude Include="..\..\xbmc\interfaces\legacy\Dictionary.h">
      <Filter>interfaces\legacy</Filter>
    </ClInclude>
    <ClInclude Include="..\..\xbmc\interfaces\legacy\Exception.h">
      <Filter>interfaces\legacy</Filter>
    </ClInclude>
    <ClInclude Include="..\..\xbmc\interfaces\legacy\File.h">
      <Filter>interfaces\legacy</Filter>
    </ClInclude>
    <ClInclude Include="..\..\xbmc\interfaces\legacy\InfoTagMusic.h">
      <Filter>interfaces\legacy</Filter>
    </ClInclude>
    <ClInclude Include="..\..\xbmc\interfaces\legacy\InfoTagVideo.h">
      <Filter>interfaces\legacy</Filter>
    </ClInclude>
    <ClInclude Include="..\..\xbmc\interfaces\legacy\Keyboard.h">
      <Filter>interfaces\legacy</Filter>
    </ClInclude>
    <ClInclude Include="..\..\xbmc\interfaces\legacy\LanguageHook.h">
      <Filter>interfaces\legacy</Filter>
    </ClInclude>
    <ClInclude Include="..\..\xbmc\interfaces\legacy\List.h">
      <Filter>interfaces\legacy</Filter>
    </ClInclude>
    <ClInclude Include="..\..\xbmc\interfaces\legacy\ListItem.h">
      <Filter>interfaces\legacy</Filter>
    </ClInclude>
    <ClInclude Include="..\..\xbmc\interfaces\legacy\ModuleXbmc.h">
      <Filter>interfaces\legacy</Filter>
    </ClInclude>
    <ClInclude Include="..\..\xbmc\interfaces\legacy\ModuleXbmcgui.h">
      <Filter>interfaces\legacy</Filter>
    </ClInclude>
    <ClInclude Include="..\..\xbmc\interfaces\legacy\ModuleXbmcplugin.h">
      <Filter>interfaces\legacy</Filter>
    </ClInclude>
    <ClInclude Include="..\..\xbmc\interfaces\legacy\ModuleXbmcvfs.h">
      <Filter>interfaces\legacy</Filter>
    </ClInclude>
    <ClInclude Include="..\..\xbmc\interfaces\legacy\Monitor.h">
      <Filter>interfaces\legacy</Filter>
    </ClInclude>
    <ClInclude Include="..\..\xbmc\interfaces\legacy\Player.h">
      <Filter>interfaces\legacy</Filter>
    </ClInclude>
    <ClInclude Include="..\..\xbmc\interfaces\legacy\PlayList.h">
      <Filter>interfaces\legacy</Filter>
    </ClInclude>
    <ClInclude Include="..\..\xbmc\interfaces\legacy\RenderCapture.h">
      <Filter>interfaces\legacy</Filter>
    </ClInclude>
    <ClInclude Include="..\..\xbmc\interfaces\legacy\swighelper.h">
      <Filter>interfaces\legacy</Filter>
    </ClInclude>
    <ClInclude Include="..\..\xbmc\interfaces\legacy\Tuple.h">
      <Filter>interfaces\legacy</Filter>
    </ClInclude>
    <ClInclude Include="..\..\xbmc\interfaces\legacy\Window.h">
      <Filter>interfaces\legacy</Filter>
    </ClInclude>
    <ClInclude Include="..\..\xbmc\interfaces\legacy\WindowDialog.h">
      <Filter>interfaces\legacy</Filter>
    </ClInclude>
    <ClInclude Include="..\..\xbmc\interfaces\legacy\WindowDialogMixin.h">
      <Filter>interfaces\legacy</Filter>
    </ClInclude>
    <ClInclude Include="..\..\xbmc\interfaces\legacy\WindowException.h">
      <Filter>interfaces\legacy</Filter>
    </ClInclude>
    <ClInclude Include="..\..\xbmc\interfaces\legacy\WindowInterceptor.h">
      <Filter>interfaces\legacy</Filter>
    </ClInclude>
    <ClInclude Include="..\..\xbmc\interfaces\legacy\WindowXML.h">
      <Filter>interfaces\legacy</Filter>
    </ClInclude>
    <ClInclude Include="..\..\xbmc\interfaces\python\CallbackHandler.h">
      <Filter>interfaces\python</Filter>
    </ClInclude>
    <ClInclude Include="..\..\xbmc\interfaces\python\LanguageHook.h">
      <Filter>interfaces\python</Filter>
    </ClInclude>
    <ClInclude Include="..\..\xbmc\interfaces\python\preamble.h">
      <Filter>interfaces\python</Filter>
    </ClInclude>
    <ClInclude Include="..\..\xbmc\interfaces\python\pythreadstate.h">
      <Filter>interfaces\python</Filter>
    </ClInclude>
    <ClInclude Include="..\..\xbmc\interfaces\python\swig.h">
      <Filter>interfaces\python</Filter>
    </ClInclude>
    <ClInclude Include="..\..\xbmc\interfaces\python\XBPython.h">
      <Filter>interfaces\python</Filter>
    </ClInclude>
    <ClInclude Include="..\..\xbmc\music\tags\TagLibVFSStream.h">
      <Filter>music\tags</Filter>
    </ClInclude>
    <ClInclude Include="..\..\xbmc\music\tags\TagLoaderTagLib.h">
      <Filter>music\tags</Filter>
    </ClInclude>
    <ClInclude Include="..\..\xbmc\interfaces\json-rpc\AddonsOperations.h">
      <Filter>interfaces\json-rpc</Filter>
    </ClInclude>
    <ClInclude Include="..\..\xbmc\cores\dvdplayer\DVDDemuxers\DVDDemuxBXA.h">
      <Filter>cores\dvdplayer\DVDDemuxers</Filter>
    </ClInclude>
    <ClInclude Include="..\..\xbmc\utils\Screenshot.h">
      <Filter>utils</Filter>
    </ClInclude>
    <ClInclude Include="..\..\xbmc\dialogs\GUIDialogMediaFilter.h">
      <Filter>dialogs</Filter>
    </ClInclude>
    <ClInclude Include="..\..\xbmc\interfaces\json-rpc\PVROperations.h">
      <Filter>interfaces\json-rpc</Filter>
    </ClInclude>
    <ClInclude Include="..\..\xbmc\filesystem\HTTPFile.h">
      <Filter>filesystem</Filter>
    </ClInclude>
    <ClInclude Include="..\..\xbmc\utils\GroupUtils.h">
      <Filter>utils</Filter>
    </ClInclude>
    <ClInclude Include="..\..\xbmc\cores\AudioEngine\Utils\AELimiter.h">
      <Filter>cores\AudioEngine\Utils</Filter>
    </ClInclude>
    <ClInclude Include="..\..\xbmc\interfaces\python\PyContext.h">
      <Filter>interfaces\python</Filter>
    </ClInclude>
    <ClInclude Include="..\..\xbmc\guilib\iimage.h">
      <Filter>guilib</Filter>
    </ClInclude>
    <ClInclude Include="..\..\xbmc\guilib\imagefactory.h">
      <Filter>guilib</Filter>
    </ClInclude>
    <ClInclude Include="..\..\xbmc\guilib\cximage.h">
      <Filter>guilib</Filter>
    </ClInclude>
    <ClInclude Include="..\..\xbmc\music\karaoke\karaokevideobackground.h">
      <Filter>music\karaoke</Filter>
    </ClInclude>
    <ClInclude Include="..\..\xbmc\video\FFmpegVideoDecoder.h">
      <Filter>video</Filter>
    </ClInclude>
    <ClInclude Include="..\..\xbmc\view\GUIViewControl.h">
      <Filter>view</Filter>
    </ClInclude>
    <ClInclude Include="..\..\xbmc\view\GUIViewState.h">
      <Filter>view</Filter>
    </ClInclude>
    <ClInclude Include="..\..\xbmc\view\ViewDatabase.h">
      <Filter>view</Filter>
    </ClInclude>
    <ClInclude Include="..\..\xbmc\view\ViewState.h">
      <Filter>view</Filter>
    </ClInclude>
    <ClInclude Include="..\..\xbmc\filesystem\DAVFile.h">
      <Filter>filesystem</Filter>
    </ClInclude>
    <ClInclude Include="..\..\xbmc\filesystem\DAVCommon.h">
      <Filter>filesystem</Filter>
    </ClInclude>
    <ClInclude Include="..\..\xbmc\peripherals\bus\virtual\PeripheralBusCEC.h">
      <Filter>peripherals\bus</Filter>
    </ClInclude>
    <ClInclude Include="..\..\xbmc\network\upnp\UPnPSettings.h">
      <Filter>network\upnp</Filter>
    </ClInclude>
    <ClInclude Include="..\..\xbmc\AppParamParser.h" />
    <ClInclude Include="..\..\xbmc\settings\dialogs\GUIDialogContentSettings.h">
      <Filter>settings\dialogs</Filter>
    </ClInclude>
    <ClInclude Include="..\..\xbmc\settings\windows\GUIWindowSettings.h">
      <Filter>settings\windows</Filter>
    </ClInclude>
    <ClInclude Include="..\..\xbmc\settings\windows\GUIWindowSettingsCategory.h">
      <Filter>settings\windows</Filter>
    </ClInclude>
    <ClInclude Include="..\..\xbmc\settings\windows\GUIWindowSettingsScreenCalibration.h">
      <Filter>settings\windows</Filter>
    </ClInclude>
    <ClInclude Include="..\..\xbmc\settings\windows\GUIWindowTestPattern.h">
      <Filter>settings\windows</Filter>
    </ClInclude>
    <ClInclude Include="..\..\xbmc\utils\IRssObserver.h">
      <Filter>utils</Filter>
    </ClInclude>
    <ClInclude Include="..\..\xbmc\utils\RssManager.h">
      <Filter>utils</Filter>
    </ClInclude>
    <ClInclude Include="..\..\xbmc\settings\SkinSettings.h">
      <Filter>settings</Filter>
    </ClInclude>
    <ClInclude Include="..\..\xbmc\settings\MediaSourceSettings.h">
      <Filter>settings</Filter>
    </ClInclude>
    <ClInclude Include="..\..\xbmc\view\ViewStateSettings.h">
      <Filter>view</Filter>
    </ClInclude>
    <ClInclude Include="..\..\xbmc\settings\MediaSettings.h">
      <Filter>settings</Filter>
    </ClInclude>
    <ClInclude Include="..\..\xbmc\settings\DisplaySettings.h">
      <Filter>settings</Filter>
    </ClInclude>
    <ClInclude Include="..\..\xbmc\profiles\dialogs\GUIDialogLockSettings.h">
      <Filter>profiles\dialogs</Filter>
    </ClInclude>
    <ClInclude Include="..\..\xbmc\profiles\dialogs\GUIDialogProfileSettings.h">
      <Filter>profiles\dialogs</Filter>
    </ClInclude>
    <ClInclude Include="..\..\xbmc\profiles\windows\GUIWindowSettingsProfile.h">
      <Filter>profiles\windows</Filter>
    </ClInclude>
    <ClInclude Include="..\..\xbmc\profiles\Profile.h">
      <Filter>profiles</Filter>
    </ClInclude>
    <ClInclude Include="..\..\xbmc\profiles\ProfilesManager.h">
      <Filter>profiles</Filter>
    </ClInclude>
    <ClInclude Include="..\..\xbmc\input\touch\ITouchActionHandler.h">
      <Filter>input\touch</Filter>
    </ClInclude>
    <ClInclude Include="..\..\xbmc\input\touch\generic\GenericTouchActionHandler.h">
      <Filter>input\touch\generic</Filter>
    </ClInclude>
    <ClInclude Include="..\..\xbmc\input\touch\TouchTypes.h">
      <Filter>input\touch</Filter>
    </ClInclude>
    <ClInclude Include="..\..\xbmc\input\touch\generic\GenericTouchSwipeDetector.h">
      <Filter>input\touch\generic</Filter>
    </ClInclude>
    <ClInclude Include="..\..\xbmc\input\touch\generic\IGenericTouchGestureDetector.h">
      <Filter>input\touch\generic</Filter>
    </ClInclude>
    <ClInclude Include="..\..\xbmc\input\touch\ITouchInputHandler.h">
      <Filter>input\touch</Filter>
    </ClInclude>
    <ClInclude Include="..\..\xbmc\input\touch\ITouchInputHandling.h">
      <Filter>input\touch</Filter>
    </ClInclude>
    <ClInclude Include="..\..\xbmc\utils\Vector.h">
      <Filter>utils</Filter>
    </ClInclude>
    <ClInclude Include="..\..\xbmc\video\PlayerController.h">
      <Filter>video</Filter>
    </ClInclude>
    <ClInclude Include="..\..\xbmc\filesystem\VideoDatabaseDirectory\DirectoryNodeGrouped.h">
      <Filter>filesystem\VideoDatabaseDirectory</Filter>
    </ClInclude>
    <ClInclude Include="..\..\xbmc\filesystem\MusicDatabaseDirectory\DirectoryNodeGrouped.h">
      <Filter>filesystem\MusicDatabaseDirectory</Filter>
    </ClInclude>
    <ClInclude Include="..\..\xbmc\settings\windows\GUIControlSettings.h">
      <Filter>settings\windows</Filter>
    </ClInclude>
    <ClInclude Include="..\..\xbmc\settings\SettingControl.h">
      <Filter>settings</Filter>
    </ClInclude>
    <ClInclude Include="..\..\xbmc\network\NetworkServices.h">
      <Filter>network</Filter>
    </ClInclude>
    <ClInclude Include="..\..\xbmc\utils\BooleanLogic.h">
      <Filter>utils</Filter>
    </ClInclude>
    <ClInclude Include="..\..\xbmc\utils\IXmlDeserializable.h">
      <Filter>utils</Filter>
    </ClInclude>
    <ClInclude Include="..\..\xbmc\settings\SettingAddon.h">
      <Filter>settings</Filter>
    </ClInclude>
    <ClInclude Include="..\..\xbmc\settings\SettingPath.h">
      <Filter>settings</Filter>
    </ClInclude>
    <ClInclude Include="..\..\xbmc\interfaces\json-rpc\FavouritesOperations.h">
      <Filter>interfaces\json-rpc</Filter>
    </ClInclude>
    <ClInclude Include="..\..\xbmc\cores\dvdplayer\DVDDemuxers\DVDDemuxCDDA.h">
      <Filter>cores\dvdplayer\DVDDemuxers</Filter>
    </ClInclude>
    <ClInclude Include="..\..\xbmc\utils\Environment.h">
      <Filter>utils</Filter>
    </ClInclude>
    <ClInclude Include="..\..\xbmc\utils\LegacyPathTranslation.h">
      <Filter>utils</Filter>
    </ClInclude>
    <ClInclude Include="..\..\xbmc\interfaces\generic\ILanguageInvoker.h">
      <Filter>interfaces\generic</Filter>
    </ClInclude>
    <ClInclude Include="..\..\xbmc\interfaces\generic\LanguageInvokerThread.h">
      <Filter>interfaces\generic</Filter>
    </ClInclude>
    <ClInclude Include="..\..\xbmc\interfaces\generic\ScriptInvocationManager.h">
      <Filter>interfaces\generic</Filter>
    </ClInclude>
    <ClInclude Include="..\..\xbmc\interfaces\python\PythonInvoker.h">
      <Filter>interfaces\python</Filter>
    </ClInclude>
    <ClInclude Include="..\..\xbmc\interfaces\generic\ILanguageInvocationHandler.h">
      <Filter>interfaces\generic</Filter>
    </ClInclude>
    <ClInclude Include="..\..\xbmc\addons\AddonCallbacksCodec.h">
      <Filter>addons</Filter>
    </ClInclude>
    <ClInclude Include="..\..\xbmc\interfaces\json-rpc\ProfilesOperations.h">
      <Filter>interfaces\json-rpc</Filter>
    </ClInclude>
    <ClInclude Include="..\..\xbmc\win32\PlatformInclude.h" />
    <ClInclude Include="..\..\xbmc\cores\AudioEngine\Engines\ActiveAE\ActiveAE.h">
      <Filter>cores\AudioEngine\Engines\ActiveAE</Filter>
    </ClInclude>
    <ClInclude Include="..\..\xbmc\cores\AudioEngine\Engines\ActiveAE\ActiveAEBuffer.h">
      <Filter>cores\AudioEngine\Engines\ActiveAE</Filter>
    </ClInclude>
    <ClInclude Include="..\..\xbmc\cores\AudioEngine\Engines\ActiveAE\ActiveAEResampleFFMPEG.h">
      <Filter>cores\AudioEngine\Engines\ActiveAE</Filter>
    </ClInclude>
    <ClInclude Include="..\..\xbmc\cores\AudioEngine\Engines\ActiveAE\ActiveAESink.h">
      <Filter>cores\AudioEngine\Engines\ActiveAE</Filter>
    </ClInclude>
    <ClInclude Include="..\..\xbmc\cores\AudioEngine\Engines\ActiveAE\ActiveAESound.h">
      <Filter>cores\AudioEngine\Engines\ActiveAE</Filter>
    </ClInclude>
    <ClInclude Include="..\..\xbmc\cores\AudioEngine\Engines\ActiveAE\ActiveAEStream.h">
      <Filter>cores\AudioEngine\Engines\ActiveAE</Filter>
    </ClInclude>
    <ClInclude Include="..\..\xbmc\utils\ActorProtocol.h">
      <Filter>utils</Filter>
    </ClInclude>
    <ClInclude Include="..\..\xbmc\ApplicationPlayer.h" />
    <ClInclude Include="..\..\xbmc\interfaces\python\AddonPythonInvoker.h">
      <Filter>interfaces\python</Filter>
    </ClInclude>
    <ClInclude Include="..\..\xbmc\interfaces\python\ContextItemAddonInvoker.h">
      <Filter>interfaces\python</Filter>
    </ClInclude>
    <ClInclude Include="..\..\xbmc\utils\StringValidation.h">
      <Filter>utils</Filter>
    </ClInclude>
    <ClInclude Include="..\..\xbmc\utils\uXstrings.h">
      <Filter>utils</Filter>
    </ClInclude>
    <ClInclude Include="..\..\xbmc\IFileItemListModifier.h" />
    <ClInclude Include="..\..\xbmc\playlists\SmartPlaylistFileItemListModifier.h">
      <Filter>playlists</Filter>
    </ClInclude>
    <ClInclude Include="..\..\xbmc\FileItemListModification.h" />
    <ClInclude Include="..\..\xbmc\settings\lib\ISettingControl.h">
      <Filter>settings\lib</Filter>
    </ClInclude>
    <ClInclude Include="..\..\xbmc\settings\lib\ISetting.h">
      <Filter>settings\lib</Filter>
    </ClInclude>
    <ClInclude Include="..\..\xbmc\settings\lib\ISettingCallback.h">
      <Filter>settings\lib</Filter>
    </ClInclude>
    <ClInclude Include="..\..\xbmc\settings\lib\ISettingCreator.h">
      <Filter>settings\lib</Filter>
    </ClInclude>
    <ClInclude Include="..\..\xbmc\settings\lib\ISettingsHandler.h">
      <Filter>settings\lib</Filter>
    </ClInclude>
    <ClInclude Include="..\..\xbmc\settings\lib\ISubSettings.h">
      <Filter>settings\lib</Filter>
    </ClInclude>
    <ClInclude Include="..\..\xbmc\settings\lib\Setting.h">
      <Filter>settings\lib</Filter>
    </ClInclude>
    <ClInclude Include="..\..\xbmc\settings\lib\SettingCategoryAccess.h">
      <Filter>settings\lib</Filter>
    </ClInclude>
    <ClInclude Include="..\..\xbmc\settings\lib\SettingConditions.h">
      <Filter>settings\lib</Filter>
    </ClInclude>
    <ClInclude Include="..\..\xbmc\settings\lib\SettingDependency.h">
      <Filter>settings\lib</Filter>
    </ClInclude>
    <ClInclude Include="..\..\xbmc\settings\lib\SettingRequirement.h">
      <Filter>settings\lib</Filter>
    </ClInclude>
    <ClInclude Include="..\..\xbmc\settings\lib\SettingSection.h">
      <Filter>settings\lib</Filter>
    </ClInclude>
    <ClInclude Include="..\..\xbmc\settings\lib\SettingsManager.h">
      <Filter>settings\lib</Filter>
    </ClInclude>
    <ClInclude Include="..\..\xbmc\settings\lib\SettingUpdate.h">
      <Filter>settings\lib</Filter>
    </ClInclude>
    <ClInclude Include="..\..\xbmc\settings\lib\SettingDefinitions.h">
      <Filter>settings\lib</Filter>
    </ClInclude>
    <ClInclude Include="..\..\xbmc\settings\lib\ISettingControlCreator.h">
      <Filter>settings\lib</Filter>
    </ClInclude>
    <ClInclude Include="..\..\xbmc\utils\CharsetDetection.h">
      <Filter>utils</Filter>
    </ClInclude>
    <ClInclude Include="..\..\xbmc\cores\VideoRenderers\OverlayRendererGUI.h">
      <Filter>cores\VideoRenderers</Filter>
    </ClInclude>
    <ClInclude Include="..\..\xbmc\interfaces\json-rpc\SettingsOperations.h">
      <Filter>interfaces\json-rpc</Filter>
    </ClInclude>
    <ClInclude Include="..\..\xbmc\listproviders\IListProvider.h">
      <Filter>listproviders</Filter>
    </ClInclude>
    <ClInclude Include="..\..\xbmc\listproviders\DirectoryProvider.h">
      <Filter>listproviders</Filter>
    </ClInclude>
    <ClInclude Include="..\..\xbmc\listproviders\StaticProvider.h">
      <Filter>listproviders</Filter>
    </ClInclude>
    <ClInclude Include="..\..\xbmc\utils\Utf8Utils.h">
      <Filter>utils</Filter>
    </ClInclude>
    <ClInclude Include="..\..\xbmc\utils\XSLTUtils.h">
      <Filter>utils</Filter>
    </ClInclude>
    <ClInclude Include="..\..\xbmc\win32\IMMNotificationClient.h">
      <Filter>win32</Filter>
    </ClInclude>
    <ClInclude Include="..\..\xbmc\cores\FFmpeg.h">
      <Filter>cores</Filter>
    </ClInclude>
    <ClInclude Include="..\..\xbmc\media\MediaType.h">
      <Filter>media</Filter>
    </ClInclude>
    <ClInclude Include="..\..\xbmc\guilib\ISliderCallback.h">
      <Filter>guilib</Filter>
    </ClInclude>
    <ClInclude Include="..\..\xbmc\settings\dialogs\GUIDialogSettingsBase.h">
      <Filter>settings\dialogs</Filter>
    </ClInclude>
    <ClInclude Include="..\..\xbmc\settings\dialogs\GUIDialogSettingsManagerBase.h">
      <Filter>settings\dialogs</Filter>
    </ClInclude>
    <ClInclude Include="..\..\xbmc\settings\SettingCreator.h">
      <Filter>settings</Filter>
    </ClInclude>
    <ClInclude Include="..\..\xbmc\settings\SettingConditions.h">
      <Filter>settings</Filter>
    </ClInclude>
    <ClInclude Include="..\..\xbmc\settings\dialogs\GUIDialogSettingsManualBase.h">
      <Filter>settings\dialogs</Filter>
    </ClInclude>
    <ClInclude Include="..\..\xbmc\settings\SettingUtils.h">
      <Filter>settings</Filter>
    </ClInclude>
    <ClInclude Include="..\..\xbmc\filesystem\win32\Win32Directory.h">
      <Filter>filesystem\win32</Filter>
    </ClInclude>
    <ClInclude Include="..\..\xbmc\CompileInfo.h" />
    <ClInclude Include="..\..\xbmc\utils\auto_buffer.h">
      <Filter>utils</Filter>
    </ClInclude>
    <ClInclude Include="..\..\xbmc\filesystem\win32\Win32SMBDirectory.h">
      <Filter>filesystem\win32</Filter>
    </ClInclude>
    <ClInclude Include="..\..\xbmc\utils\params_check_macros.h">
      <Filter>utils</Filter>
    </ClInclude>
    <ClInclude Include="..\..\xbmc\utils\win32\Win32InterfaceForCLog.h">
      <Filter>utils\win32</Filter>
    </ClInclude>
    <ClInclude Include="..\..\xbmc\utils\win32\Win32Log.h">
      <Filter>utils\win32</Filter>
    </ClInclude>
    <ClInclude Include="..\..\xbmc\filesystem\win32\Win32File.h">
      <Filter>filesystem\win32</Filter>
    </ClInclude>
    <ClInclude Include="..\..\xbmc\filesystem\win32\Win32SMBFile.h">
      <Filter>filesystem\win32</Filter>
    </ClInclude>
    <ClInclude Include="..\..\xbmc\settings\DiscSettings.h">
      <Filter>settings</Filter>
    </ClInclude>
    <ClInclude Include="..\..\xbmc\filesystem\BlurayFile.h">
      <Filter>filesystem</Filter>
    </ClInclude>
    <ClInclude Include="..\..\xbmc\video\videosync\VideoSyncD3D.h">
      <Filter>video\videosync</Filter>
    </ClInclude>
    <ClInclude Include="..\..\xbmc\video\videosync\VideoSync.h">
      <Filter>video\videosync</Filter>
    </ClInclude>
    <ClInclude Include="..\..\xbmc\cores\DataCacheCore.h">
      <Filter>cores</Filter>
    </ClInclude>
    <ClInclude Include="..\..\xbmc\cores\DSPlayer\ChaptersManager.h">
      <Filter>cores\DSPlayer</Filter>
    </ClInclude>
    <ClInclude Include="..\..\xbmc\cores\DSPlayer\DSGraph.h">
      <Filter>cores\DSPlayer</Filter>
    </ClInclude>
    <ClInclude Include="..\..\xbmc\cores\DSPlayer\DSMessage.h">
      <Filter>cores\DSPlayer</Filter>
    </ClInclude>
    <ClInclude Include="..\..\xbmc\cores\DSPlayer\DSPlayer.h">
      <Filter>cores\DSPlayer</Filter>
    </ClInclude>
    <ClInclude Include="..\..\xbmc\cores\DSPlayer\DSPropertyPage.h">
      <Filter>cores\DSPlayer</Filter>
    </ClInclude>
    <ClInclude Include="..\..\xbmc\cores\DSPlayer\FGFilter.h">
      <Filter>cores\DSPlayer</Filter>
    </ClInclude>
    <ClInclude Include="..\..\xbmc\cores\DSPlayer\FGLoader.h">
      <Filter>cores\DSPlayer</Filter>
    </ClInclude>
    <ClInclude Include="..\..\xbmc\cores\DSPlayer\FGManager.h">
      <Filter>cores\DSPlayer</Filter>
    </ClInclude>
    <ClInclude Include="..\..\xbmc\cores\DSPlayer\FGManager2.h">
      <Filter>cores\DSPlayer</Filter>
    </ClInclude>
    <ClInclude Include="..\..\xbmc\cores\DSPlayer\GraphFilters.h">
      <Filter>cores\DSPlayer</Filter>
    </ClInclude>
    <ClInclude Include="..\..\xbmc\cores\DSPlayer\moreuuids.h">
      <Filter>cores\DSPlayer</Filter>
    </ClInclude>
    <ClInclude Include="..\..\xbmc\cores\DSPlayer\StreamsManager.h">
      <Filter>cores\DSPlayer</Filter>
    </ClInclude>
    <ClInclude Include="..\..\xbmc\cores\DSPlayer\Utils\AudioEnumerator.h">
      <Filter>cores\DSPlayer\Utils</Filter>
    </ClInclude>
    <ClInclude Include="..\..\xbmc\cores\DSPlayer\Utils\DSTemplate.h">
      <Filter>cores\DSPlayer\Utils</Filter>
    </ClInclude>
    <ClInclude Include="..\..\xbmc\cores\DSPlayer\Utils\IPinHook.h">
      <Filter>cores\DSPlayer\Utils</Filter>
    </ClInclude>
    <ClInclude Include="..\..\xbmc\cores\DSPlayer\Utils\MacrovisionKicker.h">
      <Filter>cores\DSPlayer\Utils</Filter>
    </ClInclude>
    <ClInclude Include="..\..\xbmc\cores\DSPlayer\Utils\SmartList.h">
      <Filter>cores\DSPlayer\Utils</Filter>
    </ClInclude>
    <ClInclude Include="..\..\xbmc\cores\DSPlayer\ExternalPixelShader.h">
      <Filter>cores\DSPlayer\Shaders</Filter>
    </ClInclude>
    <ClInclude Include="..\..\xbmc\cores\DSPlayer\PixelShaderCompiler.h">
      <Filter>cores\DSPlayer\Shaders</Filter>
    </ClInclude>
    <ClInclude Include="..\..\xbmc\cores\DSPlayer\PixelShaderList.h">
      <Filter>cores\DSPlayer\Shaders</Filter>
    </ClInclude>
    <ClInclude Include="..\..\xbmc\cores\DSPlayer\ShadersSelectionRule.h">
      <Filter>cores\DSPlayer\Shaders</Filter>
    </ClInclude>
    <ClInclude Include="..\..\xbmc\cores\DSPlayer\Filters\ffdshow_constants.h">
      <Filter>cores\DSPlayer\Interfaces\ffdshow</Filter>
    </ClInclude>
    <ClInclude Include="..\..\xbmc\cores\DSPlayer\Filters\IffDecoder.h">
      <Filter>cores\DSPlayer\Interfaces\ffdshow</Filter>
    </ClInclude>
    <ClInclude Include="..\..\xbmc\cores\DSPlayer\Filters\IffdshowBase.h">
      <Filter>cores\DSPlayer\Interfaces\ffdshow</Filter>
    </ClInclude>
    <ClInclude Include="..\..\xbmc\cores\DSPlayer\Filters\IffdshowDec.h">
      <Filter>cores\DSPlayer\Interfaces\ffdshow</Filter>
    </ClInclude>
    <ClInclude Include="..\..\xbmc\cores\DSPlayer\Filters\IffdshowDecAudio.h">
      <Filter>cores\DSPlayer\Interfaces\ffdshow</Filter>
    </ClInclude>
    <ClInclude Include="..\..\xbmc\cores\DSPlayer\Filters\IffdshowDecVideo.h">
      <Filter>cores\DSPlayer\Interfaces\ffdshow</Filter>
    </ClInclude>
    <ClInclude Include="..\..\xbmc\cores\DSPlayer\Filters\IffdshowEnc.h">
      <Filter>cores\DSPlayer\Interfaces\ffdshow</Filter>
    </ClInclude>
    <ClInclude Include="..\..\xbmc\cores\DSPlayer\Filters\IffdshowParamsEnum.h">
      <Filter>cores\DSPlayer\Interfaces\ffdshow</Filter>
    </ClInclude>
    <ClInclude Include="..\..\xbmc\cores\DSPlayer\Subtitles\DllLibSubs.h">
      <Filter>cores\DSPlayer\Interfaces</Filter>
    </ClInclude>
    <ClInclude Include="..\..\xbmc\cores\DSPlayer\Subtitles\ILogImpl.h">
      <Filter>cores\DSPlayer\Interfaces</Filter>
    </ClInclude>
    <ClInclude Include="..\..\xbmc\cores\DSPlayer\Filters\AllocatorCommon.h">
      <Filter>cores\DSPlayer\Filters\Video Renderers</Filter>
    </ClInclude>
    <ClInclude Include="..\..\xbmc\cores\DSPlayer\Filters\DX9AllocatorPresenter.h">
      <Filter>cores\DSPlayer\Filters\Video Renderers</Filter>
    </ClInclude>
    <ClInclude Include="..\..\xbmc\cores\DSPlayer\Filters\EVRAllocatorPresenter.h">
      <Filter>cores\DSPlayer\Filters\Video Renderers</Filter>
    </ClInclude>
    <ClInclude Include="..\..\xbmc\cores\DSPlayer\Filters\RendererSettings.h">
      <Filter>cores\DSPlayer\Filters\Video Renderers</Filter>
    </ClInclude>
    <ClInclude Include="..\..\xbmc\cores\DSPlayer\Filters\VMR9AllocatorPresenter.h">
      <Filter>cores\DSPlayer\Filters\Video Renderers</Filter>
    </ClInclude>
    <ClInclude Include="..\..\xbmc\cores\DSPlayer\Filters\XBMCFileReader.h">
      <Filter>cores\DSPlayer\Filters\Source</Filter>
    </ClInclude>
    <ClInclude Include="..\..\xbmc\cores\DSPlayer\Filters\XBMCFileSource.h">
      <Filter>cores\DSPlayer\Filters\Source</Filter>
    </ClInclude>
    <ClInclude Include="..\..\xbmc\cores\DSPlayer\Subtitles\decss\CSSauth.h">
      <Filter>cores\DSPlayer\Filters\Include</Filter>
    </ClInclude>
    <ClInclude Include="..\..\xbmc\cores\DSPlayer\Subtitles\decss\CSSscramble.h">
      <Filter>cores\DSPlayer\Filters\Include</Filter>
    </ClInclude>
    <ClInclude Include="..\..\xbmc\cores\DSPlayer\Subtitles\decss\DeCSSInputPin.h">
      <Filter>cores\DSPlayer\Filters\Include</Filter>
    </ClInclude>
    <ClInclude Include="..\..\xbmc\cores\DSPlayer\Filters\asyncio.h">
      <Filter>cores\DSPlayer\Filters\BaseClassFilters</Filter>
    </ClInclude>
    <ClInclude Include="..\..\xbmc\cores\DSPlayer\Filters\asyncrdr.h">
      <Filter>cores\DSPlayer\Filters\BaseClassFilters</Filter>
    </ClInclude>
    <ClInclude Include="..\..\xbmc\cores\DSPlayer\FilterCoreFactory\FilterCoreFactory.h">
      <Filter>cores\DSPlayer\FilterCoreFactory</Filter>
    </ClInclude>
    <ClInclude Include="..\..\xbmc\cores\DSPlayer\FilterCoreFactory\FilterSelectionRule.h">
      <Filter>cores\DSPlayer\FilterCoreFactory</Filter>
    </ClInclude>
    <ClInclude Include="..\..\xbmc\cores\DSPlayer\FilterCoreFactory\GlobalFilterSelectionRule.h">
      <Filter>cores\DSPlayer\FilterCoreFactory</Filter>
    </ClInclude>
    <ClInclude Include="..\..\xbmc\cores\VideoRenderers\WinBaseRenderer.h">
      <Filter>cores\VideoRenderers</Filter>
    </ClInclude>
    <ClInclude Include="..\..\xbmc\cores\VideoRenderers\WinDsRenderer.h">
      <Filter>cores\VideoRenderers</Filter>
    </ClInclude>
    <ClInclude Include="..\..\xbmc\music\karaoke\karaokevideobackground.h" />
    <ClInclude Include="..\..\xbmc\video\FFmpegVideoDecoder.h" />
    <ClInclude Include="..\..\xbmc\cores\DSPlayer\DSInputStreamPVRManager.h">
      <Filter>cores\DSPlayer</Filter>
    </ClInclude>
    <ClInclude Include="..\..\xbmc\cores\DSPlayer\DSPlayerDatabase.h">
      <Filter>cores\DSPlayer</Filter>
    </ClInclude>
    <ClInclude Include="..\..\xbmc\cores\DSPlayer\Filters\IDirectVobSub.h">
      <Filter>cores\DSPlayer\Interfaces</Filter>
    </ClInclude>
    <ClInclude Include="..\..\xbmc\cores\DSPlayer\Filters\madVRAllocatorPresenter.h">
      <Filter>cores\DSPlayer\Filters\Video Renderers</Filter>
    </ClInclude>
    <ClInclude Include="..\..\xbmc\cores\DSPlayer\Utils\DSFilterEnumerator.h">
      <Filter>cores\DSPlayer\Utils</Filter>
    </ClInclude>
    <ClInclude Include="..\..\xbmc\cores\DSPlayer\Dialogs\GUIDialogDSRules.h">
      <Filter>cores\DSPlayer\dialogs</Filter>
    </ClInclude>
    <ClInclude Include="..\..\xbmc\cores\DSPlayer\Dialogs\GUIDialogDSFilters.h">
      <Filter>cores\DSPlayer\dialogs</Filter>
    </ClInclude>
    <ClInclude Include="..\..\xbmc\cores\DSPlayer\Dialogs\GUIDialogDSManager.h">
      <Filter>cores\DSPlayer\Dialogs</Filter>
    </ClInclude>
    <ClInclude Include="..\..\xbmc\cores\DSPlayer\Dialogs\GUIDialogDSPlayercoreFactory.h">
      <Filter>cores\DSPlayer\Dialogs</Filter>
    </ClInclude>
    <ClInclude Include="..\..\xbmc\cores\DSPlayer\Filters\LAVAudioSettings.h">
      <Filter>cores\DSPlayer\Interfaces</Filter>
    </ClInclude>
    <ClInclude Include="..\..\xbmc\cores\DSPlayer\Filters\mvrInterfaces.h">
      <Filter>cores\DSPlayer\Interfaces</Filter>
    </ClInclude>
    <ClInclude Include="..\..\xbmc\cores\DSPlayer\IPaintCallback.h">
      <Filter>cores\DSPlayer</Filter>
    </ClInclude>
    <ClInclude Include="..\..\xbmc\cores\DSPlayer\Filters\MadvrSettings.h">
      <Filter>cores\DSPlayer\Filters\Video Renderers</Filter>
    </ClInclude>
    <ClInclude Include="..\..\xbmc\cores\DSPlayer\Dialogs\GUIDialogMadvrScaling.h">
      <Filter>cores\DSPlayer\Dialogs</Filter>
    </ClInclude>
    <ClInclude Include="..\..\xbmc\win32\crts_caller.h">
      <Filter>win32</Filter>
    </ClInclude>
    <ClInclude Include="..\..\xbmc\filesystem\OverrideDirectory.h">
      <Filter>filesystem</Filter>
    </ClInclude>
    <ClInclude Include="..\..\xbmc\filesystem\OverrideFile.h">
      <Filter>filesystem</Filter>
    </ClInclude>
    <ClInclude Include="..\..\xbmc\cores\dvdplayer\DVDCodecs\Overlay\contrib\cc_decoder.h">
      <Filter>cores\dvdplayer\DVDCodecs\Overlay\contrib</Filter>
    </ClInclude>
    <ClInclude Include="..\..\xbmc\cores\dvdplayer\DVDCodecs\Overlay\contrib\cc_decoder708.h">
      <Filter>cores\dvdplayer\DVDCodecs\Overlay\contrib</Filter>
    </ClInclude>
    <ClInclude Include="..\..\xbmc\cores\dvdplayer\DVDDemuxers\DVDDemuxCC.h">
      <Filter>cores\dvdplayer\DVDDemuxers</Filter>
    </ClInclude>
    <ClInclude Include="..\..\xbmc\utils\HttpRangeUtils.h">
      <Filter>utils</Filter>
    </ClInclude>
    <ClInclude Include="..\..\xbmc\network\httprequesthandler\HTTPFileHandler.h">
      <Filter>network\httprequesthandler</Filter>
    </ClInclude>
    <ClInclude Include="..\..\xbmc\input\InputManager.h">
      <Filter>input</Filter>
    </ClInclude>
    <ClInclude Include="..\..\xbmc\network\httprequesthandler\HTTPImageTransformationHandler.h">
      <Filter>network\httprequesthandler</Filter>
    </ClInclude>
    <ClInclude Include="..\..\xbmc\dialogs\GUIDialogSimpleMenu.h">
      <Filter>dialogs</Filter>
    </ClInclude>
    <ClInclude Include="..\..\xbmc\video\jobs\VideoLibraryJob.h">
      <Filter>video\jobs</Filter>
    </ClInclude>
    <ClInclude Include="..\..\xbmc\video\VideoLibraryQueue.h">
      <Filter>video</Filter>
    </ClInclude>
    <ClInclude Include="..\..\xbmc\video\jobs\VideoLibraryScanningJob.h">
      <Filter>video\jobs</Filter>
    </ClInclude>
    <ClInclude Include="..\..\xbmc\video\jobs\VideoLibraryMarkWatchedJob.h">
      <Filter>video\jobs</Filter>
    </ClInclude>
    <ClInclude Include="..\..\xbmc\music\tags\ReplayGain.h">
      <Filter>music\tags</Filter>
    </ClInclude>
    <ClInclude Include="..\..\xbmc\video\jobs\VideoLibraryCleaningJob.h">
      <Filter>video\jobs</Filter>
    </ClInclude>
    <ClInclude Include="..\..\xbmc\music\CueInfoLoader.h">
      <Filter>music</Filter>
    </ClInclude>
    <ClInclude Include="..\..\xbmc\utils\ProgressJob.h">
      <Filter>utils</Filter>
    </ClInclude>
    <ClInclude Include="..\..\xbmc\video\jobs\VideoLibraryProgressJob.h">
      <Filter>video\jobs</Filter>
    </ClInclude>
    <ClInclude Include="..\..\xbmc\input\Key.h">
      <Filter>input</Filter>
    </ClInclude>
    <ClInclude Include="..\..\xbmc\network\httprequesthandler\python\HTTPPythonRequest.h">
      <Filter>network\httprequesthandler\python</Filter>
    </ClInclude>
    <ClInclude Include="..\..\xbmc\network\httprequesthandler\HTTPPythonHandler.h">
      <Filter>network\httprequesthandler</Filter>
    </ClInclude>
    <ClInclude Include="..\..\xbmc\network\httprequesthandler\python\HTTPPythonInvoker.h">
      <Filter>network\httprequesthandler\python</Filter>
    </ClInclude>
    <ClInclude Include="..\..\xbmc\interfaces\legacy\wsgi\WsgiResponse.h">
      <Filter>interfaces\legacy\wsgi</Filter>
    </ClInclude>
    <ClInclude Include="..\..\xbmc\interfaces\legacy\wsgi\WsgiResponseBody.h">
      <Filter>interfaces\legacy\wsgi</Filter>
    </ClInclude>
    <ClInclude Include="..\..\xbmc\network\httprequesthandler\python\HTTPPythonWsgiInvoker.h">
      <Filter>network\httprequesthandler\python</Filter>
    </ClInclude>
    <ClInclude Include="..\..\xbmc\interfaces\legacy\wsgi\WsgiErrorStream.h">
      <Filter>interfaces\legacy\wsgi</Filter>
    </ClInclude>
    <ClInclude Include="..\..\xbmc\interfaces\legacy\wsgi\WsgiInputStream.h">
      <Filter>interfaces\legacy\wsgi</Filter>
    </ClInclude>
    <ClInclude Include="..\..\xbmc\addons\Webinterface.h">
      <Filter>addons</Filter>
    </ClInclude>
    <ClInclude Include="..\..\xbmc\addons\Resource.h">
      <Filter>addons</Filter>
    </ClInclude>
    <ClInclude Include="..\..\xbmc\addons\LanguageResource.h">
      <Filter>addons</Filter>
    </ClInclude>
    <ClInclude Include="..\..\xbmc\addons\UISoundsResource.h">
      <Filter>addons</Filter>
    </ClInclude>
    <ClInclude Include="..\..\xbmc\filesystem\ResourceFile.h">
      <Filter>filesystem</Filter>
    </ClInclude>
    <ClInclude Include="..\..\xbmc\filesystem\ResourceDirectory.h">
      <Filter>filesystem</Filter>
    </ClInclude>
    <ClInclude Include="..\..\xbmc\utils\Locale.h">
      <Filter>utils</Filter>
    </ClInclude>
    <ClInclude Include="..\..\xbmc\addons\AudioDecoder.h">
      <Filter>addons</Filter>
    </ClInclude>
    <ClInclude Include="..\..\xbmc\utils\Temperature.h">
      <Filter>utils</Filter>
    </ClInclude>
    <ClInclude Include="..\..\xbmc\utils\Speed.h">
      <Filter>utils</Filter>
    </ClInclude>
    <ClInclude Include="..\..\xbmc\input\KeyboardLayoutManager.h">
      <Filter>input</Filter>
    </ClInclude>
    <ClInclude Include="..\..\xbmc\music\EmbeddedArt.h">
      <Filter>music</Filter>
    </ClInclude>
<<<<<<< HEAD
    <ClInclude Include="..\..\xbmc\cores\DSPlayer\MadvrCallback.h">
      <Filter>cores\DSPlayer</Filter>
=======
    <ClInclude Include="..\..\xbmc\utils\rfft.h">
      <Filter>utils</Filter>
    </ClInclude>
    <ClInclude Include="..\..\xbmc\contrib\kissfft\_kiss_fft_guts.h">
      <Filter>contrib\kissfft</Filter>
    </ClInclude>
    <ClInclude Include="..\..\xbmc\contrib\kissfft\kiss_fft.h">
      <Filter>contrib\kissfft</Filter>
    </ClInclude>
    <ClInclude Include="..\..\xbmc\contrib\kissfft\kiss_fftr.h">
      <Filter>contrib\kissfft</Filter>
>>>>>>> 5e7aec11
    </ClInclude>
  </ItemGroup>
  <ItemGroup>
    <ResourceCompile Include="..\..\xbmc\win32\XBMC_PC.rc">
      <Filter>win32</Filter>
    </ResourceCompile>
  </ItemGroup>
  <ItemGroup>
    <CustomBuild Include="..\..\xbmc\interfaces\swig\AddonModuleXbmcplugin.i">
      <Filter>interfaces\swig</Filter>
    </CustomBuild>
    <CustomBuild Include="..\..\xbmc\interfaces\swig\AddonModuleXbmcgui.i">
      <Filter>interfaces\swig</Filter>
    </CustomBuild>
    <CustomBuild Include="..\..\xbmc\interfaces\swig\AddonModuleXbmcaddon.i">
      <Filter>interfaces\swig</Filter>
    </CustomBuild>
    <CustomBuild Include="..\..\xbmc\interfaces\swig\AddonModuleXbmcvfs.i">
      <Filter>interfaces\swig</Filter>
    </CustomBuild>
    <CustomBuild Include="..\..\xbmc\interfaces\swig\AddonModuleXbmc.i">
      <Filter>interfaces\swig</Filter>
    </CustomBuild>
    <CustomBuild Include="..\..\xbmc\interfaces\json-rpc\schema\types.json">
      <Filter>interfaces\json-rpc\schema</Filter>
    </CustomBuild>
    <CustomBuild Include="..\..\xbmc\interfaces\json-rpc\schema\notifications.json">
      <Filter>interfaces\json-rpc\schema</Filter>
    </CustomBuild>
    <CustomBuild Include="..\..\xbmc\interfaces\json-rpc\schema\methods.json">
      <Filter>interfaces\json-rpc\schema</Filter>
    </CustomBuild>
    <CustomBuild Include="..\..\xbmc\interfaces\json-rpc\schema\version.txt">
      <Filter>interfaces\json-rpc\schema</Filter>
    </CustomBuild>
    <CustomBuild Include="..\..\xbmc\interfaces\json-rpc\schema\license.txt">
      <Filter>interfaces\json-rpc\schema</Filter>
    </CustomBuild>
    <CustomBuild Include="..\..\version.txt" />
    <CustomBuild Include="..\..\xbmc\win32\git_revision.t">
      <Filter>win32</Filter>
    </CustomBuild>
    <CustomBuild Include="..\..\xbmc\interfaces\swig\AddonModuleXbmcwsgi.i">
      <Filter>interfaces\swig</Filter>
    </CustomBuild>
  </ItemGroup>
  <ItemGroup>
    <None Include="..\..\system\players\dsplayer\Shaders\shaders.xml">
      <Filter>cores\DSPlayer\Shaders</Filter>
    </None>
    <None Include="..\..\system\players\dsplayer\filtersconfig.xml">
      <Filter>cores\DSPlayer\FilterCoreFactory</Filter>
    </None>
    <None Include="..\..\system\players\dsplayer\mediasconfig.xml">
      <Filter>cores\DSPlayer\FilterCoreFactory</Filter>
    </None>
  </ItemGroup>
</Project><|MERGE_RESOLUTION|>--- conflicted
+++ resolved
@@ -3256,22 +3256,20 @@
     <ClCompile Include="..\..\xbmc\test\TestUtil.cpp">
       <Filter>test</Filter>
     </ClCompile>
-<<<<<<< HEAD
+    <ClCompile Include="..\..\xbmc\utils\rfft.cpp">
+      <Filter>utils</Filter>
+    </ClCompile>
+    <ClCompile Include="..\..\xbmc\utils\test\Testrfft.cpp">
+      <Filter>utils\test</Filter>
+    </ClCompile>
+    <ClCompile Include="..\..\xbmc\contrib\kissfft\kiss_fft.c">
+      <Filter>contrib\kissfft</Filter>
+    </ClCompile>
+    <ClCompile Include="..\..\xbmc\contrib\kissfft\kiss_fftr.c">
+      <Filter>contrib\kissfft</Filter>
+    </ClCompile>
     <ClCompile Include="..\..\xbmc\cores\DSPlayer\MadvrCallback.cpp">
       <Filter>cores\DSPlayer</Filter>
-=======
-    <ClCompile Include="..\..\xbmc\utils\rfft.cpp">
-      <Filter>utils</Filter>
-    </ClCompile>
-    <ClCompile Include="..\..\xbmc\utils\test\Testrfft.cpp">
-      <Filter>utils\test</Filter>
-    </ClCompile>
-    <ClCompile Include="..\..\xbmc\contrib\kissfft\kiss_fft.c">
-      <Filter>contrib\kissfft</Filter>
-    </ClCompile>
-    <ClCompile Include="..\..\xbmc\contrib\kissfft\kiss_fftr.c">
-      <Filter>contrib\kissfft</Filter>
->>>>>>> 5e7aec11
     </ClCompile>
   </ItemGroup>
   <ItemGroup>
@@ -6348,22 +6346,20 @@
     <ClInclude Include="..\..\xbmc\music\EmbeddedArt.h">
       <Filter>music</Filter>
     </ClInclude>
-<<<<<<< HEAD
+    <ClInclude Include="..\..\xbmc\utils\rfft.h">
+      <Filter>utils</Filter>
+    </ClInclude>
+    <ClInclude Include="..\..\xbmc\contrib\kissfft\_kiss_fft_guts.h">
+      <Filter>contrib\kissfft</Filter>
+    </ClInclude>
+    <ClInclude Include="..\..\xbmc\contrib\kissfft\kiss_fft.h">
+      <Filter>contrib\kissfft</Filter>
+    </ClInclude>
+    <ClInclude Include="..\..\xbmc\contrib\kissfft\kiss_fftr.h">
+      <Filter>contrib\kissfft</Filter>
+    </ClInclude>
     <ClInclude Include="..\..\xbmc\cores\DSPlayer\MadvrCallback.h">
       <Filter>cores\DSPlayer</Filter>
-=======
-    <ClInclude Include="..\..\xbmc\utils\rfft.h">
-      <Filter>utils</Filter>
-    </ClInclude>
-    <ClInclude Include="..\..\xbmc\contrib\kissfft\_kiss_fft_guts.h">
-      <Filter>contrib\kissfft</Filter>
-    </ClInclude>
-    <ClInclude Include="..\..\xbmc\contrib\kissfft\kiss_fft.h">
-      <Filter>contrib\kissfft</Filter>
-    </ClInclude>
-    <ClInclude Include="..\..\xbmc\contrib\kissfft\kiss_fftr.h">
-      <Filter>contrib\kissfft</Filter>
->>>>>>> 5e7aec11
     </ClInclude>
   </ItemGroup>
   <ItemGroup>
