--- conflicted
+++ resolved
@@ -319,7 +319,9 @@
     <Filter Include="utils\win32">
       <UniqueIdentifier>{3adbba6a-6fbf-4192-b215-108d94bde1e0}</UniqueIdentifier>
     </Filter>
-<<<<<<< HEAD
+    <Filter Include="video\videosync">
+      <UniqueIdentifier>{9775d5c0-c640-4606-a625-e6cdcf9f959e}</UniqueIdentifier>
+    </Filter>
     <Filter Include="cores\DSPlayer">
       <UniqueIdentifier>{8b65ff5a-9862-42bc-bf92-b5cf22b9c12a}</UniqueIdentifier>
     </Filter>
@@ -357,12 +359,6 @@
       <UniqueIdentifier>{c9cfe4a7-b0c3-4b86-aca2-908c801742b5}</UniqueIdentifier>
     </Filter> 
  </ItemGroup>
-=======
-    <Filter Include="video\videosync">
-      <UniqueIdentifier>{9775d5c0-c640-4606-a625-e6cdcf9f959e}</UniqueIdentifier>
-    </Filter>
-  </ItemGroup>
->>>>>>> d6947be3
   <ItemGroup>
     <ClCompile Include="..\..\xbmc\win32\pch.cpp">
       <Filter>win32</Filter>
@@ -3117,7 +3113,12 @@
     <ClCompile Include="..\..\xbmc\utils\MarkWatchedJob.cpp">
       <Filter>utils</Filter>
     </ClCompile>
-<<<<<<< HEAD
+    <ClCompile Include="..\..\xbmc\filesystem\BlurayFile.cpp">
+      <Filter>filesystem</Filter>
+    </ClCompile>
+    <ClCompile Include="..\..\xbmc\video\videosync\VideoSyncD3D.cpp">
+      <Filter>video\videosync</Filter>
+    </ClCompile>
     <ClCompile Include="..\..\xbmc\cores\DSPlayer\ChaptersManager.cpp">
       <Filter>cores\DSPlayer</Filter>
     </ClCompile>
@@ -3226,13 +3227,6 @@
     </ClCompile>
     <ClCompile Include="..\..\xbmc\cores\DSPlayer\DSPlayerDatabase.cpp">
       <Filter>cores\DSPlayer</Filter>
-=======
-    <ClCompile Include="..\..\xbmc\filesystem\BlurayFile.cpp">
-      <Filter>filesystem</Filter>
-    </ClCompile>
-    <ClCompile Include="..\..\xbmc\video\videosync\VideoSyncD3D.cpp">
-      <Filter>video\videosync</Filter>
->>>>>>> d6947be3
     </ClCompile>
   </ItemGroup>
   <ItemGroup>
@@ -6182,7 +6176,15 @@
     <ClInclude Include="..\..\xbmc\settings\DiscSettings.h">
       <Filter>settings</Filter>
     </ClInclude>
-<<<<<<< HEAD
+    <ClInclude Include="..\..\xbmc\filesystem\BlurayFile.h">
+      <Filter>filesystem</Filter>
+    </ClInclude>
+    <ClInclude Include="..\..\xbmc\video\videosync\VideoSyncD3D.h">
+      <Filter>video\videosync</Filter>
+    </ClInclude>
+    <ClInclude Include="..\..\xbmc\video\videosync\VideoSync.h">
+      <Filter>video\videosync</Filter>
+    </ClInclude>
     <ClInclude Include="..\..\xbmc\cores\DSPlayer\ChaptersManager.h">
       <Filter>cores\DSPlayer</Filter>
     </ClInclude>
@@ -6337,16 +6339,6 @@
     </ClInclude>
     <ClInclude Include="..\..\xbmc\cores\DSPlayer\Filters\IDirectVobSub.h">
       <Filter>cores\DSPlayer\Interfaces</Filter>
-=======
-    <ClInclude Include="..\..\xbmc\filesystem\BlurayFile.h">
-      <Filter>filesystem</Filter>
-    </ClInclude>
-    <ClInclude Include="..\..\xbmc\video\videosync\VideoSyncD3D.h">
-      <Filter>video\videosync</Filter>
-    </ClInclude>
-    <ClInclude Include="..\..\xbmc\video\videosync\VideoSync.h">
-      <Filter>video\videosync</Filter>
->>>>>>> d6947be3
     </ClInclude>
   </ItemGroup>
   <ItemGroup>
