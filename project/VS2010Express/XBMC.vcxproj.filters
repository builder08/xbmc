--- conflicted
+++ resolved
@@ -3288,7 +3288,6 @@
     <ClCompile Include="..\..\xbmc\contrib\kissfft\kiss_fftr.c">
       <Filter>contrib\kissfft</Filter>
     </ClCompile>
-<<<<<<< HEAD
     <ClCompile Include="..\..\xbmc\cores\DSPlayer\MadvrCallback.cpp">
       <Filter>cores\DSPlayer</Filter>
     </ClCompile>
@@ -3297,7 +3296,7 @@
     </ClCompile>
     <ClCompile Include="..\..\xbmc\cores\DSPlayer\Utils\DSFileUtils.cpp">
       <Filter>cores\DSPlayer\Utils</Filter>
-=======
+    </ClCompile>
     <ClCompile Include="..\..\xbmc\pvr\timers\PVRTimerType.cpp">
       <Filter>pvr\timers</Filter>
     </ClCompile>
@@ -3327,7 +3326,6 @@
     </ClCompile>
     <ClCompile Include="..\..\xbmc\windows\GUIWindowSplash.cpp">
       <Filter>windows</Filter>
->>>>>>> c1f9497b
     </ClCompile>
   </ItemGroup>
   <ItemGroup>
@@ -6421,7 +6419,6 @@
     <ClInclude Include="..\..\xbmc\contrib\kissfft\kiss_fftr.h">
       <Filter>contrib\kissfft</Filter>
     </ClInclude>
-<<<<<<< HEAD
     <ClInclude Include="..\..\xbmc\cores\DSPlayer\MadvrCallback.h">
       <Filter>cores\DSPlayer</Filter>
     </ClInclude>
@@ -6430,7 +6427,7 @@
     </ClInclude>
     <ClInclude Include="..\..\xbmc\cores\DSPlayer\Utils\DSFileUtils.h">
       <Filter>cores\DSPlayer\Utils</Filter>
-=======
+    </ClInclude>
     <ClInclude Include="..\..\xbmc\pvr\timers\PVRTimerType.h">
       <Filter>pvr\timers</Filter>
     </ClInclude>
@@ -6469,7 +6466,6 @@
     </ClInclude>
     <ClInclude Include="..\..\xbmc\windows\GUIWindowSplash.h">
       <Filter>windows</Filter>
->>>>>>> c1f9497b
     </ClInclude>
   </ItemGroup>
   <ItemGroup>
@@ -6517,7 +6513,6 @@
     </CustomBuild>
   </ItemGroup>
   <ItemGroup>
-<<<<<<< HEAD
     <None Include="..\..\system\players\dsplayer\Shaders\shaders.xml">
       <Filter>cores\DSPlayer\Shaders</Filter>
     </None>
@@ -6527,7 +6522,9 @@
     <None Include="..\..\system\players\dsplayer\mediasconfig.xml">
       <Filter>cores\DSPlayer\FilterCoreFactory</Filter>
     </None>
-=======
+  </ItemGroup>
+</Project>
+  <ItemGroup>
     <FxCompile Include="..\..\system\shaders\guishader_vert.hlsl">
       <Filter>shaders</Filter>
     </FxCompile>
@@ -6567,6 +6564,5 @@
     <FxCompile Include="..\..\system\shaders\guishader_common.hlsl">
       <Filter>shaders</Filter>
     </FxCompile>
->>>>>>> c1f9497b
   </ItemGroup>
 </Project>