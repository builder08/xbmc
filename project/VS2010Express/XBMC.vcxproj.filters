﻿<?xml version="1.0" encoding="utf-8"?>
<Project ToolsVersion="4.0" xmlns="http://schemas.microsoft.com/developer/msbuild/2003">
  <ItemGroup>
    <Filter Include="win32">
      <UniqueIdentifier>{42ffe691-237e-4fe8-bd06-667936c26238}</UniqueIdentifier>
    </Filter>
    <Filter Include="cores">
      <UniqueIdentifier>{d9048f15-4226-45a0-bd7d-c4f326b8c232}</UniqueIdentifier>
    </Filter>
    <Filter Include="cores\dvdplayer">
      <UniqueIdentifier>{b7e0c19a-163b-43a8-bc50-47f0f220c225}</UniqueIdentifier>
    </Filter>
    <Filter Include="cores\dvdplayer\DVDCodecs">
      <UniqueIdentifier>{f72e399a-b2f5-4f77-a680-797306b37afe}</UniqueIdentifier>
    </Filter>
    <Filter Include="cores\dvdplayer\DVDCodecs\Audio">
      <UniqueIdentifier>{5bee29f5-b152-4416-9413-0bed2a669575}</UniqueIdentifier>
    </Filter>
    <Filter Include="cores\dvdplayer\DVDCodecs\Audio\Encoders">
      <UniqueIdentifier>{950294bc-2e98-414e-8bf4-57c43fb73b31}</UniqueIdentifier>
    </Filter>
    <Filter Include="cores\dvdplayer\DVDCodecs\Video">
      <UniqueIdentifier>{09e9057e-7017-4f3d-b5d3-2f5e9a23a53c}</UniqueIdentifier>
    </Filter>
    <Filter Include="cores\dvdplayer\DVDCodecs\Overlay">
      <UniqueIdentifier>{cc80e830-cd3b-4790-9d73-b727b997efdc}</UniqueIdentifier>
    </Filter>
    <Filter Include="cores\dvdplayer\DVDCodecs\Overlay\libspucc">
      <UniqueIdentifier>{43526341-7b96-462d-9f71-685e426251ec}</UniqueIdentifier>
    </Filter>
    <Filter Include="cores\dvdplayer\DVDDemuxers">
      <UniqueIdentifier>{59ff29b6-c2b5-4ed8-a80c-e5dd130802a7}</UniqueIdentifier>
    </Filter>
    <Filter Include="cores\dvdplayer\DVDInputStreams">
      <UniqueIdentifier>{15bea9e8-7473-4e72-93b1-c403d491160d}</UniqueIdentifier>
    </Filter>
    <Filter Include="cores\dvdplayer\DVDHeaders">
      <UniqueIdentifier>{9b9c3d13-56db-4db5-98a3-4402ee3b4ff9}</UniqueIdentifier>
    </Filter>
    <Filter Include="cores\dvdplayer\DVDSubtitles">
      <UniqueIdentifier>{83ae8e22-c3a0-45c6-bbc2-29d0bb180e2d}</UniqueIdentifier>
    </Filter>
    <Filter Include="cores\paplayer">
      <UniqueIdentifier>{ef82a765-fb92-4244-b2dd-212704a98407}</UniqueIdentifier>
    </Filter>
    <Filter Include="cores\DllLoader">
      <UniqueIdentifier>{4a0ca8db-d3a3-4360-93bd-0b1fe4cbd203}</UniqueIdentifier>
    </Filter>
    <Filter Include="cores\DllLoader\exports">
      <UniqueIdentifier>{aa32e9d0-5753-42d5-889b-3938ce6703a0}</UniqueIdentifier>
    </Filter>
    <Filter Include="cores\DllLoader\exports\emu_socket">
      <UniqueIdentifier>{280834b5-e3ce-48ec-a304-ec6c315beffe}</UniqueIdentifier>
    </Filter>
    <Filter Include="cores\DllLoader\exports\util">
      <UniqueIdentifier>{111c81df-dc5e-4b93-a21f-c2171434952b}</UniqueIdentifier>
    </Filter>
    <Filter Include="cores\VideoRenderers">
      <UniqueIdentifier>{09e513b1-adc6-4af0-b0f3-966b8240fad5}</UniqueIdentifier>
    </Filter>
    <Filter Include="cores\VideoRenderers\Shaders">
      <UniqueIdentifier>{041be182-9ec3-4c1b-abfc-d92f6802e7ca}</UniqueIdentifier>
    </Filter>
    <Filter Include="cores\AudioRenderers">
      <UniqueIdentifier>{6ec3ce08-d27a-460f-abd8-3ccd43a05470}</UniqueIdentifier>
    </Filter>
    <Filter Include="cores\ExternalPlayer">
      <UniqueIdentifier>{f98cb00a-d64b-4af9-a386-78bb2be8213d}</UniqueIdentifier>
    </Filter>
    <Filter Include="cores\PlayerCoreFactory">
      <UniqueIdentifier>{a775e258-5cbc-44fb-b992-05b29699294c}</UniqueIdentifier>
    </Filter>
    <Filter Include="cores\dsplayer">
      <UniqueIdentifier>{3a2a315f-fc9d-4aff-b435-d29ce20d2d38}</UniqueIdentifier>
    </Filter>
    <Filter Include="cores\dsplayer\Filters">
      <UniqueIdentifier>{5f54f572-c809-439d-92a6-b8f3652e3703}</UniqueIdentifier>
    </Filter>
    <Filter Include="cores\dsplayer\Filters\Splitters">
      <UniqueIdentifier>{04630a22-43cd-4ba5-b315-d789849dcf79}</UniqueIdentifier>
    </Filter>
    <Filter Include="cores\dsplayer\Filters\Source">
      <UniqueIdentifier>{a5b336c3-d9b0-4ee5-ac95-4b3a9d910978}</UniqueIdentifier>
    </Filter>
    <Filter Include="cores\dsplayer\Interfaces">
      <UniqueIdentifier>{a8dabe42-005c-4cbd-a5e6-372e621b6d74}</UniqueIdentifier>
    </Filter>
    <Filter Include="cores\dsplayer\Interfaces\ffdshow">
      <UniqueIdentifier>{bc264ca9-f6d2-4cdf-a59b-47b3bfb243c1}</UniqueIdentifier>
    </Filter>
    <Filter Include="cores\dsplayer\FilterCoreFactory">
      <UniqueIdentifier>{d9143a34-a011-4191-aee6-6ac98d2921b9}</UniqueIdentifier>
    </Filter>
    <Filter Include="addons">
      <UniqueIdentifier>{0cf03ec7-412f-48ac-827d-358c57245edd}</UniqueIdentifier>
    </Filter>
    <Filter Include="dialogs">
      <UniqueIdentifier>{69dd6304-c5d7-46f5-a804-516c9efb79ca}</UniqueIdentifier>
    </Filter>
    <Filter Include="filesystem">
      <UniqueIdentifier>{3b63bf0d-cec2-4324-93ea-4e4d78ba283b}</UniqueIdentifier>
    </Filter>
    <Filter Include="filesystem\MusicDatabaseDirectory">
      <UniqueIdentifier>{51f1b8f6-22ea-4263-b307-4ac9dfceb268}</UniqueIdentifier>
    </Filter>
    <Filter Include="filesystem\VideoDatabaseDirectory">
      <UniqueIdentifier>{a9c70632-dcfa-4019-b785-da8ba68d998a}</UniqueIdentifier>
    </Filter>
    <Filter Include="guilib">
      <UniqueIdentifier>{8da246b5-f33b-491d-9bb9-e583b98bd9d9}</UniqueIdentifier>
    </Filter>
    <Filter Include="input">
      <UniqueIdentifier>{8b243e7b-4820-4d54-81e3-f9b054e6140a}</UniqueIdentifier>
    </Filter>
    <Filter Include="interfaces">
      <UniqueIdentifier>{d35cec4c-8037-4683-a2e4-4afc8e76ddca}</UniqueIdentifier>
    </Filter>
    <Filter Include="music">
      <UniqueIdentifier>{1e9d72b2-5215-4129-9014-deb5eda51301}</UniqueIdentifier>
    </Filter>
    <Filter Include="network">
      <UniqueIdentifier>{99523ad3-0ba1-449b-bf55-92c04e7b59aa}</UniqueIdentifier>
    </Filter>
    <Filter Include="playlists">
      <UniqueIdentifier>{084b5eb0-c9c9-444b-a2ee-dcb4f9537d35}</UniqueIdentifier>
    </Filter>
    <Filter Include="powermanagement">
      <UniqueIdentifier>{b203de13-ce8c-4b43-9a87-a05e68fbad13}</UniqueIdentifier>
    </Filter>
    <Filter Include="rendering">
      <UniqueIdentifier>{8ad88d4a-bb19-46fa-ac8a-80d928f1f175}</UniqueIdentifier>
    </Filter>
    <Filter Include="settings">
      <UniqueIdentifier>{8cd0e706-bd9f-4e99-afa2-34307239cb3e}</UniqueIdentifier>
    </Filter>
    <Filter Include="storage">
      <UniqueIdentifier>{2500f45e-2a56-4434-87bd-727050d0d1aa}</UniqueIdentifier>
    </Filter>
    <Filter Include="threads">
      <UniqueIdentifier>{5af9347f-8e02-4e0b-96aa-c659144e9385}</UniqueIdentifier>
    </Filter>
    <Filter Include="utils">
      <UniqueIdentifier>{acd585b0-c319-43f0-9149-b3b5dddf5122}</UniqueIdentifier>
    </Filter>
    <Filter Include="video">
      <UniqueIdentifier>{827f3a57-ac74-4ad0-a438-3a780039871c}</UniqueIdentifier>
    </Filter>
    <Filter Include="windowing">
      <UniqueIdentifier>{dbf79aa0-53a6-4bec-855b-e8d2cbb73689}</UniqueIdentifier>
    </Filter>
    <Filter Include="music\karaoke">
      <UniqueIdentifier>{9d2be696-b6dd-4be1-aa8c-260816b48c12}</UniqueIdentifier>
    </Filter>
    <Filter Include="cdrip">
      <UniqueIdentifier>{d0d6c121-8cef-4bf9-aba5-bff57ae46e26}</UniqueIdentifier>
    </Filter>
    <Filter Include="input\windows">
      <UniqueIdentifier>{2f7a07e4-ac48-4e30-beb3-550e50b59c09}</UniqueIdentifier>
    </Filter>
    <Filter Include="interfaces\http-api">
      <UniqueIdentifier>{3616033f-20f3-48c8-96bd-b07f2eed008e}</UniqueIdentifier>
    </Filter>
    <Filter Include="interfaces\python">
      <UniqueIdentifier>{d00b9c4f-dee7-4b68-a0d3-e8e6c815b888}</UniqueIdentifier>
    </Filter>
    <Filter Include="interfaces\json-rpc">
      <UniqueIdentifier>{15fc3844-6b50-4424-ba2c-ac9bd85d3ab0}</UniqueIdentifier>
    </Filter>
    <Filter Include="music\dialogs">
      <UniqueIdentifier>{aa9c8fdb-ad2f-4323-9766-3accd596a480}</UniqueIdentifier>
    </Filter>
    <Filter Include="music\infoscanner">
      <UniqueIdentifier>{a320eb2c-1b68-4842-a9bd-34e1c810dace}</UniqueIdentifier>
    </Filter>
    <Filter Include="music\tags">
      <UniqueIdentifier>{f046be52-4abe-4a66-8a57-1753d47a7f36}</UniqueIdentifier>
    </Filter>
    <Filter Include="music\windows">
      <UniqueIdentifier>{6589445b-fe8f-4083-ba15-3d0d45b8cd2d}</UniqueIdentifier>
    </Filter>
    <Filter Include="network\libscrobbler">
      <UniqueIdentifier>{cbd5c896-0dfc-4b84-9ef0-cdf7a49dc29a}</UniqueIdentifier>
    </Filter>
    <Filter Include="network\windows">
      <UniqueIdentifier>{3d43220c-4ea4-4da7-8ede-ef159da2cd25}</UniqueIdentifier>
    </Filter>
    <Filter Include="pictures">
      <UniqueIdentifier>{801139f1-5f6a-4720-a4eb-508c578b1183}</UniqueIdentifier>
    </Filter>
    <Filter Include="powermanagement\windows">
      <UniqueIdentifier>{8d05ad81-2113-4732-ba2f-311d48251340}</UniqueIdentifier>
    </Filter>
    <Filter Include="programs">
      <UniqueIdentifier>{b095b471-cde0-4ee5-930e-c58ebe63c4aa}</UniqueIdentifier>
    </Filter>
    <Filter Include="rendering\dx">
      <UniqueIdentifier>{266c0d5e-8d84-4809-b060-f5968049f11a}</UniqueIdentifier>
    </Filter>
    <Filter Include="rendering\gl">
      <UniqueIdentifier>{c23bb4dd-e0dc-4e0e-aaa5-d66798a0fc34}</UniqueIdentifier>
    </Filter>
    <Filter Include="storage\windows">
      <UniqueIdentifier>{04b51f60-cfb4-43fd-8f23-40a7d0ac5c31}</UniqueIdentifier>
    </Filter>
    <Filter Include="video\dialogs">
      <UniqueIdentifier>{0dec7f48-a12d-4afa-b60d-4a2b50ca9975}</UniqueIdentifier>
    </Filter>
    <Filter Include="video\windows">
      <UniqueIdentifier>{b6a3d415-f44f-490c-9240-0fa3f4379212}</UniqueIdentifier>
    </Filter>
    <Filter Include="windowing\windows">
      <UniqueIdentifier>{7db3d8e6-a261-4732-84e8-21bf2d3b0eb9}</UniqueIdentifier>
    </Filter>
    <Filter Include="interfaces\python\xbmcmodule">
      <UniqueIdentifier>{257a54d6-994c-4c7d-a3bb-c46bb6423fda}</UniqueIdentifier>
    </Filter>
    <Filter Include="libs">
      <UniqueIdentifier>{4a09e4cc-709d-43b8-86cf-d83ca38d41ce}</UniqueIdentifier>
    </Filter>
    <Filter Include="libs\sqlite">
      <UniqueIdentifier>{c9d35dd5-e25d-4b76-bcbe-e8c855de58e7}</UniqueIdentifier>
    </Filter>
    <Filter Include="libs\tinyxml">
      <UniqueIdentifier>{b084bece-821c-445c-951d-0aa4ea804076}</UniqueIdentifier>
    </Filter>
    <Filter Include="windows">
      <UniqueIdentifier>{910f98b6-acfa-4b29-a589-21fd2544d142}</UniqueIdentifier>
    </Filter>
    <Filter Include="BackgroundLoaders">
      <UniqueIdentifier>{b6238b6d-f2b3-4ffd-8c97-12dd28e038f9}</UniqueIdentifier>
    </Filter>
    <Filter Include="database">
      <UniqueIdentifier>{b613c254-c9f4-4e5a-bd09-0b07f28b8506}</UniqueIdentifier>
    </Filter>
    <Filter Include="libs\mysql">
      <UniqueIdentifier>{2abbe66b-d85a-4f1e-a350-4de36284f545}</UniqueIdentifier>
    </Filter>
    <Filter Include="guilib\Rendering">
      <UniqueIdentifier>{75a93b39-d863-4919-bbd8-6c28c9b5c67c}</UniqueIdentifier>
    </Filter>
    <Filter Include="guilib\Rendering\Base">
      <UniqueIdentifier>{3aceac76-8bef-4262-b821-f0987eccba47}</UniqueIdentifier>
    </Filter>
    <Filter Include="guilib\Rendering\DX">
      <UniqueIdentifier>{9fe81a88-9346-477b-8ecc-f4eee05d7d13}</UniqueIdentifier>
    </Filter>
    <Filter Include="guilib\Rendering\GL">
      <UniqueIdentifier>{9592a005-d33b-48d1-8462-d95c42c383c2}</UniqueIdentifier>
    </Filter>
    <Filter Include="libs\SlingboxLib">
      <UniqueIdentifier>{dfa70c36-927b-4540-b505-35919e64eb3d}</UniqueIdentifier>
    </Filter>
    <Filter Include="threads\platform">
      <UniqueIdentifier>{2165ba63-177d-4746-b1c6-e5e425c9f0a0}</UniqueIdentifier>
    </Filter>
    <Filter Include="threads\platform\win">
      <UniqueIdentifier>{1f49caed-1c84-46a1-83fc-b1fa6cfd749e}</UniqueIdentifier>
    </Filter>
    <Filter Include="interfaces\info">
      <UniqueIdentifier>{cea579fc-bdd7-499e-a6a6-07d681d1ab24}</UniqueIdentifier>
    </Filter>
<<<<<<< HEAD
    <Filter Include="cores\dsplayer\Filters\BaseClassFilters">
      <UniqueIdentifier>{b4e74397-2542-4bf7-84f8-9df59090eb76}</UniqueIdentifier>
    </Filter>
    <Filter Include="cores\dsplayer\Filters\Include">
      <UniqueIdentifier>{06b4b21d-069d-475d-b2c2-8db2473fd20e}</UniqueIdentifier>
    </Filter>
    <Filter Include="cores\dsplayer\Filters\Video Decoders">
      <UniqueIdentifier>{333a2702-47ab-4268-94d7-3d8d023910ab}</UniqueIdentifier>
    </Filter>
    <Filter Include="cores\dsplayer\Filters\Video Renderers">
      <UniqueIdentifier>{b17ca670-8077-41e8-b9a5-3afa8f5bdec8}</UniqueIdentifier>
    </Filter>
    <Filter Include="cores\dsplayer\Shaders">
      <UniqueIdentifier>{2c2a6373-d215-49ab-b084-4ffe26aefd30}</UniqueIdentifier>
    </Filter>
    <Filter Include="cores\dsplayer\Filters\Splitters\XBMC">
      <UniqueIdentifier>{6fc8b9b7-76d6-460c-8da3-bc93d3164535}</UniqueIdentifier>
    </Filter>
    <Filter Include="cores\dsplayer\Utils">
      <UniqueIdentifier>{ae3ea2fa-9a58-4792-ad16-181ab61ed237}</UniqueIdentifier>
=======
    <Filter Include="peripherals">
      <UniqueIdentifier>{43fa1d09-88f3-4c03-92f4-27ce109a0b1f}</UniqueIdentifier>
    </Filter>
    <Filter Include="peripherals\bus">
      <UniqueIdentifier>{387fb53b-4497-4e2b-a37d-2efa9db0fce8}</UniqueIdentifier>
    </Filter>
    <Filter Include="peripherals\devices">
      <UniqueIdentifier>{a3fe63d5-92eb-47e6-90f6-40b6e25d11d2}</UniqueIdentifier>
    </Filter>
    <Filter Include="peripherals\dialogs">
      <UniqueIdentifier>{9571e2bc-891d-4496-bcba-2ec3eed45704}</UniqueIdentifier>
>>>>>>> 21de7b86
    </Filter>
  </ItemGroup>
  <ItemGroup>
    <ClCompile Include="..\..\xbmc\win32\pch.cpp">
      <Filter>win32</Filter>
    </ClCompile>
    <ClCompile Include="..\..\xbmc\win32\strverscmp.cpp">
      <Filter>win32</Filter>
    </ClCompile>
    <ClCompile Include="..\..\xbmc\win32\WIN32Util.cpp">
      <Filter>win32</Filter>
    </ClCompile>
    <ClCompile Include="..\..\xbmc\win32\WINDirectSound.cpp">
      <Filter>win32</Filter>
    </ClCompile>
    <ClCompile Include="..\..\xbmc\win32\WindowHelper.cpp">
      <Filter>win32</Filter>
    </ClCompile>
    <ClCompile Include="..\..\xbmc\win32\WINFileSMB.cpp">
      <Filter>win32</Filter>
    </ClCompile>
    <ClCompile Include="..\..\xbmc\win32\WINSMBDirectory.cpp">
      <Filter>win32</Filter>
    </ClCompile>
    <ClCompile Include="..\..\xbmc\win32\XBMC_PC.cpp">
      <Filter>win32</Filter>
    </ClCompile>
    <ClCompile Include="..\..\xbmc\cores\DummyVideoPlayer.cpp">
      <Filter>cores</Filter>
    </ClCompile>
    <ClCompile Include="..\..\xbmc\cores\dvdplayer\DVDAudio.cpp">
      <Filter>cores\dvdplayer</Filter>
    </ClCompile>
    <ClCompile Include="..\..\xbmc\cores\dvdplayer\DVDClock.cpp">
      <Filter>cores\dvdplayer</Filter>
    </ClCompile>
    <ClCompile Include="..\..\xbmc\cores\dvdplayer\DVDDemuxSPU.cpp">
      <Filter>cores\dvdplayer</Filter>
    </ClCompile>
    <ClCompile Include="..\..\xbmc\cores\dvdplayer\DVDDemuxers\DVDDemuxVobsub.cpp">
      <Filter>cores\dvdplayer</Filter>
    </ClCompile>
    <ClCompile Include="..\..\xbmc\cores\dvdplayer\DVDFileInfo.cpp">
      <Filter>cores\dvdplayer</Filter>
    </ClCompile>
    <ClCompile Include="..\..\xbmc\cores\dvdplayer\DVDInputStreams\DVDInputStreamTV.cpp">
      <Filter>cores\dvdplayer</Filter>
    </ClCompile>
    <ClCompile Include="..\..\xbmc\cores\dvdplayer\DVDMessage.cpp">
      <Filter>cores\dvdplayer</Filter>
    </ClCompile>
    <ClCompile Include="..\..\xbmc\cores\dvdplayer\DVDMessageQueue.cpp">
      <Filter>cores\dvdplayer</Filter>
    </ClCompile>
    <ClCompile Include="..\..\xbmc\cores\dvdplayer\DVDMessageTracker.cpp">
      <Filter>cores\dvdplayer</Filter>
    </ClCompile>
    <ClCompile Include="..\..\xbmc\cores\dvdplayer\DVDOverlayContainer.cpp">
      <Filter>cores\dvdplayer</Filter>
    </ClCompile>
    <ClCompile Include="..\..\xbmc\cores\dvdplayer\DVDOverlayRenderer.cpp">
      <Filter>cores\dvdplayer</Filter>
    </ClCompile>
    <ClCompile Include="..\..\xbmc\cores\dvdplayer\DVDPerformanceCounter.cpp">
      <Filter>cores\dvdplayer</Filter>
    </ClCompile>
    <ClCompile Include="..\..\xbmc\cores\dvdplayer\DVDPlayer.cpp">
      <Filter>cores\dvdplayer</Filter>
    </ClCompile>
    <ClCompile Include="..\..\xbmc\cores\dvdplayer\DVDPlayerAudio.cpp">
      <Filter>cores\dvdplayer</Filter>
    </ClCompile>
    <ClCompile Include="..\..\xbmc\cores\dvdplayer\DVDPlayerAudioResampler.cpp">
      <Filter>cores\dvdplayer</Filter>
    </ClCompile>
    <ClCompile Include="..\..\xbmc\cores\dvdplayer\DVDPlayerSubtitle.cpp">
      <Filter>cores\dvdplayer</Filter>
    </ClCompile>
    <ClCompile Include="..\..\xbmc\cores\dvdplayer\DVDPlayerTeletext.cpp">
      <Filter>cores\dvdplayer</Filter>
    </ClCompile>
    <ClCompile Include="..\..\xbmc\cores\dvdplayer\DVDPlayerVideo.cpp">
      <Filter>cores\dvdplayer</Filter>
    </ClCompile>
    <ClCompile Include="..\..\xbmc\cores\dvdplayer\DVDStreamInfo.cpp">
      <Filter>cores\dvdplayer</Filter>
    </ClCompile>
    <ClCompile Include="..\..\xbmc\cores\dvdplayer\DVDTSCorrection.cpp">
      <Filter>cores\dvdplayer</Filter>
    </ClCompile>
    <ClCompile Include="..\..\xbmc\cores\dvdplayer\Edl.cpp">
      <Filter>cores\dvdplayer</Filter>
    </ClCompile>
    <ClCompile Include="..\..\xbmc\cores\dvdplayer\DVDCodecs\DVDCodecUtils.cpp">
      <Filter>cores\dvdplayer\DVDCodecs</Filter>
    </ClCompile>
    <ClCompile Include="..\..\xbmc\cores\dvdplayer\DVDCodecs\DVDFactoryCodec.cpp">
      <Filter>cores\dvdplayer\DVDCodecs</Filter>
    </ClCompile>
    <ClCompile Include="..\..\xbmc\cores\dvdplayer\DVDCodecs\Audio\DVDAudioCodecFFmpeg.cpp">
      <Filter>cores\dvdplayer\DVDCodecs\Audio</Filter>
    </ClCompile>
    <ClCompile Include="..\..\xbmc\cores\dvdplayer\DVDCodecs\Audio\DVDAudioCodecLibMad.cpp">
      <Filter>cores\dvdplayer\DVDCodecs\Audio</Filter>
    </ClCompile>
    <ClCompile Include="..\..\xbmc\cores\dvdplayer\DVDCodecs\Audio\DVDAudioCodecLPcm.cpp">
      <Filter>cores\dvdplayer\DVDCodecs\Audio</Filter>
    </ClCompile>
    <ClCompile Include="..\..\xbmc\cores\dvdplayer\DVDCodecs\Audio\DVDAudioCodecPassthroughFFmpeg.cpp">
      <Filter>cores\dvdplayer\DVDCodecs\Audio</Filter>
    </ClCompile>
    <ClCompile Include="..\..\xbmc\cores\dvdplayer\DVDCodecs\Audio\DVDAudioCodecPcm.cpp">
      <Filter>cores\dvdplayer\DVDCodecs\Audio</Filter>
    </ClCompile>
    <ClCompile Include="..\..\xbmc\cores\dvdplayer\DVDCodecs\Audio\Encoders\DVDAudioEncoderFFmpeg.cpp">
      <Filter>cores\dvdplayer\DVDCodecs\Audio\Encoders</Filter>
    </ClCompile>
    <ClCompile Include="..\..\xbmc\cores\dvdplayer\DVDCodecs\Video\DVDVideoCodecCrystalHD.cpp">
      <Filter>cores\dvdplayer\DVDCodecs\Video</Filter>
    </ClCompile>
    <ClCompile Include="..\..\xbmc\cores\dvdplayer\DVDCodecs\Video\DVDVideoCodecFFmpeg.cpp">
      <Filter>cores\dvdplayer\DVDCodecs\Video</Filter>
    </ClCompile>
    <ClCompile Include="..\..\xbmc\cores\dvdplayer\DVDCodecs\Video\DVDVideoCodecLibMpeg2.cpp">
      <Filter>cores\dvdplayer\DVDCodecs\Video</Filter>
    </ClCompile>
    <ClCompile Include="..\..\xbmc\cores\dvdplayer\DVDCodecs\Video\DVDVideoPPFFmpeg.cpp">
      <Filter>cores\dvdplayer\DVDCodecs\Video</Filter>
    </ClCompile>
    <ClCompile Include="..\..\xbmc\cores\dvdplayer\DVDCodecs\Video\DXVA.cpp">
      <Filter>cores\dvdplayer\DVDCodecs\Video</Filter>
    </ClCompile>
    <ClCompile Include="..\..\xbmc\cores\dvdplayer\DVDCodecs\Overlay\DVDOverlayCodecCC.cpp">
      <Filter>cores\dvdplayer\DVDCodecs\Overlay</Filter>
    </ClCompile>
    <ClCompile Include="..\..\xbmc\cores\dvdplayer\DVDCodecs\Overlay\DVDOverlayCodecFFmpeg.cpp">
      <Filter>cores\dvdplayer\DVDCodecs\Overlay</Filter>
    </ClCompile>
    <ClCompile Include="..\..\xbmc\cores\dvdplayer\DVDCodecs\Overlay\DVDOverlayCodecSSA.cpp">
      <Filter>cores\dvdplayer\DVDCodecs\Overlay</Filter>
    </ClCompile>
    <ClCompile Include="..\..\xbmc\cores\dvdplayer\DVDCodecs\Overlay\DVDOverlayCodecText.cpp">
      <Filter>cores\dvdplayer\DVDCodecs\Overlay</Filter>
    </ClCompile>
    <ClCompile Include="..\..\xbmc\cores\dvdplayer\DVDCodecs\Overlay\DVDOverlayCodecTX3G.cpp">
      <Filter>cores\dvdplayer\DVDCodecs\Overlay</Filter>
    </ClCompile>
    <ClCompile Include="..\..\xbmc\cores\dvdplayer\DVDCodecs\Overlay\libspucc\cc_decoder.c">
      <Filter>cores\dvdplayer\DVDCodecs\Overlay\libspucc</Filter>
    </ClCompile>
    <ClCompile Include="..\..\xbmc\cores\dvdplayer\DVDDemuxers\DVDDemux.cpp">
      <Filter>cores\dvdplayer\DVDDemuxers</Filter>
    </ClCompile>
    <ClCompile Include="..\..\xbmc\cores\dvdplayer\DVDDemuxers\DVDDemuxFFmpeg.cpp">
      <Filter>cores\dvdplayer\DVDDemuxers</Filter>
    </ClCompile>
    <ClCompile Include="..\..\xbmc\cores\dvdplayer\DVDDemuxers\DVDDemuxHTSP.cpp">
      <Filter>cores\dvdplayer\DVDDemuxers</Filter>
    </ClCompile>
    <ClCompile Include="..\..\xbmc\cores\dvdplayer\DVDDemuxers\DVDDemuxShoutcast.cpp">
      <Filter>cores\dvdplayer\DVDDemuxers</Filter>
    </ClCompile>
    <ClCompile Include="..\..\xbmc\cores\dvdplayer\DVDDemuxers\DVDDemuxUtils.cpp">
      <Filter>cores\dvdplayer\DVDDemuxers</Filter>
    </ClCompile>
    <ClCompile Include="..\..\xbmc\cores\dvdplayer\DVDDemuxers\DVDFactoryDemuxer.cpp">
      <Filter>cores\dvdplayer\DVDDemuxers</Filter>
    </ClCompile>
    <ClCompile Include="..\..\xbmc\cores\dvdplayer\DVDInputStreams\DVDFactoryInputStream.cpp">
      <Filter>cores\dvdplayer\DVDInputStreams</Filter>
    </ClCompile>
    <ClCompile Include="..\..\xbmc\cores\dvdplayer\DVDInputStreams\DVDInputStream.cpp">
      <Filter>cores\dvdplayer\DVDInputStreams</Filter>
    </ClCompile>
    <ClCompile Include="..\..\xbmc\cores\dvdplayer\DVDInputStreams\DVDInputStreamFFmpeg.cpp">
      <Filter>cores\dvdplayer\DVDInputStreams</Filter>
    </ClCompile>
    <ClCompile Include="..\..\xbmc\cores\dvdplayer\DVDInputStreams\DVDInputStreamFile.cpp">
      <Filter>cores\dvdplayer\DVDInputStreams</Filter>
    </ClCompile>
    <ClCompile Include="..\..\xbmc\cores\dvdplayer\DVDInputStreams\DVDInputStreamHTSP.cpp">
      <Filter>cores\dvdplayer\DVDInputStreams</Filter>
    </ClCompile>
    <ClCompile Include="..\..\xbmc\cores\dvdplayer\DVDInputStreams\DVDInputStreamHttp.cpp">
      <Filter>cores\dvdplayer\DVDInputStreams</Filter>
    </ClCompile>
    <ClCompile Include="..\..\xbmc\cores\dvdplayer\DVDInputStreams\DVDInputStreamMemory.cpp">
      <Filter>cores\dvdplayer\DVDInputStreams</Filter>
    </ClCompile>
    <ClCompile Include="..\..\xbmc\cores\dvdplayer\DVDInputStreams\DVDInputStreamNavigator.cpp">
      <Filter>cores\dvdplayer\DVDInputStreams</Filter>
    </ClCompile>
    <ClCompile Include="..\..\xbmc\cores\dvdplayer\DVDInputStreams\DVDInputStreamRTMP.cpp">
      <Filter>cores\dvdplayer\DVDInputStreams</Filter>
    </ClCompile>
    <ClCompile Include="..\..\xbmc\cores\dvdplayer\DVDInputStreams\DVDStateSerializer.cpp">
      <Filter>cores\dvdplayer\DVDInputStreams</Filter>
    </ClCompile>
    <ClCompile Include="..\..\xbmc\cores\dvdplayer\DVDSubtitles\DVDFactorySubtitle.cpp">
      <Filter>cores\dvdplayer\DVDSubtitles</Filter>
    </ClCompile>
    <ClCompile Include="..\..\xbmc\cores\dvdplayer\DVDSubtitles\DVDSubtitleLineCollection.cpp">
      <Filter>cores\dvdplayer\DVDSubtitles</Filter>
    </ClCompile>
    <ClCompile Include="..\..\xbmc\cores\dvdplayer\DVDSubtitles\DVDSubtitleParserMicroDVD.cpp">
      <Filter>cores\dvdplayer\DVDSubtitles</Filter>
    </ClCompile>
    <ClCompile Include="..\..\xbmc\cores\dvdplayer\DVDSubtitles\DVDSubtitleParserMPL2.cpp">
      <Filter>cores\dvdplayer\DVDSubtitles</Filter>
    </ClCompile>
    <ClCompile Include="..\..\xbmc\cores\dvdplayer\DVDSubtitles\DVDSubtitleParserSami.cpp">
      <Filter>cores\dvdplayer\DVDSubtitles</Filter>
    </ClCompile>
    <ClCompile Include="..\..\xbmc\cores\dvdplayer\DVDSubtitles\DVDSubtitleParserSSA.cpp">
      <Filter>cores\dvdplayer\DVDSubtitles</Filter>
    </ClCompile>
    <ClCompile Include="..\..\xbmc\cores\dvdplayer\DVDSubtitles\DVDSubtitleParserSubrip.cpp">
      <Filter>cores\dvdplayer\DVDSubtitles</Filter>
    </ClCompile>
    <ClCompile Include="..\..\xbmc\cores\dvdplayer\DVDSubtitles\DVDSubtitleParserVplayer.cpp">
      <Filter>cores\dvdplayer\DVDSubtitles</Filter>
    </ClCompile>
    <ClCompile Include="..\..\xbmc\cores\dvdplayer\DVDSubtitles\DVDSubtitlesLibass.cpp">
      <Filter>cores\dvdplayer\DVDSubtitles</Filter>
    </ClCompile>
    <ClCompile Include="..\..\xbmc\cores\dvdplayer\DVDSubtitles\DVDSubtitleStream.cpp">
      <Filter>cores\dvdplayer\DVDSubtitles</Filter>
    </ClCompile>
    <ClCompile Include="..\..\xbmc\cores\paplayer\ADPCMCodec.cpp">
      <Filter>cores\paplayer</Filter>
    </ClCompile>
    <ClCompile Include="..\..\xbmc\cores\paplayer\ASAPCodec.cpp">
      <Filter>cores\paplayer</Filter>
    </ClCompile>
    <ClCompile Include="..\..\xbmc\cores\paplayer\AudioDecoder.cpp">
      <Filter>cores\paplayer</Filter>
    </ClCompile>
    <ClCompile Include="..\..\xbmc\cores\paplayer\CDDAcodec.cpp">
      <Filter>cores\paplayer</Filter>
    </ClCompile>
    <ClCompile Include="..\..\xbmc\cores\paplayer\CodecFactory.cpp">
      <Filter>cores\paplayer</Filter>
    </ClCompile>
    <ClCompile Include="..\..\xbmc\cores\paplayer\DVDPlayerCodec.cpp">
      <Filter>cores\paplayer</Filter>
    </ClCompile>
    <ClCompile Include="..\..\xbmc\cores\paplayer\FLACcodec.cpp">
      <Filter>cores\paplayer</Filter>
    </ClCompile>
    <ClCompile Include="..\..\xbmc\cores\paplayer\ModplugCodec.cpp">
      <Filter>cores\paplayer</Filter>
    </ClCompile>
    <ClCompile Include="..\..\xbmc\cores\paplayer\MP3codec.cpp">
      <Filter>cores\paplayer</Filter>
    </ClCompile>
    <ClCompile Include="..\..\xbmc\cores\paplayer\NSFCodec.cpp">
      <Filter>cores\paplayer</Filter>
    </ClCompile>
    <ClCompile Include="..\..\xbmc\cores\paplayer\OggCallback.cpp">
      <Filter>cores\paplayer</Filter>
    </ClCompile>
    <ClCompile Include="..\..\xbmc\cores\paplayer\OGGcodec.cpp">
      <Filter>cores\paplayer</Filter>
    </ClCompile>
    <ClCompile Include="..\..\xbmc\cores\paplayer\PAPlayer.cpp">
      <Filter>cores\paplayer</Filter>
    </ClCompile>
    <ClCompile Include="..\..\xbmc\cores\paplayer\ReplayGain.cpp">
      <Filter>cores\paplayer</Filter>
    </ClCompile>
    <ClCompile Include="..\..\xbmc\cores\paplayer\SIDCodec.cpp">
      <Filter>cores\paplayer</Filter>
    </ClCompile>
    <ClCompile Include="..\..\xbmc\cores\paplayer\SPCCodec.cpp">
      <Filter>cores\paplayer</Filter>
    </ClCompile>
    <ClCompile Include="..\..\xbmc\cores\paplayer\TimidityCodec.cpp">
      <Filter>cores\paplayer</Filter>
    </ClCompile>
    <ClCompile Include="..\..\xbmc\cores\paplayer\VGMCodec.cpp">
      <Filter>cores\paplayer</Filter>
    </ClCompile>
    <ClCompile Include="..\..\xbmc\cores\paplayer\WAVcodec.cpp">
      <Filter>cores\paplayer</Filter>
    </ClCompile>
    <ClCompile Include="..\..\xbmc\cores\paplayer\YMCodec.cpp">
      <Filter>cores\paplayer</Filter>
    </ClCompile>
    <ClCompile Include="..\..\xbmc\cores\DllLoader\coff.cpp">
      <Filter>cores\DllLoader</Filter>
    </ClCompile>
    <ClCompile Include="..\..\xbmc\cores\DllLoader\dll.cpp">
      <Filter>cores\DllLoader</Filter>
    </ClCompile>
    <ClCompile Include="..\..\xbmc\cores\DllLoader\dll_tracker.cpp">
      <Filter>cores\DllLoader</Filter>
    </ClCompile>
    <ClCompile Include="..\..\xbmc\cores\DllLoader\dll_tracker_file.cpp">
      <Filter>cores\DllLoader</Filter>
    </ClCompile>
    <ClCompile Include="..\..\xbmc\cores\DllLoader\dll_tracker_library.cpp">
      <Filter>cores\DllLoader</Filter>
    </ClCompile>
    <ClCompile Include="..\..\xbmc\cores\DllLoader\dll_util.cpp">
      <Filter>cores\DllLoader</Filter>
    </ClCompile>
    <ClCompile Include="..\..\xbmc\cores\DllLoader\DllLoader.cpp">
      <Filter>cores\DllLoader</Filter>
    </ClCompile>
    <ClCompile Include="..\..\xbmc\cores\DllLoader\DllLoaderContainer.cpp">
      <Filter>cores\DllLoader</Filter>
    </ClCompile>
    <ClCompile Include="..\..\xbmc\cores\DllLoader\LibraryLoader.cpp">
      <Filter>cores\DllLoader</Filter>
    </ClCompile>
    <ClCompile Include="..\..\xbmc\cores\DllLoader\Win32DllLoader.cpp">
      <Filter>cores\DllLoader</Filter>
    </ClCompile>
    <ClCompile Include="..\..\xbmc\cores\DllLoader\exports\emu_dummy.cpp">
      <Filter>cores\DllLoader\exports</Filter>
    </ClCompile>
    <ClCompile Include="..\..\xbmc\cores\DllLoader\exports\emu_kernel32.cpp">
      <Filter>cores\DllLoader\exports</Filter>
    </ClCompile>
    <ClCompile Include="..\..\xbmc\cores\DllLoader\exports\emu_msvcrt.cpp">
      <Filter>cores\DllLoader\exports</Filter>
    </ClCompile>
    <ClCompile Include="..\..\xbmc\cores\DllLoader\exports\win32-dirent.cpp">
      <Filter>cores\DllLoader\exports</Filter>
    </ClCompile>
    <ClCompile Include="..\..\xbmc\cores\DllLoader\exports\emu_socket\inet_aton.c">
      <Filter>cores\DllLoader\exports\emu_socket</Filter>
    </ClCompile>
    <ClCompile Include="..\..\xbmc\cores\DllLoader\exports\emu_socket\inet_ntop.c">
      <Filter>cores\DllLoader\exports\emu_socket</Filter>
    </ClCompile>
    <ClCompile Include="..\..\xbmc\cores\DllLoader\exports\emu_socket\inet_pton.c">
      <Filter>cores\DllLoader\exports\emu_socket</Filter>
    </ClCompile>
    <ClCompile Include="..\..\xbmc\cores\DllLoader\exports\util\EmuFileWrapper.cpp">
      <Filter>cores\DllLoader\exports\util</Filter>
    </ClCompile>
    <ClCompile Include="..\..\xbmc\cores\VideoRenderers\BaseRenderer.cpp">
      <Filter>cores\VideoRenderers</Filter>
    </ClCompile>
    <ClCompile Include="..\..\xbmc\cores\VideoRenderers\LinuxRendererGL.cpp">
      <Filter>cores\VideoRenderers</Filter>
    </ClCompile>
    <ClCompile Include="..\..\xbmc\cores\VideoRenderers\OverlayRenderer.cpp">
      <Filter>cores\VideoRenderers</Filter>
    </ClCompile>
    <ClCompile Include="..\..\xbmc\cores\VideoRenderers\OverlayRendererDX.cpp">
      <Filter>cores\VideoRenderers</Filter>
    </ClCompile>
    <ClCompile Include="..\..\xbmc\cores\VideoRenderers\OverlayRendererGL.cpp">
      <Filter>cores\VideoRenderers</Filter>
    </ClCompile>
    <ClCompile Include="..\..\xbmc\cores\VideoRenderers\OverlayRendererUtil.cpp">
      <Filter>cores\VideoRenderers</Filter>
    </ClCompile>
    <ClCompile Include="..\..\xbmc\cores\VideoRenderers\RenderManager.cpp">
      <Filter>cores\VideoRenderers</Filter>
    </ClCompile>
    <ClCompile Include="..\..\xbmc\cores\VideoRenderers\WinDsRenderer.cpp">
      <Filter>cores\VideoRenderers</Filter>
    </ClCompile>
    <ClCompile Include="..\..\xbmc\cores\VideoRenderers\WinRenderer.cpp">
      <Filter>cores\VideoRenderers</Filter>
    </ClCompile>
    <ClCompile Include="..\..\xbmc\cores\VideoRenderers\VideoShaders\ConvolutionKernels.cpp">
      <Filter>cores\VideoRenderers\Shaders</Filter>
    </ClCompile>
    <ClCompile Include="..\..\xbmc\cores\VideoRenderers\VideoShaders\VideoFilterShader.cpp">
      <Filter>cores\VideoRenderers\Shaders</Filter>
    </ClCompile>
    <ClCompile Include="..\..\xbmc\cores\VideoRenderers\VideoShaders\YUV2RGBShader.cpp">
      <Filter>cores\VideoRenderers\Shaders</Filter>
    </ClCompile>
    <ClCompile Include="..\..\xbmc\cores\AudioRenderers\AudioRendererFactory.cpp">
      <Filter>cores\AudioRenderers</Filter>
    </ClCompile>
    <ClCompile Include="..\..\xbmc\cores\AudioRenderers\NullDirectSound.cpp">
      <Filter>cores\AudioRenderers</Filter>
    </ClCompile>
    <ClCompile Include="..\..\xbmc\utils\PCMRemap.cpp">
      <Filter>cores\AudioRenderers</Filter>
    </ClCompile>
    <ClCompile Include="..\..\xbmc\cores\AudioRenderers\PulseAudioDirectSound.cpp">
      <Filter>cores\AudioRenderers</Filter>
    </ClCompile>
    <ClCompile Include="..\..\xbmc\cores\AudioRenderers\Win32DirectSound.cpp">
      <Filter>cores\AudioRenderers</Filter>
    </ClCompile>
    <ClCompile Include="..\..\xbmc\cores\AudioRenderers\Win32WASAPI.cpp">
      <Filter>cores\AudioRenderers</Filter>
    </ClCompile>
    <ClCompile Include="..\..\xbmc\cores\ExternalPlayer\ExternalPlayer.cpp">
      <Filter>cores\ExternalPlayer</Filter>
    </ClCompile>
    <ClCompile Include="..\..\xbmc\cores\playercorefactory\PlayerCoreFactory.cpp">
      <Filter>cores\PlayerCoreFactory</Filter>
    </ClCompile>
    <ClCompile Include="..\..\xbmc\cores\playercorefactory\PlayerSelectionRule.cpp">
      <Filter>cores\PlayerCoreFactory</Filter>
    </ClCompile>
    <ClCompile Include="..\..\xbmc\cores\DSPlayer\ChaptersManager.cpp">
      <Filter>cores\dsplayer</Filter>
    </ClCompile>
    <ClCompile Include="..\..\xbmc\cores\DSPlayer\DSConfig.cpp">
      <Filter>cores\dsplayer</Filter>
    </ClCompile>
    <ClCompile Include="..\..\xbmc\cores\DSPlayer\DSGraph.cpp">
      <Filter>cores\dsplayer</Filter>
    </ClCompile>
    <ClCompile Include="..\..\xbmc\cores\DSPlayer\DSPlayer.cpp">
      <Filter>cores\dsplayer</Filter>
    </ClCompile>
    <ClCompile Include="..\..\xbmc\cores\DSPlayer\DSPropertyPage.cpp">
      <Filter>cores\dsplayer</Filter>
    </ClCompile>
    <ClCompile Include="..\..\xbmc\cores\DSPlayer\FGFilter.cpp">
      <Filter>cores\dsplayer</Filter>
    </ClCompile>
    <ClCompile Include="..\..\xbmc\cores\DSPlayer\FGLoader.cpp">
      <Filter>cores\dsplayer</Filter>
    </ClCompile>
    <ClCompile Include="..\..\xbmc\cores\DSPlayer\FGManager.cpp">
      <Filter>cores\dsplayer</Filter>
    </ClCompile>
    <ClCompile Include="..\..\xbmc\cores\DSPlayer\StreamsManager.cpp">
      <Filter>cores\dsplayer</Filter>
    </ClCompile>
    <ClCompile Include="..\..\xbmc\cores\DSPlayer\Filters\AllocatorCommon.cpp">
      <Filter>cores\dsplayer\Filters\Video Renderers</Filter>
    </ClCompile>
    <ClCompile Include="..\..\xbmc\cores\DSPlayer\Filters\DX9AllocatorPresenter.cpp">
      <Filter>cores\dsplayer\Filters\Video Renderers</Filter>
    </ClCompile>
    <ClCompile Include="..\..\xbmc\cores\DSPlayer\Filters\EVRAllocatorPresenter.cpp">
      <Filter>cores\dsplayer\Filters\Video Renderers</Filter>
    </ClCompile>
    <ClCompile Include="..\..\xbmc\cores\DSPlayer\Filters\RendererSettings.cpp">
      <Filter>cores\dsplayer\Filters\Video Renderers</Filter>
    </ClCompile>
    <ClCompile Include="..\..\xbmc\cores\DSPlayer\Filters\VMR9AllocatorPresenter.cpp">
      <Filter>cores\dsplayer\Filters\Video Renderers</Filter>
    </ClCompile>
    <ClCompile Include="..\..\xbmc\cores\DSPlayer\Filters\XBMCFileReader.cpp">
      <Filter>cores\dsplayer\Filters\Source</Filter>
    </ClCompile>
    <ClCompile Include="..\..\xbmc\cores\DSPlayer\Filters\XBMCFileSource.cpp">
      <Filter>cores\dsplayer\Filters\Source</Filter>
    </ClCompile>
    <ClCompile Include="..\..\xbmc\cores\DSPlayer\Subtitles\ILogImpl.cpp">
      <Filter>cores\dsplayer\Interfaces</Filter>
    </ClCompile>
    <ClCompile Include="..\..\xbmc\cores\DSPlayer\FilterCoreFactory\FilterCoreFactory.cpp">
      <Filter>cores\dsplayer\FilterCoreFactory</Filter>
    </ClCompile>
    <ClCompile Include="..\..\xbmc\cores\DSPlayer\FilterCoreFactory\FilterSelectionRule.cpp">
      <Filter>cores\dsplayer\FilterCoreFactory</Filter>
    </ClCompile>
    <ClCompile Include="..\..\xbmc\FileSystem\AddonsDirectory.cpp">
      <Filter>filesystem</Filter>
    </ClCompile>
    <ClCompile Include="..\..\xbmc\FileSystem\ASAPFileDirectory.cpp">
      <Filter>filesystem</Filter>
    </ClCompile>
    <ClCompile Include="..\..\xbmc\FileSystem\CacheMemBuffer.cpp">
      <Filter>filesystem</Filter>
    </ClCompile>
    <ClCompile Include="..\..\xbmc\FileSystem\CacheStrategy.cpp">
      <Filter>filesystem</Filter>
    </ClCompile>
    <ClCompile Include="..\..\xbmc\FileSystem\CDDADirectory.cpp">
      <Filter>filesystem</Filter>
    </ClCompile>
    <ClCompile Include="..\..\xbmc\FileSystem\DAAPDirectory.cpp">
      <Filter>filesystem</Filter>
    </ClCompile>
    <ClCompile Include="..\..\xbmc\FileSystem\DAVDirectory.cpp">
      <Filter>filesystem</Filter>
    </ClCompile>
    <ClCompile Include="..\..\xbmc\FileSystem\Directory.cpp">
      <Filter>filesystem</Filter>
    </ClCompile>
    <ClCompile Include="..\..\xbmc\FileSystem\DirectoryCache.cpp">
      <Filter>filesystem</Filter>
    </ClCompile>
    <ClCompile Include="..\..\xbmc\FileSystem\DirectoryHistory.cpp">
      <Filter>filesystem</Filter>
    </ClCompile>
    <ClCompile Include="..\..\xbmc\FileSystem\DirectoryTuxBox.cpp">
      <Filter>filesystem</Filter>
    </ClCompile>
    <ClCompile Include="..\..\xbmc\FileSystem\DllLibCurl.cpp">
      <Filter>filesystem</Filter>
    </ClCompile>
    <ClCompile Include="..\..\xbmc\FileSystem\FactoryDirectory.cpp">
      <Filter>filesystem</Filter>
    </ClCompile>
    <ClCompile Include="..\..\xbmc\FileSystem\FactoryFileDirectory.cpp">
      <Filter>filesystem</Filter>
    </ClCompile>
    <ClCompile Include="..\..\xbmc\FileSystem\File.cpp">
      <Filter>filesystem</Filter>
    </ClCompile>
    <ClCompile Include="..\..\xbmc\FileSystem\FileCache.cpp">
      <Filter>filesystem</Filter>
    </ClCompile>
    <ClCompile Include="..\..\xbmc\FileSystem\FileCDDA.cpp">
      <Filter>filesystem</Filter>
    </ClCompile>
    <ClCompile Include="..\..\xbmc\FileSystem\FileCurl.cpp">
      <Filter>filesystem</Filter>
    </ClCompile>
    <ClCompile Include="..\..\xbmc\FileSystem\FileDAAP.cpp">
      <Filter>filesystem</Filter>
    </ClCompile>
    <ClCompile Include="..\..\xbmc\FileSystem\FileFactory.cpp">
      <Filter>filesystem</Filter>
    </ClCompile>
    <ClCompile Include="..\..\xbmc\FileSystem\FileFileReader.cpp">
      <Filter>filesystem</Filter>
    </ClCompile>
    <ClCompile Include="..\..\xbmc\FileSystem\FileHD.cpp">
      <Filter>filesystem</Filter>
    </ClCompile>
    <ClCompile Include="..\..\xbmc\FileSystem\FileISO.cpp">
      <Filter>filesystem</Filter>
    </ClCompile>
    <ClCompile Include="..\..\xbmc\FileSystem\FileLastFM.cpp">
      <Filter>filesystem</Filter>
    </ClCompile>
    <ClCompile Include="..\..\xbmc\FileSystem\FileMusicDatabase.cpp">
      <Filter>filesystem</Filter>
    </ClCompile>
    <ClCompile Include="..\..\xbmc\FileSystem\FileRar.cpp">
      <Filter>filesystem</Filter>
    </ClCompile>
    <ClCompile Include="..\..\xbmc\FileSystem\FileRTV.cpp">
      <Filter>filesystem</Filter>
    </ClCompile>
    <ClCompile Include="..\..\xbmc\FileSystem\FileSFTP.cpp">
      <Filter>filesystem</Filter>
    </ClCompile>
    <ClCompile Include="..\..\xbmc\FileSystem\FileShoutcast.cpp">
      <Filter>filesystem</Filter>
    </ClCompile>
    <ClCompile Include="..\..\xbmc\FileSystem\FileSpecialProtocol.cpp">
      <Filter>filesystem</Filter>
    </ClCompile>
    <ClCompile Include="..\..\xbmc\FileSystem\FileTuxBox.cpp">
      <Filter>filesystem</Filter>
    </ClCompile>
    <ClCompile Include="..\..\xbmc\FileSystem\FileZip.cpp">
      <Filter>filesystem</Filter>
    </ClCompile>
    <ClCompile Include="..\..\xbmc\FileSystem\FTPDirectory.cpp">
      <Filter>filesystem</Filter>
    </ClCompile>
    <ClCompile Include="..\..\xbmc\FileSystem\FTPParse.cpp">
      <Filter>filesystem</Filter>
    </ClCompile>
    <ClCompile Include="..\..\xbmc\FileSystem\HDDirectory.cpp">
      <Filter>filesystem</Filter>
    </ClCompile>
    <ClCompile Include="..\..\xbmc\FileSystem\HDHomeRun.cpp">
      <Filter>filesystem</Filter>
    </ClCompile>
    <ClCompile Include="..\..\xbmc\FileSystem\HTSPDirectory.cpp">
      <Filter>filesystem</Filter>
    </ClCompile>
    <ClCompile Include="..\..\xbmc\FileSystem\HTSPSession.cpp">
      <Filter>filesystem</Filter>
    </ClCompile>
    <ClCompile Include="..\..\xbmc\FileSystem\HTTPDirectory.cpp">
      <Filter>filesystem</Filter>
    </ClCompile>
    <ClCompile Include="..\..\xbmc\FileSystem\IDirectory.cpp">
      <Filter>filesystem</Filter>
    </ClCompile>
    <ClCompile Include="..\..\xbmc\FileSystem\IFile.cpp">
      <Filter>filesystem</Filter>
    </ClCompile>
    <ClCompile Include="..\..\xbmc\FileSystem\iso9660.cpp">
      <Filter>filesystem</Filter>
    </ClCompile>
    <ClCompile Include="..\..\xbmc\FileSystem\ISO9660Directory.cpp">
      <Filter>filesystem</Filter>
    </ClCompile>
    <ClCompile Include="..\..\xbmc\FileSystem\LastFMDirectory.cpp">
      <Filter>filesystem</Filter>
    </ClCompile>
    <ClCompile Include="..\..\xbmc\FileSystem\MultiPathDirectory.cpp">
      <Filter>filesystem</Filter>
    </ClCompile>
    <ClCompile Include="..\..\xbmc\FileSystem\MultiPathFile.cpp">
      <Filter>filesystem</Filter>
    </ClCompile>
    <ClCompile Include="..\..\xbmc\FileSystem\MusicDatabaseDirectory.cpp">
      <Filter>filesystem</Filter>
    </ClCompile>
    <ClCompile Include="..\..\xbmc\FileSystem\MusicFileDirectory.cpp">
      <Filter>filesystem</Filter>
    </ClCompile>
    <ClCompile Include="..\..\xbmc\FileSystem\MusicSearchDirectory.cpp">
      <Filter>filesystem</Filter>
    </ClCompile>
    <ClCompile Include="..\..\xbmc\FileSystem\MythDirectory.cpp">
      <Filter>filesystem</Filter>
    </ClCompile>
    <ClCompile Include="..\..\xbmc\FileSystem\MythFile.cpp">
      <Filter>filesystem</Filter>
    </ClCompile>
    <ClCompile Include="..\..\xbmc\FileSystem\MythSession.cpp">
      <Filter>filesystem</Filter>
    </ClCompile>
    <ClCompile Include="..\..\xbmc\FileSystem\NptXbmcFile.cpp">
      <Filter>filesystem</Filter>
    </ClCompile>
    <ClCompile Include="..\..\xbmc\FileSystem\NSFFileDirectory.cpp">
      <Filter>filesystem</Filter>
    </ClCompile>
    <ClCompile Include="..\..\xbmc\FileSystem\OGGFileDirectory.cpp">
      <Filter>filesystem</Filter>
    </ClCompile>
    <ClCompile Include="..\..\xbmc\FileSystem\PlaylistDirectory.cpp">
      <Filter>filesystem</Filter>
    </ClCompile>
    <ClCompile Include="..\..\xbmc\FileSystem\PlaylistFileDirectory.cpp">
      <Filter>filesystem</Filter>
    </ClCompile>
    <ClCompile Include="..\..\xbmc\FileSystem\PluginDirectory.cpp">
      <Filter>filesystem</Filter>
    </ClCompile>
    <ClCompile Include="..\..\xbmc\FileSystem\RarDirectory.cpp">
      <Filter>filesystem</Filter>
    </ClCompile>
    <ClCompile Include="..\..\xbmc\FileSystem\RarManager.cpp">
      <Filter>filesystem</Filter>
    </ClCompile>
    <ClCompile Include="..\..\xbmc\FileSystem\RSSDirectory.cpp">
      <Filter>filesystem</Filter>
    </ClCompile>
    <ClCompile Include="..\..\xbmc\FileSystem\RTVDirectory.cpp">
      <Filter>filesystem</Filter>
    </ClCompile>
    <ClCompile Include="..\..\xbmc\FileSystem\SAPDirectory.cpp">
      <Filter>filesystem</Filter>
    </ClCompile>
    <ClCompile Include="..\..\xbmc\FileSystem\SAPFile.cpp">
      <Filter>filesystem</Filter>
    </ClCompile>
    <ClCompile Include="..\..\xbmc\FileSystem\SFTPDirectory.cpp">
      <Filter>filesystem</Filter>
    </ClCompile>
    <ClCompile Include="..\..\xbmc\FileSystem\SIDFileDirectory.cpp">
      <Filter>filesystem</Filter>
    </ClCompile>
    <ClCompile Include="..\..\xbmc\FileSystem\SmartPlaylistDirectory.cpp">
      <Filter>filesystem</Filter>
    </ClCompile>
    <ClCompile Include="..\..\xbmc\FileSystem\SpecialProtocol.cpp">
      <Filter>filesystem</Filter>
    </ClCompile>
    <ClCompile Include="..\..\xbmc\FileSystem\SpecialProtocolDirectory.cpp">
      <Filter>filesystem</Filter>
    </ClCompile>
    <ClCompile Include="..\..\xbmc\FileSystem\StackDirectory.cpp">
      <Filter>filesystem</Filter>
    </ClCompile>
    <ClCompile Include="..\..\xbmc\FileSystem\SourcesDirectory.cpp">
      <Filter>filesystem</Filter>
    </ClCompile>
    <ClCompile Include="..\..\xbmc\FileSystem\UPnPDirectory.cpp">
      <Filter>filesystem</Filter>
    </ClCompile>
    <ClCompile Include="..\..\xbmc\FileSystem\VideoDatabaseDirectory.cpp">
      <Filter>filesystem</Filter>
    </ClCompile>
    <ClCompile Include="..\..\xbmc\FileSystem\VirtualDirectory.cpp">
      <Filter>filesystem</Filter>
    </ClCompile>
    <ClCompile Include="..\..\xbmc\FileSystem\VTPDirectory.cpp">
      <Filter>filesystem</Filter>
    </ClCompile>
    <ClCompile Include="..\..\xbmc\FileSystem\VTPFile.cpp">
      <Filter>filesystem</Filter>
    </ClCompile>
    <ClCompile Include="..\..\xbmc\FileSystem\VTPSession.cpp">
      <Filter>filesystem</Filter>
    </ClCompile>
    <ClCompile Include="..\..\xbmc\FileSystem\ZipDirectory.cpp">
      <Filter>filesystem</Filter>
    </ClCompile>
    <ClCompile Include="..\..\xbmc\FileSystem\ZipManager.cpp">
      <Filter>filesystem</Filter>
    </ClCompile>
    <ClCompile Include="..\..\xbmc\FileSystem\MusicDatabaseDirectory\DirectoryNode.cpp">
      <Filter>filesystem\MusicDatabaseDirectory</Filter>
    </ClCompile>
    <ClCompile Include="..\..\xbmc\FileSystem\MusicDatabaseDirectory\DirectoryNodeAlbum.cpp">
      <Filter>filesystem\MusicDatabaseDirectory</Filter>
    </ClCompile>
    <ClCompile Include="..\..\xbmc\FileSystem\MusicDatabaseDirectory\DirectoryNodeAlbumCompilations.cpp">
      <Filter>filesystem\MusicDatabaseDirectory</Filter>
    </ClCompile>
    <ClCompile Include="..\..\xbmc\FileSystem\MusicDatabaseDirectory\DirectoryNodeAlbumCompilationsSongs.cpp">
      <Filter>filesystem\MusicDatabaseDirectory</Filter>
    </ClCompile>
    <ClCompile Include="..\..\xbmc\FileSystem\MusicDatabaseDirectory\DirectoryNodeAlbumRecentlyAdded.cpp">
      <Filter>filesystem\MusicDatabaseDirectory</Filter>
    </ClCompile>
    <ClCompile Include="..\..\xbmc\FileSystem\MusicDatabaseDirectory\DirectoryNodeAlbumRecentlyAddedSong.cpp">
      <Filter>filesystem\MusicDatabaseDirectory</Filter>
    </ClCompile>
    <ClCompile Include="..\..\xbmc\FileSystem\MusicDatabaseDirectory\DirectoryNodeAlbumRecentlyPlayed.cpp">
      <Filter>filesystem\MusicDatabaseDirectory</Filter>
    </ClCompile>
    <ClCompile Include="..\..\xbmc\FileSystem\MusicDatabaseDirectory\DirectoryNodeAlbumRecentlyPlayedSong.cpp">
      <Filter>filesystem\MusicDatabaseDirectory</Filter>
    </ClCompile>
    <ClCompile Include="..\..\xbmc\FileSystem\MusicDatabaseDirectory\DirectoryNodeAlbumTop100.cpp">
      <Filter>filesystem\MusicDatabaseDirectory</Filter>
    </ClCompile>
    <ClCompile Include="..\..\xbmc\FileSystem\MusicDatabaseDirectory\DirectoryNodeAlbumTop100Song.cpp">
      <Filter>filesystem\MusicDatabaseDirectory</Filter>
    </ClCompile>
    <ClCompile Include="..\..\xbmc\FileSystem\MusicDatabaseDirectory\DirectoryNodeArtist.cpp">
      <Filter>filesystem\MusicDatabaseDirectory</Filter>
    </ClCompile>
    <ClCompile Include="..\..\xbmc\FileSystem\MusicDatabaseDirectory\DirectoryNodeGenre.cpp">
      <Filter>filesystem\MusicDatabaseDirectory</Filter>
    </ClCompile>
    <ClCompile Include="..\..\xbmc\FileSystem\MusicDatabaseDirectory\DirectoryNodeOverview.cpp">
      <Filter>filesystem\MusicDatabaseDirectory</Filter>
    </ClCompile>
    <ClCompile Include="..\..\xbmc\FileSystem\MusicDatabaseDirectory\DirectoryNodeRoot.cpp">
      <Filter>filesystem\MusicDatabaseDirectory</Filter>
    </ClCompile>
    <ClCompile Include="..\..\xbmc\FileSystem\MusicDatabaseDirectory\DirectoryNodeSingles.cpp">
      <Filter>filesystem\MusicDatabaseDirectory</Filter>
    </ClCompile>
    <ClCompile Include="..\..\xbmc\FileSystem\MusicDatabaseDirectory\DirectoryNodeSong.cpp">
      <Filter>filesystem\MusicDatabaseDirectory</Filter>
    </ClCompile>
    <ClCompile Include="..\..\xbmc\FileSystem\MusicDatabaseDirectory\DirectoryNodeSongTop100.cpp">
      <Filter>filesystem\MusicDatabaseDirectory</Filter>
    </ClCompile>
    <ClCompile Include="..\..\xbmc\FileSystem\MusicDatabaseDirectory\DirectoryNodeTop100.cpp">
      <Filter>filesystem\MusicDatabaseDirectory</Filter>
    </ClCompile>
    <ClCompile Include="..\..\xbmc\FileSystem\MusicDatabaseDirectory\DirectoryNodeYear.cpp">
      <Filter>filesystem\MusicDatabaseDirectory</Filter>
    </ClCompile>
    <ClCompile Include="..\..\xbmc\FileSystem\MusicDatabaseDirectory\DirectoryNodeYearAlbum.cpp">
      <Filter>filesystem\MusicDatabaseDirectory</Filter>
    </ClCompile>
    <ClCompile Include="..\..\xbmc\FileSystem\MusicDatabaseDirectory\DirectoryNodeYearSong.cpp">
      <Filter>filesystem\MusicDatabaseDirectory</Filter>
    </ClCompile>
    <ClCompile Include="..\..\xbmc\FileSystem\MusicDatabaseDirectory\QueryParams.cpp">
      <Filter>filesystem\MusicDatabaseDirectory</Filter>
    </ClCompile>
    <ClCompile Include="..\..\xbmc\FileSystem\VideoDatabaseDirectory\DirectoryNode.cpp">
      <Filter>filesystem\VideoDatabaseDirectory</Filter>
    </ClCompile>
    <ClCompile Include="..\..\xbmc\FileSystem\VideoDatabaseDirectory\DirectoryNodeActor.cpp">
      <Filter>filesystem\VideoDatabaseDirectory</Filter>
    </ClCompile>
    <ClCompile Include="..\..\xbmc\FileSystem\VideoDatabaseDirectory\DirectoryNodeDirector.cpp">
      <Filter>filesystem\VideoDatabaseDirectory</Filter>
    </ClCompile>
    <ClCompile Include="..\..\xbmc\FileSystem\VideoDatabaseDirectory\DirectoryNodeEpisodes.cpp">
      <Filter>filesystem\VideoDatabaseDirectory</Filter>
    </ClCompile>
    <ClCompile Include="..\..\xbmc\FileSystem\VideoDatabaseDirectory\DirectoryNodeGenre.cpp">
      <Filter>filesystem\VideoDatabaseDirectory</Filter>
    </ClCompile>
    <ClCompile Include="..\..\xbmc\FileSystem\VideoDatabaseDirectory\DirectoryNodeMoviesOverview.cpp">
      <Filter>filesystem\VideoDatabaseDirectory</Filter>
    </ClCompile>
    <ClCompile Include="..\..\xbmc\FileSystem\VideoDatabaseDirectory\DirectoryNodeMusicVideoAlbum.cpp">
      <Filter>filesystem\VideoDatabaseDirectory</Filter>
    </ClCompile>
    <ClCompile Include="..\..\xbmc\FileSystem\VideoDatabaseDirectory\DirectoryNodeMusicVideosOverview.cpp">
      <Filter>filesystem\VideoDatabaseDirectory</Filter>
    </ClCompile>
    <ClCompile Include="..\..\xbmc\FileSystem\VideoDatabaseDirectory\DirectoryNodeOverview.cpp">
      <Filter>filesystem\VideoDatabaseDirectory</Filter>
    </ClCompile>
    <ClCompile Include="..\..\xbmc\FileSystem\VideoDatabaseDirectory\DirectoryNodeRecentlyAddedEpisodes.cpp">
      <Filter>filesystem\VideoDatabaseDirectory</Filter>
    </ClCompile>
    <ClCompile Include="..\..\xbmc\FileSystem\VideoDatabaseDirectory\DirectoryNodeRecentlyAddedMovies.cpp">
      <Filter>filesystem\VideoDatabaseDirectory</Filter>
    </ClCompile>
    <ClCompile Include="..\..\xbmc\FileSystem\VideoDatabaseDirectory\DirectoryNodeRecentlyAddedMusicVideos.cpp">
      <Filter>filesystem\VideoDatabaseDirectory</Filter>
    </ClCompile>
    <ClCompile Include="..\..\xbmc\FileSystem\VideoDatabaseDirectory\DirectoryNodeRoot.cpp">
      <Filter>filesystem\VideoDatabaseDirectory</Filter>
    </ClCompile>
    <ClCompile Include="..\..\xbmc\FileSystem\VideoDatabaseDirectory\DirectoryNodeSeasons.cpp">
      <Filter>filesystem\VideoDatabaseDirectory</Filter>
    </ClCompile>
    <ClCompile Include="..\..\xbmc\FileSystem\VideoDatabaseDirectory\DirectoryNodeSets.cpp">
      <Filter>filesystem\VideoDatabaseDirectory</Filter>
    </ClCompile>
    <ClCompile Include="..\..\xbmc\FileSystem\VideoDatabaseDirectory\DirectoryNodeStudio.cpp">
      <Filter>filesystem\VideoDatabaseDirectory</Filter>
    </ClCompile>
    <ClCompile Include="..\..\xbmc\FileSystem\VideoDatabaseDirectory\DirectoryNodeTitleMovies.cpp">
      <Filter>filesystem\VideoDatabaseDirectory</Filter>
    </ClCompile>
    <ClCompile Include="..\..\xbmc\FileSystem\VideoDatabaseDirectory\DirectoryNodeTitleMusicVideos.cpp">
      <Filter>filesystem\VideoDatabaseDirectory</Filter>
    </ClCompile>
    <ClCompile Include="..\..\xbmc\FileSystem\VideoDatabaseDirectory\DirectoryNodeTitleTvShows.cpp">
      <Filter>filesystem\VideoDatabaseDirectory</Filter>
    </ClCompile>
    <ClCompile Include="..\..\xbmc\FileSystem\VideoDatabaseDirectory\DirectoryNodeTvShowsOverview.cpp">
      <Filter>filesystem\VideoDatabaseDirectory</Filter>
    </ClCompile>
    <ClCompile Include="..\..\xbmc\FileSystem\VideoDatabaseDirectory\DirectoryNodeYear.cpp">
      <Filter>filesystem\VideoDatabaseDirectory</Filter>
    </ClCompile>
    <ClCompile Include="..\..\xbmc\FileSystem\VideoDatabaseDirectory\QueryParams.cpp">
      <Filter>filesystem\VideoDatabaseDirectory</Filter>
    </ClCompile>
    <ClCompile Include="..\..\xbmc\cores\DSPlayer\Filters\asyncio.cpp">
      <Filter>cores\dsplayer\Filters\BaseClassFilters</Filter>
    </ClCompile>
    <ClCompile Include="..\..\xbmc\cores\DSPlayer\Filters\asyncrdr.cpp">
      <Filter>cores\dsplayer\Filters\BaseClassFilters</Filter>
    </ClCompile>
    <ClCompile Include="..\..\xbmc\cores\DSPlayer\Filters\BaseFilters\BaseSource.cpp">
      <Filter>cores\dsplayer\Filters\BaseClassFilters</Filter>
    </ClCompile>
    <ClCompile Include="..\..\xbmc\cores\DSPlayer\Filters\BaseFilters\BaseSplitter.cpp">
      <Filter>cores\dsplayer\Filters\BaseClassFilters</Filter>
    </ClCompile>
    <ClCompile Include="..\..\xbmc\cores\DSPlayer\Filters\BaseFilters\BaseSplitterFile.cpp">
      <Filter>cores\dsplayer\Filters\BaseClassFilters</Filter>
    </ClCompile>
    <ClCompile Include="..\..\xbmc\cores\DSPlayer\Filters\BaseFilters\BaseSplitterFileEx.cpp">
      <Filter>cores\dsplayer\Filters\BaseClassFilters</Filter>
    </ClCompile>
    <ClCompile Include="..\..\xbmc\cores\DSPlayer\Filters\DsVideoDecoder\VideoDecOutputPin.cpp">
      <Filter>cores\dsplayer\Filters\BaseClassFilters</Filter>
    </ClCompile>
    <ClCompile Include="..\..\xbmc\cores\DSPlayer\Subtitles\decss\CSSauth.cpp">
      <Filter>cores\dsplayer\Filters\Include</Filter>
    </ClCompile>
    <ClCompile Include="..\..\xbmc\cores\DSPlayer\Subtitles\decss\CSSscramble.cpp">
      <Filter>cores\dsplayer\Filters\Include</Filter>
    </ClCompile>
    <ClCompile Include="..\..\xbmc\cores\DSPlayer\Subtitles\decss\DeCSSInputPin.cpp">
      <Filter>cores\dsplayer\Filters\Include</Filter>
    </ClCompile>
    <ClCompile Include="..\..\xbmc\cores\DSPlayer\Filters\BaseFilters\BaseVideoFilter.cpp">
      <Filter>cores\dsplayer\Filters\BaseClassFilters</Filter>
    </ClCompile>
    <ClCompile Include="..\..\xbmc\cores\DSPlayer\Filters\DsVideoDecoder\VideoDecDXVAAllocator.cpp">
      <Filter>cores\dsplayer\Filters\Video Decoders</Filter>
    </ClCompile>
    <ClCompile Include="..\..\xbmc\cores\DSPlayer\Filters\DsVideoDecoder\XBMCVideoDecFilter.cpp">
      <Filter>cores\dsplayer\Filters\Video Decoders</Filter>
    </ClCompile>
    <ClCompile Include="..\..\xbmc\addons\Addon.cpp">
      <Filter>addons</Filter>
    </ClCompile>
    <ClCompile Include="..\..\xbmc\addons\AddonManager.cpp">
      <Filter>addons</Filter>
    </ClCompile>
    <ClCompile Include="..\..\xbmc\addons\AddonStatusHandler.cpp">
      <Filter>addons</Filter>
    </ClCompile>
    <ClCompile Include="..\..\xbmc\addons\Scraper.cpp">
      <Filter>addons</Filter>
    </ClCompile>
    <ClCompile Include="..\..\xbmc\addons\ScreenSaver.cpp">
      <Filter>addons</Filter>
    </ClCompile>
    <ClCompile Include="..\..\xbmc\addons\Visualisation.cpp">
      <Filter>addons</Filter>
    </ClCompile>
    <ClCompile Include="..\..\xbmc\addons\Repository.cpp">
      <Filter>addons</Filter>
    </ClCompile>
    <ClCompile Include="..\..\xbmc\addons\Skin.cpp">
      <Filter>addons</Filter>
    </ClCompile>
    <ClCompile Include="..\..\xbmc\FileSystem\VideoDatabaseDirectory\DirectoryNodeCountry.cpp">
      <Filter>filesystem\VideoDatabaseDirectory</Filter>
    </ClCompile>
    <ClCompile Include="..\..\xbmc\addons\PluginSource.cpp">
      <Filter>addons</Filter>
    </ClCompile>
    <ClCompile Include="..\..\xbmc\cores\dvdplayer\DVDCodecs\Video\CrystalHD.cpp">
      <Filter>cores\dvdplayer\DVDCodecs\Video</Filter>
    </ClCompile>
    <ClCompile Include="..\..\xbmc\cores\VideoRenderers\VideoShaders\WinVideoFilter.cpp">
      <Filter>cores\VideoRenderers\Shaders</Filter>
    </ClCompile>
    <ClCompile Include="..\..\xbmc\cores\DSPlayer\GraphFilters.cpp">
      <Filter>cores\dsplayer</Filter>
    </ClCompile>
    <ClCompile Include="..\..\xbmc\cores\DSPlayer\ExternalPixelShader.cpp">
      <Filter>cores\dsplayer\Shaders</Filter>
    </ClCompile>
    <ClCompile Include="..\..\xbmc\cores\DSPlayer\PixelShaderList.cpp">
      <Filter>cores\dsplayer\Shaders</Filter>
    </ClCompile>
    <ClCompile Include="..\..\xbmc\cores\DSPlayer\PixelShaderCompiler.cpp">
      <Filter>cores\dsplayer\Shaders</Filter>
    </ClCompile>
    <ClCompile Include="..\..\xbmc\cores\DSPlayer\Filters\Splitters\DSStreamInfo.cpp">
      <Filter>cores\dsplayer\Filters\Splitters\XBMC</Filter>
    </ClCompile>
    <ClCompile Include="..\..\xbmc\cores\DSPlayer\Filters\DsVideoDecoder\DIRECTSHOW.cpp">
      <Filter>cores\dsplayer\Filters\Video Decoders</Filter>
    </ClCompile>
    <ClCompile Include="..\..\xbmc\cores\DSPlayer\Filters\Splitters\PacketQueue.cpp">
      <Filter>cores\dsplayer\Filters\Splitters\XBMC</Filter>
    </ClCompile>
    <ClCompile Include="..\..\xbmc\cores\dvdplayer\DVDSubtitles\DVDSubtitleTagMicroDVD.cpp">
      <Filter>cores\dvdplayer\DVDSubtitles</Filter>
    </ClCompile>
    <ClCompile Include="..\..\xbmc\cores\dvdplayer\DVDSubtitles\DVDSubtitleTagSami.cpp">
      <Filter>cores\dvdplayer\DVDSubtitles</Filter>
    </ClCompile>
    <ClCompile Include="..\..\xbmc\cores\dvdplayer\DVDInputStreams\DVDInputStreamBluray.cpp">
      <Filter>cores\dvdplayer\DVDInputStreams</Filter>
    </ClCompile>
    <ClCompile Include="..\..\xbmc\cores\DSPlayer\Utils\AudioEnumerator.cpp">
      <Filter>cores\dsplayer\Utils</Filter>
    </ClCompile>
    <ClCompile Include="..\..\xbmc\cores\DSPlayer\Utils\DSTemplate.cpp">
      <Filter>cores\dsplayer\Utils</Filter>
    </ClCompile>
    <ClCompile Include="..\..\xbmc\cores\DSPlayer\Utils\IPinHook.cpp">
      <Filter>cores\dsplayer\Utils</Filter>
    </ClCompile>
    <ClCompile Include="..\..\xbmc\cores\DSPlayer\Utils\MacrovisionKicker.cpp">
      <Filter>cores\dsplayer\Utils</Filter>
    </ClCompile>
    <ClCompile Include="..\..\xbmc\cores\DSPlayer\Filters\DsVideoDecoder\CpuId.cpp">
      <Filter>cores\dsplayer\Filters\Include</Filter>
    </ClCompile>
    <ClCompile Include="..\..\xbmc\cores\DSPlayer\Filters\DsVideoDecoder\cspinfo.cpp">
      <Filter>cores\dsplayer\Filters\Include</Filter>
    </ClCompile>
    <ClCompile Include="..\..\xbmc\cores\DSPlayer\Filters\Splitters\BaseDemuxer.cpp">
      <Filter>cores\dsplayer\Filters\Splitters\XBMC</Filter>
    </ClCompile>
    <ClCompile Include="..\..\xbmc\cores\DSPlayer\Filters\Splitters\ByteParser.cpp">
      <Filter>cores\dsplayer\Filters\Splitters\XBMC</Filter>
    </ClCompile>
    <ClCompile Include="..\..\xbmc\cores\DSPlayer\Filters\Splitters\ExtradataParser.cpp">
      <Filter>cores\dsplayer\Filters\Splitters\XBMC</Filter>
    </ClCompile>
    <ClCompile Include="..\..\xbmc\cores\DSPlayer\Filters\Splitters\LAVFDemuxer.cpp">
      <Filter>cores\dsplayer\Filters\Splitters\XBMC</Filter>
    </ClCompile>
    <ClCompile Include="..\..\xbmc\cores\DSPlayer\Filters\Splitters\LAVFGuidHelper.cpp">
      <Filter>cores\dsplayer\Filters\Splitters\XBMC</Filter>
    </ClCompile>
    <ClCompile Include="..\..\xbmc\cores\DSPlayer\Filters\Splitters\LAVFOutputPin.cpp">
      <Filter>cores\dsplayer\Filters\Splitters\XBMC</Filter>
    </ClCompile>
    <ClCompile Include="..\..\xbmc\cores\DSPlayer\Filters\Splitters\LAVFSplitter.cpp">
      <Filter>cores\dsplayer\Filters\Splitters\XBMC</Filter>
    </ClCompile>
    <ClCompile Include="..\..\xbmc\cores\DSPlayer\Filters\Splitters\LAVFStreamInfo.cpp">
      <Filter>cores\dsplayer\Filters\Splitters\XBMC</Filter>
    </ClCompile>
    <ClCompile Include="..\..\xbmc\cores\DSPlayer\Filters\Splitters\LAVFUtils.cpp">
      <Filter>cores\dsplayer\Filters\Splitters\XBMC</Filter>
    </ClCompile>
    <ClCompile Include="..\..\xbmc\cores\DSPlayer\Filters\Splitters\StreamInfo.cpp">
      <Filter>cores\dsplayer\Filters\Splitters\XBMC</Filter>
    </ClCompile>
    <ClCompile Include="..\..\xbmc\cores\DSPlayer\Filters\DsVideoDecoder\dxva2_wrapper.cpp">
      <Filter>cores\dsplayer\Filters\Video Decoders</Filter>
    </ClCompile>
    <ClCompile Include="..\..\xbmc\cores\DSPlayer\ShadersSelectionRule.cpp">
      <Filter>cores\dsplayer\Shaders</Filter>
    </ClCompile>
    <ClCompile Include="..\..\xbmc\addons\Service.cpp">
      <Filter>addons</Filter>
    </ClCompile>
    <ClCompile Include="..\..\xbmc\MediaSource.cpp" />
    <ClCompile Include="..\..\xbmc\guilib\GUIDialog.cpp">
      <Filter>guilib</Filter>
    </ClCompile>
    <ClCompile Include="..\..\xbmc\MediaSource.cpp" />
    <ClCompile Include="..\..\xbmc\MediaSource.cpp" />
    <ClCompile Include="..\..\xbmc\MediaSource.cpp" />
    <ClCompile Include="..\..\xbmc\music\karaoke\GUIDialogKaraokeSongSelector.cpp">
      <Filter>music\karaoke</Filter>
    </ClCompile>
    <ClCompile Include="..\..\xbmc\music\karaoke\GUIWindowKaraokeLyrics.cpp">
      <Filter>music\karaoke</Filter>
    </ClCompile>
    <ClCompile Include="..\..\xbmc\music\karaoke\karaokelyrics.cpp">
      <Filter>music\karaoke</Filter>
    </ClCompile>
    <ClCompile Include="..\..\xbmc\music\karaoke\karaokelyricscdg.cpp">
      <Filter>music\karaoke</Filter>
    </ClCompile>
    <ClCompile Include="..\..\xbmc\music\karaoke\karaokelyricsfactory.cpp">
      <Filter>music\karaoke</Filter>
    </ClCompile>
    <ClCompile Include="..\..\xbmc\music\karaoke\karaokelyricsmanager.cpp">
      <Filter>music\karaoke</Filter>
    </ClCompile>
    <ClCompile Include="..\..\xbmc\music\karaoke\karaokelyricstext.cpp">
      <Filter>music\karaoke</Filter>
    </ClCompile>
    <ClCompile Include="..\..\xbmc\music\karaoke\karaokelyricstextkar.cpp">
      <Filter>music\karaoke</Filter>
    </ClCompile>
    <ClCompile Include="..\..\xbmc\music\karaoke\karaokelyricstextlrc.cpp">
      <Filter>music\karaoke</Filter>
    </ClCompile>
    <ClCompile Include="..\..\xbmc\music\karaoke\karaokelyricstextustar.cpp">
      <Filter>music\karaoke</Filter>
    </ClCompile>
    <ClCompile Include="..\..\xbmc\music\karaoke\karaokewindowbackground.cpp">
      <Filter>music\karaoke</Filter>
    </ClCompile>
    <ClCompile Include="..\..\xbmc\dbwrappers\Database.cpp">
      <Filter>database</Filter>
    </ClCompile>
    <ClCompile Include="..\..\xbmc\dbwrappers\dataset.cpp">
      <Filter>database</Filter>
    </ClCompile>
    <ClCompile Include="..\..\xbmc\dbwrappers\qry_dat.cpp">
      <Filter>database</Filter>
    </ClCompile>
    <ClCompile Include="..\..\xbmc\music\Album.cpp">
      <Filter>music</Filter>
    </ClCompile>
    <ClCompile Include="..\..\xbmc\music\Artist.cpp">
      <Filter>music</Filter>
    </ClCompile>
    <ClCompile Include="..\..\xbmc\music\GUIViewStateMusic.cpp">
      <Filter>music</Filter>
    </ClCompile>
    <ClCompile Include="..\..\xbmc\music\LastFmManager.cpp">
      <Filter>music</Filter>
    </ClCompile>
    <ClCompile Include="..\..\xbmc\music\MusicInfoLoader.cpp">
      <Filter>music</Filter>
    </ClCompile>
    <ClCompile Include="..\..\xbmc\music\Song.cpp">
      <Filter>music</Filter>
    </ClCompile>
    <ClCompile Include="..\..\xbmc\cdrip\CDDAReader.cpp">
      <Filter>cdrip</Filter>
    </ClCompile>
    <ClCompile Include="..\..\xbmc\cdrip\CDDARipper.cpp">
      <Filter>cdrip</Filter>
    </ClCompile>
    <ClCompile Include="..\..\xbmc\cdrip\Encoder.cpp">
      <Filter>cdrip</Filter>
    </ClCompile>
    <ClCompile Include="..\..\xbmc\cdrip\EncoderFlac.cpp">
      <Filter>cdrip</Filter>
    </ClCompile>
    <ClCompile Include="..\..\xbmc\cdrip\EncoderLame.cpp">
      <Filter>cdrip</Filter>
    </ClCompile>
    <ClCompile Include="..\..\xbmc\cdrip\EncoderVorbis.cpp">
      <Filter>cdrip</Filter>
    </ClCompile>
    <ClCompile Include="..\..\xbmc\cdrip\EncoderWav.cpp">
      <Filter>cdrip</Filter>
    </ClCompile>
    <ClCompile Include="..\..\xbmc\addons\GUIDialogAddonInfo.cpp">
      <Filter>addons</Filter>
    </ClCompile>
    <ClCompile Include="..\..\xbmc\addons\GUIDialogAddonSettings.cpp">
      <Filter>addons</Filter>
    </ClCompile>
    <ClCompile Include="..\..\xbmc\dialogs\GUIDialogBoxBase.cpp">
      <Filter>dialogs</Filter>
    </ClCompile>
    <ClCompile Include="..\..\xbmc\dialogs\GUIDialogBusy.cpp">
      <Filter>dialogs</Filter>
    </ClCompile>
    <ClCompile Include="..\..\xbmc\dialogs\GUIDialogButtonMenu.cpp">
      <Filter>dialogs</Filter>
    </ClCompile>
    <ClCompile Include="..\..\xbmc\dialogs\GUIDialogContextMenu.cpp">
      <Filter>dialogs</Filter>
    </ClCompile>
    <ClCompile Include="..\..\xbmc\dialogs\GUIDialogFavourites.cpp">
      <Filter>dialogs</Filter>
    </ClCompile>
    <ClCompile Include="..\..\xbmc\dialogs\GUIDialogFileBrowser.cpp">
      <Filter>dialogs</Filter>
    </ClCompile>
    <ClCompile Include="..\..\xbmc\dialogs\GUIDialogGamepad.cpp">
      <Filter>dialogs</Filter>
    </ClCompile>
    <ClCompile Include="..\..\xbmc\dialogs\GUIDialogKaiToast.cpp">
      <Filter>dialogs</Filter>
    </ClCompile>
    <ClCompile Include="..\..\xbmc\dialogs\GUIDialogKeyboard.cpp">
      <Filter>dialogs</Filter>
    </ClCompile>
    <ClCompile Include="..\..\xbmc\dialogs\GUIDialogMediaSource.cpp">
      <Filter>dialogs</Filter>
    </ClCompile>
    <ClCompile Include="..\..\xbmc\dialogs\GUIDialogMuteBug.cpp">
      <Filter>dialogs</Filter>
    </ClCompile>
    <ClCompile Include="..\..\xbmc\dialogs\GUIDialogNumeric.cpp">
      <Filter>dialogs</Filter>
    </ClCompile>
    <ClCompile Include="..\..\xbmc\dialogs\GUIDialogOK.cpp">
      <Filter>dialogs</Filter>
    </ClCompile>
    <ClCompile Include="..\..\xbmc\dialogs\GUIDialogPlayerControls.cpp">
      <Filter>dialogs</Filter>
    </ClCompile>
    <ClCompile Include="..\..\xbmc\dialogs\GUIDialogProgress.cpp">
      <Filter>dialogs</Filter>
    </ClCompile>
    <ClCompile Include="..\..\xbmc\dialogs\GUIDialogSeekBar.cpp">
      <Filter>dialogs</Filter>
    </ClCompile>
    <ClCompile Include="..\..\xbmc\dialogs\GUIDialogSelect.cpp">
      <Filter>dialogs</Filter>
    </ClCompile>
    <ClCompile Include="..\..\xbmc\dialogs\GUIDialogSlider.cpp">
      <Filter>dialogs</Filter>
    </ClCompile>
    <ClCompile Include="..\..\xbmc\dialogs\GUIDialogSmartPlaylistEditor.cpp">
      <Filter>dialogs</Filter>
    </ClCompile>
    <ClCompile Include="..\..\xbmc\dialogs\GUIDialogSmartPlaylistRule.cpp">
      <Filter>dialogs</Filter>
    </ClCompile>
    <ClCompile Include="..\..\xbmc\dialogs\GUIDialogSubMenu.cpp">
      <Filter>dialogs</Filter>
    </ClCompile>
    <ClCompile Include="..\..\xbmc\dialogs\GUIDialogTextViewer.cpp">
      <Filter>dialogs</Filter>
    </ClCompile>
    <ClCompile Include="..\..\xbmc\dialogs\GUIDialogVolumeBar.cpp">
      <Filter>dialogs</Filter>
    </ClCompile>
    <ClCompile Include="..\..\xbmc\dialogs\GUIDialogYesNo.cpp">
      <Filter>dialogs</Filter>
    </ClCompile>
    <ClCompile Include="..\..\xbmc\filesystem\ZeroconfDirectory.cpp">
      <Filter>filesystem</Filter>
    </ClCompile>
    <ClCompile Include="..\..\xbmc\Application.cpp" />
    <ClCompile Include="..\..\xbmc\MediaSource.cpp" />
    <ClCompile Include="..\..\xbmc\SystemGlobals.cpp" />
    <ClCompile Include="..\..\xbmc\xbmc.cpp" />
    <ClCompile Include="..\..\xbmc\guilib\AnimatedGif.cpp">
      <Filter>guilib</Filter>
    </ClCompile>
    <ClCompile Include="..\..\xbmc\guilib\AudioContext.cpp">
      <Filter>guilib</Filter>
    </ClCompile>
    <ClCompile Include="..\..\xbmc\guilib\D3DResource.cpp">
      <Filter>guilib</Filter>
    </ClCompile>
    <ClCompile Include="..\..\xbmc\guilib\DDSImage.cpp">
      <Filter>guilib</Filter>
    </ClCompile>
    <ClCompile Include="..\..\xbmc\guilib\DirectXGraphics.cpp">
      <Filter>guilib</Filter>
    </ClCompile>
    <ClCompile Include="..\..\xbmc\guilib\FrameBufferObject.cpp">
      <Filter>guilib</Filter>
    </ClCompile>
    <ClCompile Include="..\..\xbmc\guilib\GUIAudioManager.cpp">
      <Filter>guilib</Filter>
    </ClCompile>
    <ClCompile Include="..\..\xbmc\guilib\GUIBaseContainer.cpp">
      <Filter>guilib</Filter>
    </ClCompile>
    <ClCompile Include="..\..\xbmc\guilib\GUIBorderedImage.cpp">
      <Filter>guilib</Filter>
    </ClCompile>
    <ClCompile Include="..\..\xbmc\guilib\GUIButtonControl.cpp">
      <Filter>guilib</Filter>
    </ClCompile>
    <ClCompile Include="..\..\xbmc\guilib\GUICheckMarkControl.cpp">
      <Filter>guilib</Filter>
    </ClCompile>
    <ClCompile Include="..\..\xbmc\guilib\GUIColorManager.cpp">
      <Filter>guilib</Filter>
    </ClCompile>
    <ClCompile Include="..\..\xbmc\guilib\GUIControl.cpp">
      <Filter>guilib</Filter>
    </ClCompile>
    <ClCompile Include="..\..\xbmc\guilib\GUIControlFactory.cpp">
      <Filter>guilib</Filter>
    </ClCompile>
    <ClCompile Include="..\..\xbmc\guilib\GUIControlGroup.cpp">
      <Filter>guilib</Filter>
    </ClCompile>
    <ClCompile Include="..\..\xbmc\guilib\GUIControlGroupList.cpp">
      <Filter>guilib</Filter>
    </ClCompile>
    <ClCompile Include="..\..\xbmc\guilib\GUIControlProfiler.cpp">
      <Filter>guilib</Filter>
    </ClCompile>
    <ClCompile Include="..\..\xbmc\guilib\GUIEditControl.cpp">
      <Filter>guilib</Filter>
    </ClCompile>
    <ClCompile Include="..\..\xbmc\guilib\GUIFadeLabelControl.cpp">
      <Filter>guilib</Filter>
    </ClCompile>
    <ClCompile Include="..\..\xbmc\guilib\GUIFixedListContainer.cpp">
      <Filter>guilib</Filter>
    </ClCompile>
    <ClCompile Include="..\..\xbmc\guilib\GUIFont.cpp">
      <Filter>guilib</Filter>
    </ClCompile>
    <ClCompile Include="..\..\xbmc\guilib\GUIFontManager.cpp">
      <Filter>guilib</Filter>
    </ClCompile>
    <ClCompile Include="..\..\xbmc\guilib\GUIImage.cpp">
      <Filter>guilib</Filter>
    </ClCompile>
    <ClCompile Include="..\..\xbmc\guilib\GUIIncludes.cpp">
      <Filter>guilib</Filter>
    </ClCompile>
    <ClCompile Include="..\..\xbmc\guilib\GUIInfoTypes.cpp">
      <Filter>guilib</Filter>
    </ClCompile>
    <ClCompile Include="..\..\xbmc\guilib\GUILabel.cpp">
      <Filter>guilib</Filter>
    </ClCompile>
    <ClCompile Include="..\..\xbmc\guilib\GUILabelControl.cpp">
      <Filter>guilib</Filter>
    </ClCompile>
    <ClCompile Include="..\..\xbmc\guilib\GUIListContainer.cpp">
      <Filter>guilib</Filter>
    </ClCompile>
    <ClCompile Include="..\..\xbmc\guilib\GUIListGroup.cpp">
      <Filter>guilib</Filter>
    </ClCompile>
    <ClCompile Include="..\..\xbmc\guilib\GUIListItem.cpp">
      <Filter>guilib</Filter>
    </ClCompile>
    <ClCompile Include="..\..\xbmc\guilib\GUIListItemLayout.cpp">
      <Filter>guilib</Filter>
    </ClCompile>
    <ClCompile Include="..\..\xbmc\guilib\GUIListLabel.cpp">
      <Filter>guilib</Filter>
    </ClCompile>
    <ClCompile Include="..\..\xbmc\guilib\GUIMessage.cpp">
      <Filter>guilib</Filter>
    </ClCompile>
    <ClCompile Include="..\..\xbmc\guilib\GUIMoverControl.cpp">
      <Filter>guilib</Filter>
    </ClCompile>
    <ClCompile Include="..\..\xbmc\guilib\GUIMultiImage.cpp">
      <Filter>guilib</Filter>
    </ClCompile>
    <ClCompile Include="..\..\xbmc\guilib\GUIMultiSelectText.cpp">
      <Filter>guilib</Filter>
    </ClCompile>
    <ClCompile Include="..\..\xbmc\guilib\GUIPanelContainer.cpp">
      <Filter>guilib</Filter>
    </ClCompile>
    <ClCompile Include="..\..\xbmc\guilib\GUIProgressControl.cpp">
      <Filter>guilib</Filter>
    </ClCompile>
    <ClCompile Include="..\..\xbmc\guilib\GUIRadioButtonControl.cpp">
      <Filter>guilib</Filter>
    </ClCompile>
    <ClCompile Include="..\..\xbmc\guilib\GUIRenderingControl.cpp">
      <Filter>guilib</Filter>
    </ClCompile>
    <ClCompile Include="..\..\xbmc\guilib\GUIResizeControl.cpp">
      <Filter>guilib</Filter>
    </ClCompile>
    <ClCompile Include="..\..\xbmc\guilib\GUIRSSControl.cpp">
      <Filter>guilib</Filter>
    </ClCompile>
    <ClCompile Include="..\..\xbmc\guilib\GUIScrollBarControl.cpp">
      <Filter>guilib</Filter>
    </ClCompile>
    <ClCompile Include="..\..\xbmc\guilib\GUISelectButtonControl.cpp">
      <Filter>guilib</Filter>
    </ClCompile>
    <ClCompile Include="..\..\xbmc\guilib\GUISettingsSliderControl.cpp">
      <Filter>guilib</Filter>
    </ClCompile>
    <ClCompile Include="..\..\xbmc\guilib\GUIShader.cpp">
      <Filter>guilib</Filter>
    </ClCompile>
    <ClCompile Include="..\..\xbmc\guilib\GUISliderControl.cpp">
      <Filter>guilib</Filter>
    </ClCompile>
    <ClCompile Include="..\..\xbmc\guilib\GUISound.cpp">
      <Filter>guilib</Filter>
    </ClCompile>
    <ClCompile Include="..\..\xbmc\guilib\GUISpinControl.cpp">
      <Filter>guilib</Filter>
    </ClCompile>
    <ClCompile Include="..\..\xbmc\guilib\GUISpinControlEx.cpp">
      <Filter>guilib</Filter>
    </ClCompile>
    <ClCompile Include="..\..\xbmc\guilib\GUIStandardWindow.cpp">
      <Filter>guilib</Filter>
    </ClCompile>
    <ClCompile Include="..\..\xbmc\guilib\GUIStaticItem.cpp">
      <Filter>guilib</Filter>
    </ClCompile>
    <ClCompile Include="..\..\xbmc\guilib\GUITextBox.cpp">
      <Filter>guilib</Filter>
    </ClCompile>
    <ClCompile Include="..\..\xbmc\guilib\GUITextLayout.cpp">
      <Filter>guilib</Filter>
    </ClCompile>
    <ClCompile Include="..\..\xbmc\guilib\GUIToggleButtonControl.cpp">
      <Filter>guilib</Filter>
    </ClCompile>
    <ClCompile Include="..\..\xbmc\guilib\GUIVideoControl.cpp">
      <Filter>guilib</Filter>
    </ClCompile>
    <ClCompile Include="..\..\xbmc\guilib\GUIVisualisationControl.cpp">
      <Filter>guilib</Filter>
    </ClCompile>
    <ClCompile Include="..\..\xbmc\guilib\GUIWindow.cpp">
      <Filter>guilib</Filter>
    </ClCompile>
    <ClCompile Include="..\..\xbmc\guilib\GUIWindowManager.cpp">
      <Filter>guilib</Filter>
    </ClCompile>
    <ClCompile Include="..\..\xbmc\guilib\GUIWrappingListContainer.cpp">
      <Filter>guilib</Filter>
    </ClCompile>
    <ClCompile Include="..\..\xbmc\guilib\IWindowManagerCallback.cpp">
      <Filter>guilib</Filter>
    </ClCompile>
    <ClCompile Include="..\..\xbmc\guilib\Key.cpp">
      <Filter>guilib</Filter>
    </ClCompile>
    <ClCompile Include="..\..\xbmc\guilib\LocalizeStrings.cpp">
      <Filter>guilib</Filter>
    </ClCompile>
    <ClCompile Include="..\..\xbmc\guilib\MatrixGLES.cpp">
      <Filter>guilib</Filter>
    </ClCompile>
    <ClCompile Include="..\..\xbmc\guilib\Shader.cpp">
      <Filter>guilib</Filter>
    </ClCompile>
    <ClCompile Include="..\..\xbmc\guilib\TextureBundle.cpp">
      <Filter>guilib</Filter>
    </ClCompile>
    <ClCompile Include="..\..\xbmc\guilib\TextureBundleXBT.cpp">
      <Filter>guilib</Filter>
    </ClCompile>
    <ClCompile Include="..\..\xbmc\guilib\TextureBundleXPR.cpp">
      <Filter>guilib</Filter>
    </ClCompile>
    <ClCompile Include="..\..\xbmc\guilib\VisibleEffect.cpp">
      <Filter>guilib</Filter>
    </ClCompile>
    <ClCompile Include="..\..\xbmc\guilib\XBTF.cpp">
      <Filter>guilib</Filter>
    </ClCompile>
    <ClCompile Include="..\..\xbmc\guilib\XBTFReader.cpp">
      <Filter>guilib</Filter>
    </ClCompile>
    <ClCompile Include="..\..\xbmc\input\ButtonTranslator.cpp">
      <Filter>input</Filter>
    </ClCompile>
    <ClCompile Include="..\..\xbmc\input\KeyboardLayoutConfiguration.cpp">
      <Filter>input</Filter>
    </ClCompile>
    <ClCompile Include="..\..\xbmc\input\KeyboardStat.cpp">
      <Filter>input</Filter>
    </ClCompile>
    <ClCompile Include="..\..\xbmc\input\MouseStat.cpp">
      <Filter>input</Filter>
    </ClCompile>
    <ClCompile Include="..\..\xbmc\input\SDLJoystick.cpp">
      <Filter>input</Filter>
    </ClCompile>
    <ClCompile Include="..\..\xbmc\input\windows\IRServerSuite.cpp">
      <Filter>input\windows</Filter>
    </ClCompile>
    <ClCompile Include="..\..\xbmc\input\windows\IrssMessage.cpp">
      <Filter>input\windows</Filter>
    </ClCompile>
    <ClCompile Include="..\..\xbmc\interfaces\http-api\HttpApi.cpp">
      <Filter>interfaces\http-api</Filter>
    </ClCompile>
    <ClCompile Include="..\..\xbmc\interfaces\http-api\XBMChttp.cpp">
      <Filter>interfaces\http-api</Filter>
    </ClCompile>
    <ClCompile Include="..\..\xbmc\interfaces\json-rpc\AudioLibrary.cpp">
      <Filter>interfaces\json-rpc</Filter>
    </ClCompile>
    <ClCompile Include="..\..\xbmc\interfaces\json-rpc\FileItemHandler.cpp">
      <Filter>interfaces\json-rpc</Filter>
    </ClCompile>
    <ClCompile Include="..\..\xbmc\interfaces\json-rpc\FileOperations.cpp">
      <Filter>interfaces\json-rpc</Filter>
    </ClCompile>
    <ClCompile Include="..\..\xbmc\interfaces\json-rpc\JSONRPC.cpp">
      <Filter>interfaces\json-rpc</Filter>
    </ClCompile>
    <ClCompile Include="..\..\xbmc\interfaces\json-rpc\PlayerOperations.cpp">
      <Filter>interfaces\json-rpc</Filter>
    </ClCompile>
    <ClCompile Include="..\..\xbmc\interfaces\json-rpc\PlaylistOperations.cpp">
      <Filter>interfaces\json-rpc</Filter>
    </ClCompile>
    <ClCompile Include="..\..\xbmc\interfaces\json-rpc\SystemOperations.cpp">
      <Filter>interfaces\json-rpc</Filter>
    </ClCompile>
    <ClCompile Include="..\..\xbmc\interfaces\json-rpc\VideoLibrary.cpp">
      <Filter>interfaces\json-rpc</Filter>
    </ClCompile>
    <ClCompile Include="..\..\xbmc\interfaces\json-rpc\XBMCOperations.cpp">
      <Filter>interfaces\json-rpc</Filter>
    </ClCompile>
    <ClCompile Include="..\..\xbmc\interfaces\python\XBPython.cpp">
      <Filter>interfaces\python</Filter>
    </ClCompile>
    <ClCompile Include="..\..\xbmc\interfaces\python\XBPyThread.cpp">
      <Filter>interfaces\python</Filter>
    </ClCompile>
    <ClCompile Include="..\..\xbmc\music\dialogs\GUIDialogMusicInfo.cpp">
      <Filter>music\dialogs</Filter>
    </ClCompile>
    <ClCompile Include="..\..\xbmc\music\dialogs\GUIDialogMusicOSD.cpp">
      <Filter>music\dialogs</Filter>
    </ClCompile>
    <ClCompile Include="..\..\xbmc\music\dialogs\GUIDialogMusicOverlay.cpp">
      <Filter>music\dialogs</Filter>
    </ClCompile>
    <ClCompile Include="..\..\xbmc\music\dialogs\GUIDialogMusicScan.cpp">
      <Filter>music\dialogs</Filter>
    </ClCompile>
    <ClCompile Include="..\..\xbmc\music\dialogs\GUIDialogSongInfo.cpp">
      <Filter>music\dialogs</Filter>
    </ClCompile>
    <ClCompile Include="..\..\xbmc\music\dialogs\GUIDialogVisualisationPresetList.cpp">
      <Filter>music\dialogs</Filter>
    </ClCompile>
    <ClCompile Include="..\..\xbmc\music\infoscanner\MusicAlbumInfo.cpp">
      <Filter>music\infoscanner</Filter>
    </ClCompile>
    <ClCompile Include="..\..\xbmc\music\infoscanner\MusicArtistInfo.cpp">
      <Filter>music\infoscanner</Filter>
    </ClCompile>
    <ClCompile Include="..\..\xbmc\music\infoscanner\MusicInfoScanner.cpp">
      <Filter>music\infoscanner</Filter>
    </ClCompile>
    <ClCompile Include="..\..\xbmc\music\infoscanner\MusicInfoScraper.cpp">
      <Filter>music\infoscanner</Filter>
    </ClCompile>
    <ClCompile Include="..\..\xbmc\music\windows\GUIWindowMusicBase.cpp">
      <Filter>music\windows</Filter>
    </ClCompile>
    <ClCompile Include="..\..\xbmc\music\windows\GUIWindowMusicNav.cpp">
      <Filter>music\windows</Filter>
    </ClCompile>
    <ClCompile Include="..\..\xbmc\music\windows\GUIWindowMusicPlaylist.cpp">
      <Filter>music\windows</Filter>
    </ClCompile>
    <ClCompile Include="..\..\xbmc\music\windows\GUIWindowMusicPlaylistEditor.cpp">
      <Filter>music\windows</Filter>
    </ClCompile>
    <ClCompile Include="..\..\xbmc\music\windows\GUIWindowMusicSongs.cpp">
      <Filter>music\windows</Filter>
    </ClCompile>
    <ClCompile Include="..\..\xbmc\music\windows\GUIWindowVisualisation.cpp">
      <Filter>music\windows</Filter>
    </ClCompile>
    <ClCompile Include="..\..\xbmc\music\tags\APEv2Tag.cpp">
      <Filter>music\tags</Filter>
    </ClCompile>
    <ClCompile Include="..\..\xbmc\music\tags\FlacTag.cpp">
      <Filter>music\tags</Filter>
    </ClCompile>
    <ClCompile Include="..\..\xbmc\music\tags\Id3Tag.cpp">
      <Filter>music\tags</Filter>
    </ClCompile>
    <ClCompile Include="..\..\xbmc\music\tags\MusicInfoTag.cpp">
      <Filter>music\tags</Filter>
    </ClCompile>
    <ClCompile Include="..\..\xbmc\music\tags\MusicInfoTagLoaderAAC.cpp">
      <Filter>music\tags</Filter>
    </ClCompile>
    <ClCompile Include="..\..\xbmc\music\tags\MusicInfoTagLoaderApe.cpp">
      <Filter>music\tags</Filter>
    </ClCompile>
    <ClCompile Include="..\..\xbmc\music\tags\MusicInfoTagLoaderASAP.cpp">
      <Filter>music\tags</Filter>
    </ClCompile>
    <ClCompile Include="..\..\xbmc\music\tags\MusicInfoTagLoaderCDDA.cpp">
      <Filter>music\tags</Filter>
    </ClCompile>
    <ClCompile Include="..\..\xbmc\music\tags\MusicInfoTagLoaderDatabase.cpp">
      <Filter>music\tags</Filter>
    </ClCompile>
    <ClCompile Include="..\..\xbmc\music\tags\MusicInfoTagLoaderFactory.cpp">
      <Filter>music\tags</Filter>
    </ClCompile>
    <ClCompile Include="..\..\xbmc\music\tags\MusicInfoTagLoaderFlac.cpp">
      <Filter>music\tags</Filter>
    </ClCompile>
    <ClCompile Include="..\..\xbmc\music\tags\MusicInfoTagLoaderMidi.cpp">
      <Filter>music\tags</Filter>
    </ClCompile>
    <ClCompile Include="..\..\xbmc\music\tags\MusicInfoTagLoaderMod.cpp">
      <Filter>music\tags</Filter>
    </ClCompile>
    <ClCompile Include="..\..\xbmc\music\tags\MusicInfoTagLoaderMP3.cpp">
      <Filter>music\tags</Filter>
    </ClCompile>
    <ClCompile Include="..\..\xbmc\music\tags\MusicInfoTagLoaderMP4.cpp">
      <Filter>music\tags</Filter>
    </ClCompile>
    <ClCompile Include="..\..\xbmc\music\tags\MusicInfoTagLoaderMPC.cpp">
      <Filter>music\tags</Filter>
    </ClCompile>
    <ClCompile Include="..\..\xbmc\music\tags\MusicInfoTagLoaderNSF.cpp">
      <Filter>music\tags</Filter>
    </ClCompile>
    <ClCompile Include="..\..\xbmc\music\tags\MusicInfoTagLoaderOgg.cpp">
      <Filter>music\tags</Filter>
    </ClCompile>
    <ClCompile Include="..\..\xbmc\music\tags\MusicInfoTagLoaderShn.cpp">
      <Filter>music\tags</Filter>
    </ClCompile>
    <ClCompile Include="..\..\xbmc\music\tags\MusicInfoTagLoaderSPC.cpp">
      <Filter>music\tags</Filter>
    </ClCompile>
    <ClCompile Include="..\..\xbmc\music\tags\MusicInfoTagLoaderWav.cpp">
      <Filter>music\tags</Filter>
    </ClCompile>
    <ClCompile Include="..\..\xbmc\music\tags\MusicInfoTagLoaderWavPack.cpp">
      <Filter>music\tags</Filter>
    </ClCompile>
    <ClCompile Include="..\..\xbmc\music\tags\MusicInfoTagLoaderWMA.cpp">
      <Filter>music\tags</Filter>
    </ClCompile>
    <ClCompile Include="..\..\xbmc\music\tags\MusicInfoTagLoaderYM.cpp">
      <Filter>music\tags</Filter>
    </ClCompile>
    <ClCompile Include="..\..\xbmc\music\tags\OggTag.cpp">
      <Filter>music\tags</Filter>
    </ClCompile>
    <ClCompile Include="..\..\xbmc\music\tags\VorbisTag.cpp">
      <Filter>music\tags</Filter>
    </ClCompile>
    <ClCompile Include="..\..\xbmc\network\cddb.cpp">
      <Filter>network</Filter>
    </ClCompile>
    <ClCompile Include="..\..\xbmc\network\DNSNameCache.cpp">
      <Filter>network</Filter>
    </ClCompile>
    <ClCompile Include="..\..\xbmc\network\EventClient.cpp">
      <Filter>network</Filter>
    </ClCompile>
    <ClCompile Include="..\..\xbmc\network\EventPacket.cpp">
      <Filter>network</Filter>
    </ClCompile>
    <ClCompile Include="..\..\xbmc\network\EventServer.cpp">
      <Filter>network</Filter>
    </ClCompile>
    <ClCompile Include="..\..\xbmc\network\GUIDialogAccessPoints.cpp">
      <Filter>network</Filter>
    </ClCompile>
    <ClCompile Include="..\..\xbmc\network\GUIDialogNetworkSetup.cpp">
      <Filter>network</Filter>
    </ClCompile>
    <ClCompile Include="..\..\xbmc\network\Network.cpp">
      <Filter>network</Filter>
    </ClCompile>
    <ClCompile Include="..\..\xbmc\network\Socket.cpp">
      <Filter>network</Filter>
    </ClCompile>
    <ClCompile Include="..\..\xbmc\network\TCPServer.cpp">
      <Filter>network</Filter>
    </ClCompile>
    <ClCompile Include="..\..\xbmc\network\UdpClient.cpp">
      <Filter>network</Filter>
    </ClCompile>
    <ClCompile Include="..\..\xbmc\network\UPnP.cpp">
      <Filter>network</Filter>
    </ClCompile>
    <ClCompile Include="..\..\xbmc\network\WebServer.cpp">
      <Filter>network</Filter>
    </ClCompile>
    <ClCompile Include="..\..\xbmc\network\Zeroconf.cpp">
      <Filter>network</Filter>
    </ClCompile>
    <ClCompile Include="..\..\xbmc\network\ZeroconfBrowser.cpp">
      <Filter>network</Filter>
    </ClCompile>
    <ClCompile Include="..\..\xbmc\network\libscrobbler\lastfmscrobbler.cpp">
      <Filter>network\libscrobbler</Filter>
    </ClCompile>
    <ClCompile Include="..\..\xbmc\network\libscrobbler\librefmscrobbler.cpp">
      <Filter>network\libscrobbler</Filter>
    </ClCompile>
    <ClCompile Include="..\..\xbmc\network\libscrobbler\scrobbler.cpp">
      <Filter>network\libscrobbler</Filter>
    </ClCompile>
    <ClCompile Include="..\..\xbmc\network\windows\NetworkWin32.cpp">
      <Filter>network\windows</Filter>
    </ClCompile>
    <ClCompile Include="..\..\xbmc\pictures\GUIDialogPictureInfo.cpp">
      <Filter>pictures</Filter>
    </ClCompile>
    <ClCompile Include="..\..\xbmc\pictures\GUIViewStatePictures.cpp">
      <Filter>pictures</Filter>
    </ClCompile>
    <ClCompile Include="..\..\xbmc\pictures\GUIWindowPictures.cpp">
      <Filter>pictures</Filter>
    </ClCompile>
    <ClCompile Include="..\..\xbmc\pictures\GUIWindowSlideShow.cpp">
      <Filter>pictures</Filter>
    </ClCompile>
    <ClCompile Include="..\..\xbmc\pictures\Picture.cpp">
      <Filter>pictures</Filter>
    </ClCompile>
    <ClCompile Include="..\..\xbmc\pictures\PictureInfoLoader.cpp">
      <Filter>pictures</Filter>
    </ClCompile>
    <ClCompile Include="..\..\xbmc\pictures\PictureInfoTag.cpp">
      <Filter>pictures</Filter>
    </ClCompile>
    <ClCompile Include="..\..\xbmc\pictures\SlideShowPicture.cpp">
      <Filter>pictures</Filter>
    </ClCompile>
    <ClCompile Include="..\..\xbmc\playlists\PlayList.cpp">
      <Filter>playlists</Filter>
    </ClCompile>
    <ClCompile Include="..\..\xbmc\playlists\PlayListB4S.cpp">
      <Filter>playlists</Filter>
    </ClCompile>
    <ClCompile Include="..\..\xbmc\playlists\PlayListFactory.cpp">
      <Filter>playlists</Filter>
    </ClCompile>
    <ClCompile Include="..\..\xbmc\playlists\PlayListM3U.cpp">
      <Filter>playlists</Filter>
    </ClCompile>
    <ClCompile Include="..\..\xbmc\playlists\PlayListPLS.cpp">
      <Filter>playlists</Filter>
    </ClCompile>
    <ClCompile Include="..\..\xbmc\playlists\PlayListURL.cpp">
      <Filter>playlists</Filter>
    </ClCompile>
    <ClCompile Include="..\..\xbmc\playlists\PlayListWPL.cpp">
      <Filter>playlists</Filter>
    </ClCompile>
    <ClCompile Include="..\..\xbmc\playlists\PlayListXML.cpp">
      <Filter>playlists</Filter>
    </ClCompile>
    <ClCompile Include="..\..\xbmc\playlists\SmartPlayList.cpp">
      <Filter>playlists</Filter>
    </ClCompile>
    <ClCompile Include="..\..\xbmc\powermanagement\PowerManager.cpp">
      <Filter>powermanagement</Filter>
    </ClCompile>
    <ClCompile Include="..\..\xbmc\powermanagement\windows\Win32PowerSyscall.cpp">
      <Filter>powermanagement\windows</Filter>
    </ClCompile>
    <ClCompile Include="..\..\xbmc\programs\GUIViewStatePrograms.cpp">
      <Filter>programs</Filter>
    </ClCompile>
    <ClCompile Include="..\..\xbmc\programs\GUIWindowPrograms.cpp">
      <Filter>programs</Filter>
    </ClCompile>
    <ClCompile Include="..\..\xbmc\programs\Shortcut.cpp">
      <Filter>programs</Filter>
    </ClCompile>
    <ClCompile Include="..\..\xbmc\rendering\RenderSystem.cpp">
      <Filter>rendering</Filter>
    </ClCompile>
    <ClCompile Include="..\..\xbmc\rendering\dx\GUIWindowTestPatternDX.cpp">
      <Filter>rendering\dx</Filter>
    </ClCompile>
    <ClCompile Include="..\..\xbmc\rendering\dx\RenderSystemDX.cpp">
      <Filter>rendering\dx</Filter>
    </ClCompile>
    <ClCompile Include="..\..\xbmc\rendering\gl\GUIWindowTestPatternGL.cpp">
      <Filter>rendering\gl</Filter>
    </ClCompile>
    <ClCompile Include="..\..\xbmc\rendering\gl\RenderSystemGL.cpp">
      <Filter>rendering\gl</Filter>
    </ClCompile>
    <ClCompile Include="..\..\xbmc\settings\AdvancedSettings.cpp">
      <Filter>settings</Filter>
    </ClCompile>
    <ClCompile Include="..\..\xbmc\settings\GUIDialogContentSettings.cpp">
      <Filter>settings</Filter>
    </ClCompile>
    <ClCompile Include="..\..\xbmc\settings\GUIDialogLockSettings.cpp">
      <Filter>settings</Filter>
    </ClCompile>
    <ClCompile Include="..\..\xbmc\settings\GUIDialogProfileSettings.cpp">
      <Filter>settings</Filter>
    </ClCompile>
    <ClCompile Include="..\..\xbmc\settings\GUIDialogSettings.cpp">
      <Filter>settings</Filter>
    </ClCompile>
    <ClCompile Include="..\..\xbmc\settings\GUISettings.cpp">
      <Filter>settings</Filter>
    </ClCompile>
    <ClCompile Include="..\..\xbmc\settings\GUIWindowSettings.cpp">
      <Filter>settings</Filter>
    </ClCompile>
    <ClCompile Include="..\..\xbmc\settings\GUIWindowSettingsCategory.cpp">
      <Filter>settings</Filter>
    </ClCompile>
    <ClCompile Include="..\..\xbmc\settings\GUIWindowSettingsProfile.cpp">
      <Filter>settings</Filter>
    </ClCompile>
    <ClCompile Include="..\..\xbmc\settings\GUIWindowSettingsScreenCalibration.cpp">
      <Filter>settings</Filter>
    </ClCompile>
    <ClCompile Include="..\..\xbmc\settings\GUIWindowTestPattern.cpp">
      <Filter>settings</Filter>
    </ClCompile>
    <ClCompile Include="..\..\xbmc\settings\Profile.cpp">
      <Filter>settings</Filter>
    </ClCompile>
    <ClCompile Include="..\..\xbmc\settings\Settings.cpp">
      <Filter>settings</Filter>
    </ClCompile>
    <ClCompile Include="..\..\xbmc\settings\SettingsControls.cpp">
      <Filter>settings</Filter>
    </ClCompile>
    <ClCompile Include="..\..\xbmc\settings\VideoSettings.cpp">
      <Filter>settings</Filter>
    </ClCompile>
    <ClCompile Include="..\..\xbmc\storage\AutorunMediaJob.cpp">
      <Filter>storage</Filter>
    </ClCompile>
    <ClCompile Include="..\..\xbmc\storage\cdioSupport.cpp">
      <Filter>storage</Filter>
    </ClCompile>
    <ClCompile Include="..\..\xbmc\storage\IoSupport.cpp">
      <Filter>storage</Filter>
    </ClCompile>
    <ClCompile Include="..\..\xbmc\storage\MediaManager.cpp">
      <Filter>storage</Filter>
    </ClCompile>
    <ClCompile Include="..\..\xbmc\storage\windows\Win32StorageProvider.cpp">
      <Filter>storage\windows</Filter>
    </ClCompile>
    <ClCompile Include="..\..\xbmc\threads\Atomics.cpp">
      <Filter>threads</Filter>
    </ClCompile>
    <ClCompile Include="..\..\xbmc\threads\Event.cpp">
      <Filter>threads</Filter>
    </ClCompile>
    <ClCompile Include="..\..\xbmc\threads\LockFree.cpp">
      <Filter>threads</Filter>
    </ClCompile>
    <ClCompile Include="..\..\xbmc\threads\Thread.cpp">
      <Filter>threads</Filter>
    </ClCompile>
    <ClCompile Include="..\..\xbmc\utils\AlarmClock.cpp">
      <Filter>utils</Filter>
    </ClCompile>
    <ClCompile Include="..\..\xbmc\utils\AliasShortcutUtils.cpp">
      <Filter>utils</Filter>
    </ClCompile>
    <ClCompile Include="..\..\xbmc\utils\Archive.cpp">
      <Filter>utils</Filter>
    </ClCompile>
    <ClCompile Include="..\..\xbmc\utils\AsyncFileCopy.cpp">
      <Filter>utils</Filter>
    </ClCompile>
    <ClCompile Include="..\..\xbmc\utils\AutoPtrHandle.cpp">
      <Filter>utils</Filter>
    </ClCompile>
    <ClCompile Include="..\..\xbmc\utils\BitstreamStats.cpp">
      <Filter>utils</Filter>
    </ClCompile>
    <ClCompile Include="..\..\xbmc\utils\CharsetConverter.cpp">
      <Filter>utils</Filter>
    </ClCompile>
    <ClCompile Include="..\..\xbmc\utils\CPUInfo.cpp">
      <Filter>utils</Filter>
    </ClCompile>
    <ClCompile Include="..\..\xbmc\utils\Crc32.cpp">
      <Filter>utils</Filter>
    </ClCompile>
    <ClCompile Include="..\..\xbmc\utils\DownloadQueue.cpp">
      <Filter>utils</Filter>
    </ClCompile>
    <ClCompile Include="..\..\xbmc\utils\DownloadQueueManager.cpp">
      <Filter>utils</Filter>
    </ClCompile>
    <ClCompile Include="..\..\xbmc\utils\Fanart.cpp">
      <Filter>utils</Filter>
    </ClCompile>
    <ClCompile Include="..\..\xbmc\utils\fft.cpp">
      <Filter>utils</Filter>
    </ClCompile>
    <ClCompile Include="..\..\xbmc\utils\FileOperationJob.cpp">
      <Filter>utils</Filter>
    </ClCompile>
    <ClCompile Include="..\..\xbmc\utils\FileUtils.cpp">
      <Filter>utils</Filter>
    </ClCompile>
    <ClCompile Include="..\..\xbmc\utils\fstrcmp.c">
      <Filter>utils</Filter>
    </ClCompile>
    <ClCompile Include="..\..\xbmc\utils\HTMLTable.cpp">
      <Filter>utils</Filter>
    </ClCompile>
    <ClCompile Include="..\..\xbmc\utils\HTMLUtil.cpp">
      <Filter>utils</Filter>
    </ClCompile>
    <ClCompile Include="..\..\xbmc\utils\HttpHeader.cpp">
      <Filter>utils</Filter>
    </ClCompile>
    <ClCompile Include="..\..\xbmc\utils\InfoLoader.cpp">
      <Filter>utils</Filter>
    </ClCompile>
    <ClCompile Include="..\..\xbmc\utils\JobManager.cpp">
      <Filter>utils</Filter>
    </ClCompile>
    <ClCompile Include="..\..\xbmc\utils\LabelFormatter.cpp">
      <Filter>utils</Filter>
    </ClCompile>
    <ClCompile Include="..\..\xbmc\utils\LCD.cpp">
      <Filter>utils</Filter>
    </ClCompile>
    <ClCompile Include="..\..\xbmc\utils\log.cpp">
      <Filter>utils</Filter>
    </ClCompile>
    <ClCompile Include="..\..\xbmc\utils\md5.cpp">
      <Filter>utils</Filter>
    </ClCompile>
    <ClCompile Include="..\..\xbmc\utils\PCMAmplifier.cpp">
      <Filter>utils</Filter>
    </ClCompile>
    <ClCompile Include="..\..\xbmc\utils\PerformanceSample.cpp">
      <Filter>utils</Filter>
    </ClCompile>
    <ClCompile Include="..\..\xbmc\utils\PerformanceStats.cpp">
      <Filter>utils</Filter>
    </ClCompile>
    <ClCompile Include="..\..\xbmc\utils\RegExp.cpp">
      <Filter>utils</Filter>
    </ClCompile>
    <ClCompile Include="..\..\xbmc\utils\RingBuffer.cpp">
      <Filter>utils</Filter>
    </ClCompile>
    <ClCompile Include="..\..\xbmc\utils\RssReader.cpp">
      <Filter>utils</Filter>
    </ClCompile>
    <ClCompile Include="..\..\xbmc\utils\ScraperParser.cpp">
      <Filter>utils</Filter>
    </ClCompile>
    <ClCompile Include="..\..\xbmc\utils\ScraperUrl.cpp">
      <Filter>utils</Filter>
    </ClCompile>
    <ClCompile Include="..\..\xbmc\utils\Splash.cpp">
      <Filter>utils</Filter>
    </ClCompile>
    <ClCompile Include="..\..\xbmc\utils\Stopwatch.cpp">
      <Filter>utils</Filter>
    </ClCompile>
    <ClCompile Include="..\..\xbmc\utils\StreamDetails.cpp">
      <Filter>utils</Filter>
    </ClCompile>
    <ClCompile Include="..\..\xbmc\utils\StreamUtils.cpp">
      <Filter>utils</Filter>
    </ClCompile>
    <ClCompile Include="..\..\xbmc\utils\StringUtils.cpp">
      <Filter>utils</Filter>
    </ClCompile>
    <ClCompile Include="..\..\xbmc\utils\SystemInfo.cpp">
      <Filter>utils</Filter>
    </ClCompile>
    <ClCompile Include="..\..\xbmc\utils\TimeSmoother.cpp">
      <Filter>utils</Filter>
    </ClCompile>
    <ClCompile Include="..\..\xbmc\utils\TimeUtils.cpp">
      <Filter>utils</Filter>
    </ClCompile>
    <ClCompile Include="..\..\xbmc\utils\TuxBoxUtil.cpp">
      <Filter>utils</Filter>
    </ClCompile>
    <ClCompile Include="..\..\xbmc\utils\URIUtils.cpp">
      <Filter>utils</Filter>
    </ClCompile>
    <ClCompile Include="..\..\xbmc\utils\Variant.cpp">
      <Filter>utils</Filter>
    </ClCompile>
    <ClCompile Include="..\..\xbmc\utils\Weather.cpp">
      <Filter>utils</Filter>
    </ClCompile>
    <ClCompile Include="..\..\xbmc\utils\Win32Exception.cpp">
      <Filter>utils</Filter>
    </ClCompile>
    <ClCompile Include="..\..\xbmc\utils\XMLUtils.cpp">
      <Filter>utils</Filter>
    </ClCompile>
    <ClCompile Include="..\..\xbmc\video\Bookmark.cpp">
      <Filter>video</Filter>
    </ClCompile>
    <ClCompile Include="..\..\xbmc\video\GUIViewStateVideo.cpp">
      <Filter>video</Filter>
    </ClCompile>
    <ClCompile Include="..\..\xbmc\video\Teletext.cpp">
      <Filter>video</Filter>
    </ClCompile>
    <ClCompile Include="..\..\xbmc\video\VideoInfoDownloader.cpp">
      <Filter>video</Filter>
    </ClCompile>
    <ClCompile Include="..\..\xbmc\video\VideoInfoScanner.cpp">
      <Filter>video</Filter>
    </ClCompile>
    <ClCompile Include="..\..\xbmc\video\VideoInfoTag.cpp">
      <Filter>video</Filter>
    </ClCompile>
    <ClCompile Include="..\..\xbmc\video\VideoReferenceClock.cpp">
      <Filter>video</Filter>
    </ClCompile>
    <ClCompile Include="..\..\xbmc\video\dialogs\GUIDialogAudioSubtitleSettings.cpp">
      <Filter>video\dialogs</Filter>
    </ClCompile>
    <ClCompile Include="..\..\xbmc\video\dialogs\GUIDialogFileStacking.cpp">
      <Filter>video\dialogs</Filter>
    </ClCompile>
    <ClCompile Include="..\..\xbmc\video\dialogs\GUIDialogFullScreenInfo.cpp">
      <Filter>video\dialogs</Filter>
    </ClCompile>
    <ClCompile Include="..\..\xbmc\video\dialogs\GUIDialogTeletext.cpp">
      <Filter>video\dialogs</Filter>
    </ClCompile>
    <ClCompile Include="..\..\xbmc\video\dialogs\GUIDialogVideoBookmarks.cpp">
      <Filter>video\dialogs</Filter>
    </ClCompile>
    <ClCompile Include="..\..\xbmc\video\dialogs\GUIDialogVideoInfo.cpp">
      <Filter>video\dialogs</Filter>
    </ClCompile>
    <ClCompile Include="..\..\xbmc\video\dialogs\GUIDialogVideoOSD.cpp">
      <Filter>video\dialogs</Filter>
    </ClCompile>
    <ClCompile Include="..\..\xbmc\video\dialogs\GUIDialogVideoOverlay.cpp">
      <Filter>video\dialogs</Filter>
    </ClCompile>
    <ClCompile Include="..\..\xbmc\video\dialogs\GUIDialogVideoScan.cpp">
      <Filter>video\dialogs</Filter>
    </ClCompile>
    <ClCompile Include="..\..\xbmc\video\dialogs\GUIDialogVideoSettings.cpp">
      <Filter>video\dialogs</Filter>
    </ClCompile>
    <ClCompile Include="..\..\xbmc\video\windows\GUIWindowFullScreen.cpp">
      <Filter>video\windows</Filter>
    </ClCompile>
    <ClCompile Include="..\..\xbmc\video\windows\GUIWindowVideoBase.cpp">
      <Filter>video\windows</Filter>
    </ClCompile>
    <ClCompile Include="..\..\xbmc\video\windows\GUIWindowVideoNav.cpp">
      <Filter>video\windows</Filter>
    </ClCompile>
    <ClCompile Include="..\..\xbmc\video\windows\GUIWindowVideoPlaylist.cpp">
      <Filter>video\windows</Filter>
    </ClCompile>
    <ClCompile Include="..\..\xbmc\windowing\WinEventsSDL.cpp">
      <Filter>windowing</Filter>
    </ClCompile>
    <ClCompile Include="..\..\xbmc\windowing\WinSystem.cpp">
      <Filter>windowing</Filter>
    </ClCompile>
    <ClCompile Include="..\..\xbmc\windowing\windows\WinEventsWin32.cpp">
      <Filter>windowing\windows</Filter>
    </ClCompile>
    <ClCompile Include="..\..\xbmc\windowing\windows\WinSystemWin32.cpp">
      <Filter>windowing\windows</Filter>
    </ClCompile>
    <ClCompile Include="..\..\xbmc\windowing\windows\WinSystemWin32DX.cpp">
      <Filter>windowing\windows</Filter>
    </ClCompile>
    <ClCompile Include="..\..\xbmc\windowing\windows\WinSystemWin32GL.cpp">
      <Filter>windowing\windows</Filter>
    </ClCompile>
    <ClCompile Include="..\..\lib\tinyXML\tinystr.cpp">
      <Filter>libs\tinyxml</Filter>
    </ClCompile>
    <ClCompile Include="..\..\lib\tinyXML\tinyxml.cpp">
      <Filter>libs\tinyxml</Filter>
    </ClCompile>
    <ClCompile Include="..\..\lib\tinyXML\tinyxmlerror.cpp">
      <Filter>libs\tinyxml</Filter>
    </ClCompile>
    <ClCompile Include="..\..\lib\tinyXML\tinyxmlparser.cpp">
      <Filter>libs\tinyxml</Filter>
    </ClCompile>
    <ClCompile Include="..\..\xbmc\addons\GUIViewStateAddonBrowser.cpp">
      <Filter>addons</Filter>
    </ClCompile>
    <ClCompile Include="..\..\xbmc\addons\GUIWindowAddonBrowser.cpp">
      <Filter>addons</Filter>
    </ClCompile>
    <ClCompile Include="..\..\xbmc\interfaces\python\xbmcmodule\action.cpp">
      <Filter>interfaces\python\xbmcmodule</Filter>
    </ClCompile>
    <ClCompile Include="..\..\xbmc\interfaces\python\xbmcmodule\control.cpp">
      <Filter>interfaces\python\xbmcmodule</Filter>
    </ClCompile>
    <ClCompile Include="..\..\xbmc\interfaces\python\xbmcmodule\controlbutton.cpp">
      <Filter>interfaces\python\xbmcmodule</Filter>
    </ClCompile>
    <ClCompile Include="..\..\xbmc\interfaces\python\xbmcmodule\controlcheckmark.cpp">
      <Filter>interfaces\python\xbmcmodule</Filter>
    </ClCompile>
    <ClCompile Include="..\..\xbmc\interfaces\python\xbmcmodule\controledit.cpp">
      <Filter>interfaces\python\xbmcmodule</Filter>
    </ClCompile>
    <ClCompile Include="..\..\xbmc\interfaces\python\xbmcmodule\controlfadelabel.cpp">
      <Filter>interfaces\python\xbmcmodule</Filter>
    </ClCompile>
    <ClCompile Include="..\..\xbmc\interfaces\python\xbmcmodule\controlgroup.cpp">
      <Filter>interfaces\python\xbmcmodule</Filter>
    </ClCompile>
    <ClCompile Include="..\..\xbmc\interfaces\python\xbmcmodule\controlimage.cpp">
      <Filter>interfaces\python\xbmcmodule</Filter>
    </ClCompile>
    <ClCompile Include="..\..\xbmc\interfaces\python\xbmcmodule\controllabel.cpp">
      <Filter>interfaces\python\xbmcmodule</Filter>
    </ClCompile>
    <ClCompile Include="..\..\xbmc\interfaces\python\xbmcmodule\controllist.cpp">
      <Filter>interfaces\python\xbmcmodule</Filter>
    </ClCompile>
    <ClCompile Include="..\..\xbmc\interfaces\python\xbmcmodule\controlprogress.cpp">
      <Filter>interfaces\python\xbmcmodule</Filter>
    </ClCompile>
    <ClCompile Include="..\..\xbmc\interfaces\python\xbmcmodule\controlradiobutton.cpp">
      <Filter>interfaces\python\xbmcmodule</Filter>
    </ClCompile>
    <ClCompile Include="..\..\xbmc\interfaces\python\xbmcmodule\controlslider.cpp">
      <Filter>interfaces\python\xbmcmodule</Filter>
    </ClCompile>
    <ClCompile Include="..\..\xbmc\interfaces\python\xbmcmodule\controlspin.cpp">
      <Filter>interfaces\python\xbmcmodule</Filter>
    </ClCompile>
    <ClCompile Include="..\..\xbmc\interfaces\python\xbmcmodule\controltextbox.cpp">
      <Filter>interfaces\python\xbmcmodule</Filter>
    </ClCompile>
    <ClCompile Include="..\..\xbmc\interfaces\python\xbmcmodule\dialog.cpp">
      <Filter>interfaces\python\xbmcmodule</Filter>
    </ClCompile>
    <ClCompile Include="..\..\xbmc\interfaces\python\xbmcmodule\GUIPythonWindow.cpp">
      <Filter>interfaces\python\xbmcmodule</Filter>
    </ClCompile>
    <ClCompile Include="..\..\xbmc\interfaces\python\xbmcmodule\GUIPythonWindowDialog.cpp">
      <Filter>interfaces\python\xbmcmodule</Filter>
    </ClCompile>
    <ClCompile Include="..\..\xbmc\interfaces\python\xbmcmodule\GUIPythonWindowXML.cpp">
      <Filter>interfaces\python\xbmcmodule</Filter>
    </ClCompile>
    <ClCompile Include="..\..\xbmc\interfaces\python\xbmcmodule\GUIPythonWindowXMLDialog.cpp">
      <Filter>interfaces\python\xbmcmodule</Filter>
    </ClCompile>
    <ClCompile Include="..\..\xbmc\interfaces\python\xbmcmodule\infotagmusic.cpp">
      <Filter>interfaces\python\xbmcmodule</Filter>
    </ClCompile>
    <ClCompile Include="..\..\xbmc\interfaces\python\xbmcmodule\infotagvideo.cpp">
      <Filter>interfaces\python\xbmcmodule</Filter>
    </ClCompile>
    <ClCompile Include="..\..\xbmc\interfaces\python\xbmcmodule\keyboard.cpp">
      <Filter>interfaces\python\xbmcmodule</Filter>
    </ClCompile>
    <ClCompile Include="..\..\xbmc\interfaces\python\xbmcmodule\listitem.cpp">
      <Filter>interfaces\python\xbmcmodule</Filter>
    </ClCompile>
    <ClCompile Include="..\..\xbmc\interfaces\python\xbmcmodule\player.cpp">
      <Filter>interfaces\python\xbmcmodule</Filter>
    </ClCompile>
    <ClCompile Include="..\..\xbmc\interfaces\python\xbmcmodule\pyplaylist.cpp">
      <Filter>interfaces\python\xbmcmodule</Filter>
    </ClCompile>
    <ClCompile Include="..\..\xbmc\interfaces\python\xbmcmodule\PythonAddon.cpp">
      <Filter>interfaces\python\xbmcmodule</Filter>
    </ClCompile>
    <ClCompile Include="..\..\xbmc\interfaces\python\xbmcmodule\PythonPlayer.cpp">
      <Filter>interfaces\python\xbmcmodule</Filter>
    </ClCompile>
    <ClCompile Include="..\..\xbmc\interfaces\python\xbmcmodule\pyutil.cpp">
      <Filter>interfaces\python\xbmcmodule</Filter>
    </ClCompile>
    <ClCompile Include="..\..\xbmc\interfaces\python\xbmcmodule\window.cpp">
      <Filter>interfaces\python\xbmcmodule</Filter>
    </ClCompile>
    <ClCompile Include="..\..\xbmc\interfaces\python\xbmcmodule\winxml.cpp">
      <Filter>interfaces\python\xbmcmodule</Filter>
    </ClCompile>
    <ClCompile Include="..\..\xbmc\interfaces\python\xbmcmodule\winxmldialog.cpp">
      <Filter>interfaces\python\xbmcmodule</Filter>
    </ClCompile>
    <ClCompile Include="..\..\xbmc\interfaces\python\xbmcmodule\xbmcaddonmodule.cpp">
      <Filter>interfaces\python\xbmcmodule</Filter>
    </ClCompile>
    <ClCompile Include="..\..\xbmc\interfaces\python\xbmcmodule\xbmcguimodule.cpp">
      <Filter>interfaces\python\xbmcmodule</Filter>
    </ClCompile>
    <ClCompile Include="..\..\xbmc\interfaces\python\xbmcmodule\xbmcmodule.cpp">
      <Filter>interfaces\python\xbmcmodule</Filter>
    </ClCompile>
    <ClCompile Include="..\..\xbmc\interfaces\python\xbmcmodule\xbmcplugin.cpp">
      <Filter>interfaces\python\xbmcmodule</Filter>
    </ClCompile>
    <ClCompile Include="..\..\xbmc\utils\ssrc.cpp">
      <Filter>cores</Filter>
    </ClCompile>
    <ClCompile Include="..\..\xbmc\dialogs\GUIDialogCache.cpp">
      <Filter>dialogs</Filter>
    </ClCompile>
    <ClCompile Include="..\..\xbmc\interfaces\Builtins.cpp">
      <Filter>interfaces</Filter>
    </ClCompile>
    <ClCompile Include="..\..\xbmc\interfaces\AnnouncementManager.cpp">
      <Filter>interfaces</Filter>
    </ClCompile>
    <ClCompile Include="..\..\xbmc\powermanagement\DPMSSupport.cpp">
      <Filter>powermanagement</Filter>
    </ClCompile>
    <ClCompile Include="..\..\xbmc\windows\GUIMediaWindow.cpp">
      <Filter>windows</Filter>
    </ClCompile>
    <ClCompile Include="..\..\xbmc\windows\GUIWindowDebugInfo.cpp">
      <Filter>windows</Filter>
    </ClCompile>
    <ClCompile Include="..\..\xbmc\windows\GUIWindowFileManager.cpp">
      <Filter>windows</Filter>
    </ClCompile>
    <ClCompile Include="..\..\xbmc\windows\GUIWindowHome.cpp">
      <Filter>windows</Filter>
    </ClCompile>
    <ClCompile Include="..\..\xbmc\windows\GUIWindowLoginScreen.cpp">
      <Filter>windows</Filter>
    </ClCompile>
    <ClCompile Include="..\..\xbmc\windows\GUIWindowPointer.cpp">
      <Filter>windows</Filter>
    </ClCompile>
    <ClCompile Include="..\..\xbmc\windows\GUIWindowScreensaver.cpp">
      <Filter>windows</Filter>
    </ClCompile>
    <ClCompile Include="..\..\xbmc\windows\GUIWindowScreensaverDim.cpp">
      <Filter>windows</Filter>
    </ClCompile>
    <ClCompile Include="..\..\xbmc\windows\GUIWindowStartup.cpp">
      <Filter>windows</Filter>
    </ClCompile>
    <ClCompile Include="..\..\xbmc\windows\GUIWindowSystemInfo.cpp">
      <Filter>windows</Filter>
    </ClCompile>
    <ClCompile Include="..\..\xbmc\windows\GUIWindowWeather.cpp">
      <Filter>windows</Filter>
    </ClCompile>
    <ClCompile Include="..\..\xbmc\utils\LangCodeExpander.cpp">
      <Filter>utils</Filter>
    </ClCompile>
    <ClCompile Include="..\..\xbmc\FileSystem\udf25.cpp">
      <Filter>filesystem</Filter>
    </ClCompile>
    <ClCompile Include="..\..\xbmc\FileSystem\UDFDirectory.cpp">
      <Filter>filesystem</Filter>
    </ClCompile>
    <ClCompile Include="..\..\xbmc\FileSystem\FileUDF.cpp">
      <Filter>filesystem</Filter>
    </ClCompile>
    <ClCompile Include="..\..\xbmc\ApplicationMessenger.cpp">
      <Filter>utils</Filter>
    </ClCompile>
    <ClCompile Include="..\..\xbmc\Autorun.cpp">
      <Filter>utils</Filter>
    </ClCompile>
    <ClCompile Include="..\..\xbmc\AutoSwitch.cpp">
      <Filter>utils</Filter>
    </ClCompile>
    <ClCompile Include="..\..\xbmc\pictures\PictureThumbLoader.cpp">
      <Filter>BackgroundLoaders</Filter>
    </ClCompile>
    <ClCompile Include="..\..\xbmc\BackgroundInfoLoader.cpp">
      <Filter>BackgroundLoaders</Filter>
    </ClCompile>
    <ClCompile Include="..\..\xbmc\ThumbLoader.cpp">
      <Filter>BackgroundLoaders</Filter>
    </ClCompile>
    <ClCompile Include="..\..\xbmc\CueDocument.cpp">
      <Filter>utils</Filter>
    </ClCompile>
    <ClCompile Include="..\..\xbmc\DynamicDll.cpp">
      <Filter>utils</Filter>
    </ClCompile>
    <ClCompile Include="..\..\xbmc\Favourites.cpp">
      <Filter>utils</Filter>
    </ClCompile>
    <ClCompile Include="..\..\xbmc\FileItem.cpp">
      <Filter>utils</Filter>
    </ClCompile>
    <ClCompile Include="..\..\xbmc\GUIInfoManager.cpp">
      <Filter>utils</Filter>
    </ClCompile>
    <ClCompile Include="..\..\xbmc\GUIPassword.cpp">
      <Filter>utils</Filter>
    </ClCompile>
    <ClCompile Include="..\..\xbmc\GUILargeTextureManager.cpp">
      <Filter>windows</Filter>
    </ClCompile>
    <ClCompile Include="..\..\xbmc\GUIViewControl.cpp">
      <Filter>windows</Filter>
    </ClCompile>
    <ClCompile Include="..\..\xbmc\GUIViewState.cpp">
      <Filter>windows</Filter>
    </ClCompile>
    <ClCompile Include="..\..\xbmc\LangInfo.cpp">
      <Filter>utils</Filter>
    </ClCompile>
    <ClCompile Include="..\..\xbmc\MediaSource.cpp">
      <Filter>utils</Filter>
    </ClCompile>
    <ClCompile Include="..\..\xbmc\URL.cpp">
      <Filter>utils</Filter>
    </ClCompile>
    <ClCompile Include="..\..\xbmc\Util.cpp">
      <Filter>utils</Filter>
    </ClCompile>
    <ClCompile Include="..\..\xbmc\NfoFile.cpp">
      <Filter>utils</Filter>
    </ClCompile>
    <ClCompile Include="..\..\xbmc\PartyModeManager.cpp">
      <Filter>utils</Filter>
    </ClCompile>
    <ClCompile Include="..\..\xbmc\PasswordManager.cpp">
      <Filter>utils</Filter>
    </ClCompile>
    <ClCompile Include="..\..\xbmc\PlayListPlayer.cpp">
      <Filter>playlists</Filter>
    </ClCompile>
    <ClCompile Include="..\..\xbmc\SectionLoader.cpp">
      <Filter>utils</Filter>
    </ClCompile>
    <ClCompile Include="..\..\xbmc\SortFileItem.cpp">
      <Filter>utils</Filter>
    </ClCompile>
    <ClCompile Include="..\..\xbmc\Temperature.cpp">
      <Filter>utils</Filter>
    </ClCompile>
    <ClCompile Include="..\..\xbmc\TextureCache.cpp">
      <Filter>utils</Filter>
    </ClCompile>
    <ClCompile Include="..\..\xbmc\TextureDatabase.cpp">
      <Filter>utils</Filter>
    </ClCompile>
    <ClCompile Include="..\..\xbmc\ThumbnailCache.cpp">
      <Filter>utils</Filter>
    </ClCompile>
    <ClCompile Include="..\..\xbmc\dbwrappers\sqlitedataset.cpp">
      <Filter>libs\sqlite</Filter>
    </ClCompile>
    <ClCompile Include="..\..\xbmc\dbwrappers\mysqldataset.cpp">
      <Filter>libs\mysql</Filter>
    </ClCompile>
    <ClCompile Include="..\..\xbmc\addons\AddonDatabase.cpp">
      <Filter>database</Filter>
    </ClCompile>
    <ClCompile Include="..\..\xbmc\music\MusicDatabase.cpp">
      <Filter>database</Filter>
    </ClCompile>
    <ClCompile Include="..\..\xbmc\ViewDatabase.cpp">
      <Filter>database</Filter>
    </ClCompile>
    <ClCompile Include="..\..\xbmc\video\VideoDatabase.cpp">
      <Filter>database</Filter>
    </ClCompile>
    <ClCompile Include="..\..\xbmc\programs\ProgramDatabase.cpp">
      <Filter>database</Filter>
    </ClCompile>
    <ClCompile Include="..\..\xbmc\XBApplicationEx.cpp">
      <Filter>utils</Filter>
    </ClCompile>
    <ClCompile Include="..\..\xbmc\guilib\GUIFontTTF.cpp">
      <Filter>guilib\Rendering\Base</Filter>
    </ClCompile>
    <ClCompile Include="..\..\xbmc\guilib\GUITexture.cpp">
      <Filter>guilib\Rendering\Base</Filter>
    </ClCompile>
    <ClCompile Include="..\..\xbmc\guilib\Texture.cpp">
      <Filter>guilib\Rendering\Base</Filter>
    </ClCompile>
    <ClCompile Include="..\..\xbmc\guilib\TextureManager.cpp">
      <Filter>guilib\Rendering\Base</Filter>
    </ClCompile>
    <ClCompile Include="..\..\xbmc\guilib\GUIFontTTFDX.cpp">
      <Filter>guilib\Rendering\DX</Filter>
    </ClCompile>
    <ClCompile Include="..\..\xbmc\guilib\GUITextureD3D.cpp">
      <Filter>guilib\Rendering\DX</Filter>
    </ClCompile>
    <ClCompile Include="..\..\xbmc\guilib\TextureDX.cpp">
      <Filter>guilib\Rendering\DX</Filter>
    </ClCompile>
    <ClCompile Include="..\..\xbmc\guilib\GUIFontTTFGL.cpp">
      <Filter>guilib\Rendering\GL</Filter>
    </ClCompile>
    <ClCompile Include="..\..\xbmc\guilib\GUITextureGL.cpp">
      <Filter>guilib\Rendering\GL</Filter>
    </ClCompile>
    <ClCompile Include="..\..\xbmc\guilib\GUITextureGLES.cpp">
      <Filter>guilib\Rendering\GL</Filter>
    </ClCompile>
    <ClCompile Include="..\..\xbmc\guilib\TextureGL.cpp">
      <Filter>guilib\Rendering\GL</Filter>
    </ClCompile>
    <ClCompile Include="..\..\xbmc\guilib\GraphicContext.cpp">
      <Filter>guilib\Rendering\Base</Filter>
    </ClCompile>
    <ClCompile Include="..\..\xbmc\addons\AddonInstaller.cpp">
      <Filter>addons</Filter>
    </ClCompile>
    <ClCompile Include="..\..\xbmc\utils\GLUtils.cpp">
      <Filter>utils</Filter>
    </ClCompile>
    <ClCompile Include="..\..\xbmc\win32\stdio_utf8.cpp">
      <Filter>win32</Filter>
    </ClCompile>
    <ClCompile Include="..\..\xbmc\win32\stat_utf8.cpp">
      <Filter>win32</Filter>
    </ClCompile>
    <ClCompile Include="..\..\xbmc\interfaces\python\xbmcmodule\xbmcvfsmodule.cpp">
      <Filter>interfaces\python\xbmcmodule</Filter>
    </ClCompile>
    <ClCompile Include="..\..\xbmc\cores\VideoRenderers\RenderCapture.cpp">
      <Filter>cores\VideoRenderers</Filter>
    </ClCompile>
    <ClCompile Include="..\..\lib\SlingboxLib\SlingboxLib.cpp">
      <Filter>libs\SlingboxLib</Filter>
    </ClCompile>
    <ClCompile Include="..\..\xbmc\filesystem\Slingbox.cpp">
      <Filter>filesystem</Filter>
    </ClCompile>
    <ClCompile Include="..\..\xbmc\dialogs\GUIDialogPlayEject.cpp">
      <Filter>dialogs</Filter>
    </ClCompile>
    <ClCompile Include="..\..\xbmc\interfaces\json-rpc\JSONServiceDescription.cpp">
      <Filter>interfaces\json-rpc</Filter>
    </ClCompile>
    <ClCompile Include="..\..\xbmc\XBDateTime.cpp">
      <Filter>utils</Filter>
    </ClCompile>
    <ClCompile Include="..\..\xbmc\win32\Win32DelayedDllLoad.cpp">
      <Filter>win32</Filter>
    </ClCompile>
    <ClCompile Include="..\..\xbmc\win32\win32env.cpp">
      <Filter>win32</Filter>
    </ClCompile>
    <ClCompile Include="..\..\xbmc\utils\RecentlyAddedJob.cpp" />
    <ClCompile Include="..\..\xbmc\interfaces\json-rpc\InputOperations.cpp">
      <Filter>interfaces\json-rpc</Filter>
    </ClCompile>
    <ClCompile Include="..\..\xbmc\filesystem\CacheCircular.cpp">
      <Filter>filesystem</Filter>
    </ClCompile>
    <ClCompile Include="..\..\xbmc\input\XBMC_keytable.cpp">
      <Filter>input</Filter>
    </ClCompile>
    <ClCompile Include="..\..\xbmc\utils\JSONVariantParser.cpp">
      <Filter>utils</Filter>
    </ClCompile>
    <ClCompile Include="..\..\xbmc\utils\JSONVariantWriter.cpp">
      <Filter>utils</Filter>
    </ClCompile>
    <ClCompile Include="..\..\xbmc\settings\AppParamParser.cpp">
      <Filter>settings</Filter>
    </ClCompile>
    <ClCompile Include="..\..\xbmc\addons\AddonVersion.cpp">
      <Filter>addons</Filter>
    </ClCompile>
    <ClCompile Include="..\..\xbmc\guilib\DirtyRegionSolvers.cpp">
      <Filter>guilib</Filter>
    </ClCompile>
    <ClCompile Include="..\..\xbmc\guilib\DirtyRegionTracker.cpp">
      <Filter>guilib</Filter>
    </ClCompile>
    <ClCompile Include="..\..\xbmc\input\InertialScrollingHandler.cpp">
      <Filter>input</Filter>
    </ClCompile>
    <ClCompile Include="..\..\xbmc\threads\platform\Implementation.cpp">
      <Filter>threads\platform</Filter>
    </ClCompile>
    <ClCompile Include="..\..\xbmc\threads\SystemClock.cpp">
      <Filter>threads</Filter>
    </ClCompile>
    <ClCompile Include="..\..\xbmc\interfaces\info\InfoBool.cpp">
      <Filter>interfaces\info</Filter>
    </ClCompile>
    <ClCompile Include="..\..\xbmc\addons\Skin.cpp" />
    <ClCompile Include="..\..\xbmc\cores\DSPlayer\GUIDialogShaderList.cpp" />
    <ClCompile Include="..\..\xbmc\guilib\GUIAction.cpp">
      <Filter>guilib</Filter>
    </ClCompile>
    <ClCompile Include="..\..\xbmc\interfaces\json-rpc\ApplicationOperations.cpp">
      <Filter>interfaces\json-rpc</Filter>
    </ClCompile>
    <ClCompile Include="..\..\xbmc\guilib\JpegIO.cpp">
      <Filter>guilib</Filter>
    </ClCompile>
    <ClCompile Include="..\..\xbmc\filesystem\FileNFS.cpp">
      <Filter>filesystem</Filter>
    </ClCompile>
    <ClCompile Include="..\..\xbmc\filesystem\NFSDirectory.cpp">
      <Filter>filesystem</Filter>
    </ClCompile>
    <ClCompile Include="..\..\xbmc\filesystem\FilePipe.cpp">
      <Filter>filesystem</Filter>
    </ClCompile>
    <ClCompile Include="..\..\xbmc\filesystem\PipesManager.cpp">
      <Filter>filesystem</Filter>
    </ClCompile>
    <ClCompile Include="..\..\xbmc\cores\paplayer\BXAcodec.cpp">
      <Filter>cores\paplayer</Filter>
    </ClCompile>
    <ClCompile Include="..\..\xbmc\interfaces\info\SkinVariable.cpp">
      <Filter>interfaces\info</Filter>
    </ClCompile>
    <ClCompile Include="..\..\xbmc\network\AirPlayServer.cpp">
      <Filter>network</Filter>
    </ClCompile>
    <ClCompile Include="..\..\xbmc\utils\HttpParser.cpp">
      <Filter>utils</Filter>
    </ClCompile>
    <ClCompile Include="..\..\xbmc\network\windows\ZeroconfWIN.cpp">
      <Filter>network\windows</Filter>
    </ClCompile>
    <ClCompile Include="..\..\xbmc\peripherals\Peripherals.cpp">
      <Filter>peripherals</Filter>
    </ClCompile>
    <ClCompile Include="..\..\xbmc\peripherals\bus\PeripheralBus.cpp">
      <Filter>peripherals\bus</Filter>
    </ClCompile>
    <ClCompile Include="..\..\xbmc\peripherals\devices\Peripheral.cpp">
      <Filter>peripherals\devices</Filter>
    </ClCompile>
    <ClCompile Include="..\..\xbmc\peripherals\devices\PeripheralCecAdapter.cpp">
      <Filter>peripherals\devices</Filter>
    </ClCompile>
    <ClCompile Include="..\..\xbmc\peripherals\devices\PeripheralDisk.cpp">
      <Filter>peripherals\devices</Filter>
    </ClCompile>
    <ClCompile Include="..\..\xbmc\peripherals\devices\PeripheralHID.cpp">
      <Filter>peripherals\devices</Filter>
    </ClCompile>
    <ClCompile Include="..\..\xbmc\peripherals\devices\PeripheralNIC.cpp">
      <Filter>peripherals\devices</Filter>
    </ClCompile>
    <ClCompile Include="..\..\xbmc\peripherals\devices\PeripheralNyxboard.cpp">
      <Filter>peripherals\devices</Filter>
    </ClCompile>
    <ClCompile Include="..\..\xbmc\peripherals\bus\win32\PeripheralBusUSB.cpp">
      <Filter>peripherals\bus</Filter>
    </ClCompile>
    <ClCompile Include="..\..\xbmc\peripherals\devices\PeripheralBluetooth.cpp">
      <Filter>peripherals\devices</Filter>
    </ClCompile>
    <ClCompile Include="..\..\xbmc\peripherals\devices\PeripheralTuner.cpp">
      <Filter>peripherals\devices</Filter>
    </ClCompile>
    <ClCompile Include="..\..\xbmc\peripherals\dialogs\GUIDialogPeripheralManager.cpp">
      <Filter>peripherals\dialogs</Filter>
    </ClCompile>
    <ClCompile Include="..\..\xbmc\peripherals\dialogs\GUIDialogPeripheralSettings.cpp">
      <Filter>peripherals\dialogs</Filter>
    </ClCompile>
    <ClCompile Include="..\..\xbmc\interfaces\python\xbmcmodule\pyrendercapture.cpp">
      <Filter>interfaces\python\xbmcmodule</Filter>
    </ClCompile>
    <ClCompile Include="..\..\xbmc\filesystem\FileUPnP.cpp">
      <Filter>filesystem</Filter>
    </ClCompile>
  </ItemGroup>
  <ItemGroup>
    <ClInclude Include="..\..\xbmc\win32\pch.h">
      <Filter>win32</Filter>
    </ClInclude>
    <ClInclude Include="..\..\xbmc\win32\PlatformDefs.h">
      <Filter>win32</Filter>
    </ClInclude>
    <ClInclude Include="..\..\xbmc\win32\WIN32Util.h">
      <Filter>win32</Filter>
    </ClInclude>
    <ClInclude Include="..\..\xbmc\win32\WINDirectSound.h">
      <Filter>win32</Filter>
    </ClInclude>
    <ClInclude Include="..\..\xbmc\win32\WindowHelper.h">
      <Filter>win32</Filter>
    </ClInclude>
    <ClInclude Include="..\..\xbmc\win32\WINFileSMB.h">
      <Filter>win32</Filter>
    </ClInclude>
    <ClInclude Include="..\..\xbmc\win32\WINSMBDirectory.h">
      <Filter>win32</Filter>
    </ClInclude>
    <ClInclude Include="..\..\xbmc\cores\DummyVideoPlayer.h">
      <Filter>cores</Filter>
    </ClInclude>
    <ClInclude Include="..\..\xbmc\cores\IPlayer.h">
      <Filter>cores</Filter>
    </ClInclude>
    <ClInclude Include="..\..\xbmc\cores\dvdplayer\dvd_config.h">
      <Filter>cores\dvdplayer</Filter>
    </ClInclude>
    <ClInclude Include="..\..\xbmc\cores\dvdplayer\DVDAudio.h">
      <Filter>cores\dvdplayer</Filter>
    </ClInclude>
    <ClInclude Include="..\..\xbmc\cores\dvdplayer\DVDClock.h">
      <Filter>cores\dvdplayer</Filter>
    </ClInclude>
    <ClInclude Include="..\..\xbmc\cores\dvdplayer\DVDDemuxSPU.h">
      <Filter>cores\dvdplayer</Filter>
    </ClInclude>
    <ClInclude Include="..\..\xbmc\cores\dvdplayer\DVDDemuxers\DVDDemuxVobsub.h">
      <Filter>cores\dvdplayer</Filter>
    </ClInclude>
    <ClInclude Include="..\..\xbmc\cores\dvdplayer\DVDFileInfo.h">
      <Filter>cores\dvdplayer</Filter>
    </ClInclude>
    <ClInclude Include="..\..\xbmc\cores\dvdplayer\DVDInputStreams\DVDInputStreamTV.h">
      <Filter>cores\dvdplayer</Filter>
    </ClInclude>
    <ClInclude Include="..\..\xbmc\cores\dvdplayer\DVDMessage.h">
      <Filter>cores\dvdplayer</Filter>
    </ClInclude>
    <ClInclude Include="..\..\xbmc\cores\dvdplayer\DVDMessageQueue.h">
      <Filter>cores\dvdplayer</Filter>
    </ClInclude>
    <ClInclude Include="..\..\xbmc\cores\dvdplayer\DVDMessageTracker.h">
      <Filter>cores\dvdplayer</Filter>
    </ClInclude>
    <ClInclude Include="..\..\xbmc\cores\dvdplayer\DVDOverlayContainer.h">
      <Filter>cores\dvdplayer</Filter>
    </ClInclude>
    <ClInclude Include="..\..\xbmc\cores\dvdplayer\DVDOverlayRenderer.h">
      <Filter>cores\dvdplayer</Filter>
    </ClInclude>
    <ClInclude Include="..\..\xbmc\cores\dvdplayer\DVDPerformanceCounter.h">
      <Filter>cores\dvdplayer</Filter>
    </ClInclude>
    <ClInclude Include="..\..\xbmc\cores\dvdplayer\DVDPlayer.h">
      <Filter>cores\dvdplayer</Filter>
    </ClInclude>
    <ClInclude Include="..\..\xbmc\cores\dvdplayer\DVDPlayerAudio.h">
      <Filter>cores\dvdplayer</Filter>
    </ClInclude>
    <ClInclude Include="..\..\xbmc\cores\dvdplayer\DVDPlayerAudioResampler.h">
      <Filter>cores\dvdplayer</Filter>
    </ClInclude>
    <ClInclude Include="..\..\xbmc\cores\dvdplayer\DVDPlayerSubtitle.h">
      <Filter>cores\dvdplayer</Filter>
    </ClInclude>
    <ClInclude Include="..\..\xbmc\cores\dvdplayer\DVDPlayerTeletext.h">
      <Filter>cores\dvdplayer</Filter>
    </ClInclude>
    <ClInclude Include="..\..\xbmc\cores\dvdplayer\DVDPlayerVideo.h">
      <Filter>cores\dvdplayer</Filter>
    </ClInclude>
    <ClInclude Include="..\..\xbmc\cores\dvdplayer\DVDStreamInfo.h">
      <Filter>cores\dvdplayer</Filter>
    </ClInclude>
    <ClInclude Include="..\..\xbmc\cores\dvdplayer\DVDTSCorrection.h">
      <Filter>cores\dvdplayer</Filter>
    </ClInclude>
    <ClInclude Include="..\..\xbmc\cores\dvdplayer\Edl.h">
      <Filter>cores\dvdplayer</Filter>
    </ClInclude>
    <ClInclude Include="..\..\xbmc\cores\dvdplayer\IDVDPlayer.h">
      <Filter>cores\dvdplayer</Filter>
    </ClInclude>
    <ClInclude Include="..\..\xbmc\cores\dvdplayer\DVDCodecs\DVDCodecs.h">
      <Filter>cores\dvdplayer\DVDCodecs</Filter>
    </ClInclude>
    <ClInclude Include="..\..\xbmc\cores\dvdplayer\DVDCodecs\DVDCodecUtils.h">
      <Filter>cores\dvdplayer\DVDCodecs</Filter>
    </ClInclude>
    <ClInclude Include="..\..\xbmc\cores\dvdplayer\DVDCodecs\DVDFactoryCodec.h">
      <Filter>cores\dvdplayer\DVDCodecs</Filter>
    </ClInclude>
    <ClInclude Include="..\..\xbmc\cores\dvdplayer\DVDCodecs\Audio\DllLibMad.h">
      <Filter>cores\dvdplayer\DVDCodecs\Audio</Filter>
    </ClInclude>
    <ClInclude Include="..\..\xbmc\cores\dvdplayer\DVDCodecs\Audio\DVDAudioCodec.h">
      <Filter>cores\dvdplayer\DVDCodecs\Audio</Filter>
    </ClInclude>
    <ClInclude Include="..\..\xbmc\cores\dvdplayer\DVDCodecs\Audio\DVDAudioCodecFFmpeg.h">
      <Filter>cores\dvdplayer\DVDCodecs\Audio</Filter>
    </ClInclude>
    <ClInclude Include="..\..\xbmc\cores\dvdplayer\DVDCodecs\Audio\DVDAudioCodecLibMad.h">
      <Filter>cores\dvdplayer\DVDCodecs\Audio</Filter>
    </ClInclude>
    <ClInclude Include="..\..\xbmc\cores\dvdplayer\DVDCodecs\Audio\DVDAudioCodecLPcm.h">
      <Filter>cores\dvdplayer\DVDCodecs\Audio</Filter>
    </ClInclude>
    <ClInclude Include="..\..\xbmc\cores\dvdplayer\DVDCodecs\Audio\DVDAudioCodecPassthroughFFmpeg.h">
      <Filter>cores\dvdplayer\DVDCodecs\Audio</Filter>
    </ClInclude>
    <ClInclude Include="..\..\xbmc\cores\dvdplayer\DVDCodecs\Audio\DVDAudioCodecPcm.h">
      <Filter>cores\dvdplayer\DVDCodecs\Audio</Filter>
    </ClInclude>
    <ClInclude Include="..\..\xbmc\cores\dvdplayer\DVDCodecs\Audio\Encoders\DVDAudioEncoderFFmpeg.h">
      <Filter>cores\dvdplayer\DVDCodecs\Audio\Encoders</Filter>
    </ClInclude>
    <ClInclude Include="..\..\xbmc\cores\dvdplayer\DVDCodecs\Audio\Encoders\IDVDAudioEncoder.h">
      <Filter>cores\dvdplayer\DVDCodecs\Audio\Encoders</Filter>
    </ClInclude>
    <ClInclude Include="..\..\xbmc\cores\dvdplayer\DVDCodecs\Video\DllLibMpeg2.h">
      <Filter>cores\dvdplayer\DVDCodecs\Video</Filter>
    </ClInclude>
    <ClInclude Include="..\..\xbmc\cores\dvdplayer\DVDCodecs\Video\DVDVideoCodec.h">
      <Filter>cores\dvdplayer\DVDCodecs\Video</Filter>
    </ClInclude>
    <ClInclude Include="..\..\xbmc\cores\dvdplayer\DVDCodecs\Video\DVDVideoCodecCrystalHD.h">
      <Filter>cores\dvdplayer\DVDCodecs\Video</Filter>
    </ClInclude>
    <ClInclude Include="..\..\xbmc\cores\dvdplayer\DVDCodecs\Video\DVDVideoCodecFFmpeg.h">
      <Filter>cores\dvdplayer\DVDCodecs\Video</Filter>
    </ClInclude>
    <ClInclude Include="..\..\xbmc\cores\dvdplayer\DVDCodecs\Video\DVDVideoCodecLibMpeg2.h">
      <Filter>cores\dvdplayer\DVDCodecs\Video</Filter>
    </ClInclude>
    <ClInclude Include="..\..\xbmc\cores\dvdplayer\DVDCodecs\Video\DVDVideoPPFFmpeg.h">
      <Filter>cores\dvdplayer\DVDCodecs\Video</Filter>
    </ClInclude>
    <ClInclude Include="..\..\xbmc\cores\dvdplayer\DVDCodecs\Video\DXVA.h">
      <Filter>cores\dvdplayer\DVDCodecs\Video</Filter>
    </ClInclude>
    <ClInclude Include="..\..\xbmc\cores\dvdplayer\DVDCodecs\Overlay\DVDOverlay.h">
      <Filter>cores\dvdplayer\DVDCodecs\Overlay</Filter>
    </ClInclude>
    <ClInclude Include="..\..\xbmc\cores\dvdplayer\DVDCodecs\Overlay\DVDOverlayCodec.h">
      <Filter>cores\dvdplayer\DVDCodecs\Overlay</Filter>
    </ClInclude>
    <ClInclude Include="..\..\xbmc\cores\dvdplayer\DVDCodecs\Overlay\DVDOverlayCodecCC.h">
      <Filter>cores\dvdplayer\DVDCodecs\Overlay</Filter>
    </ClInclude>
    <ClInclude Include="..\..\xbmc\cores\dvdplayer\DVDCodecs\Overlay\DVDOverlayCodecFFmpeg.h">
      <Filter>cores\dvdplayer\DVDCodecs\Overlay</Filter>
    </ClInclude>
    <ClInclude Include="..\..\xbmc\cores\dvdplayer\DVDCodecs\Overlay\DVDOverlayCodecSSA.h">
      <Filter>cores\dvdplayer\DVDCodecs\Overlay</Filter>
    </ClInclude>
    <ClInclude Include="..\..\xbmc\cores\dvdplayer\DVDCodecs\Overlay\DVDOverlayCodecText.h">
      <Filter>cores\dvdplayer\DVDCodecs\Overlay</Filter>
    </ClInclude>
    <ClInclude Include="..\..\xbmc\cores\dvdplayer\DVDCodecs\Overlay\DVDOverlayCodecTX3G.h">
      <Filter>cores\dvdplayer\DVDCodecs\Overlay</Filter>
    </ClInclude>
    <ClInclude Include="..\..\xbmc\cores\dvdplayer\DVDCodecs\Overlay\DVDOverlayImage.h">
      <Filter>cores\dvdplayer\DVDCodecs\Overlay</Filter>
    </ClInclude>
    <ClInclude Include="..\..\xbmc\cores\dvdplayer\DVDCodecs\Overlay\DVDOverlaySpu.h">
      <Filter>cores\dvdplayer\DVDCodecs\Overlay</Filter>
    </ClInclude>
    <ClInclude Include="..\..\xbmc\cores\dvdplayer\DVDCodecs\Overlay\DVDOverlaySSA.h">
      <Filter>cores\dvdplayer\DVDCodecs\Overlay</Filter>
    </ClInclude>
    <ClInclude Include="..\..\xbmc\cores\dvdplayer\DVDCodecs\Overlay\DVDOverlayText.h">
      <Filter>cores\dvdplayer\DVDCodecs\Overlay</Filter>
    </ClInclude>
    <ClInclude Include="..\..\xbmc\cores\dvdplayer\DVDCodecs\Overlay\libspucc\cc_decoder.h">
      <Filter>cores\dvdplayer\DVDCodecs\Overlay\libspucc</Filter>
    </ClInclude>
    <ClInclude Include="..\..\xbmc\cores\dvdplayer\DVDDemuxers\DVDDemux.h">
      <Filter>cores\dvdplayer\DVDDemuxers</Filter>
    </ClInclude>
    <ClInclude Include="..\..\xbmc\cores\dvdplayer\DVDDemuxers\DVDDemuxFFmpeg.h">
      <Filter>cores\dvdplayer\DVDDemuxers</Filter>
    </ClInclude>
    <ClInclude Include="..\..\xbmc\cores\dvdplayer\DVDDemuxers\DVDDemuxHTSP.h">
      <Filter>cores\dvdplayer\DVDDemuxers</Filter>
    </ClInclude>
    <ClInclude Include="..\..\xbmc\cores\dvdplayer\DVDDemuxers\DVDDemuxShoutcast.h">
      <Filter>cores\dvdplayer\DVDDemuxers</Filter>
    </ClInclude>
    <ClInclude Include="..\..\xbmc\cores\dvdplayer\DVDDemuxers\DVDDemuxUtils.h">
      <Filter>cores\dvdplayer\DVDDemuxers</Filter>
    </ClInclude>
    <ClInclude Include="..\..\xbmc\cores\dvdplayer\DVDDemuxers\DVDFactoryDemuxer.h">
      <Filter>cores\dvdplayer\DVDDemuxers</Filter>
    </ClInclude>
    <ClInclude Include="..\..\xbmc\cores\dvdplayer\DVDInputStreams\DllDvdNav.h">
      <Filter>cores\dvdplayer\DVDInputStreams</Filter>
    </ClInclude>
    <ClInclude Include="..\..\xbmc\cores\dvdplayer\DVDInputStreams\DVDFactoryInputStream.h">
      <Filter>cores\dvdplayer\DVDInputStreams</Filter>
    </ClInclude>
    <ClInclude Include="..\..\xbmc\cores\dvdplayer\DVDInputStreams\DVDInputStream.h">
      <Filter>cores\dvdplayer\DVDInputStreams</Filter>
    </ClInclude>
    <ClInclude Include="..\..\xbmc\cores\dvdplayer\DVDInputStreams\DVDInputStreamFFmpeg.h">
      <Filter>cores\dvdplayer\DVDInputStreams</Filter>
    </ClInclude>
    <ClInclude Include="..\..\xbmc\cores\dvdplayer\DVDInputStreams\DVDInputStreamFile.h">
      <Filter>cores\dvdplayer\DVDInputStreams</Filter>
    </ClInclude>
    <ClInclude Include="..\..\xbmc\cores\dvdplayer\DVDInputStreams\DVDInputStreamHTSP.h">
      <Filter>cores\dvdplayer\DVDInputStreams</Filter>
    </ClInclude>
    <ClInclude Include="..\..\xbmc\cores\dvdplayer\DVDInputStreams\DVDInputStreamHttp.h">
      <Filter>cores\dvdplayer\DVDInputStreams</Filter>
    </ClInclude>
    <ClInclude Include="..\..\xbmc\cores\dvdplayer\DVDInputStreams\DVDInputStreamMemory.h">
      <Filter>cores\dvdplayer\DVDInputStreams</Filter>
    </ClInclude>
    <ClInclude Include="..\..\xbmc\cores\dvdplayer\DVDInputStreams\DVDInputStreamNavigator.h">
      <Filter>cores\dvdplayer\DVDInputStreams</Filter>
    </ClInclude>
    <ClInclude Include="..\..\xbmc\cores\dvdplayer\DVDInputStreams\DVDInputStreamRTMP.h">
      <Filter>cores\dvdplayer\DVDInputStreams</Filter>
    </ClInclude>
    <ClInclude Include="..\..\xbmc\cores\dvdplayer\DVDInputStreams\DVDStateSerializer.h">
      <Filter>cores\dvdplayer\DVDInputStreams</Filter>
    </ClInclude>
    <ClInclude Include="..\..\lib\DllAvCodec.h">
      <Filter>cores\dvdplayer\DVDHeaders</Filter>
    </ClInclude>
    <ClInclude Include="..\..\lib\DllAvFormat.h">
      <Filter>cores\dvdplayer\DVDHeaders</Filter>
    </ClInclude>
    <ClInclude Include="..\..\lib\DllPostProc.h">
      <Filter>cores\dvdplayer\DVDHeaders</Filter>
    </ClInclude>
    <ClInclude Include="..\..\lib\DllSwScale.h">
      <Filter>cores\dvdplayer\DVDHeaders</Filter>
    </ClInclude>
    <ClInclude Include="..\..\lib\ffmpeg\libavformat\avformat.h">
      <Filter>cores\dvdplayer\DVDHeaders</Filter>
    </ClInclude>
    <ClInclude Include="..\..\lib\ffmpeg\libavutil\common.h">
      <Filter>cores\dvdplayer\DVDHeaders</Filter>
    </ClInclude>
    <ClInclude Include="..\..\lib\ffmpeg\libavformat\avio.h">
      <Filter>cores\dvdplayer\DVDHeaders</Filter>
    </ClInclude>
    <ClInclude Include="..\..\xbmc\cores\dvdplayer\DVDInputStreams\dvdnav\dvd_types.h">
      <Filter>cores\dvdplayer\DVDHeaders</Filter>
    </ClInclude>
    <ClInclude Include="..\..\xbmc\cores\dvdplayer\DVDInputStreams\dvdnav\dvdnav.h">
      <Filter>cores\dvdplayer\DVDHeaders</Filter>
    </ClInclude>
    <ClInclude Include="..\..\xbmc\cores\dvdplayer\DVDInputStreams\dvdnav\dvdnav_events.h">
      <Filter>cores\dvdplayer\DVDHeaders</Filter>
    </ClInclude>
    <ClInclude Include="..\..\xbmc\cores\dvdplayer\DVDInputStreams\dvdnav\dvdnav_internal.h">
      <Filter>cores\dvdplayer\DVDHeaders</Filter>
    </ClInclude>
    <ClInclude Include="..\..\xbmc\cores\dvdplayer\DVDInputStreams\dvdnav\ifo_types.h">
      <Filter>cores\dvdplayer\DVDHeaders</Filter>
    </ClInclude>
    <ClInclude Include="..\..\xbmc\cores\dvdplayer\DVDInputStreams\dvdnav\nav_types.h">
      <Filter>cores\dvdplayer\DVDHeaders</Filter>
    </ClInclude>
    <ClInclude Include="..\..\xbmc\cores\dvdplayer\DVDInputStreams\dvdnav\remap.h">
      <Filter>cores\dvdplayer\DVDHeaders</Filter>
    </ClInclude>
    <ClInclude Include="..\..\xbmc\cores\dvdplayer\DVDInputStreams\dvdnav\vm.h">
      <Filter>cores\dvdplayer\DVDHeaders</Filter>
    </ClInclude>
    <ClInclude Include="..\..\xbmc\cores\dvdplayer\DVDInputStreams\dvdnav\vmcmd.h">
      <Filter>cores\dvdplayer\DVDHeaders</Filter>
    </ClInclude>
    <ClInclude Include="..\..\xbmc\cores\dvdplayer\DVDSubtitles\DllLibass.h">
      <Filter>cores\dvdplayer\DVDSubtitles</Filter>
    </ClInclude>
    <ClInclude Include="..\..\xbmc\cores\dvdplayer\DVDSubtitles\DVDFactorySubtitle.h">
      <Filter>cores\dvdplayer\DVDSubtitles</Filter>
    </ClInclude>
    <ClInclude Include="..\..\xbmc\cores\dvdplayer\DVDSubtitles\DVDSubtitleLineCollection.h">
      <Filter>cores\dvdplayer\DVDSubtitles</Filter>
    </ClInclude>
    <ClInclude Include="..\..\xbmc\cores\dvdplayer\DVDSubtitles\DVDSubtitleParser.h">
      <Filter>cores\dvdplayer\DVDSubtitles</Filter>
    </ClInclude>
    <ClInclude Include="..\..\xbmc\cores\dvdplayer\DVDSubtitles\DVDSubtitleParserMicroDVD.h">
      <Filter>cores\dvdplayer\DVDSubtitles</Filter>
    </ClInclude>
    <ClInclude Include="..\..\xbmc\cores\dvdplayer\DVDSubtitles\DVDSubtitleParserMPL2.h">
      <Filter>cores\dvdplayer\DVDSubtitles</Filter>
    </ClInclude>
    <ClInclude Include="..\..\xbmc\cores\dvdplayer\DVDSubtitles\DVDSubtitleParserSami.h">
      <Filter>cores\dvdplayer\DVDSubtitles</Filter>
    </ClInclude>
    <ClInclude Include="..\..\xbmc\cores\dvdplayer\DVDSubtitles\DVDSubtitleParserSSA.h">
      <Filter>cores\dvdplayer\DVDSubtitles</Filter>
    </ClInclude>
    <ClInclude Include="..\..\xbmc\cores\dvdplayer\DVDSubtitles\DVDSubtitleParserSubrip.h">
      <Filter>cores\dvdplayer\DVDSubtitles</Filter>
    </ClInclude>
    <ClInclude Include="..\..\xbmc\cores\dvdplayer\DVDSubtitles\DVDSubtitleParserVplayer.h">
      <Filter>cores\dvdplayer\DVDSubtitles</Filter>
    </ClInclude>
    <ClInclude Include="..\..\xbmc\cores\dvdplayer\DVDSubtitles\DVDSubtitlesLibass.h">
      <Filter>cores\dvdplayer\DVDSubtitles</Filter>
    </ClInclude>
    <ClInclude Include="..\..\xbmc\cores\dvdplayer\DVDSubtitles\DVDSubtitleStream.h">
      <Filter>cores\dvdplayer\DVDSubtitles</Filter>
    </ClInclude>
    <ClInclude Include="..\..\xbmc\cores\paplayer\ADPCMCodec.h">
      <Filter>cores\paplayer</Filter>
    </ClInclude>
    <ClInclude Include="..\..\xbmc\cores\paplayer\ASAPCodec.h">
      <Filter>cores\paplayer</Filter>
    </ClInclude>
    <ClInclude Include="..\..\xbmc\cores\paplayer\AudioDecoder.h">
      <Filter>cores\paplayer</Filter>
    </ClInclude>
    <ClInclude Include="..\..\xbmc\cores\paplayer\CDDAcodec.h">
      <Filter>cores\paplayer</Filter>
    </ClInclude>
    <ClInclude Include="..\..\xbmc\cores\paplayer\CodecFactory.h">
      <Filter>cores\paplayer</Filter>
    </ClInclude>
    <ClInclude Include="..\..\lib\DllAdpcm.h">
      <Filter>cores\paplayer</Filter>
    </ClInclude>
    <ClInclude Include="..\..\lib\DllASAP.h">
      <Filter>cores\paplayer</Filter>
    </ClInclude>
    <ClInclude Include="..\..\lib\DllLibFlac.h">
      <Filter>cores\paplayer</Filter>
    </ClInclude>
    <ClInclude Include="..\..\lib\DllNosefart.h">
      <Filter>cores\paplayer</Filter>
    </ClInclude>
    <ClInclude Include="..\..\lib\DllSidplay2.h">
      <Filter>cores\paplayer</Filter>
    </ClInclude>
    <ClInclude Include="..\..\lib\DllStSound.h">
      <Filter>cores\paplayer</Filter>
    </ClInclude>
    <ClInclude Include="..\..\lib\DllTimidity.h">
      <Filter>cores\paplayer</Filter>
    </ClInclude>
    <ClInclude Include="..\..\lib\DllVorbisfile.h">
      <Filter>cores\paplayer</Filter>
    </ClInclude>
    <ClInclude Include="..\..\xbmc\cores\paplayer\DVDPlayerCodec.h">
      <Filter>cores\paplayer</Filter>
    </ClInclude>
    <ClInclude Include="..\..\xbmc\cores\paplayer\FLACcodec.h">
      <Filter>cores\paplayer</Filter>
    </ClInclude>
    <ClInclude Include="..\..\xbmc\cores\paplayer\ICodec.h">
      <Filter>cores\paplayer</Filter>
    </ClInclude>
    <ClInclude Include="..\..\xbmc\cores\paplayer\ModplugCodec.h">
      <Filter>cores\paplayer</Filter>
    </ClInclude>
    <ClInclude Include="..\..\xbmc\cores\paplayer\MP3codec.h">
      <Filter>cores\paplayer</Filter>
    </ClInclude>
    <ClInclude Include="..\..\xbmc\cores\paplayer\NSFCodec.h">
      <Filter>cores\paplayer</Filter>
    </ClInclude>
    <ClInclude Include="..\..\xbmc\cores\paplayer\OggCallback.h">
      <Filter>cores\paplayer</Filter>
    </ClInclude>
    <ClInclude Include="..\..\xbmc\cores\paplayer\OGGcodec.h">
      <Filter>cores\paplayer</Filter>
    </ClInclude>
    <ClInclude Include="..\..\xbmc\cores\paplayer\PAPlayer.h">
      <Filter>cores\paplayer</Filter>
    </ClInclude>
    <ClInclude Include="..\..\xbmc\cores\paplayer\ReplayGain.h">
      <Filter>cores\paplayer</Filter>
    </ClInclude>
    <ClInclude Include="..\..\xbmc\cores\paplayer\SIDCodec.h">
      <Filter>cores\paplayer</Filter>
    </ClInclude>
    <ClInclude Include="..\..\xbmc\cores\paplayer\SPCCodec.h">
      <Filter>cores\paplayer</Filter>
    </ClInclude>
    <ClInclude Include="..\..\xbmc\cores\paplayer\TimidityCodec.h">
      <Filter>cores\paplayer</Filter>
    </ClInclude>
    <ClInclude Include="..\..\xbmc\cores\paplayer\VGMCodec.h">
      <Filter>cores\paplayer</Filter>
    </ClInclude>
    <ClInclude Include="..\..\xbmc\cores\paplayer\WAVcodec.h">
      <Filter>cores\paplayer</Filter>
    </ClInclude>
    <ClInclude Include="..\..\xbmc\cores\paplayer\YMCodec.h">
      <Filter>cores\paplayer</Filter>
    </ClInclude>
    <ClInclude Include="..\..\xbmc\cores\DllLoader\coff.h">
      <Filter>cores\DllLoader</Filter>
    </ClInclude>
    <ClInclude Include="..\..\xbmc\cores\DllLoader\coffldr.h">
      <Filter>cores\DllLoader</Filter>
    </ClInclude>
    <ClInclude Include="..\..\xbmc\cores\DllLoader\dll.h">
      <Filter>cores\DllLoader</Filter>
    </ClInclude>
    <ClInclude Include="..\..\xbmc\cores\DllLoader\dll_tracker.h">
      <Filter>cores\DllLoader</Filter>
    </ClInclude>
    <ClInclude Include="..\..\xbmc\cores\DllLoader\dll_tracker_file.h">
      <Filter>cores\DllLoader</Filter>
    </ClInclude>
    <ClInclude Include="..\..\xbmc\cores\DllLoader\dll_tracker_library.h">
      <Filter>cores\DllLoader</Filter>
    </ClInclude>
    <ClInclude Include="..\..\xbmc\cores\DllLoader\dll_util.h">
      <Filter>cores\DllLoader</Filter>
    </ClInclude>
    <ClInclude Include="..\..\xbmc\cores\DllLoader\DllLoader.h">
      <Filter>cores\DllLoader</Filter>
    </ClInclude>
    <ClInclude Include="..\..\xbmc\cores\DllLoader\DllLoaderContainer.h">
      <Filter>cores\DllLoader</Filter>
    </ClInclude>
    <ClInclude Include="..\..\xbmc\DllPaths.h">
      <Filter>cores\DllLoader</Filter>
    </ClInclude>
    <ClInclude Include="..\..\xbmc\DllPaths_win32.h">
      <Filter>cores\DllLoader</Filter>
    </ClInclude>
    <ClInclude Include="..\..\xbmc\cores\DllLoader\LibraryLoader.h">
      <Filter>cores\DllLoader</Filter>
    </ClInclude>
    <ClInclude Include="..\..\xbmc\cores\DllLoader\Win32DllLoader.h">
      <Filter>cores\DllLoader</Filter>
    </ClInclude>
    <ClInclude Include="..\..\xbmc\cores\DllLoader\exports\emu_dummy.h">
      <Filter>cores\DllLoader\exports</Filter>
    </ClInclude>
    <ClInclude Include="..\..\xbmc\cores\DllLoader\exports\emu_kernel32.h">
      <Filter>cores\DllLoader\exports</Filter>
    </ClInclude>
    <ClInclude Include="..\..\xbmc\cores\DllLoader\exports\emu_msvcrt.h">
      <Filter>cores\DllLoader\exports</Filter>
    </ClInclude>
    <ClInclude Include="..\..\xbmc\cores\DllLoader\exports\win32-dirent.h">
      <Filter>cores\DllLoader\exports</Filter>
    </ClInclude>
    <ClInclude Include="..\..\xbmc\cores\DllLoader\exports\emu_socket\emu_socket.h">
      <Filter>cores\DllLoader\exports\emu_socket</Filter>
    </ClInclude>
    <ClInclude Include="..\..\xbmc\cores\DllLoader\exports\util\EmuFileWrapper.h">
      <Filter>cores\DllLoader\exports\util</Filter>
    </ClInclude>
    <ClInclude Include="..\..\xbmc\cores\VideoRenderers\BaseRenderer.h">
      <Filter>cores\VideoRenderers</Filter>
    </ClInclude>
    <ClInclude Include="..\..\xbmc\cores\VideoRenderers\LinuxRendererGL.h">
      <Filter>cores\VideoRenderers</Filter>
    </ClInclude>
    <ClInclude Include="..\..\xbmc\cores\VideoRenderers\OverlayRenderer.h">
      <Filter>cores\VideoRenderers</Filter>
    </ClInclude>
    <ClInclude Include="..\..\xbmc\cores\VideoRenderers\OverlayRendererDX.h">
      <Filter>cores\VideoRenderers</Filter>
    </ClInclude>
    <ClInclude Include="..\..\xbmc\cores\VideoRenderers\OverlayRendererGL.h">
      <Filter>cores\VideoRenderers</Filter>
    </ClInclude>
    <ClInclude Include="..\..\xbmc\cores\VideoRenderers\OverlayRendererUtil.h">
      <Filter>cores\VideoRenderers</Filter>
    </ClInclude>
    <ClInclude Include="..\..\xbmc\cores\VideoRenderers\RenderManager.h">
      <Filter>cores\VideoRenderers</Filter>
    </ClInclude>
    <ClInclude Include="..\..\xbmc\cores\VideoRenderers\WinBaseRenderer.h">
      <Filter>cores\VideoRenderers</Filter>
    </ClInclude>
    <ClInclude Include="..\..\xbmc\cores\VideoRenderers\WinDsRenderer.h">
      <Filter>cores\VideoRenderers</Filter>
    </ClInclude>
    <ClInclude Include="..\..\xbmc\cores\VideoRenderers\WinRenderer.h">
      <Filter>cores\VideoRenderers</Filter>
    </ClInclude>
    <ClInclude Include="..\..\xbmc\cores\VideoRenderers\VideoShaders\ConvolutionKernels.h">
      <Filter>cores\VideoRenderers\Shaders</Filter>
    </ClInclude>
    <ClInclude Include="..\..\xbmc\cores\VideoRenderers\VideoShaders\VideoFilterShader.h">
      <Filter>cores\VideoRenderers\Shaders</Filter>
    </ClInclude>
    <ClInclude Include="..\..\xbmc\cores\VideoRenderers\VideoShaders\YUV2RGBShader.h">
      <Filter>cores\VideoRenderers\Shaders</Filter>
    </ClInclude>
    <ClInclude Include="..\..\xbmc\cores\AudioRenderers\AudioRendererFactory.h">
      <Filter>cores\AudioRenderers</Filter>
    </ClInclude>
    <ClInclude Include="..\..\xbmc\cores\AudioRenderers\NullDirectSound.h">
      <Filter>cores\AudioRenderers</Filter>
    </ClInclude>
    <ClInclude Include="..\..\xbmc\utils\PCMRemap.h">
      <Filter>cores\AudioRenderers</Filter>
    </ClInclude>
    <ClInclude Include="..\..\xbmc\cores\AudioRenderers\PulseAudioDirectSound.h">
      <Filter>cores\AudioRenderers</Filter>
    </ClInclude>
    <ClInclude Include="..\..\xbmc\cores\AudioRenderers\Win32DirectSound.h">
      <Filter>cores\AudioRenderers</Filter>
    </ClInclude>
    <ClInclude Include="..\..\xbmc\cores\AudioRenderers\Win32WASAPI.h">
      <Filter>cores\AudioRenderers</Filter>
    </ClInclude>
    <ClInclude Include="..\..\xbmc\cores\ExternalPlayer\ExternalPlayer.h">
      <Filter>cores\ExternalPlayer</Filter>
    </ClInclude>
    <ClInclude Include="..\..\xbmc\cores\playercorefactory\PlayerCoreConfig.h">
      <Filter>cores\PlayerCoreFactory</Filter>
    </ClInclude>
    <ClInclude Include="..\..\xbmc\cores\playercorefactory\PlayerCoreFactory.h">
      <Filter>cores\PlayerCoreFactory</Filter>
    </ClInclude>
    <ClInclude Include="..\..\xbmc\cores\playercorefactory\PlayerSelectionRule.h">
      <Filter>cores\PlayerCoreFactory</Filter>
    </ClInclude>
    <ClInclude Include="..\..\xbmc\cores\DSPlayer\ChaptersManager.h">
      <Filter>cores\dsplayer</Filter>
    </ClInclude>
    <ClInclude Include="..\..\xbmc\cores\DSPlayer\DSConfig.h">
      <Filter>cores\dsplayer</Filter>
    </ClInclude>
    <ClInclude Include="..\..\xbmc\cores\DSPlayer\DSGraph.h">
      <Filter>cores\dsplayer</Filter>
    </ClInclude>
    <ClInclude Include="..\..\xbmc\cores\DSPlayer\DSPlayer.h">
      <Filter>cores\dsplayer</Filter>
    </ClInclude>
    <ClInclude Include="..\..\xbmc\cores\DSPlayer\DSPropertyPage.h">
      <Filter>cores\dsplayer</Filter>
    </ClInclude>
    <ClInclude Include="..\..\xbmc\cores\DSPlayer\FGFilter.h">
      <Filter>cores\dsplayer</Filter>
    </ClInclude>
    <ClInclude Include="..\..\xbmc\cores\DSPlayer\FGLoader.h">
      <Filter>cores\dsplayer</Filter>
    </ClInclude>
    <ClInclude Include="..\..\xbmc\cores\DSPlayer\FGManager.h">
      <Filter>cores\dsplayer</Filter>
    </ClInclude>
    <ClInclude Include="..\..\xbmc\cores\DSPlayer\StreamsManager.h">
      <Filter>cores\dsplayer</Filter>
    </ClInclude>
    <ClInclude Include="..\..\xbmc\cores\DSPlayer\Filters\AllocatorCommon.h">
      <Filter>cores\dsplayer\Filters\Video Renderers</Filter>
    </ClInclude>
    <ClInclude Include="..\..\xbmc\cores\DSPlayer\Filters\DX9AllocatorPresenter.h">
      <Filter>cores\dsplayer\Filters\Video Renderers</Filter>
    </ClInclude>
    <ClInclude Include="..\..\xbmc\cores\DSPlayer\Filters\EVRAllocatorPresenter.h">
      <Filter>cores\dsplayer\Filters\Video Renderers</Filter>
    </ClInclude>
    <ClInclude Include="..\..\xbmc\cores\DSPlayer\IPaintCallback.h">
      <Filter>cores\dsplayer\Filters\Video Renderers</Filter>
    </ClInclude>
    <ClInclude Include="..\..\xbmc\cores\DSPlayer\Filters\RendererSettings.h">
      <Filter>cores\dsplayer\Filters\Video Renderers</Filter>
    </ClInclude>
    <ClInclude Include="..\..\xbmc\cores\DSPlayer\Filters\VMR9AllocatorPresenter.h">
      <Filter>cores\dsplayer\Filters\Video Renderers</Filter>
    </ClInclude>
    <ClInclude Include="..\..\xbmc\cores\DSPlayer\Filters\XBMCFileReader.h">
      <Filter>cores\dsplayer\Filters\Source</Filter>
    </ClInclude>
    <ClInclude Include="..\..\xbmc\cores\DSPlayer\Filters\XBMCFileSource.h">
      <Filter>cores\dsplayer\Filters\Source</Filter>
    </ClInclude>
    <ClInclude Include="..\..\xbmc\cores\DSPlayer\Subtitles\DllLibSubs.h">
      <Filter>cores\dsplayer\Interfaces</Filter>
    </ClInclude>
    <ClInclude Include="..\..\xbmc\cores\DSPlayer\Subtitles\ILogImpl.h">
      <Filter>cores\dsplayer\Interfaces</Filter>
    </ClInclude>
    <ClInclude Include="..\..\xbmc\cores\DSPlayer\Filters\ffdshow_constants.h">
      <Filter>cores\dsplayer\Interfaces\ffdshow</Filter>
    </ClInclude>
    <ClInclude Include="..\..\xbmc\cores\DSPlayer\Filters\IffDecoder.h">
      <Filter>cores\dsplayer\Interfaces\ffdshow</Filter>
    </ClInclude>
    <ClInclude Include="..\..\xbmc\cores\DSPlayer\Filters\IffdshowBase.h">
      <Filter>cores\dsplayer\Interfaces\ffdshow</Filter>
    </ClInclude>
    <ClInclude Include="..\..\xbmc\cores\DSPlayer\Filters\IffdshowDec.h">
      <Filter>cores\dsplayer\Interfaces\ffdshow</Filter>
    </ClInclude>
    <ClInclude Include="..\..\xbmc\cores\DSPlayer\Filters\IffdshowDecAudio.h">
      <Filter>cores\dsplayer\Interfaces\ffdshow</Filter>
    </ClInclude>
    <ClInclude Include="..\..\xbmc\cores\DSPlayer\Filters\IffdshowDecVideo.h">
      <Filter>cores\dsplayer\Interfaces\ffdshow</Filter>
    </ClInclude>
    <ClInclude Include="..\..\xbmc\cores\DSPlayer\Filters\IffdshowEnc.h">
      <Filter>cores\dsplayer\Interfaces\ffdshow</Filter>
    </ClInclude>
    <ClInclude Include="..\..\xbmc\cores\DSPlayer\Filters\IffdshowParamsEnum.h">
      <Filter>cores\dsplayer\Interfaces\ffdshow</Filter>
    </ClInclude>
    <ClInclude Include="..\..\xbmc\cores\DSPlayer\FilterCoreFactory\FilterCoreFactory.h">
      <Filter>cores\dsplayer\FilterCoreFactory</Filter>
    </ClInclude>
    <ClInclude Include="..\..\xbmc\cores\DSPlayer\FilterCoreFactory\FilterSelectionRule.h">
      <Filter>cores\dsplayer\FilterCoreFactory</Filter>
    </ClInclude>
    <ClInclude Include="..\..\xbmc\cores\DSPlayer\FilterCoreFactory\GlobalFilterSelectionRule.h">
      <Filter>cores\dsplayer\FilterCoreFactory</Filter>
    </ClInclude>
    <ClInclude Include="..\..\xbmc\FileSystem\AddonsDirectory.h">
      <Filter>filesystem</Filter>
    </ClInclude>
    <ClInclude Include="..\..\xbmc\FileSystem\ASAPFileDirectory.h">
      <Filter>filesystem</Filter>
    </ClInclude>
    <ClInclude Include="..\..\xbmc\FileSystem\CacheMemBuffer.h">
      <Filter>filesystem</Filter>
    </ClInclude>
    <ClInclude Include="..\..\xbmc\FileSystem\CacheStrategy.h">
      <Filter>filesystem</Filter>
    </ClInclude>
    <ClInclude Include="..\..\xbmc\FileSystem\CDDADirectory.h">
      <Filter>filesystem</Filter>
    </ClInclude>
    <ClInclude Include="..\..\xbmc\FileSystem\DAAPDirectory.h">
      <Filter>filesystem</Filter>
    </ClInclude>
    <ClInclude Include="..\..\xbmc\FileSystem\DAVDirectory.h">
      <Filter>filesystem</Filter>
    </ClInclude>
    <ClInclude Include="..\..\xbmc\FileSystem\DirectoryCache.h">
      <Filter>filesystem</Filter>
    </ClInclude>
    <ClInclude Include="..\..\xbmc\FileSystem\DirectoryTuxBox.h">
      <Filter>filesystem</Filter>
    </ClInclude>
    <ClInclude Include="..\..\xbmc\FileSystem\DllLibCMyth.h">
      <Filter>filesystem</Filter>
    </ClInclude>
    <ClInclude Include="..\..\xbmc\FileSystem\DllLibCurl.h">
      <Filter>filesystem</Filter>
    </ClInclude>
    <ClInclude Include="..\..\xbmc\FileSystem\FactoryFileDirectory.h">
      <Filter>filesystem</Filter>
    </ClInclude>
    <ClInclude Include="..\..\xbmc\FileSystem\FileCache.h">
      <Filter>filesystem</Filter>
    </ClInclude>
    <ClInclude Include="..\..\xbmc\FileSystem\FileCDDA.h">
      <Filter>filesystem</Filter>
    </ClInclude>
    <ClInclude Include="..\..\xbmc\FileSystem\FileCurl.h">
      <Filter>filesystem</Filter>
    </ClInclude>
    <ClInclude Include="..\..\xbmc\FileSystem\FileDAAP.h">
      <Filter>filesystem</Filter>
    </ClInclude>
    <ClInclude Include="..\..\xbmc\FileSystem\FileFileReader.h">
      <Filter>filesystem</Filter>
    </ClInclude>
    <ClInclude Include="..\..\xbmc\FileSystem\FileISO.h">
      <Filter>filesystem</Filter>
    </ClInclude>
    <ClInclude Include="..\..\xbmc\FileSystem\FileLastFM.h">
      <Filter>filesystem</Filter>
    </ClInclude>
    <ClInclude Include="..\..\xbmc\FileSystem\FileMusicDatabase.h">
      <Filter>filesystem</Filter>
    </ClInclude>
    <ClInclude Include="..\..\xbmc\FileSystem\FileRar.h">
      <Filter>filesystem</Filter>
    </ClInclude>
    <ClInclude Include="..\..\xbmc\FileSystem\FileRTV.h">
      <Filter>filesystem</Filter>
    </ClInclude>
    <ClInclude Include="..\..\xbmc\FileSystem\FileSFTP.h">
      <Filter>filesystem</Filter>
    </ClInclude>
    <ClInclude Include="..\..\xbmc\FileSystem\FileShoutcast.h">
      <Filter>filesystem</Filter>
    </ClInclude>
    <ClInclude Include="..\..\xbmc\FileSystem\FileSpecialProtocol.h">
      <Filter>filesystem</Filter>
    </ClInclude>
    <ClInclude Include="..\..\xbmc\FileSystem\FileTuxBox.h">
      <Filter>filesystem</Filter>
    </ClInclude>
    <ClInclude Include="..\..\xbmc\FileSystem\FileZip.h">
      <Filter>filesystem</Filter>
    </ClInclude>
    <ClInclude Include="..\..\xbmc\FileSystem\FTPDirectory.h">
      <Filter>filesystem</Filter>
    </ClInclude>
    <ClInclude Include="..\..\xbmc\FileSystem\FTPParse.h">
      <Filter>filesystem</Filter>
    </ClInclude>
    <ClInclude Include="..\..\xbmc\FileSystem\HDHomeRun.h">
      <Filter>filesystem</Filter>
    </ClInclude>
    <ClInclude Include="..\..\xbmc\FileSystem\HTSPDirectory.h">
      <Filter>filesystem</Filter>
    </ClInclude>
    <ClInclude Include="..\..\xbmc\FileSystem\HTSPSession.h">
      <Filter>filesystem</Filter>
    </ClInclude>
    <ClInclude Include="..\..\xbmc\FileSystem\HTTPDirectory.h">
      <Filter>filesystem</Filter>
    </ClInclude>
    <ClInclude Include="..\..\xbmc\FileSystem\ISO9660Directory.h">
      <Filter>filesystem</Filter>
    </ClInclude>
    <ClInclude Include="..\..\xbmc\FileSystem\LastFMDirectory.h">
      <Filter>filesystem</Filter>
    </ClInclude>
    <ClInclude Include="..\..\xbmc\FileSystem\MultiPathDirectory.h">
      <Filter>filesystem</Filter>
    </ClInclude>
    <ClInclude Include="..\..\xbmc\FileSystem\MultiPathFile.h">
      <Filter>filesystem</Filter>
    </ClInclude>
    <ClInclude Include="..\..\xbmc\FileSystem\MusicDatabaseDirectory.h">
      <Filter>filesystem</Filter>
    </ClInclude>
    <ClInclude Include="..\..\xbmc\FileSystem\MusicFileDirectory.h">
      <Filter>filesystem</Filter>
    </ClInclude>
    <ClInclude Include="..\..\xbmc\FileSystem\MusicSearchDirectory.h">
      <Filter>filesystem</Filter>
    </ClInclude>
    <ClInclude Include="..\..\xbmc\FileSystem\MythDirectory.h">
      <Filter>filesystem</Filter>
    </ClInclude>
    <ClInclude Include="..\..\xbmc\FileSystem\MythFile.h">
      <Filter>filesystem</Filter>
    </ClInclude>
    <ClInclude Include="..\..\xbmc\FileSystem\MythSession.h">
      <Filter>filesystem</Filter>
    </ClInclude>
    <ClInclude Include="..\..\xbmc\FileSystem\NSFFileDirectory.h">
      <Filter>filesystem</Filter>
    </ClInclude>
    <ClInclude Include="..\..\xbmc\FileSystem\OGGFileDirectory.h">
      <Filter>filesystem</Filter>
    </ClInclude>
    <ClInclude Include="..\..\xbmc\FileSystem\PlaylistDirectory.h">
      <Filter>filesystem</Filter>
    </ClInclude>
    <ClInclude Include="..\..\xbmc\FileSystem\PlaylistFileDirectory.h">
      <Filter>filesystem</Filter>
    </ClInclude>
    <ClInclude Include="..\..\xbmc\FileSystem\PluginDirectory.h">
      <Filter>filesystem</Filter>
    </ClInclude>
    <ClInclude Include="..\..\xbmc\FileSystem\RarDirectory.h">
      <Filter>filesystem</Filter>
    </ClInclude>
    <ClInclude Include="..\..\xbmc\FileSystem\RarManager.h">
      <Filter>filesystem</Filter>
    </ClInclude>
    <ClInclude Include="..\..\xbmc\FileSystem\RSSDirectory.h">
      <Filter>filesystem</Filter>
    </ClInclude>
    <ClInclude Include="..\..\xbmc\FileSystem\RTVDirectory.h">
      <Filter>filesystem</Filter>
    </ClInclude>
    <ClInclude Include="..\..\xbmc\FileSystem\SAPDirectory.h">
      <Filter>filesystem</Filter>
    </ClInclude>
    <ClInclude Include="..\..\xbmc\FileSystem\SAPFile.h">
      <Filter>filesystem</Filter>
    </ClInclude>
    <ClInclude Include="..\..\xbmc\FileSystem\SFTPDirectory.h">
      <Filter>filesystem</Filter>
    </ClInclude>
    <ClInclude Include="..\..\xbmc\FileSystem\SIDFileDirectory.h">
      <Filter>filesystem</Filter>
    </ClInclude>
    <ClInclude Include="..\..\xbmc\FileSystem\SmartPlaylistDirectory.h">
      <Filter>filesystem</Filter>
    </ClInclude>
    <ClInclude Include="..\..\xbmc\FileSystem\SpecialProtocol.h">
      <Filter>filesystem</Filter>
    </ClInclude>
    <ClInclude Include="..\..\xbmc\FileSystem\SpecialProtocolDirectory.h">
      <Filter>filesystem</Filter>
    </ClInclude>
    <ClInclude Include="..\..\xbmc\FileSystem\StackDirectory.h">
      <Filter>filesystem</Filter>
    </ClInclude>
    <ClInclude Include="..\..\xbmc\FileSystem\SourcesDirectory.h">
      <Filter>filesystem</Filter>
    </ClInclude>
    <ClInclude Include="..\..\xbmc\FileSystem\UPnPDirectory.h">
      <Filter>filesystem</Filter>
    </ClInclude>
    <ClInclude Include="..\..\xbmc\FileSystem\VideoDatabaseDirectory.h">
      <Filter>filesystem</Filter>
    </ClInclude>
    <ClInclude Include="..\..\xbmc\FileSystem\VTPDirectory.h">
      <Filter>filesystem</Filter>
    </ClInclude>
    <ClInclude Include="..\..\xbmc\FileSystem\VTPFile.h">
      <Filter>filesystem</Filter>
    </ClInclude>
    <ClInclude Include="..\..\xbmc\FileSystem\VTPSession.h">
      <Filter>filesystem</Filter>
    </ClInclude>
    <ClInclude Include="..\..\xbmc\FileSystem\ZipDirectory.h">
      <Filter>filesystem</Filter>
    </ClInclude>
    <ClInclude Include="..\..\xbmc\FileSystem\ZipManager.h">
      <Filter>filesystem</Filter>
    </ClInclude>
    <ClInclude Include="..\..\xbmc\FileSystem\MusicDatabaseDirectory\DirectoryNode.h">
      <Filter>filesystem\MusicDatabaseDirectory</Filter>
    </ClInclude>
    <ClInclude Include="..\..\xbmc\FileSystem\MusicDatabaseDirectory\DirectoryNodeAlbum.h">
      <Filter>filesystem\MusicDatabaseDirectory</Filter>
    </ClInclude>
    <ClInclude Include="..\..\xbmc\FileSystem\MusicDatabaseDirectory\DirectoryNodeAlbumCompilations.h">
      <Filter>filesystem\MusicDatabaseDirectory</Filter>
    </ClInclude>
    <ClInclude Include="..\..\xbmc\FileSystem\MusicDatabaseDirectory\DirectoryNodeAlbumCompilationsSongs.h">
      <Filter>filesystem\MusicDatabaseDirectory</Filter>
    </ClInclude>
    <ClInclude Include="..\..\xbmc\FileSystem\MusicDatabaseDirectory\DirectoryNodeAlbumRecentlyAdded.h">
      <Filter>filesystem\MusicDatabaseDirectory</Filter>
    </ClInclude>
    <ClInclude Include="..\..\xbmc\FileSystem\MusicDatabaseDirectory\DirectoryNodeAlbumRecentlyAddedSong.h">
      <Filter>filesystem\MusicDatabaseDirectory</Filter>
    </ClInclude>
    <ClInclude Include="..\..\xbmc\FileSystem\MusicDatabaseDirectory\DirectoryNodeAlbumRecentlyPlayed.h">
      <Filter>filesystem\MusicDatabaseDirectory</Filter>
    </ClInclude>
    <ClInclude Include="..\..\xbmc\FileSystem\MusicDatabaseDirectory\DirectoryNodeAlbumRecentlyPlayedSong.h">
      <Filter>filesystem\MusicDatabaseDirectory</Filter>
    </ClInclude>
    <ClInclude Include="..\..\xbmc\FileSystem\MusicDatabaseDirectory\DirectoryNodeAlbumTop100.h">
      <Filter>filesystem\MusicDatabaseDirectory</Filter>
    </ClInclude>
    <ClInclude Include="..\..\xbmc\FileSystem\MusicDatabaseDirectory\DirectoryNodeAlbumTop100Song.h">
      <Filter>filesystem\MusicDatabaseDirectory</Filter>
    </ClInclude>
    <ClInclude Include="..\..\xbmc\FileSystem\MusicDatabaseDirectory\DirectoryNodeArtist.h">
      <Filter>filesystem\MusicDatabaseDirectory</Filter>
    </ClInclude>
    <ClInclude Include="..\..\xbmc\FileSystem\MusicDatabaseDirectory\DirectoryNodeGenre.h">
      <Filter>filesystem\MusicDatabaseDirectory</Filter>
    </ClInclude>
    <ClInclude Include="..\..\xbmc\FileSystem\MusicDatabaseDirectory\DirectoryNodeOverview.h">
      <Filter>filesystem\MusicDatabaseDirectory</Filter>
    </ClInclude>
    <ClInclude Include="..\..\xbmc\FileSystem\MusicDatabaseDirectory\DirectoryNodeRoot.h">
      <Filter>filesystem\MusicDatabaseDirectory</Filter>
    </ClInclude>
    <ClInclude Include="..\..\xbmc\FileSystem\MusicDatabaseDirectory\DirectoryNodeSingles.h">
      <Filter>filesystem\MusicDatabaseDirectory</Filter>
    </ClInclude>
    <ClInclude Include="..\..\xbmc\FileSystem\MusicDatabaseDirectory\DirectoryNodeSong.h">
      <Filter>filesystem\MusicDatabaseDirectory</Filter>
    </ClInclude>
    <ClInclude Include="..\..\xbmc\FileSystem\MusicDatabaseDirectory\DirectoryNodeSongTop100.h">
      <Filter>filesystem\MusicDatabaseDirectory</Filter>
    </ClInclude>
    <ClInclude Include="..\..\xbmc\FileSystem\MusicDatabaseDirectory\DirectoryNodeTop100.h">
      <Filter>filesystem\MusicDatabaseDirectory</Filter>
    </ClInclude>
    <ClInclude Include="..\..\xbmc\FileSystem\MusicDatabaseDirectory\DirectoryNodeYear.h">
      <Filter>filesystem\MusicDatabaseDirectory</Filter>
    </ClInclude>
    <ClInclude Include="..\..\xbmc\FileSystem\MusicDatabaseDirectory\DirectoryNodeYearAlbum.h">
      <Filter>filesystem\MusicDatabaseDirectory</Filter>
    </ClInclude>
    <ClInclude Include="..\..\xbmc\FileSystem\MusicDatabaseDirectory\DirectoryNodeYearSong.h">
      <Filter>filesystem\MusicDatabaseDirectory</Filter>
    </ClInclude>
    <ClInclude Include="..\..\xbmc\FileSystem\MusicDatabaseDirectory\QueryParams.h">
      <Filter>filesystem\MusicDatabaseDirectory</Filter>
    </ClInclude>
    <ClInclude Include="..\..\xbmc\FileSystem\VideoDatabaseDirectory\DirectoryNode.h">
      <Filter>filesystem\VideoDatabaseDirectory</Filter>
    </ClInclude>
    <ClInclude Include="..\..\xbmc\FileSystem\VideoDatabaseDirectory\DirectoryNodeActor.h">
      <Filter>filesystem\VideoDatabaseDirectory</Filter>
    </ClInclude>
    <ClInclude Include="..\..\xbmc\FileSystem\VideoDatabaseDirectory\DirectoryNodeDirector.h">
      <Filter>filesystem\VideoDatabaseDirectory</Filter>
    </ClInclude>
    <ClInclude Include="..\..\xbmc\FileSystem\VideoDatabaseDirectory\DirectoryNodeEpisodes.h">
      <Filter>filesystem\VideoDatabaseDirectory</Filter>
    </ClInclude>
    <ClInclude Include="..\..\xbmc\FileSystem\VideoDatabaseDirectory\DirectoryNodeGenre.h">
      <Filter>filesystem\VideoDatabaseDirectory</Filter>
    </ClInclude>
    <ClInclude Include="..\..\xbmc\FileSystem\VideoDatabaseDirectory\DirectoryNodeMoviesOverview.h">
      <Filter>filesystem\VideoDatabaseDirectory</Filter>
    </ClInclude>
    <ClInclude Include="..\..\xbmc\FileSystem\VideoDatabaseDirectory\DirectoryNodeMusicVideoAlbum.h">
      <Filter>filesystem\VideoDatabaseDirectory</Filter>
    </ClInclude>
    <ClInclude Include="..\..\xbmc\FileSystem\VideoDatabaseDirectory\DirectoryNodeMusicVideosOverview.h">
      <Filter>filesystem\VideoDatabaseDirectory</Filter>
    </ClInclude>
    <ClInclude Include="..\..\xbmc\FileSystem\VideoDatabaseDirectory\DirectoryNodeOverview.h">
      <Filter>filesystem\VideoDatabaseDirectory</Filter>
    </ClInclude>
    <ClInclude Include="..\..\xbmc\FileSystem\VideoDatabaseDirectory\DirectoryNodeRecentlyAddedEpisodes.h">
      <Filter>filesystem\VideoDatabaseDirectory</Filter>
    </ClInclude>
    <ClInclude Include="..\..\xbmc\FileSystem\VideoDatabaseDirectory\DirectoryNodeRecentlyAddedMovies.h">
      <Filter>filesystem\VideoDatabaseDirectory</Filter>
    </ClInclude>
    <ClInclude Include="..\..\xbmc\FileSystem\VideoDatabaseDirectory\DirectoryNodeRecentlyAddedMusicVideos.h">
      <Filter>filesystem\VideoDatabaseDirectory</Filter>
    </ClInclude>
    <ClInclude Include="..\..\xbmc\FileSystem\VideoDatabaseDirectory\DirectoryNodeRoot.h">
      <Filter>filesystem\VideoDatabaseDirectory</Filter>
    </ClInclude>
    <ClInclude Include="..\..\xbmc\FileSystem\VideoDatabaseDirectory\DirectoryNodeSeasons.h">
      <Filter>filesystem\VideoDatabaseDirectory</Filter>
    </ClInclude>
    <ClInclude Include="..\..\xbmc\FileSystem\VideoDatabaseDirectory\DirectoryNodeSets.h">
      <Filter>filesystem\VideoDatabaseDirectory</Filter>
    </ClInclude>
    <ClInclude Include="..\..\xbmc\FileSystem\VideoDatabaseDirectory\DirectoryNodeStudio.h">
      <Filter>filesystem\VideoDatabaseDirectory</Filter>
    </ClInclude>
    <ClInclude Include="..\..\xbmc\FileSystem\VideoDatabaseDirectory\DirectoryNodeTitleMovies.h">
      <Filter>filesystem\VideoDatabaseDirectory</Filter>
    </ClInclude>
    <ClInclude Include="..\..\xbmc\FileSystem\VideoDatabaseDirectory\DirectoryNodeTitleMusicVideos.h">
      <Filter>filesystem\VideoDatabaseDirectory</Filter>
    </ClInclude>
    <ClInclude Include="..\..\xbmc\FileSystem\VideoDatabaseDirectory\DirectoryNodeTitleTvShows.h">
      <Filter>filesystem\VideoDatabaseDirectory</Filter>
    </ClInclude>
    <ClInclude Include="..\..\xbmc\FileSystem\VideoDatabaseDirectory\DirectoryNodeTvShowsOverview.h">
      <Filter>filesystem\VideoDatabaseDirectory</Filter>
    </ClInclude>
    <ClInclude Include="..\..\xbmc\FileSystem\VideoDatabaseDirectory\DirectoryNodeYear.h">
      <Filter>filesystem\VideoDatabaseDirectory</Filter>
    </ClInclude>
    <ClInclude Include="..\..\xbmc\FileSystem\VideoDatabaseDirectory\QueryParams.h">
      <Filter>filesystem\VideoDatabaseDirectory</Filter>
    </ClInclude>
    <ClInclude Include="..\..\xbmc\addons\Addon.h">
      <Filter>addons</Filter>
    </ClInclude>
    <ClInclude Include="..\..\xbmc\addons\AddonDll.h">
      <Filter>addons</Filter>
    </ClInclude>
    <ClInclude Include="..\..\xbmc\addons\AddonManager.h">
      <Filter>addons</Filter>
    </ClInclude>
    <ClInclude Include="..\..\xbmc\addons\AddonStatusHandler.h">
      <Filter>addons</Filter>
    </ClInclude>
    <ClInclude Include="..\..\xbmc\addons\DllAddon.h">
      <Filter>addons</Filter>
    </ClInclude>
    <ClInclude Include="..\..\xbmc\addons\IAddon.h">
      <Filter>addons</Filter>
    </ClInclude>
    <ClInclude Include="..\..\xbmc\addons\Scraper.h">
      <Filter>addons</Filter>
    </ClInclude>
    <ClInclude Include="..\..\xbmc\addons\ScreenSaver.h">
      <Filter>addons</Filter>
    </ClInclude>
    <ClInclude Include="..\..\xbmc\addons\Visualisation.h">
      <Filter>addons</Filter>
    </ClInclude>
    <ClInclude Include="..\..\xbmc\addons\Repository.h">
      <Filter>addons</Filter>
    </ClInclude>
    <ClInclude Include="..\..\xbmc\addons\Skin.h">
      <Filter>addons</Filter>
    </ClInclude>
    <ClInclude Include="..\..\xbmc\FileSystem\VideoDatabaseDirectory\DirectoryNodeCountry.h">
      <Filter>filesystem\VideoDatabaseDirectory</Filter>
    </ClInclude>
    <ClInclude Include="..\..\xbmc\cdrip\DllFlacEnc.h">
      <Filter>cores\paplayer</Filter>
    </ClInclude>
    <ClInclude Include="..\..\xbmc\addons\PluginSource.h">
      <Filter>addons</Filter>
    </ClInclude>
    <ClInclude Include="..\..\xbmc\cores\dvdplayer\DVDCodecs\Video\CrystalHD.h">
      <Filter>cores\dvdplayer\DVDCodecs\Video</Filter>
    </ClInclude>
    <ClInclude Include="..\..\xbmc\cores\VideoRenderers\VideoShaders\WinVideoFilter.h">
      <Filter>cores\VideoRenderers\Shaders</Filter>
    </ClInclude>
    <ClInclude Include="..\..\xbmc\cores\DSPlayer\GraphFilters.h">
      <Filter>cores\dsplayer</Filter>
    </ClInclude>
    <ClInclude Include="..\..\xbmc\cores\DSPlayer\ExternalPixelShader.h">
      <Filter>cores\dsplayer\Shaders</Filter>
    </ClInclude>
    <ClInclude Include="..\..\xbmc\cores\DSPlayer\PixelShaderList.h">
      <Filter>cores\dsplayer\Shaders</Filter>
    </ClInclude>
    <ClInclude Include="..\..\xbmc\cores\DSPlayer\PixelShaderCompiler.h">
      <Filter>cores\dsplayer\Shaders</Filter>
    </ClInclude>
    <ClInclude Include="..\..\xbmc\cores\DSPlayer\DSMessage.h">
      <Filter>cores\dsplayer</Filter>
    </ClInclude>
    <ClInclude Include="..\..\xbmc\cores\DSPlayer\Filters\Splitters\DSStreamInfo.h">
      <Filter>cores\dsplayer\Filters\Splitters\XBMC</Filter>
    </ClInclude>
    <ClInclude Include="..\..\xbmc\cores\DSPlayer\Filters\DsVideoDecoder\DSCodecDef.h">
      <Filter>cores\dsplayer\Filters\Video Decoders</Filter>
    </ClInclude>
    <ClInclude Include="..\..\xbmc\cores\DSPlayer\Filters\DsVideoDecoder\DIRECTSHOW.h">
      <Filter>cores\dsplayer\Filters\Video Decoders</Filter>
    </ClInclude>
    <ClInclude Include="..\..\xbmc\cores\DSPlayer\Filters\Splitters\PacketQueue.h">
      <Filter>cores\dsplayer\Filters\Splitters\XBMC</Filter>
    </ClInclude>
    <ClInclude Include="..\..\xbmc\cores\dvdplayer\DVDSubtitles\DVDSubtitleTagMicroDVD.h">
      <Filter>cores\dvdplayer\DVDSubtitles</Filter>
    </ClInclude>
    <ClInclude Include="..\..\xbmc\cores\dvdplayer\DVDSubtitles\DVDSubtitleTagSami.h">
      <Filter>cores\dvdplayer\DVDSubtitles</Filter>
    </ClInclude>
    <ClInclude Include="..\..\xbmc\cores\dvdplayer\DVDInputStreams\DVDInputStreamBluray.h">
      <Filter>cores\dvdplayer\DVDInputStreams</Filter>
    </ClInclude>
    <ClInclude Include="..\..\xbmc\addons\Service.h">
      <Filter>addons</Filter>
    </ClInclude>
    <ClInclude Include="..\..\xbmc\cores\DSPlayer\Utils\AudioEnumerator.h">
      <Filter>cores\dsplayer\Utils</Filter>
    </ClInclude>
    <ClInclude Include="..\..\xbmc\cores\DSPlayer\Utils\DSTemplate.h">
      <Filter>cores\dsplayer\Utils</Filter>
    </ClInclude>
    <ClInclude Include="..\..\xbmc\cores\DSPlayer\Utils\IPinHook.h">
      <Filter>cores\dsplayer\Utils</Filter>
    </ClInclude>
    <ClInclude Include="..\..\xbmc\cores\DSPlayer\Utils\MacrovisionKicker.h">
      <Filter>cores\dsplayer\Utils</Filter>
    </ClInclude>
    <ClInclude Include="..\..\xbmc\cores\DSPlayer\Utils\SmartList.h">
      <Filter>cores\dsplayer\Utils</Filter>
    </ClInclude>
    <ClInclude Include="..\..\xbmc\cores\DSPlayer\moreuuids.h">
      <Filter>cores\dsplayer</Filter>
    </ClInclude>
    <ClInclude Include="..\..\xbmc\cores\DSPlayer\Filters\DsVideoDecoder\CpuId.h">
      <Filter>cores\dsplayer\Filters\Include</Filter>
    </ClInclude>
    <ClInclude Include="..\..\xbmc\cores\DSPlayer\Filters\DsVideoDecoder\cspinfo.h">
      <Filter>cores\dsplayer\Filters\Include</Filter>
    </ClInclude>
    <ClInclude Include="..\..\xbmc\cores\DSPlayer\Filters\DsVideoDecoder\intrin_fixed.h">
      <Filter>cores\dsplayer\Filters\Include</Filter>
    </ClInclude>
    <ClInclude Include="..\..\xbmc\cores\DSPlayer\Filters\DsVideoDecoder\H264QuantizationMatrix.h">
      <Filter>cores\dsplayer\Filters\Include</Filter>
    </ClInclude>
    <ClInclude Include="..\..\xbmc\cores\DSPlayer\Filters\DsVideoDecoder\ffImgfmt.h">
      <Filter>cores\dsplayer\Filters\Include</Filter>
    </ClInclude>
    <ClInclude Include="..\..\xbmc\cores\DSPlayer\Filters\Splitters\BaseDemuxer.h">
      <Filter>cores\dsplayer\Filters\Splitters\XBMC</Filter>
    </ClInclude>
    <ClInclude Include="..\..\xbmc\cores\DSPlayer\Filters\Splitters\ByteParser.h">
      <Filter>cores\dsplayer\Filters\Splitters\XBMC</Filter>
    </ClInclude>
    <ClInclude Include="..\..\xbmc\cores\DSPlayer\Filters\Splitters\ExtradataParser.h">
      <Filter>cores\dsplayer\Filters\Splitters\XBMC</Filter>
    </ClInclude>
    <ClInclude Include="..\..\xbmc\cores\DSPlayer\Filters\Splitters\LAVFDemuxer.h">
      <Filter>cores\dsplayer\Filters\Splitters\XBMC</Filter>
    </ClInclude>
    <ClInclude Include="..\..\xbmc\cores\DSPlayer\Filters\Splitters\LAVFGuidHelper.h">
      <Filter>cores\dsplayer\Filters\Splitters\XBMC</Filter>
    </ClInclude>
    <ClInclude Include="..\..\xbmc\cores\DSPlayer\Filters\Splitters\LAVFOutputPin.h">
      <Filter>cores\dsplayer\Filters\Splitters\XBMC</Filter>
    </ClInclude>
    <ClInclude Include="..\..\xbmc\cores\DSPlayer\Filters\Splitters\LAVFSplitter.h">
      <Filter>cores\dsplayer\Filters\Splitters\XBMC</Filter>
    </ClInclude>
    <ClInclude Include="..\..\xbmc\cores\DSPlayer\Filters\Splitters\LAVFStreamInfo.h">
      <Filter>cores\dsplayer\Filters\Splitters\XBMC</Filter>
    </ClInclude>
    <ClInclude Include="..\..\xbmc\cores\DSPlayer\Filters\Splitters\LAVFUtils.h">
      <Filter>cores\dsplayer\Filters\Splitters\XBMC</Filter>
    </ClInclude>
    <ClInclude Include="..\..\xbmc\cores\DSPlayer\Filters\Splitters\StreamInfo.h">
      <Filter>cores\dsplayer\Filters\Splitters\XBMC</Filter>
    </ClInclude>
    <ClInclude Include="..\..\xbmc\cores\DSPlayer\Filters\DsVideoDecoder\dxva2_wrapper.h">
      <Filter>cores\dsplayer\Filters\Video Decoders</Filter>
    </ClInclude>
    <ClInclude Include="..\..\xbmc\cores\DSPlayer\ShadersSelectionRule.h">
      <Filter>cores\dsplayer\Shaders</Filter>
    </ClInclude>
    <ClInclude Include="..\..\xbmc\guilib\GUIDialog.h">
      <Filter>guilib</Filter>
    </ClInclude>
    <ClInclude Include="..\..\xbmc\music\karaoke\cdgdata.h">
      <Filter>music\karaoke</Filter>
    </ClInclude>
    <ClInclude Include="..\..\xbmc\music\karaoke\GUIDialogKaraokeSongSelector.h">
      <Filter>music\karaoke</Filter>
    </ClInclude>
    <ClInclude Include="..\..\xbmc\music\karaoke\GUIWindowKaraokeLyrics.h">
      <Filter>music\karaoke</Filter>
    </ClInclude>
    <ClInclude Include="..\..\xbmc\music\karaoke\karaokelyrics.h">
      <Filter>music\karaoke</Filter>
    </ClInclude>
    <ClInclude Include="..\..\xbmc\music\karaoke\karaokelyricscdg.h">
      <Filter>music\karaoke</Filter>
    </ClInclude>
    <ClInclude Include="..\..\xbmc\music\karaoke\karaokelyricsfactory.h">
      <Filter>music\karaoke</Filter>
    </ClInclude>
    <ClInclude Include="..\..\xbmc\music\karaoke\karaokelyricsmanager.h">
      <Filter>music\karaoke</Filter>
    </ClInclude>
    <ClInclude Include="..\..\xbmc\music\karaoke\karaokelyricstext.h">
      <Filter>music\karaoke</Filter>
    </ClInclude>
    <ClInclude Include="..\..\xbmc\music\karaoke\karaokelyricstextkar.h">
      <Filter>music\karaoke</Filter>
    </ClInclude>
    <ClInclude Include="..\..\xbmc\music\karaoke\karaokelyricstextlrc.h">
      <Filter>music\karaoke</Filter>
    </ClInclude>
    <ClInclude Include="..\..\xbmc\music\karaoke\karaokelyricstextustar.h">
      <Filter>music\karaoke</Filter>
    </ClInclude>
    <ClInclude Include="..\..\xbmc\music\karaoke\karaokewindowbackground.h">
      <Filter>music\karaoke</Filter>
    </ClInclude>
    <ClInclude Include="..\..\xbmc\dbwrappers\Database.h">
      <Filter>database</Filter>
    </ClInclude>
    <ClInclude Include="..\..\xbmc\dbwrappers\dataset.h">
      <Filter>database</Filter>
    </ClInclude>
    <ClInclude Include="..\..\xbmc\dbwrappers\qry_dat.h">
      <Filter>database</Filter>
    </ClInclude>
    <ClInclude Include="..\..\xbmc\music\Album.h">
      <Filter>music</Filter>
    </ClInclude>
    <ClInclude Include="..\..\xbmc\music\Artist.h">
      <Filter>music</Filter>
    </ClInclude>
    <ClInclude Include="..\..\xbmc\music\GUIViewStateMusic.h">
      <Filter>music</Filter>
    </ClInclude>
    <ClInclude Include="..\..\xbmc\music\LastFmManager.h">
      <Filter>music</Filter>
    </ClInclude>
    <ClInclude Include="..\..\xbmc\music\MusicInfoLoader.h">
      <Filter>music</Filter>
    </ClInclude>
    <ClInclude Include="..\..\xbmc\music\Song.h">
      <Filter>music</Filter>
    </ClInclude>
    <ClInclude Include="..\..\xbmc\cdrip\EncoderWav.h">
      <Filter>cdrip</Filter>
    </ClInclude>
    <ClInclude Include="..\..\xbmc\cdrip\CDDAReader.h">
      <Filter>cdrip</Filter>
    </ClInclude>
    <ClInclude Include="..\..\xbmc\cdrip\CDDARipper.h">
      <Filter>cdrip</Filter>
    </ClInclude>
    <ClInclude Include="..\..\xbmc\cdrip\DllLameenc.h">
      <Filter>cdrip</Filter>
    </ClInclude>
    <ClInclude Include="..\..\xbmc\cdrip\DllOgg.h">
      <Filter>cdrip</Filter>
    </ClInclude>
    <ClInclude Include="..\..\xbmc\cdrip\DllVorbis.h">
      <Filter>cdrip</Filter>
    </ClInclude>
    <ClInclude Include="..\..\xbmc\cdrip\DllVorbisEnc.h">
      <Filter>cdrip</Filter>
    </ClInclude>
    <ClInclude Include="..\..\xbmc\cdrip\Encoder.h">
      <Filter>cdrip</Filter>
    </ClInclude>
    <ClInclude Include="..\..\xbmc\cdrip\EncoderFlac.h">
      <Filter>cdrip</Filter>
    </ClInclude>
    <ClInclude Include="..\..\xbmc\cdrip\EncoderLame.h">
      <Filter>cdrip</Filter>
    </ClInclude>
    <ClInclude Include="..\..\xbmc\cdrip\EncoderVorbis.h">
      <Filter>cdrip</Filter>
    </ClInclude>
    <ClInclude Include="..\..\xbmc\addons\DllLibCPluff.h">
      <Filter>addons</Filter>
    </ClInclude>
    <ClInclude Include="..\..\xbmc\addons\GUIDialogAddonInfo.h">
      <Filter>addons</Filter>
    </ClInclude>
    <ClInclude Include="..\..\xbmc\addons\GUIDialogAddonSettings.h">
      <Filter>addons</Filter>
    </ClInclude>
    <ClInclude Include="..\..\xbmc\dialogs\GUIDialogBoxBase.h">
      <Filter>dialogs</Filter>
    </ClInclude>
    <ClInclude Include="..\..\xbmc\dialogs\GUIDialogBusy.h">
      <Filter>dialogs</Filter>
    </ClInclude>
    <ClInclude Include="..\..\xbmc\dialogs\GUIDialogButtonMenu.h">
      <Filter>dialogs</Filter>
    </ClInclude>
    <ClInclude Include="..\..\xbmc\dialogs\GUIDialogContextMenu.h">
      <Filter>dialogs</Filter>
    </ClInclude>
    <ClInclude Include="..\..\xbmc\dialogs\GUIDialogFavourites.h">
      <Filter>dialogs</Filter>
    </ClInclude>
    <ClInclude Include="..\..\xbmc\dialogs\GUIDialogFileBrowser.h">
      <Filter>dialogs</Filter>
    </ClInclude>
    <ClInclude Include="..\..\xbmc\dialogs\GUIDialogGamepad.h">
      <Filter>dialogs</Filter>
    </ClInclude>
    <ClInclude Include="..\..\xbmc\dialogs\GUIDialogKaiToast.h">
      <Filter>dialogs</Filter>
    </ClInclude>
    <ClInclude Include="..\..\xbmc\dialogs\GUIDialogKeyboard.h">
      <Filter>dialogs</Filter>
    </ClInclude>
    <ClInclude Include="..\..\xbmc\dialogs\GUIDialogMediaSource.h">
      <Filter>dialogs</Filter>
    </ClInclude>
    <ClInclude Include="..\..\xbmc\dialogs\GUIDialogMuteBug.h">
      <Filter>dialogs</Filter>
    </ClInclude>
    <ClInclude Include="..\..\xbmc\dialogs\GUIDialogNumeric.h">
      <Filter>dialogs</Filter>
    </ClInclude>
    <ClInclude Include="..\..\xbmc\dialogs\GUIDialogOK.h">
      <Filter>dialogs</Filter>
    </ClInclude>
    <ClInclude Include="..\..\xbmc\dialogs\GUIDialogPlayerControls.h">
      <Filter>dialogs</Filter>
    </ClInclude>
    <ClInclude Include="..\..\xbmc\dialogs\GUIDialogProgress.h">
      <Filter>dialogs</Filter>
    </ClInclude>
    <ClInclude Include="..\..\xbmc\dialogs\GUIDialogSeekBar.h">
      <Filter>dialogs</Filter>
    </ClInclude>
    <ClInclude Include="..\..\xbmc\dialogs\GUIDialogSelect.h">
      <Filter>dialogs</Filter>
    </ClInclude>
    <ClInclude Include="..\..\xbmc\dialogs\GUIDialogSlider.h">
      <Filter>dialogs</Filter>
    </ClInclude>
    <ClInclude Include="..\..\xbmc\dialogs\GUIDialogSmartPlaylistEditor.h">
      <Filter>dialogs</Filter>
    </ClInclude>
    <ClInclude Include="..\..\xbmc\dialogs\GUIDialogSmartPlaylistRule.h">
      <Filter>dialogs</Filter>
    </ClInclude>
    <ClInclude Include="..\..\xbmc\dialogs\GUIDialogSubMenu.h">
      <Filter>dialogs</Filter>
    </ClInclude>
    <ClInclude Include="..\..\xbmc\dialogs\GUIDialogTextViewer.h">
      <Filter>dialogs</Filter>
    </ClInclude>
    <ClInclude Include="..\..\xbmc\dialogs\GUIDialogVolumeBar.h">
      <Filter>dialogs</Filter>
    </ClInclude>
    <ClInclude Include="..\..\xbmc\dialogs\GUIDialogYesNo.h">
      <Filter>dialogs</Filter>
    </ClInclude>
    <ClInclude Include="..\..\xbmc\filesystem\ILiveTV.h">
      <Filter>filesystem</Filter>
    </ClInclude>
    <ClInclude Include="..\..\xbmc\filesystem\ZeroconfDirectory.h">
      <Filter>filesystem</Filter>
    </ClInclude>
    <ClInclude Include="..\..\xbmc\Application.h" />
    <ClInclude Include="..\..\xbmc\system.h" />
    <ClInclude Include="..\..\xbmc\guilib\AnimatedGif.h">
      <Filter>guilib</Filter>
    </ClInclude>
    <ClInclude Include="..\..\xbmc\guilib\AudioContext.h">
      <Filter>guilib</Filter>
    </ClInclude>
    <ClInclude Include="..\..\xbmc\guilib\D3DResource.h">
      <Filter>guilib</Filter>
    </ClInclude>
    <ClInclude Include="..\..\xbmc\guilib\DDSImage.h">
      <Filter>guilib</Filter>
    </ClInclude>
    <ClInclude Include="..\..\xbmc\guilib\DirectXGraphics.h">
      <Filter>guilib</Filter>
    </ClInclude>
    <ClInclude Include="..\..\xbmc\guilib\FrameBufferObject.h">
      <Filter>guilib</Filter>
    </ClInclude>
    <ClInclude Include="..\..\xbmc\guilib\Geometry.h">
      <Filter>guilib</Filter>
    </ClInclude>
    <ClInclude Include="..\..\xbmc\guilib\gui3d.h">
      <Filter>guilib</Filter>
    </ClInclude>
    <ClInclude Include="..\..\xbmc\guilib\GUIAudioManager.h">
      <Filter>guilib</Filter>
    </ClInclude>
    <ClInclude Include="..\..\xbmc\guilib\GUIBaseContainer.h">
      <Filter>guilib</Filter>
    </ClInclude>
    <ClInclude Include="..\..\xbmc\guilib\GUIBorderedImage.h">
      <Filter>guilib</Filter>
    </ClInclude>
    <ClInclude Include="..\..\xbmc\guilib\GUIButtonControl.h">
      <Filter>guilib</Filter>
    </ClInclude>
    <ClInclude Include="..\..\xbmc\guilib\GUICallback.h">
      <Filter>guilib</Filter>
    </ClInclude>
    <ClInclude Include="..\..\xbmc\guilib\GUICheckMarkControl.h">
      <Filter>guilib</Filter>
    </ClInclude>
    <ClInclude Include="..\..\xbmc\guilib\GUIColorManager.h">
      <Filter>guilib</Filter>
    </ClInclude>
    <ClInclude Include="..\..\xbmc\guilib\GUIControl.h">
      <Filter>guilib</Filter>
    </ClInclude>
    <ClInclude Include="..\..\xbmc\guilib\GUIControlFactory.h">
      <Filter>guilib</Filter>
    </ClInclude>
    <ClInclude Include="..\..\xbmc\guilib\GUIControlGroup.h">
      <Filter>guilib</Filter>
    </ClInclude>
    <ClInclude Include="..\..\xbmc\guilib\GUIControlGroupList.h">
      <Filter>guilib</Filter>
    </ClInclude>
    <ClInclude Include="..\..\xbmc\guilib\GUIControlProfiler.h">
      <Filter>guilib</Filter>
    </ClInclude>
    <ClInclude Include="..\..\xbmc\guilib\GUIEditControl.h">
      <Filter>guilib</Filter>
    </ClInclude>
    <ClInclude Include="..\..\xbmc\guilib\GUIFadeLabelControl.h">
      <Filter>guilib</Filter>
    </ClInclude>
    <ClInclude Include="..\..\xbmc\guilib\GUIFixedListContainer.h">
      <Filter>guilib</Filter>
    </ClInclude>
    <ClInclude Include="..\..\xbmc\guilib\GUIFont.h">
      <Filter>guilib</Filter>
    </ClInclude>
    <ClInclude Include="..\..\xbmc\guilib\GUIFontManager.h">
      <Filter>guilib</Filter>
    </ClInclude>
    <ClInclude Include="..\..\xbmc\guilib\GUIImage.h">
      <Filter>guilib</Filter>
    </ClInclude>
    <ClInclude Include="..\..\xbmc\guilib\GUIIncludes.h">
      <Filter>guilib</Filter>
    </ClInclude>
    <ClInclude Include="..\..\xbmc\guilib\GUIInfoTypes.h">
      <Filter>guilib</Filter>
    </ClInclude>
    <ClInclude Include="..\..\xbmc\guilib\GUILabel.h">
      <Filter>guilib</Filter>
    </ClInclude>
    <ClInclude Include="..\..\xbmc\guilib\GUILabelControl.h">
      <Filter>guilib</Filter>
    </ClInclude>
    <ClInclude Include="..\..\xbmc\guilib\GUIListContainer.h">
      <Filter>guilib</Filter>
    </ClInclude>
    <ClInclude Include="..\..\xbmc\guilib\GUIListGroup.h">
      <Filter>guilib</Filter>
    </ClInclude>
    <ClInclude Include="..\..\xbmc\guilib\GUIListItem.h">
      <Filter>guilib</Filter>
    </ClInclude>
    <ClInclude Include="..\..\xbmc\guilib\GUIListItemLayout.h">
      <Filter>guilib</Filter>
    </ClInclude>
    <ClInclude Include="..\..\xbmc\guilib\GUIListLabel.h">
      <Filter>guilib</Filter>
    </ClInclude>
    <ClInclude Include="..\..\xbmc\guilib\GUIMessage.h">
      <Filter>guilib</Filter>
    </ClInclude>
    <ClInclude Include="..\..\xbmc\guilib\GUIMoverControl.h">
      <Filter>guilib</Filter>
    </ClInclude>
    <ClInclude Include="..\..\xbmc\guilib\GUIMultiImage.h">
      <Filter>guilib</Filter>
    </ClInclude>
    <ClInclude Include="..\..\xbmc\guilib\GUIMultiSelectText.h">
      <Filter>guilib</Filter>
    </ClInclude>
    <ClInclude Include="..\..\xbmc\guilib\GUIPanelContainer.h">
      <Filter>guilib</Filter>
    </ClInclude>
    <ClInclude Include="..\..\xbmc\guilib\GUIProgressControl.h">
      <Filter>guilib</Filter>
    </ClInclude>
    <ClInclude Include="..\..\xbmc\guilib\GUIRadioButtonControl.h">
      <Filter>guilib</Filter>
    </ClInclude>
    <ClInclude Include="..\..\xbmc\guilib\GUIRenderingControl.h">
      <Filter>guilib</Filter>
    </ClInclude>
    <ClInclude Include="..\..\xbmc\guilib\GUIResizeControl.h">
      <Filter>guilib</Filter>
    </ClInclude>
    <ClInclude Include="..\..\xbmc\guilib\GUIRSSControl.h">
      <Filter>guilib</Filter>
    </ClInclude>
    <ClInclude Include="..\..\xbmc\guilib\GUIScrollBarControl.h">
      <Filter>guilib</Filter>
    </ClInclude>
    <ClInclude Include="..\..\xbmc\guilib\GUISelectButtonControl.h">
      <Filter>guilib</Filter>
    </ClInclude>
    <ClInclude Include="..\..\xbmc\guilib\GUISettingsSliderControl.h">
      <Filter>guilib</Filter>
    </ClInclude>
    <ClInclude Include="..\..\xbmc\guilib\GUIShader.h">
      <Filter>guilib</Filter>
    </ClInclude>
    <ClInclude Include="..\..\xbmc\guilib\GUISliderControl.h">
      <Filter>guilib</Filter>
    </ClInclude>
    <ClInclude Include="..\..\xbmc\guilib\GUISound.h">
      <Filter>guilib</Filter>
    </ClInclude>
    <ClInclude Include="..\..\xbmc\guilib\GUISpinControl.h">
      <Filter>guilib</Filter>
    </ClInclude>
    <ClInclude Include="..\..\xbmc\guilib\GUISpinControlEx.h">
      <Filter>guilib</Filter>
    </ClInclude>
    <ClInclude Include="..\..\xbmc\guilib\GUIStandardWindow.h">
      <Filter>guilib</Filter>
    </ClInclude>
    <ClInclude Include="..\..\xbmc\guilib\GUIStaticItem.h">
      <Filter>guilib</Filter>
    </ClInclude>
    <ClInclude Include="..\..\xbmc\guilib\GUITextBox.h">
      <Filter>guilib</Filter>
    </ClInclude>
    <ClInclude Include="..\..\xbmc\guilib\GUITextLayout.h">
      <Filter>guilib</Filter>
    </ClInclude>
    <ClInclude Include="..\..\xbmc\guilib\GUIToggleButtonControl.h">
      <Filter>guilib</Filter>
    </ClInclude>
    <ClInclude Include="..\..\xbmc\guilib\GUIVideoControl.h">
      <Filter>guilib</Filter>
    </ClInclude>
    <ClInclude Include="..\..\xbmc\guilib\GUIVisualisationControl.h">
      <Filter>guilib</Filter>
    </ClInclude>
    <ClInclude Include="..\..\xbmc\guilib\GUIWindow.h">
      <Filter>guilib</Filter>
    </ClInclude>
    <ClInclude Include="..\..\xbmc\guilib\GUIWindowManager.h">
      <Filter>guilib</Filter>
    </ClInclude>
    <ClInclude Include="..\..\xbmc\guilib\GUIWrappingListContainer.h">
      <Filter>guilib</Filter>
    </ClInclude>
    <ClInclude Include="..\..\xbmc\guilib\IAudioDeviceChangedCallback.h">
      <Filter>guilib</Filter>
    </ClInclude>
    <ClInclude Include="..\..\xbmc\guilib\IMsgTargetCallback.h">
      <Filter>guilib</Filter>
    </ClInclude>
    <ClInclude Include="..\..\xbmc\guilib\IWindowManagerCallback.h">
      <Filter>guilib</Filter>
    </ClInclude>
    <ClInclude Include="..\..\xbmc\guilib\Key.h">
      <Filter>guilib</Filter>
    </ClInclude>
    <ClInclude Include="..\..\xbmc\guilib\LocalizeStrings.h">
      <Filter>guilib</Filter>
    </ClInclude>
    <ClInclude Include="..\..\xbmc\guilib\MatrixGLES.h">
      <Filter>guilib</Filter>
    </ClInclude>
    <ClInclude Include="..\..\xbmc\guilib\Resolution.h">
      <Filter>guilib</Filter>
    </ClInclude>
    <ClInclude Include="..\..\xbmc\guilib\Shader.h">
      <Filter>guilib</Filter>
    </ClInclude>
    <ClInclude Include="..\..\xbmc\guilib\TextureBundle.h">
      <Filter>guilib</Filter>
    </ClInclude>
    <ClInclude Include="..\..\xbmc\guilib\TextureBundleXBT.h">
      <Filter>guilib</Filter>
    </ClInclude>
    <ClInclude Include="..\..\xbmc\guilib\TextureBundleXPR.h">
      <Filter>guilib</Filter>
    </ClInclude>
    <ClInclude Include="..\..\xbmc\guilib\TransformMatrix.h">
      <Filter>guilib</Filter>
    </ClInclude>
    <ClInclude Include="..\..\xbmc\guilib\Tween.h">
      <Filter>guilib</Filter>
    </ClInclude>
    <ClInclude Include="..\..\xbmc\guilib\VisibleEffect.h">
      <Filter>guilib</Filter>
    </ClInclude>
    <ClInclude Include="..\..\xbmc\guilib\XBTF.h">
      <Filter>guilib</Filter>
    </ClInclude>
    <ClInclude Include="..\..\xbmc\guilib\XBTFReader.h">
      <Filter>guilib</Filter>
    </ClInclude>
    <ClInclude Include="..\..\xbmc\filesystem\Directory.h">
      <Filter>filesystem</Filter>
    </ClInclude>
    <ClInclude Include="..\..\xbmc\filesystem\DirectoryHistory.h">
      <Filter>filesystem</Filter>
    </ClInclude>
    <ClInclude Include="..\..\xbmc\filesystem\FactoryDirectory.h">
      <Filter>filesystem</Filter>
    </ClInclude>
    <ClInclude Include="..\..\xbmc\filesystem\File.h">
      <Filter>filesystem</Filter>
    </ClInclude>
    <ClInclude Include="..\..\xbmc\filesystem\FileFactory.h">
      <Filter>filesystem</Filter>
    </ClInclude>
    <ClInclude Include="..\..\xbmc\filesystem\FileHD.h">
      <Filter>filesystem</Filter>
    </ClInclude>
    <ClInclude Include="..\..\xbmc\filesystem\HDDirectory.h">
      <Filter>filesystem</Filter>
    </ClInclude>
    <ClInclude Include="..\..\xbmc\filesystem\IDirectory.h">
      <Filter>filesystem</Filter>
    </ClInclude>
    <ClInclude Include="..\..\xbmc\filesystem\IFile.h">
      <Filter>filesystem</Filter>
    </ClInclude>
    <ClInclude Include="..\..\xbmc\filesystem\IFileDirectory.h">
      <Filter>filesystem</Filter>
    </ClInclude>
    <ClInclude Include="..\..\xbmc\filesystem\iso9660.h">
      <Filter>filesystem</Filter>
    </ClInclude>
    <ClInclude Include="..\..\xbmc\filesystem\VirtualDirectory.h">
      <Filter>filesystem</Filter>
    </ClInclude>
    <ClInclude Include="..\..\xbmc\input\ButtonTranslator.h">
      <Filter>input</Filter>
    </ClInclude>
    <ClInclude Include="..\..\xbmc\input\KeyboardLayoutConfiguration.h">
      <Filter>input</Filter>
    </ClInclude>
    <ClInclude Include="..\..\xbmc\input\KeyboardStat.h">
      <Filter>input</Filter>
    </ClInclude>
    <ClInclude Include="..\..\xbmc\input\MouseStat.h">
      <Filter>input</Filter>
    </ClInclude>
    <ClInclude Include="..\..\xbmc\input\SDLJoystick.h">
      <Filter>input</Filter>
    </ClInclude>
    <ClInclude Include="..\..\xbmc\input\XBIRRemote.h">
      <Filter>input</Filter>
    </ClInclude>
    <ClInclude Include="..\..\xbmc\input\XBMC_keyboard.h">
      <Filter>input</Filter>
    </ClInclude>
    <ClInclude Include="..\..\xbmc\input\XBMC_keysym.h">
      <Filter>input</Filter>
    </ClInclude>
    <ClInclude Include="..\..\xbmc\input\XBMC_mouse.h">
      <Filter>input</Filter>
    </ClInclude>
    <ClInclude Include="..\..\xbmc\input\XBMC_vkeys.h">
      <Filter>input</Filter>
    </ClInclude>
    <ClInclude Include="..\..\xbmc\input\windows\IRServerSuite.h">
      <Filter>input\windows</Filter>
    </ClInclude>
    <ClInclude Include="..\..\xbmc\input\windows\IrssMessage.h">
      <Filter>input\windows</Filter>
    </ClInclude>
    <ClInclude Include="..\..\xbmc\interfaces\http-api\HttpApi.h">
      <Filter>interfaces\http-api</Filter>
    </ClInclude>
    <ClInclude Include="..\..\xbmc\interfaces\http-api\XBMChttp.h">
      <Filter>interfaces\http-api</Filter>
    </ClInclude>
    <ClInclude Include="..\..\xbmc\interfaces\json-rpc\AudioLibrary.h">
      <Filter>interfaces\json-rpc</Filter>
    </ClInclude>
    <ClInclude Include="..\..\xbmc\interfaces\json-rpc\FileItemHandler.h">
      <Filter>interfaces\json-rpc</Filter>
    </ClInclude>
    <ClInclude Include="..\..\xbmc\interfaces\json-rpc\FileOperations.h">
      <Filter>interfaces\json-rpc</Filter>
    </ClInclude>
    <ClInclude Include="..\..\xbmc\interfaces\json-rpc\IClient.h">
      <Filter>interfaces\json-rpc</Filter>
    </ClInclude>
    <ClInclude Include="..\..\xbmc\interfaces\json-rpc\ITransportLayer.h">
      <Filter>interfaces\json-rpc</Filter>
    </ClInclude>
    <ClInclude Include="..\..\xbmc\interfaces\json-rpc\JSONRPC.h">
      <Filter>interfaces\json-rpc</Filter>
    </ClInclude>
    <ClInclude Include="..\..\xbmc\interfaces\json-rpc\JSONUtils.h">
      <Filter>interfaces\json-rpc</Filter>
    </ClInclude>
    <ClInclude Include="..\..\xbmc\interfaces\json-rpc\PlayerOperations.h">
      <Filter>interfaces\json-rpc</Filter>
    </ClInclude>
    <ClInclude Include="..\..\xbmc\interfaces\json-rpc\PlaylistOperations.h">
      <Filter>interfaces\json-rpc</Filter>
    </ClInclude>
    <ClInclude Include="..\..\xbmc\interfaces\json-rpc\SystemOperations.h">
      <Filter>interfaces\json-rpc</Filter>
    </ClInclude>
    <ClInclude Include="..\..\xbmc\interfaces\json-rpc\VideoLibrary.h">
      <Filter>interfaces\json-rpc</Filter>
    </ClInclude>
    <ClInclude Include="..\..\xbmc\interfaces\json-rpc\XBMCOperations.h">
      <Filter>interfaces\json-rpc</Filter>
    </ClInclude>
    <ClInclude Include="..\..\xbmc\cores\DSPlayer\Filters\asyncio.h">
      <Filter>cores\dsplayer\Filters\BaseClassFilters</Filter>
    </ClInclude>
    <ClInclude Include="..\..\xbmc\cores\DSPlayer\Filters\asyncrdr.h">
      <Filter>cores\dsplayer\Filters\BaseClassFilters</Filter>
    </ClInclude>
    <ClInclude Include="..\..\xbmc\cores\DSPlayer\Filters\BaseFilters\BaseSource.h">
      <Filter>cores\dsplayer\Filters\BaseClassFilters</Filter>
    </ClInclude>
    <ClInclude Include="..\..\xbmc\addons\Skin.h">
      <Filter>Source Files\Addons</Filter>
    </ClInclude>
    <ClInclude Include="..\..\xbmc\cores\DSPlayer\Filters\BaseFilters\BaseSplitter.h">
      <Filter>cores\dsplayer\Filters\BaseClassFilters</Filter>
    </ClInclude>
    <ClInclude Include="..\..\xbmc\cores\DSPlayer\Filters\BaseFilters\BaseSplitterFile.h">
      <Filter>cores\dsplayer\Filters\BaseClassFilters</Filter>
    </ClInclude>
    <ClInclude Include="..\..\xbmc\cores\DSPlayer\Filters\BaseFilters\BaseSplitterFileEx.h">
      <Filter>cores\dsplayer\Filters\BaseClassFilters</Filter>
    </ClInclude>
    <ClInclude Include="..\..\xbmc\cores\DSPlayer\Filters\DsVideoDecoder\VideoDecOutputPin.h">
      <Filter>cores\dsplayer\Filters\BaseClassFilters</Filter>
    </ClInclude>
    <ClInclude Include="..\..\xbmc\cores\DSPlayer\Subtitles\decss\CSSauth.h">
      <Filter>cores\dsplayer\Filters\Include</Filter>
    </ClInclude>
    <ClInclude Include="..\..\xbmc\cores\DSPlayer\Subtitles\decss\CSSscramble.h">
      <Filter>cores\dsplayer\Filters\Include</Filter>
    </ClInclude>
    <ClInclude Include="..\..\xbmc\cores\DSPlayer\Subtitles\decss\DeCSSInputPin.h">
      <Filter>cores\dsplayer\Filters\Include</Filter>
    </ClInclude>
    <ClInclude Include="..\..\xbmc\cores\DSPlayer\Filters\BaseFilters\BaseVideoFilter.h">
      <Filter>cores\dsplayer\Filters\BaseClassFilters</Filter>
    </ClInclude>
    <ClInclude Include="..\..\xbmc\cores\DSPlayer\Filters\DsVideoDecoder\VideoDecDXVAAllocator.h">
      <Filter>cores\dsplayer\Filters\Video Decoders</Filter>
    </ClInclude>
    <ClInclude Include="..\..\xbmc\cores\DSPlayer\Filters\DsVideoDecoder\XBMCVideoDecFilter.h">
      <Filter>cores\dsplayer\Filters\Video Decoders</Filter>
    </ClInclude>
    <ClInclude Include="..\..\xbmc\interfaces\python\XBPython.h">
      <Filter>interfaces\python</Filter>
    </ClInclude>
    <ClInclude Include="..\..\xbmc\interfaces\python\XBPyThread.h">
      <Filter>interfaces\python</Filter>
    </ClInclude>
    <ClInclude Include="..\..\xbmc\music\dialogs\GUIDialogMusicInfo.h">
      <Filter>music\dialogs</Filter>
    </ClInclude>
    <ClInclude Include="..\..\xbmc\music\dialogs\GUIDialogMusicOSD.h">
      <Filter>music\dialogs</Filter>
    </ClInclude>
    <ClInclude Include="..\..\xbmc\music\dialogs\GUIDialogMusicOverlay.h">
      <Filter>music\dialogs</Filter>
    </ClInclude>
    <ClInclude Include="..\..\xbmc\music\dialogs\GUIDialogMusicScan.h">
      <Filter>music\dialogs</Filter>
    </ClInclude>
    <ClInclude Include="..\..\xbmc\music\dialogs\GUIDialogSongInfo.h">
      <Filter>music\dialogs</Filter>
    </ClInclude>
    <ClInclude Include="..\..\xbmc\music\dialogs\GUIDialogVisualisationPresetList.h">
      <Filter>music\dialogs</Filter>
    </ClInclude>
    <ClInclude Include="..\..\xbmc\music\infoscanner\MusicAlbumInfo.h">
      <Filter>music\infoscanner</Filter>
    </ClInclude>
    <ClInclude Include="..\..\xbmc\music\infoscanner\MusicArtistInfo.h">
      <Filter>music\infoscanner</Filter>
    </ClInclude>
    <ClInclude Include="..\..\xbmc\music\infoscanner\MusicInfoScanner.h">
      <Filter>music\infoscanner</Filter>
    </ClInclude>
    <ClInclude Include="..\..\xbmc\music\infoscanner\MusicInfoScraper.h">
      <Filter>music\infoscanner</Filter>
    </ClInclude>
    <ClInclude Include="..\..\xbmc\music\windows\GUIWindowMusicBase.h">
      <Filter>music\windows</Filter>
    </ClInclude>
    <ClInclude Include="..\..\xbmc\music\windows\GUIWindowMusicNav.h">
      <Filter>music\windows</Filter>
    </ClInclude>
    <ClInclude Include="..\..\xbmc\music\windows\GUIWindowMusicPlaylist.h">
      <Filter>music\windows</Filter>
    </ClInclude>
    <ClInclude Include="..\..\xbmc\music\windows\GUIWindowMusicPlaylistEditor.h">
      <Filter>music\windows</Filter>
    </ClInclude>
    <ClInclude Include="..\..\xbmc\music\windows\GUIWindowMusicSongs.h">
      <Filter>music\windows</Filter>
    </ClInclude>
    <ClInclude Include="..\..\xbmc\music\windows\GUIWindowVisualisation.h">
      <Filter>music\windows</Filter>
    </ClInclude>
    <ClInclude Include="..\..\xbmc\music\tags\APEv2Tag.h">
      <Filter>music\tags</Filter>
    </ClInclude>
    <ClInclude Include="..\..\xbmc\music\tags\DllLibapetag.h">
      <Filter>music\tags</Filter>
    </ClInclude>
    <ClInclude Include="..\..\xbmc\music\tags\DllLibid3tag.h">
      <Filter>music\tags</Filter>
    </ClInclude>
    <ClInclude Include="..\..\xbmc\music\tags\FlacTag.h">
      <Filter>music\tags</Filter>
    </ClInclude>
    <ClInclude Include="..\..\xbmc\music\tags\Id3Tag.h">
      <Filter>music\tags</Filter>
    </ClInclude>
    <ClInclude Include="..\..\xbmc\music\tags\id3v1genre.h">
      <Filter>music\tags</Filter>
    </ClInclude>
    <ClInclude Include="..\..\xbmc\music\tags\ImusicInfoTagLoader.h">
      <Filter>music\tags</Filter>
    </ClInclude>
    <ClInclude Include="..\..\xbmc\music\tags\MusicInfoTag.h">
      <Filter>music\tags</Filter>
    </ClInclude>
    <ClInclude Include="..\..\xbmc\music\tags\MusicInfoTagLoaderAAC.h">
      <Filter>music\tags</Filter>
    </ClInclude>
    <ClInclude Include="..\..\xbmc\music\tags\MusicInfoTagLoaderApe.h">
      <Filter>music\tags</Filter>
    </ClInclude>
    <ClInclude Include="..\..\xbmc\music\tags\MusicInfoTagLoaderASAP.h">
      <Filter>music\tags</Filter>
    </ClInclude>
    <ClInclude Include="..\..\xbmc\music\tags\MusicInfoTagLoaderCDDA.h">
      <Filter>music\tags</Filter>
    </ClInclude>
    <ClInclude Include="..\..\xbmc\music\tags\MusicInfoTagLoaderDatabase.h">
      <Filter>music\tags</Filter>
    </ClInclude>
    <ClInclude Include="..\..\xbmc\music\tags\MusicInfoTagLoaderFactory.h">
      <Filter>music\tags</Filter>
    </ClInclude>
    <ClInclude Include="..\..\xbmc\music\tags\MusicInfoTagLoaderFlac.h">
      <Filter>music\tags</Filter>
    </ClInclude>
    <ClInclude Include="..\..\xbmc\music\tags\MusicInfoTagLoaderMidi.h">
      <Filter>music\tags</Filter>
    </ClInclude>
    <ClInclude Include="..\..\xbmc\music\tags\MusicInfoTagLoaderMod.h">
      <Filter>music\tags</Filter>
    </ClInclude>
    <ClInclude Include="..\..\xbmc\music\tags\MusicInfoTagLoaderMP3.h">
      <Filter>music\tags</Filter>
    </ClInclude>
    <ClInclude Include="..\..\xbmc\music\tags\MusicInfoTagLoaderMP4.h">
      <Filter>music\tags</Filter>
    </ClInclude>
    <ClInclude Include="..\..\xbmc\music\tags\MusicInfoTagLoaderMPC.h">
      <Filter>music\tags</Filter>
    </ClInclude>
    <ClInclude Include="..\..\xbmc\music\tags\MusicInfoTagLoaderNSF.h">
      <Filter>music\tags</Filter>
    </ClInclude>
    <ClInclude Include="..\..\xbmc\music\tags\MusicInfoTagLoaderOgg.h">
      <Filter>music\tags</Filter>
    </ClInclude>
    <ClInclude Include="..\..\xbmc\music\tags\MusicInfoTagLoaderShn.h">
      <Filter>music\tags</Filter>
    </ClInclude>
    <ClInclude Include="..\..\xbmc\music\tags\MusicInfoTagLoaderSPC.h">
      <Filter>music\tags</Filter>
    </ClInclude>
    <ClInclude Include="..\..\xbmc\music\tags\MusicInfoTagLoaderWav.h">
      <Filter>music\tags</Filter>
    </ClInclude>
    <ClInclude Include="..\..\xbmc\music\tags\MusicInfoTagLoaderWavPack.h">
      <Filter>music\tags</Filter>
    </ClInclude>
    <ClInclude Include="..\..\xbmc\music\tags\MusicInfoTagLoaderWMA.h">
      <Filter>music\tags</Filter>
    </ClInclude>
    <ClInclude Include="..\..\xbmc\music\tags\MusicInfoTagLoaderYM.h">
      <Filter>music\tags</Filter>
    </ClInclude>
    <ClInclude Include="..\..\xbmc\music\tags\OggTag.h">
      <Filter>music\tags</Filter>
    </ClInclude>
    <ClInclude Include="..\..\xbmc\music\tags\Tag.h">
      <Filter>music\tags</Filter>
    </ClInclude>
    <ClInclude Include="..\..\xbmc\music\tags\VorbisTag.h">
      <Filter>music\tags</Filter>
    </ClInclude>
    <ClInclude Include="..\..\xbmc\network\cddb.h">
      <Filter>network</Filter>
    </ClInclude>
    <ClInclude Include="..\..\xbmc\network\DNSNameCache.h">
      <Filter>network</Filter>
    </ClInclude>
    <ClInclude Include="..\..\xbmc\network\EventClient.h">
      <Filter>network</Filter>
    </ClInclude>
    <ClInclude Include="..\..\xbmc\network\EventPacket.h">
      <Filter>network</Filter>
    </ClInclude>
    <ClInclude Include="..\..\xbmc\network\EventServer.h">
      <Filter>network</Filter>
    </ClInclude>
    <ClInclude Include="..\..\xbmc\network\GUIDialogAccessPoints.h">
      <Filter>network</Filter>
    </ClInclude>
    <ClInclude Include="..\..\xbmc\network\GUIDialogNetworkSetup.h">
      <Filter>network</Filter>
    </ClInclude>
    <ClInclude Include="..\..\xbmc\network\Network.h">
      <Filter>network</Filter>
    </ClInclude>
    <ClInclude Include="..\..\xbmc\network\Socket.h">
      <Filter>network</Filter>
    </ClInclude>
    <ClInclude Include="..\..\xbmc\network\TCPServer.h">
      <Filter>network</Filter>
    </ClInclude>
    <ClInclude Include="..\..\xbmc\network\UdpClient.h">
      <Filter>network</Filter>
    </ClInclude>
    <ClInclude Include="..\..\xbmc\network\UPnP.h">
      <Filter>network</Filter>
    </ClInclude>
    <ClInclude Include="..\..\xbmc\network\WebServer.h">
      <Filter>network</Filter>
    </ClInclude>
    <ClInclude Include="..\..\xbmc\network\Zeroconf.h">
      <Filter>network</Filter>
    </ClInclude>
    <ClInclude Include="..\..\xbmc\network\ZeroconfBrowser.h">
      <Filter>network</Filter>
    </ClInclude>
    <ClInclude Include="..\..\xbmc\network\libscrobbler\errors.h">
      <Filter>network\libscrobbler</Filter>
    </ClInclude>
    <ClInclude Include="..\..\xbmc\network\libscrobbler\lastfmscrobbler.h">
      <Filter>network\libscrobbler</Filter>
    </ClInclude>
    <ClInclude Include="..\..\xbmc\network\libscrobbler\librefmscrobbler.h">
      <Filter>network\libscrobbler</Filter>
    </ClInclude>
    <ClInclude Include="..\..\xbmc\network\libscrobbler\scrobbler.h">
      <Filter>network\libscrobbler</Filter>
    </ClInclude>
    <ClInclude Include="..\..\xbmc\network\windows\NetworkWin32.h">
      <Filter>network\windows</Filter>
    </ClInclude>
    <ClInclude Include="..\..\xbmc\pictures\DllImageLib.h">
      <Filter>pictures</Filter>
    </ClInclude>
    <ClInclude Include="..\..\xbmc\pictures\DllLibExif.h">
      <Filter>pictures</Filter>
    </ClInclude>
    <ClInclude Include="..\..\xbmc\pictures\GUIDialogPictureInfo.h">
      <Filter>pictures</Filter>
    </ClInclude>
    <ClInclude Include="..\..\xbmc\pictures\GUIViewStatePictures.h">
      <Filter>pictures</Filter>
    </ClInclude>
    <ClInclude Include="..\..\xbmc\pictures\GUIWindowPictures.h">
      <Filter>pictures</Filter>
    </ClInclude>
    <ClInclude Include="..\..\xbmc\pictures\GUIWindowSlideShow.h">
      <Filter>pictures</Filter>
    </ClInclude>
    <ClInclude Include="..\..\xbmc\pictures\Picture.h">
      <Filter>pictures</Filter>
    </ClInclude>
    <ClInclude Include="..\..\xbmc\pictures\PictureInfoLoader.h">
      <Filter>pictures</Filter>
    </ClInclude>
    <ClInclude Include="..\..\xbmc\pictures\PictureInfoTag.h">
      <Filter>pictures</Filter>
    </ClInclude>
    <ClInclude Include="..\..\xbmc\pictures\SlideShowPicture.h">
      <Filter>pictures</Filter>
    </ClInclude>
    <ClInclude Include="..\..\xbmc\playlists\PlayList.h">
      <Filter>playlists</Filter>
    </ClInclude>
    <ClInclude Include="..\..\xbmc\playlists\PlayListB4S.h">
      <Filter>playlists</Filter>
    </ClInclude>
    <ClInclude Include="..\..\xbmc\playlists\PlayListFactory.h">
      <Filter>playlists</Filter>
    </ClInclude>
    <ClInclude Include="..\..\xbmc\playlists\PlayListM3U.h">
      <Filter>playlists</Filter>
    </ClInclude>
    <ClInclude Include="..\..\xbmc\playlists\PlayListPLS.h">
      <Filter>playlists</Filter>
    </ClInclude>
    <ClInclude Include="..\..\xbmc\playlists\PlayListURL.h">
      <Filter>playlists</Filter>
    </ClInclude>
    <ClInclude Include="..\..\xbmc\playlists\PlayListWPL.h">
      <Filter>playlists</Filter>
    </ClInclude>
    <ClInclude Include="..\..\xbmc\playlists\PlayListXML.h">
      <Filter>playlists</Filter>
    </ClInclude>
    <ClInclude Include="..\..\xbmc\playlists\SmartPlayList.h">
      <Filter>playlists</Filter>
    </ClInclude>
    <ClInclude Include="..\..\xbmc\powermanagement\IPowerSyscall.h">
      <Filter>powermanagement</Filter>
    </ClInclude>
    <ClInclude Include="..\..\xbmc\powermanagement\PowerManager.h">
      <Filter>powermanagement</Filter>
    </ClInclude>
    <ClInclude Include="..\..\xbmc\powermanagement\windows\Win32PowerSyscall.h">
      <Filter>powermanagement\windows</Filter>
    </ClInclude>
    <ClInclude Include="..\..\xbmc\programs\GUIViewStatePrograms.h">
      <Filter>programs</Filter>
    </ClInclude>
    <ClInclude Include="..\..\xbmc\programs\GUIWindowPrograms.h">
      <Filter>programs</Filter>
    </ClInclude>
    <ClInclude Include="..\..\xbmc\programs\Shortcut.h">
      <Filter>programs</Filter>
    </ClInclude>
    <ClInclude Include="..\..\xbmc\rendering\RenderSystem.h">
      <Filter>rendering</Filter>
    </ClInclude>
    <ClInclude Include="..\..\xbmc\rendering\dx\GUIWindowTestPatternDX.h">
      <Filter>rendering\dx</Filter>
    </ClInclude>
    <ClInclude Include="..\..\xbmc\rendering\dx\RenderSystemDX.h">
      <Filter>rendering\dx</Filter>
    </ClInclude>
    <ClInclude Include="..\..\xbmc\rendering\gl\GUIWindowTestPatternGL.h">
      <Filter>rendering\gl</Filter>
    </ClInclude>
    <ClInclude Include="..\..\xbmc\rendering\gl\RenderSystemGL.h">
      <Filter>rendering\gl</Filter>
    </ClInclude>
    <ClInclude Include="..\..\xbmc\settings\AdvancedSettings.h">
      <Filter>settings</Filter>
    </ClInclude>
    <ClInclude Include="..\..\xbmc\settings\GUIDialogContentSettings.h">
      <Filter>settings</Filter>
    </ClInclude>
    <ClInclude Include="..\..\xbmc\settings\GUIDialogLockSettings.h">
      <Filter>settings</Filter>
    </ClInclude>
    <ClInclude Include="..\..\xbmc\settings\GUIDialogProfileSettings.h">
      <Filter>settings</Filter>
    </ClInclude>
    <ClInclude Include="..\..\xbmc\settings\GUIDialogSettings.h">
      <Filter>settings</Filter>
    </ClInclude>
    <ClInclude Include="..\..\xbmc\settings\GUISettings.h">
      <Filter>settings</Filter>
    </ClInclude>
    <ClInclude Include="..\..\xbmc\settings\GUIWindowSettings.h">
      <Filter>settings</Filter>
    </ClInclude>
    <ClInclude Include="..\..\xbmc\settings\GUIWindowSettingsCategory.h">
      <Filter>settings</Filter>
    </ClInclude>
    <ClInclude Include="..\..\xbmc\settings\GUIWindowSettingsProfile.h">
      <Filter>settings</Filter>
    </ClInclude>
    <ClInclude Include="..\..\xbmc\settings\GUIWindowSettingsScreenCalibration.h">
      <Filter>settings</Filter>
    </ClInclude>
    <ClInclude Include="..\..\xbmc\settings\GUIWindowTestPattern.h">
      <Filter>settings</Filter>
    </ClInclude>
    <ClInclude Include="..\..\xbmc\settings\Profile.h">
      <Filter>settings</Filter>
    </ClInclude>
    <ClInclude Include="..\..\xbmc\settings\Settings.h">
      <Filter>settings</Filter>
    </ClInclude>
    <ClInclude Include="..\..\xbmc\settings\SettingsControls.h">
      <Filter>settings</Filter>
    </ClInclude>
    <ClInclude Include="..\..\xbmc\settings\VideoSettings.h">
      <Filter>settings</Filter>
    </ClInclude>
    <ClInclude Include="..\..\xbmc\storage\AutorunMediaJob.h">
      <Filter>storage</Filter>
    </ClInclude>
    <ClInclude Include="..\..\xbmc\storage\cdioSupport.h">
      <Filter>storage</Filter>
    </ClInclude>
    <ClInclude Include="..\..\xbmc\storage\IoSupport.h">
      <Filter>storage</Filter>
    </ClInclude>
    <ClInclude Include="..\..\xbmc\storage\IStorageProvider.h">
      <Filter>storage</Filter>
    </ClInclude>
    <ClInclude Include="..\..\xbmc\storage\MediaManager.h">
      <Filter>storage</Filter>
    </ClInclude>
    <ClInclude Include="..\..\xbmc\storage\windows\Win32StorageProvider.h">
      <Filter>storage\windows</Filter>
    </ClInclude>
    <ClInclude Include="..\..\xbmc\threads\Atomics.h">
      <Filter>threads</Filter>
    </ClInclude>
    <ClInclude Include="..\..\xbmc\threads\CriticalSection.h">
      <Filter>threads</Filter>
    </ClInclude>
    <ClInclude Include="..\..\xbmc\threads\Event.h">
      <Filter>threads</Filter>
    </ClInclude>
    <ClInclude Include="..\..\xbmc\threads\LockFree.h">
      <Filter>threads</Filter>
    </ClInclude>
    <ClInclude Include="..\..\xbmc\threads\SharedSection.h">
      <Filter>threads</Filter>
    </ClInclude>
    <ClInclude Include="..\..\xbmc\threads\SingleLock.h">
      <Filter>threads</Filter>
    </ClInclude>
    <ClInclude Include="..\..\xbmc\threads\Thread.h">
      <Filter>threads</Filter>
    </ClInclude>
    <ClInclude Include="..\..\xbmc\utils\AlarmClock.h">
      <Filter>utils</Filter>
    </ClInclude>
    <ClInclude Include="..\..\xbmc\utils\AliasShortcutUtils.h">
      <Filter>utils</Filter>
    </ClInclude>
    <ClInclude Include="..\..\xbmc\utils\Archive.h">
      <Filter>utils</Filter>
    </ClInclude>
    <ClInclude Include="..\..\xbmc\utils\AsyncFileCopy.h">
      <Filter>utils</Filter>
    </ClInclude>
    <ClInclude Include="..\..\xbmc\utils\AutoPtrHandle.h">
      <Filter>utils</Filter>
    </ClInclude>
    <ClInclude Include="..\..\xbmc\utils\BitstreamStats.h">
      <Filter>utils</Filter>
    </ClInclude>
    <ClInclude Include="..\..\xbmc\utils\CharsetConverter.h">
      <Filter>utils</Filter>
    </ClInclude>
    <ClInclude Include="..\..\xbmc\utils\CPUInfo.h">
      <Filter>utils</Filter>
    </ClInclude>
    <ClInclude Include="..\..\xbmc\utils\Crc32.h">
      <Filter>utils</Filter>
    </ClInclude>
    <ClInclude Include="..\..\xbmc\utils\DownloadQueue.h">
      <Filter>utils</Filter>
    </ClInclude>
    <ClInclude Include="..\..\xbmc\utils\DownloadQueueManager.h">
      <Filter>utils</Filter>
    </ClInclude>
    <ClInclude Include="..\..\xbmc\utils\EndianSwap.h">
      <Filter>utils</Filter>
    </ClInclude>
    <ClInclude Include="..\..\xbmc\utils\Fanart.h">
      <Filter>utils</Filter>
    </ClInclude>
    <ClInclude Include="..\..\xbmc\utils\fft.h">
      <Filter>utils</Filter>
    </ClInclude>
    <ClInclude Include="..\..\xbmc\utils\FileOperationJob.h">
      <Filter>utils</Filter>
    </ClInclude>
    <ClInclude Include="..\..\xbmc\utils\FileUtils.h">
      <Filter>utils</Filter>
    </ClInclude>
    <ClInclude Include="..\..\xbmc\utils\fstrcmp.h">
      <Filter>utils</Filter>
    </ClInclude>
    <ClInclude Include="..\..\xbmc\utils\HTMLTable.h">
      <Filter>utils</Filter>
    </ClInclude>
    <ClInclude Include="..\..\xbmc\utils\HTMLUtil.h">
      <Filter>utils</Filter>
    </ClInclude>
    <ClInclude Include="..\..\xbmc\utils\HttpHeader.h">
      <Filter>utils</Filter>
    </ClInclude>
    <ClInclude Include="..\..\xbmc\utils\InfoLoader.h">
      <Filter>utils</Filter>
    </ClInclude>
    <ClInclude Include="..\..\xbmc\utils\ISerializable.h">
      <Filter>utils</Filter>
    </ClInclude>
    <ClInclude Include="..\..\xbmc\utils\Job.h">
      <Filter>utils</Filter>
    </ClInclude>
    <ClInclude Include="..\..\xbmc\utils\JobManager.h">
      <Filter>utils</Filter>
    </ClInclude>
    <ClInclude Include="..\..\xbmc\utils\LabelFormatter.h">
      <Filter>utils</Filter>
    </ClInclude>
    <ClInclude Include="..\..\xbmc\utils\LCD.h">
      <Filter>utils</Filter>
    </ClInclude>
    <ClInclude Include="..\..\xbmc\utils\log.h">
      <Filter>utils</Filter>
    </ClInclude>
    <ClInclude Include="..\..\xbmc\utils\MathUtils.h">
      <Filter>utils</Filter>
    </ClInclude>
    <ClInclude Include="..\..\xbmc\utils\md5.h">
      <Filter>utils</Filter>
    </ClInclude>
    <ClInclude Include="..\..\xbmc\utils\PCMAmplifier.h">
      <Filter>utils</Filter>
    </ClInclude>
    <ClInclude Include="..\..\xbmc\utils\PerformanceSample.h">
      <Filter>utils</Filter>
    </ClInclude>
    <ClInclude Include="..\..\xbmc\utils\PerformanceStats.h">
      <Filter>utils</Filter>
    </ClInclude>
    <ClInclude Include="..\..\xbmc\utils\RegExp.h">
      <Filter>utils</Filter>
    </ClInclude>
    <ClInclude Include="..\..\xbmc\utils\RingBuffer.h">
      <Filter>utils</Filter>
    </ClInclude>
    <ClInclude Include="..\..\xbmc\utils\RssReader.h">
      <Filter>utils</Filter>
    </ClInclude>
    <ClInclude Include="..\..\xbmc\utils\SaveFileStateJob.h">
      <Filter>utils</Filter>
    </ClInclude>
    <ClInclude Include="..\..\xbmc\utils\ScraperParser.h">
      <Filter>utils</Filter>
    </ClInclude>
    <ClInclude Include="..\..\xbmc\utils\ScraperUrl.h">
      <Filter>utils</Filter>
    </ClInclude>
    <ClInclude Include="..\..\xbmc\utils\Splash.h">
      <Filter>utils</Filter>
    </ClInclude>
    <ClInclude Include="..\..\xbmc\utils\StdString.h">
      <Filter>utils</Filter>
    </ClInclude>
    <ClInclude Include="..\..\xbmc\utils\Stopwatch.h">
      <Filter>utils</Filter>
    </ClInclude>
    <ClInclude Include="..\..\xbmc\utils\StreamDetails.h">
      <Filter>utils</Filter>
    </ClInclude>
    <ClInclude Include="..\..\xbmc\utils\StreamUtils.h">
      <Filter>utils</Filter>
    </ClInclude>
    <ClInclude Include="..\..\xbmc\utils\StringUtils.h">
      <Filter>utils</Filter>
    </ClInclude>
    <ClInclude Include="..\..\xbmc\utils\SystemInfo.h">
      <Filter>utils</Filter>
    </ClInclude>
    <ClInclude Include="..\..\xbmc\utils\TimeSmoother.h">
      <Filter>utils</Filter>
    </ClInclude>
    <ClInclude Include="..\..\xbmc\utils\TimeUtils.h">
      <Filter>utils</Filter>
    </ClInclude>
    <ClInclude Include="..\..\xbmc\utils\TuxBoxUtil.h">
      <Filter>utils</Filter>
    </ClInclude>
    <ClInclude Include="..\..\xbmc\utils\URIUtils.h">
      <Filter>utils</Filter>
    </ClInclude>
    <ClInclude Include="..\..\xbmc\utils\Variant.h">
      <Filter>utils</Filter>
    </ClInclude>
    <ClInclude Include="..\..\xbmc\utils\Weather.h">
      <Filter>utils</Filter>
    </ClInclude>
    <ClInclude Include="..\..\xbmc\utils\Win32Exception.h">
      <Filter>utils</Filter>
    </ClInclude>
    <ClInclude Include="..\..\xbmc\utils\XMLUtils.h">
      <Filter>utils</Filter>
    </ClInclude>
    <ClInclude Include="..\..\xbmc\video\Bookmark.h">
      <Filter>video</Filter>
    </ClInclude>
    <ClInclude Include="..\..\xbmc\video\GUIViewStateVideo.h">
      <Filter>video</Filter>
    </ClInclude>
    <ClInclude Include="..\..\xbmc\video\Teletext.h">
      <Filter>video</Filter>
    </ClInclude>
    <ClInclude Include="..\..\xbmc\video\TeletextDefines.h">
      <Filter>video</Filter>
    </ClInclude>
    <ClInclude Include="..\..\xbmc\video\VideoInfoDownloader.h">
      <Filter>video</Filter>
    </ClInclude>
    <ClInclude Include="..\..\xbmc\video\VideoInfoScanner.h">
      <Filter>video</Filter>
    </ClInclude>
    <ClInclude Include="..\..\xbmc\video\VideoInfoTag.h">
      <Filter>video</Filter>
    </ClInclude>
    <ClInclude Include="..\..\xbmc\video\VideoReferenceClock.h">
      <Filter>video</Filter>
    </ClInclude>
    <ClInclude Include="..\..\xbmc\video\dialogs\GUIDialogAudioSubtitleSettings.h">
      <Filter>video\dialogs</Filter>
    </ClInclude>
    <ClInclude Include="..\..\xbmc\video\dialogs\GUIDialogFileStacking.h">
      <Filter>video\dialogs</Filter>
    </ClInclude>
    <ClInclude Include="..\..\xbmc\video\dialogs\GUIDialogFullScreenInfo.h">
      <Filter>video\dialogs</Filter>
    </ClInclude>
    <ClInclude Include="..\..\xbmc\video\dialogs\GUIDialogTeletext.h">
      <Filter>video\dialogs</Filter>
    </ClInclude>
    <ClInclude Include="..\..\xbmc\video\dialogs\GUIDialogVideoBookmarks.h">
      <Filter>video\dialogs</Filter>
    </ClInclude>
    <ClInclude Include="..\..\xbmc\video\dialogs\GUIDialogVideoInfo.h">
      <Filter>video\dialogs</Filter>
    </ClInclude>
    <ClInclude Include="..\..\xbmc\video\dialogs\GUIDialogVideoOSD.h">
      <Filter>video\dialogs</Filter>
    </ClInclude>
    <ClInclude Include="..\..\xbmc\video\dialogs\GUIDialogVideoOverlay.h">
      <Filter>video\dialogs</Filter>
    </ClInclude>
    <ClInclude Include="..\..\xbmc\video\dialogs\GUIDialogVideoScan.h">
      <Filter>video\dialogs</Filter>
    </ClInclude>
    <ClInclude Include="..\..\xbmc\video\dialogs\GUIDialogVideoSettings.h">
      <Filter>video\dialogs</Filter>
    </ClInclude>
    <ClInclude Include="..\..\xbmc\video\windows\GUIWindowFullScreen.h">
      <Filter>video\windows</Filter>
    </ClInclude>
    <ClInclude Include="..\..\xbmc\video\windows\GUIWindowVideoBase.h">
      <Filter>video\windows</Filter>
    </ClInclude>
    <ClInclude Include="..\..\xbmc\video\windows\GUIWindowVideoNav.h">
      <Filter>video\windows</Filter>
    </ClInclude>
    <ClInclude Include="..\..\xbmc\video\windows\GUIWindowVideoPlaylist.h">
      <Filter>video\windows</Filter>
    </ClInclude>
    <ClInclude Include="..\..\xbmc\windowing\WindowingFactory.h">
      <Filter>windowing</Filter>
    </ClInclude>
    <ClInclude Include="..\..\xbmc\windowing\WinEvents.h">
      <Filter>windowing</Filter>
    </ClInclude>
    <ClInclude Include="..\..\xbmc\windowing\WinEventsSDL.h">
      <Filter>windowing</Filter>
    </ClInclude>
    <ClInclude Include="..\..\xbmc\windowing\WinSystem.h">
      <Filter>windowing</Filter>
    </ClInclude>
    <ClInclude Include="..\..\xbmc\windowing\XBMC_events.h">
      <Filter>windowing</Filter>
    </ClInclude>
    <ClInclude Include="..\..\xbmc\windowing\windows\WinEventsWin32.h">
      <Filter>windowing\windows</Filter>
    </ClInclude>
    <ClInclude Include="..\..\xbmc\windowing\windows\WinSystemWin32.h">
      <Filter>windowing\windows</Filter>
    </ClInclude>
    <ClInclude Include="..\..\xbmc\windowing\windows\WinSystemWin32DX.h">
      <Filter>windowing\windows</Filter>
    </ClInclude>
    <ClInclude Include="..\..\xbmc\windowing\windows\WinSystemWin32GL.h">
      <Filter>windowing\windows</Filter>
    </ClInclude>
    <ClInclude Include="..\..\lib\tinyXML\tinystr.h">
      <Filter>libs\tinyxml</Filter>
    </ClInclude>
    <ClInclude Include="..\..\lib\tinyXML\tinyxml.h">
      <Filter>libs\tinyxml</Filter>
    </ClInclude>
    <ClInclude Include="..\..\xbmc\addons\GUIViewStateAddonBrowser.h">
      <Filter>addons</Filter>
    </ClInclude>
    <ClInclude Include="..\..\xbmc\addons\GUIWindowAddonBrowser.h">
      <Filter>addons</Filter>
    </ClInclude>
    <ClInclude Include="..\..\xbmc\interfaces\python\xbmcmodule\action.h">
      <Filter>interfaces\python\xbmcmodule</Filter>
    </ClInclude>
    <ClInclude Include="..\..\xbmc\interfaces\python\xbmcmodule\control.h">
      <Filter>interfaces\python\xbmcmodule</Filter>
    </ClInclude>
    <ClInclude Include="..\..\xbmc\interfaces\python\xbmcmodule\dialog.h">
      <Filter>interfaces\python\xbmcmodule</Filter>
    </ClInclude>
    <ClInclude Include="..\..\xbmc\interfaces\python\xbmcmodule\GUIPythonWindow.h">
      <Filter>interfaces\python\xbmcmodule</Filter>
    </ClInclude>
    <ClInclude Include="..\..\xbmc\interfaces\python\xbmcmodule\GUIPythonWindowDialog.h">
      <Filter>interfaces\python\xbmcmodule</Filter>
    </ClInclude>
    <ClInclude Include="..\..\xbmc\interfaces\python\xbmcmodule\GUIPythonWindowXML.h">
      <Filter>interfaces\python\xbmcmodule</Filter>
    </ClInclude>
    <ClInclude Include="..\..\xbmc\interfaces\python\xbmcmodule\GUIPythonWindowXMLDialog.h">
      <Filter>interfaces\python\xbmcmodule</Filter>
    </ClInclude>
    <ClInclude Include="..\..\xbmc\interfaces\python\xbmcmodule\infotagmusic.h">
      <Filter>interfaces\python\xbmcmodule</Filter>
    </ClInclude>
    <ClInclude Include="..\..\xbmc\interfaces\python\xbmcmodule\infotagvideo.h">
      <Filter>interfaces\python\xbmcmodule</Filter>
    </ClInclude>
    <ClInclude Include="..\..\xbmc\interfaces\python\xbmcmodule\keyboard.h">
      <Filter>interfaces\python\xbmcmodule</Filter>
    </ClInclude>
    <ClInclude Include="..\..\xbmc\interfaces\python\xbmcmodule\listitem.h">
      <Filter>interfaces\python\xbmcmodule</Filter>
    </ClInclude>
    <ClInclude Include="..\..\xbmc\interfaces\python\xbmcmodule\player.h">
      <Filter>interfaces\python\xbmcmodule</Filter>
    </ClInclude>
    <ClInclude Include="..\..\xbmc\interfaces\python\xbmcmodule\pyjsonrpc.h">
      <Filter>interfaces\python\xbmcmodule</Filter>
    </ClInclude>
    <ClInclude Include="..\..\xbmc\interfaces\python\xbmcmodule\pyplaylist.h">
      <Filter>interfaces\python\xbmcmodule</Filter>
    </ClInclude>
    <ClInclude Include="..\..\xbmc\interfaces\python\xbmcmodule\PythonAddon.h">
      <Filter>interfaces\python\xbmcmodule</Filter>
    </ClInclude>
    <ClInclude Include="..\..\xbmc\interfaces\python\xbmcmodule\PythonPlayer.h">
      <Filter>interfaces\python\xbmcmodule</Filter>
    </ClInclude>
    <ClInclude Include="..\..\xbmc\interfaces\python\xbmcmodule\pyutil.h">
      <Filter>interfaces\python\xbmcmodule</Filter>
    </ClInclude>
    <ClInclude Include="..\..\xbmc\interfaces\python\xbmcmodule\window.h">
      <Filter>interfaces\python\xbmcmodule</Filter>
    </ClInclude>
    <ClInclude Include="..\..\xbmc\interfaces\python\xbmcmodule\winxml.h">
      <Filter>interfaces\python\xbmcmodule</Filter>
    </ClInclude>
    <ClInclude Include="..\..\xbmc\utils\ssrc.h">
      <Filter>cores</Filter>
    </ClInclude>
    <ClInclude Include="..\..\xbmc\dialogs\GUIDialogCache.h">
      <Filter>dialogs</Filter>
    </ClInclude>
    <ClInclude Include="..\..\xbmc\interfaces\Builtins.h">
      <Filter>interfaces</Filter>
    </ClInclude>
    <ClInclude Include="..\..\xbmc\interfaces\IAnnouncer.h">
      <Filter>interfaces</Filter>
    </ClInclude>
    <ClInclude Include="..\..\xbmc\interfaces\AnnouncementManager.h">
      <Filter>interfaces</Filter>
    </ClInclude>
    <ClInclude Include="..\..\xbmc\powermanagement\DPMSSupport.h">
      <Filter>powermanagement</Filter>
    </ClInclude>
    <ClInclude Include="..\..\xbmc\windows\GUIMediaWindow.h">
      <Filter>windows</Filter>
    </ClInclude>
    <ClInclude Include="..\..\xbmc\windows\GUIWindowDebugInfo.h">
      <Filter>windows</Filter>
    </ClInclude>
    <ClInclude Include="..\..\xbmc\windows\GUIWindowFileManager.h">
      <Filter>windows</Filter>
    </ClInclude>
    <ClInclude Include="..\..\xbmc\windows\GUIWindowHome.h">
      <Filter>windows</Filter>
    </ClInclude>
    <ClInclude Include="..\..\xbmc\windows\GUIWindowLoginScreen.h">
      <Filter>windows</Filter>
    </ClInclude>
    <ClInclude Include="..\..\xbmc\windows\GUIWindowPointer.h">
      <Filter>windows</Filter>
    </ClInclude>
    <ClInclude Include="..\..\xbmc\windows\GUIWindowScreensaver.h">
      <Filter>windows</Filter>
    </ClInclude>
    <ClInclude Include="..\..\xbmc\windows\GUIWindowScreensaverDim.h">
      <Filter>windows</Filter>
    </ClInclude>
    <ClInclude Include="..\..\xbmc\windows\GUIWindowStartup.h">
      <Filter>windows</Filter>
    </ClInclude>
    <ClInclude Include="..\..\xbmc\windows\GUIWindowSystemInfo.h">
      <Filter>windows</Filter>
    </ClInclude>
    <ClInclude Include="..\..\xbmc\windows\GUIWindowWeather.h">
      <Filter>windows</Filter>
    </ClInclude>
    <ClInclude Include="..\..\xbmc\utils\LangCodeExpander.h">
      <Filter>utils</Filter>
    </ClInclude>
    <ClInclude Include="..\..\xbmc\FileSystem\udf25.h">
      <Filter>filesystem</Filter>
    </ClInclude>
    <ClInclude Include="..\..\xbmc\FileSystem\UDFDirectory.h">
      <Filter>filesystem</Filter>
    </ClInclude>
    <ClInclude Include="..\..\xbmc\FileSystem\FileUDF.h">
      <Filter>filesystem</Filter>
    </ClInclude>
    <ClInclude Include="..\..\xbmc\ApplicationMessenger.h">
      <Filter>utils</Filter>
    </ClInclude>
    <ClInclude Include="..\..\xbmc\Autorun.h">
      <Filter>utils</Filter>
    </ClInclude>
    <ClInclude Include="..\..\xbmc\AutoSwitch.h">
      <Filter>utils</Filter>
    </ClInclude>
    <ClInclude Include="..\..\xbmc\pictures\PictureThumbLoader.h">
      <Filter>BackgroundLoaders</Filter>
    </ClInclude>
    <ClInclude Include="..\..\xbmc\BackgroundInfoLoader.h">
      <Filter>BackgroundLoaders</Filter>
    </ClInclude>
    <ClInclude Include="..\..\xbmc\ThumbLoader.h">
      <Filter>BackgroundLoaders</Filter>
    </ClInclude>
    <ClInclude Include="..\..\xbmc\CueDocument.h">
      <Filter>utils</Filter>
    </ClInclude>
    <ClInclude Include="..\..\xbmc\DynamicDll.h">
      <Filter>utils</Filter>
    </ClInclude>
    <ClInclude Include="..\..\xbmc\Favourites.h">
      <Filter>utils</Filter>
    </ClInclude>
    <ClInclude Include="..\..\xbmc\FileItem.h">
      <Filter>utils</Filter>
    </ClInclude>
    <ClInclude Include="..\..\xbmc\GUIInfoManager.h">
      <Filter>utils</Filter>
    </ClInclude>
    <ClInclude Include="..\..\xbmc\GUIPassword.h">
      <Filter>utils</Filter>
    </ClInclude>
    <ClInclude Include="..\..\xbmc\GUILargeTextureManager.h">
      <Filter>windows</Filter>
    </ClInclude>
    <ClInclude Include="..\..\xbmc\GUIViewControl.h">
      <Filter>windows</Filter>
    </ClInclude>
    <ClInclude Include="..\..\xbmc\GUIViewState.h">
      <Filter>windows</Filter>
    </ClInclude>
    <ClInclude Include="..\..\xbmc\LangInfo.h">
      <Filter>utils</Filter>
    </ClInclude>
    <ClInclude Include="..\..\xbmc\MediaSource.h">
      <Filter>utils</Filter>
    </ClInclude>
    <ClInclude Include="..\..\xbmc\Util.h">
      <Filter>utils</Filter>
    </ClInclude>
    <ClInclude Include="..\..\xbmc\URL.h">
      <Filter>utils</Filter>
    </ClInclude>
    <ClInclude Include="..\..\xbmc\NfoFile.h">
      <Filter>utils</Filter>
    </ClInclude>
    <ClInclude Include="..\..\xbmc\PasswordManager.h">
      <Filter>utils</Filter>
    </ClInclude>
    <ClInclude Include="..\..\xbmc\PartyModeManager.h">
      <Filter>utils</Filter>
    </ClInclude>
    <ClInclude Include="..\..\xbmc\PlayListPlayer.h">
      <Filter>playlists</Filter>
    </ClInclude>
    <ClInclude Include="..\..\xbmc\SectionLoader.h">
      <Filter>utils</Filter>
    </ClInclude>
    <ClInclude Include="..\..\xbmc\SortFileItem.h">
      <Filter>utils</Filter>
    </ClInclude>
    <ClInclude Include="..\..\xbmc\TextureCache.h">
      <Filter>utils</Filter>
    </ClInclude>
    <ClInclude Include="..\..\xbmc\Temperature.h">
      <Filter>utils</Filter>
    </ClInclude>
    <ClInclude Include="..\..\xbmc\TextureDatabase.h">
      <Filter>utils</Filter>
    </ClInclude>
    <ClInclude Include="..\..\xbmc\ThumbnailCache.h">
      <Filter>utils</Filter>
    </ClInclude>
    <ClInclude Include="..\..\xbmc\dbwrappers\sqlitedataset.h">
      <Filter>libs\sqlite</Filter>
    </ClInclude>
    <ClInclude Include="..\..\xbmc\dbwrappers\mysqldataset.h">
      <Filter>libs\mysql</Filter>
    </ClInclude>
    <ClInclude Include="..\..\xbmc\addons\AddonDatabase.h">
      <Filter>database</Filter>
    </ClInclude>
    <ClInclude Include="..\..\xbmc\music\MusicDatabase.h">
      <Filter>database</Filter>
    </ClInclude>
    <ClInclude Include="..\..\xbmc\ViewDatabase.h">
      <Filter>database</Filter>
    </ClInclude>
    <ClInclude Include="..\..\xbmc\video\VideoDatabase.h">
      <Filter>database</Filter>
    </ClInclude>
    <ClInclude Include="..\..\xbmc\programs\ProgramDatabase.h">
      <Filter>database</Filter>
    </ClInclude>
    <ClInclude Include="..\..\xbmc\IProgressCallback.h">
      <Filter>utils</Filter>
    </ClInclude>
    <ClInclude Include="..\..\xbmc\ViewState.h">
      <Filter>windows</Filter>
    </ClInclude>
    <ClInclude Include="..\..\xbmc\XBApplicationEx.h">
      <Filter>utils</Filter>
    </ClInclude>
    <ClInclude Include="..\..\xbmc\guilib\GUIFontTTF.h">
      <Filter>guilib\Rendering\Base</Filter>
    </ClInclude>
    <ClInclude Include="..\..\xbmc\guilib\GUITexture.h">
      <Filter>guilib\Rendering\Base</Filter>
    </ClInclude>
    <ClInclude Include="..\..\xbmc\guilib\Texture.h">
      <Filter>guilib\Rendering\Base</Filter>
    </ClInclude>
    <ClInclude Include="..\..\xbmc\guilib\TextureManager.h">
      <Filter>guilib\Rendering\Base</Filter>
    </ClInclude>
    <ClInclude Include="..\..\xbmc\guilib\GUIFontTTFDX.h">
      <Filter>guilib\Rendering\DX</Filter>
    </ClInclude>
    <ClInclude Include="..\..\xbmc\guilib\GUITextureD3D.h">
      <Filter>guilib\Rendering\DX</Filter>
    </ClInclude>
    <ClInclude Include="..\..\xbmc\guilib\TextureDX.h">
      <Filter>guilib\Rendering\DX</Filter>
    </ClInclude>
    <ClInclude Include="..\..\xbmc\guilib\GUIFontTTFGL.h">
      <Filter>guilib\Rendering\GL</Filter>
    </ClInclude>
    <ClInclude Include="..\..\xbmc\guilib\GUITextureGL.h">
      <Filter>guilib\Rendering\GL</Filter>
    </ClInclude>
    <ClInclude Include="..\..\xbmc\guilib\GUITextureGLES.h">
      <Filter>guilib\Rendering\GL</Filter>
    </ClInclude>
    <ClInclude Include="..\..\xbmc\guilib\TextureGL.h">
      <Filter>guilib\Rendering\GL</Filter>
    </ClInclude>
    <ClInclude Include="..\..\xbmc\guilib\GraphicContext.h">
      <Filter>guilib\Rendering\Base</Filter>
    </ClInclude>
    <ClInclude Include="..\..\xbmc\GUIUserMessages.h">
      <Filter>utils</Filter>
    </ClInclude>
    <ClInclude Include="..\..\xbmc\addons\AddonInstaller.h">
      <Filter>addons</Filter>
    </ClInclude>
    <ClInclude Include="..\..\lib\ffmpeg\include-xbmc-win32\libavutil\avconfig.h">
      <Filter>cores\dvdplayer\DVDHeaders</Filter>
    </ClInclude>
    <ClInclude Include="..\..\xbmc\utils\GLUtils.h">
      <Filter>utils</Filter>
    </ClInclude>
    <ClInclude Include="..\..\xbmc\win32\stdio_utf8.h">
      <Filter>win32</Filter>
    </ClInclude>
    <ClInclude Include="..\..\xbmc\win32\stat_utf8.h">
      <Filter>win32</Filter>
    </ClInclude>
    <ClInclude Include="..\..\xbmc\cores\VideoRenderers\RenderCapture.h">
      <Filter>cores\VideoRenderers</Filter>
    </ClInclude>
    <ClInclude Include="..\..\xbmc\utils\GlobalsHandling.h">
      <Filter>utils</Filter>
    </ClInclude>
    <ClInclude Include="..\..\lib\SlingboxLib\SlingboxLib.h">
      <Filter>libs\SlingboxLib</Filter>
    </ClInclude>
    <ClInclude Include="..\..\xbmc\filesystem\Slingbox.h">
      <Filter>filesystem</Filter>
    </ClInclude>
    <ClInclude Include="..\..\xbmc\filesystem\CacheCircular.h">
      <Filter>filesystem</Filter>
    </ClInclude>
    <ClInclude Include="..\..\xbmc\dialogs\GUIDialogPlayEject.h">
      <Filter>dialogs</Filter>
    </ClInclude>
    <ClInclude Include="..\..\xbmc\interfaces\json-rpc\JSONServiceDescription.h">
      <Filter>interfaces\json-rpc</Filter>
    </ClInclude>
    <ClInclude Include="..\..\xbmc\interfaces\json-rpc\ServiceDescription.h">
      <Filter>interfaces\json-rpc</Filter>
    </ClInclude>
    <ClInclude Include="..\..\xbmc\XBDateTime.h">
      <Filter>utils</Filter>
    </ClInclude>
    <ClInclude Include="..\..\xbmc\utils\RecentlyAddedJob.h" />
    <ClInclude Include="..\..\xbmc\interfaces\json-rpc\InputOperations.h">
      <Filter>interfaces\json-rpc</Filter>
    </ClInclude>
    <ClInclude Include="..\..\xbmc\input\XBMC_keytable.h">
      <Filter>input</Filter>
    </ClInclude>
    <ClInclude Include="..\..\xbmc\utils\JSONVariantParser.h">
      <Filter>utils</Filter>
    </ClInclude>
    <ClInclude Include="..\..\xbmc\utils\JSONVariantWriter.h">
      <Filter>utils</Filter>
    </ClInclude>
    <ClInclude Include="..\..\xbmc\settings\AppParamParser.h">
      <Filter>settings</Filter>
    </ClInclude>
    <ClInclude Include="..\..\xbmc\addons\AddonVersion.h">
      <Filter>addons</Filter>
    </ClInclude>
    <ClInclude Include="..\..\lib\DllAvFilter.h">
      <Filter>cores\dvdplayer\DVDHeaders</Filter>
    </ClInclude>
    <ClInclude Include="..\..\xbmc\guilib\DirtyRegionTracker.h">
      <Filter>guilib</Filter>
    </ClInclude>
    <ClInclude Include="..\..\xbmc\guilib\DirtyRegion.h">
      <Filter>guilib</Filter>
    </ClInclude>
    <ClInclude Include="..\..\xbmc\guilib\DirtyRegionSolvers.h">
      <Filter>guilib</Filter>
    </ClInclude>
    <ClInclude Include="..\..\xbmc\threads\Condition.h">
      <Filter>threads</Filter>
    </ClInclude>
    <ClInclude Include="..\..\xbmc\threads\ThreadLocal.h">
      <Filter>threads</Filter>
    </ClInclude>
    <ClInclude Include="..\..\xbmc\input\InertialScrollingHandler.h">
      <Filter>input</Filter>
    </ClInclude>
    <ClInclude Include="..\..\xbmc\threads\platform\Condition.h">
      <Filter>threads\platform</Filter>
    </ClInclude>
    <ClInclude Include="..\..\xbmc\threads\platform\CriticalSection.h">
      <Filter>threads\platform</Filter>
    </ClInclude>
    <ClInclude Include="..\..\xbmc\threads\platform\ThreadLocal.h">
      <Filter>threads\platform</Filter>
    </ClInclude>
    <ClInclude Include="..\..\xbmc\threads\platform\win\Condition.h">
      <Filter>threads\platform\win</Filter>
    </ClInclude>
    <ClInclude Include="..\..\xbmc\threads\platform\win\CriticalSection.h">
      <Filter>threads\platform\win</Filter>
    </ClInclude>
    <ClInclude Include="..\..\xbmc\threads\platform\win\ThreadLocal.h">
      <Filter>threads\platform\win</Filter>
    </ClInclude>
    <ClInclude Include="..\..\xbmc\threads\SystemClock.h">
      <Filter>threads</Filter>
    </ClInclude>
    <ClInclude Include="..\..\xbmc\cores\DSPlayer\GUIDialogShaderList.h" />
    <ClInclude Include="..\..\xbmc\interfaces\info\InfoBool.h">
      <Filter>interfaces\info</Filter>
    </ClInclude>
    <ClInclude Include="..\..\xbmc\guilib\GUIAction.h">
      <Filter>guilib</Filter>
    </ClInclude>
    <ClInclude Include="..\..\xbmc\interfaces\json-rpc\ApplicationOperations.h">
      <Filter>interfaces\json-rpc</Filter>
    </ClInclude>
    <ClInclude Include="..\..\xbmc\guilib\JpegIO.h">
      <Filter>guilib</Filter>
    </ClInclude>
    <ClInclude Include="..\..\xbmc\filesystem\FileNFS.h">
      <Filter>filesystem</Filter>
    </ClInclude>
    <ClInclude Include="..\..\xbmc\filesystem\NFSDirectory.h">
      <Filter>filesystem</Filter>
    </ClInclude>
    <ClInclude Include="..\..\xbmc\filesystem\FilePipe.h">
      <Filter>filesystem</Filter>
    </ClInclude>
    <ClInclude Include="..\..\xbmc\filesystem\PipesManager.h">
      <Filter>filesystem</Filter>
    </ClInclude>
    <ClInclude Include="..\..\xbmc\cores\paplayer\BXAcodec.h">
      <Filter>cores\paplayer</Filter>
    </ClInclude>
    <ClInclude Include="..\..\xbmc\interfaces\info\SkinVariable.h">
      <Filter>interfaces\info</Filter>
    </ClInclude>
    <ClInclude Include="..\..\xbmc\network\AirPlayServer.h">
      <Filter>network</Filter>
    </ClInclude>
    <ClInclude Include="..\..\xbmc\utils\HttpParser.h">
      <Filter>utils</Filter>
    </ClInclude>
    <ClInclude Include="..\..\xbmc\network\windows\ZeroconfWIN.h">
      <Filter>network\windows</Filter>
    </ClInclude>
    <ClInclude Include="..\..\xbmc\network\DllLibPlist.h">
      <Filter>network</Filter>
    </ClInclude>
    <ClInclude Include="..\..\xbmc\peripherals\Peripherals.h">
      <Filter>peripherals</Filter>
    </ClInclude>
    <ClInclude Include="..\..\xbmc\peripherals\bus\PeripheralBus.h">
      <Filter>peripherals\bus</Filter>
    </ClInclude>
    <ClInclude Include="..\..\xbmc\peripherals\devices\Peripheral.h">
      <Filter>peripherals\devices</Filter>
    </ClInclude>
    <ClInclude Include="..\..\xbmc\peripherals\devices\PeripheralCecAdapter.h">
      <Filter>peripherals\devices</Filter>
    </ClInclude>
    <ClInclude Include="..\..\xbmc\peripherals\devices\PeripheralDisk.h">
      <Filter>peripherals\devices</Filter>
    </ClInclude>
    <ClInclude Include="..\..\xbmc\peripherals\devices\PeripheralHID.h">
      <Filter>peripherals\devices</Filter>
    </ClInclude>
    <ClInclude Include="..\..\xbmc\peripherals\devices\PeripheralNIC.h">
      <Filter>peripherals\devices</Filter>
    </ClInclude>
    <ClInclude Include="..\..\xbmc\peripherals\devices\PeripheralNyxboard.h">
      <Filter>peripherals\devices</Filter>
    </ClInclude>
    <ClInclude Include="..\..\xbmc\peripherals\bus\win32\PeripheralBusUSB.h">
      <Filter>peripherals\bus</Filter>
    </ClInclude>
    <ClInclude Include="..\..\xbmc\peripherals\PeripheralTypes.h">
      <Filter>peripherals</Filter>
    </ClInclude>
    <ClInclude Include="..\..\xbmc\peripherals\devices\PeripheralBluetooth.h">
      <Filter>peripherals\devices</Filter>
    </ClInclude>
    <ClInclude Include="..\..\xbmc\peripherals\devices\PeripheralTuner.h">
      <Filter>peripherals\devices</Filter>
    </ClInclude>
    <ClInclude Include="..\..\xbmc\peripherals\dialogs\GUIDialogPeripheralManager.h">
      <Filter>peripherals\dialogs</Filter>
    </ClInclude>
    <ClInclude Include="..\..\xbmc\peripherals\dialogs\GUIDialogPeripheralSettings.h">
      <Filter>peripherals\dialogs</Filter>
    </ClInclude>
    <ClInclude Include="..\..\xbmc\interfaces\python\xbmcmodule\pyrendercapture.h">
      <Filter>interfaces\python\xbmcmodule</Filter>
    </ClInclude>
    <ClInclude Include="..\..\xbmc\threads\platform\win\Implementation.cpp">
      <Filter>threads\platform\win</Filter>
    </ClInclude>
    <ClInclude Include="..\..\xbmc\filesystem\FileUPnP.h">
      <Filter>filesystem</Filter>
    </ClInclude>
  </ItemGroup>
  <ItemGroup>
    <None Include="..\..\system\players\dsplayer\filtersconfig.xml">
      <Filter>cores\dsplayer\FilterCoreFactory</Filter>
    </None>
    <None Include="..\..\system\players\dsplayer\mediasconfig.xml">
      <Filter>cores\dsplayer\FilterCoreFactory</Filter>
    </None>
    <None Include="..\..\system\players\dsplayer\Shaders\shaders.xml">
      <Filter>cores\dsplayer\Shaders</Filter>
    </None>
  </ItemGroup>
  <ItemGroup>
    <ResourceCompile Include="..\..\xbmc\win32\XBMC_PC.rc">
      <Filter>win32</Filter>
    </ResourceCompile>
  </ItemGroup>
  <ItemGroup>
    <CustomBuild Include="..\..\xbmc\win32\PlatformInclude.h">
      <Filter>win32</Filter>
    </CustomBuild>
  </ItemGroup>
</Project><|MERGE_RESOLUTION|>--- conflicted
+++ resolved
@@ -259,7 +259,6 @@
     <Filter Include="interfaces\info">
       <UniqueIdentifier>{cea579fc-bdd7-499e-a6a6-07d681d1ab24}</UniqueIdentifier>
     </Filter>
-<<<<<<< HEAD
     <Filter Include="cores\dsplayer\Filters\BaseClassFilters">
       <UniqueIdentifier>{b4e74397-2542-4bf7-84f8-9df59090eb76}</UniqueIdentifier>
     </Filter>
@@ -280,7 +279,7 @@
     </Filter>
     <Filter Include="cores\dsplayer\Utils">
       <UniqueIdentifier>{ae3ea2fa-9a58-4792-ad16-181ab61ed237}</UniqueIdentifier>
-=======
+    </Filter>
     <Filter Include="peripherals">
       <UniqueIdentifier>{43fa1d09-88f3-4c03-92f4-27ce109a0b1f}</UniqueIdentifier>
     </Filter>
@@ -292,7 +291,6 @@
     </Filter>
     <Filter Include="peripherals\dialogs">
       <UniqueIdentifier>{9571e2bc-891d-4496-bcba-2ec3eed45704}</UniqueIdentifier>
->>>>>>> 21de7b86
     </Filter>
   </ItemGroup>
   <ItemGroup>
