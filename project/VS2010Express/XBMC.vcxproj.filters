--- conflicted
+++ resolved
@@ -5567,16 +5567,9 @@
     <ClInclude Include="..\..\xbmc\filesystem\ZipFile.h">
       <Filter>filesystem</Filter>
     </ClInclude>
-<<<<<<< HEAD
     <ClInclude Include="..\..\xbmc\interfaces\json-rpc\PVROperations.h">
       <Filter>interfaces\json-rpc</Filter>
     </ClInclude>
-    <ClInclude Include="..\..\xbmc\cores\AudioRenderers\IAudioRenderer.h" />
-    <ClInclude Include="..\..\xbmc\interfaces\python\xbmcmodule\pythreadstate.h">
-      <Filter>interfaces\python\xbmcmodule</Filter>
-    </ClInclude>
-=======
->>>>>>> b95739e4
     <ClInclude Include="..\..\xbmc\cores\paplayer\PCMCodec.h">
       <Filter>cores\paplayer</Filter>
     </ClInclude>
