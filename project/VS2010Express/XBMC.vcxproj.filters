﻿<?xml version="1.0" encoding="utf-8"?>
<Project ToolsVersion="4.0" xmlns="http://schemas.microsoft.com/developer/msbuild/2003">
  <ItemGroup>
    <Filter Include="win32">
      <UniqueIdentifier>{42ffe691-237e-4fe8-bd06-667936c26238}</UniqueIdentifier>
    </Filter>
    <Filter Include="cores">
      <UniqueIdentifier>{d9048f15-4226-45a0-bd7d-c4f326b8c232}</UniqueIdentifier>
    </Filter>
    <Filter Include="cores\dvdplayer">
      <UniqueIdentifier>{b7e0c19a-163b-43a8-bc50-47f0f220c225}</UniqueIdentifier>
    </Filter>
    <Filter Include="cores\dvdplayer\DVDCodecs">
      <UniqueIdentifier>{f72e399a-b2f5-4f77-a680-797306b37afe}</UniqueIdentifier>
    </Filter>
    <Filter Include="cores\dvdplayer\DVDCodecs\Audio">
      <UniqueIdentifier>{5bee29f5-b152-4416-9413-0bed2a669575}</UniqueIdentifier>
    </Filter>
    <Filter Include="cores\dvdplayer\DVDCodecs\Video">
      <UniqueIdentifier>{09e9057e-7017-4f3d-b5d3-2f5e9a23a53c}</UniqueIdentifier>
    </Filter>
    <Filter Include="cores\dvdplayer\DVDCodecs\Overlay">
      <UniqueIdentifier>{cc80e830-cd3b-4790-9d73-b727b997efdc}</UniqueIdentifier>
    </Filter>
    <Filter Include="cores\dvdplayer\DVDCodecs\Overlay\libspucc">
      <UniqueIdentifier>{43526341-7b96-462d-9f71-685e426251ec}</UniqueIdentifier>
    </Filter>
    <Filter Include="cores\dvdplayer\DVDDemuxers">
      <UniqueIdentifier>{59ff29b6-c2b5-4ed8-a80c-e5dd130802a7}</UniqueIdentifier>
    </Filter>
    <Filter Include="cores\dvdplayer\DVDInputStreams">
      <UniqueIdentifier>{15bea9e8-7473-4e72-93b1-c403d491160d}</UniqueIdentifier>
    </Filter>
    <Filter Include="cores\dvdplayer\DVDHeaders">
      <UniqueIdentifier>{9b9c3d13-56db-4db5-98a3-4402ee3b4ff9}</UniqueIdentifier>
    </Filter>
    <Filter Include="cores\dvdplayer\DVDSubtitles">
      <UniqueIdentifier>{83ae8e22-c3a0-45c6-bbc2-29d0bb180e2d}</UniqueIdentifier>
    </Filter>
    <Filter Include="cores\paplayer">
      <UniqueIdentifier>{ef82a765-fb92-4244-b2dd-212704a98407}</UniqueIdentifier>
    </Filter>
    <Filter Include="cores\DllLoader">
      <UniqueIdentifier>{4a0ca8db-d3a3-4360-93bd-0b1fe4cbd203}</UniqueIdentifier>
    </Filter>
    <Filter Include="cores\DllLoader\exports">
      <UniqueIdentifier>{aa32e9d0-5753-42d5-889b-3938ce6703a0}</UniqueIdentifier>
    </Filter>
    <Filter Include="cores\DllLoader\exports\emu_socket">
      <UniqueIdentifier>{280834b5-e3ce-48ec-a304-ec6c315beffe}</UniqueIdentifier>
    </Filter>
    <Filter Include="cores\DllLoader\exports\util">
      <UniqueIdentifier>{111c81df-dc5e-4b93-a21f-c2171434952b}</UniqueIdentifier>
    </Filter>
    <Filter Include="cores\VideoRenderers">
      <UniqueIdentifier>{09e513b1-adc6-4af0-b0f3-966b8240fad5}</UniqueIdentifier>
    </Filter>
    <Filter Include="cores\VideoRenderers\Shaders">
      <UniqueIdentifier>{041be182-9ec3-4c1b-abfc-d92f6802e7ca}</UniqueIdentifier>
    </Filter>
    <Filter Include="cores\ExternalPlayer">
      <UniqueIdentifier>{f98cb00a-d64b-4af9-a386-78bb2be8213d}</UniqueIdentifier>
    </Filter>
    <Filter Include="cores\PlayerCoreFactory">
      <UniqueIdentifier>{a775e258-5cbc-44fb-b992-05b29699294c}</UniqueIdentifier>
    </Filter>
    <Filter Include="addons">
      <UniqueIdentifier>{0cf03ec7-412f-48ac-827d-358c57245edd}</UniqueIdentifier>
    </Filter>
    <Filter Include="dialogs">
      <UniqueIdentifier>{69dd6304-c5d7-46f5-a804-516c9efb79ca}</UniqueIdentifier>
    </Filter>
    <Filter Include="filesystem">
      <UniqueIdentifier>{3b63bf0d-cec2-4324-93ea-4e4d78ba283b}</UniqueIdentifier>
    </Filter>
    <Filter Include="filesystem\MusicDatabaseDirectory">
      <UniqueIdentifier>{51f1b8f6-22ea-4263-b307-4ac9dfceb268}</UniqueIdentifier>
    </Filter>
    <Filter Include="filesystem\VideoDatabaseDirectory">
      <UniqueIdentifier>{a9c70632-dcfa-4019-b785-da8ba68d998a}</UniqueIdentifier>
    </Filter>
    <Filter Include="guilib">
      <UniqueIdentifier>{8da246b5-f33b-491d-9bb9-e583b98bd9d9}</UniqueIdentifier>
    </Filter>
    <Filter Include="input">
      <UniqueIdentifier>{8b243e7b-4820-4d54-81e3-f9b054e6140a}</UniqueIdentifier>
    </Filter>
    <Filter Include="interfaces">
      <UniqueIdentifier>{d35cec4c-8037-4683-a2e4-4afc8e76ddca}</UniqueIdentifier>
    </Filter>
    <Filter Include="music">
      <UniqueIdentifier>{1e9d72b2-5215-4129-9014-deb5eda51301}</UniqueIdentifier>
    </Filter>
    <Filter Include="network">
      <UniqueIdentifier>{99523ad3-0ba1-449b-bf55-92c04e7b59aa}</UniqueIdentifier>
    </Filter>
    <Filter Include="playlists">
      <UniqueIdentifier>{084b5eb0-c9c9-444b-a2ee-dcb4f9537d35}</UniqueIdentifier>
    </Filter>
    <Filter Include="powermanagement">
      <UniqueIdentifier>{b203de13-ce8c-4b43-9a87-a05e68fbad13}</UniqueIdentifier>
    </Filter>
    <Filter Include="rendering">
      <UniqueIdentifier>{8ad88d4a-bb19-46fa-ac8a-80d928f1f175}</UniqueIdentifier>
    </Filter>
    <Filter Include="settings">
      <UniqueIdentifier>{8cd0e706-bd9f-4e99-afa2-34307239cb3e}</UniqueIdentifier>
    </Filter>
    <Filter Include="storage">
      <UniqueIdentifier>{2500f45e-2a56-4434-87bd-727050d0d1aa}</UniqueIdentifier>
    </Filter>
    <Filter Include="utils">
      <UniqueIdentifier>{acd585b0-c319-43f0-9149-b3b5dddf5122}</UniqueIdentifier>
    </Filter>
    <Filter Include="video">
      <UniqueIdentifier>{827f3a57-ac74-4ad0-a438-3a780039871c}</UniqueIdentifier>
    </Filter>
    <Filter Include="windowing">
      <UniqueIdentifier>{dbf79aa0-53a6-4bec-855b-e8d2cbb73689}</UniqueIdentifier>
    </Filter>
    <Filter Include="music\karaoke">
      <UniqueIdentifier>{9d2be696-b6dd-4be1-aa8c-260816b48c12}</UniqueIdentifier>
    </Filter>
    <Filter Include="cdrip">
      <UniqueIdentifier>{d0d6c121-8cef-4bf9-aba5-bff57ae46e26}</UniqueIdentifier>
    </Filter>
    <Filter Include="input\windows">
      <UniqueIdentifier>{2f7a07e4-ac48-4e30-beb3-550e50b59c09}</UniqueIdentifier>
    </Filter>
    <Filter Include="interfaces\http-api">
      <UniqueIdentifier>{3616033f-20f3-48c8-96bd-b07f2eed008e}</UniqueIdentifier>
    </Filter>
    <Filter Include="interfaces\python">
      <UniqueIdentifier>{d00b9c4f-dee7-4b68-a0d3-e8e6c815b888}</UniqueIdentifier>
    </Filter>
    <Filter Include="interfaces\json-rpc">
      <UniqueIdentifier>{15fc3844-6b50-4424-ba2c-ac9bd85d3ab0}</UniqueIdentifier>
    </Filter>
    <Filter Include="music\dialogs">
      <UniqueIdentifier>{aa9c8fdb-ad2f-4323-9766-3accd596a480}</UniqueIdentifier>
    </Filter>
    <Filter Include="music\infoscanner">
      <UniqueIdentifier>{a320eb2c-1b68-4842-a9bd-34e1c810dace}</UniqueIdentifier>
    </Filter>
    <Filter Include="music\tags">
      <UniqueIdentifier>{f046be52-4abe-4a66-8a57-1753d47a7f36}</UniqueIdentifier>
    </Filter>
    <Filter Include="music\windows">
      <UniqueIdentifier>{6589445b-fe8f-4083-ba15-3d0d45b8cd2d}</UniqueIdentifier>
    </Filter>
    <Filter Include="network\libscrobbler">
      <UniqueIdentifier>{cbd5c896-0dfc-4b84-9ef0-cdf7a49dc29a}</UniqueIdentifier>
    </Filter>
    <Filter Include="network\windows">
      <UniqueIdentifier>{3d43220c-4ea4-4da7-8ede-ef159da2cd25}</UniqueIdentifier>
    </Filter>
    <Filter Include="pictures">
      <UniqueIdentifier>{801139f1-5f6a-4720-a4eb-508c578b1183}</UniqueIdentifier>
    </Filter>
    <Filter Include="powermanagement\windows">
      <UniqueIdentifier>{8d05ad81-2113-4732-ba2f-311d48251340}</UniqueIdentifier>
    </Filter>
    <Filter Include="programs">
      <UniqueIdentifier>{b095b471-cde0-4ee5-930e-c58ebe63c4aa}</UniqueIdentifier>
    </Filter>
    <Filter Include="rendering\dx">
      <UniqueIdentifier>{266c0d5e-8d84-4809-b060-f5968049f11a}</UniqueIdentifier>
    </Filter>
    <Filter Include="rendering\gl">
      <UniqueIdentifier>{c23bb4dd-e0dc-4e0e-aaa5-d66798a0fc34}</UniqueIdentifier>
    </Filter>
    <Filter Include="storage\windows">
      <UniqueIdentifier>{04b51f60-cfb4-43fd-8f23-40a7d0ac5c31}</UniqueIdentifier>
    </Filter>
    <Filter Include="video\dialogs">
      <UniqueIdentifier>{0dec7f48-a12d-4afa-b60d-4a2b50ca9975}</UniqueIdentifier>
    </Filter>
    <Filter Include="video\windows">
      <UniqueIdentifier>{b6a3d415-f44f-490c-9240-0fa3f4379212}</UniqueIdentifier>
    </Filter>
    <Filter Include="windowing\windows">
      <UniqueIdentifier>{7db3d8e6-a261-4732-84e8-21bf2d3b0eb9}</UniqueIdentifier>
    </Filter>
    <Filter Include="interfaces\python\xbmcmodule">
      <UniqueIdentifier>{257a54d6-994c-4c7d-a3bb-c46bb6423fda}</UniqueIdentifier>
    </Filter>
    <Filter Include="libs">
      <UniqueIdentifier>{4a09e4cc-709d-43b8-86cf-d83ca38d41ce}</UniqueIdentifier>
    </Filter>
    <Filter Include="windows">
      <UniqueIdentifier>{910f98b6-acfa-4b29-a589-21fd2544d142}</UniqueIdentifier>
    </Filter>
<<<<<<< HEAD
    <Filter Include="BackgroundLoaders">
      <UniqueIdentifier>{b6238b6d-f2b3-4ffd-8c97-12dd28e038f9}</UniqueIdentifier>
    </Filter>
    <Filter Include="database">
      <UniqueIdentifier>{b613c254-c9f4-4e5a-bd09-0b07f28b8506}</UniqueIdentifier>
    </Filter>
    <Filter Include="libs\mysql">
      <UniqueIdentifier>{2abbe66b-d85a-4f1e-a350-4de36284f545}</UniqueIdentifier>
    </Filter>
    <Filter Include="guilib\Rendering">
      <UniqueIdentifier>{75a93b39-d863-4919-bbd8-6c28c9b5c67c}</UniqueIdentifier>
    </Filter>
    <Filter Include="guilib\Rendering\Base">
      <UniqueIdentifier>{3aceac76-8bef-4262-b821-f0987eccba47}</UniqueIdentifier>
    </Filter>
    <Filter Include="guilib\Rendering\DX">
      <UniqueIdentifier>{9fe81a88-9346-477b-8ecc-f4eee05d7d13}</UniqueIdentifier>
    </Filter>
    <Filter Include="guilib\Rendering\GL">
      <UniqueIdentifier>{9592a005-d33b-48d1-8462-d95c42c383c2}</UniqueIdentifier>
    </Filter>
    <Filter Include="pvr">
      <UniqueIdentifier>{5d07f015-2e93-4085-bda3-2be566fb07a8}</UniqueIdentifier>
    </Filter>
    <Filter Include="pvr\dialogs">
      <UniqueIdentifier>{5fb53298-e501-4f23-bf84-fc61acf9b814}</UniqueIdentifier>
    </Filter>
    <Filter Include="epg">
      <UniqueIdentifier>{ef8e21c9-b588-4255-ba38-57c6ae82d0aa}</UniqueIdentifier>
    </Filter>
    <Filter Include="pvr\windows">
      <UniqueIdentifier>{43455925-2158-4eff-97ce-1fa3f6597a3a}</UniqueIdentifier>
    </Filter>
    <Filter Include="pvr\timers">
      <UniqueIdentifier>{14af7c50-6457-48ec-87b2-4efb3986bdd8}</UniqueIdentifier>
    </Filter>
    <Filter Include="pvr\recordings">
      <UniqueIdentifier>{eab084ef-b5b5-4a61-b2a5-eac88bbcc73a}</UniqueIdentifier>
    </Filter>
    <Filter Include="pvr\channels">
      <UniqueIdentifier>{7be58f63-0e53-4a26-9894-e52c2bd78709}</UniqueIdentifier>
    </Filter>
    <Filter Include="pvr\addons">
      <UniqueIdentifier>{dbfd4898-7df3-4393-8b04-ab0cc1265c33}</UniqueIdentifier>
    </Filter>
=======
>>>>>>> 3450c8a7
    <Filter Include="libs\SlingboxLib">
      <UniqueIdentifier>{dfa70c36-927b-4540-b505-35919e64eb3d}</UniqueIdentifier>
    </Filter>
    <Filter Include="interfaces\info">
      <UniqueIdentifier>{cea579fc-bdd7-499e-a6a6-07d681d1ab24}</UniqueIdentifier>
    </Filter>
    <Filter Include="peripherals">
      <UniqueIdentifier>{43fa1d09-88f3-4c03-92f4-27ce109a0b1f}</UniqueIdentifier>
    </Filter>
    <Filter Include="peripherals\bus">
      <UniqueIdentifier>{387fb53b-4497-4e2b-a37d-2efa9db0fce8}</UniqueIdentifier>
    </Filter>
    <Filter Include="peripherals\devices">
      <UniqueIdentifier>{a3fe63d5-92eb-47e6-90f6-40b6e25d11d2}</UniqueIdentifier>
    </Filter>
    <Filter Include="peripherals\dialogs">
      <UniqueIdentifier>{9571e2bc-891d-4496-bcba-2ec3eed45704}</UniqueIdentifier>
    </Filter>
    <Filter Include="network\websocket">
      <UniqueIdentifier>{88e84682-dede-4bdf-9e33-a8023dd5ac78}</UniqueIdentifier>
    </Filter>
    <Filter Include="filesystem\windows">
      <UniqueIdentifier>{1cc693eb-11ad-4f53-8640-198d5ab9bcc8}</UniqueIdentifier>
    </Filter>
    <Filter Include="network\httprequesthandler">
      <UniqueIdentifier>{9029e610-aa5a-4414-9e96-1d69f03b3bd8}</UniqueIdentifier>
    </Filter>
    <Filter Include="cores\AudioEngine">
      <UniqueIdentifier>{19314641-c5c4-49ff-ae42-6ebcc1a6a038}</UniqueIdentifier>
    </Filter>
    <Filter Include="cores\AudioEngine\Encoders">
      <UniqueIdentifier>{0aad3f05-0330-4d6f-9407-388b56c9aa24}</UniqueIdentifier>
    </Filter>
    <Filter Include="cores\AudioEngine\Engines">
      <UniqueIdentifier>{1354dfbc-8fa8-4621-8fd1-f4a01fdc1c51}</UniqueIdentifier>
    </Filter>
    <Filter Include="cores\AudioEngine\Interfaces">
      <UniqueIdentifier>{7382f639-6a03-4343-87cd-5745a838b687}</UniqueIdentifier>
    </Filter>
    <Filter Include="cores\AudioEngine\Sinks">
      <UniqueIdentifier>{b71a9c57-2640-4506-b99e-58a9a73dd0e1}</UniqueIdentifier>
    </Filter>
    <Filter Include="cores\AudioEngine\Utils">
      <UniqueIdentifier>{775154f3-9284-488f-8f2f-26597f264d0e}</UniqueIdentifier>
    </Filter>
    <Filter Include="dbwrappers">
      <UniqueIdentifier>{5c7ad2df-b46d-4a29-ae17-3406fe73edde}</UniqueIdentifier>
    </Filter>
  </ItemGroup>
  <ItemGroup>
    <ClCompile Include="..\..\xbmc\win32\pch.cpp">
      <Filter>win32</Filter>
    </ClCompile>
    <ClCompile Include="..\..\xbmc\win32\strverscmp.cpp">
      <Filter>win32</Filter>
    </ClCompile>
    <ClCompile Include="..\..\xbmc\win32\WIN32Util.cpp">
      <Filter>win32</Filter>
    </ClCompile>
    <ClCompile Include="..\..\xbmc\win32\WINDirectSound.cpp">
      <Filter>win32</Filter>
    </ClCompile>
    <ClCompile Include="..\..\xbmc\win32\WindowHelper.cpp">
      <Filter>win32</Filter>
    </ClCompile>
    <ClCompile Include="..\..\xbmc\win32\XBMC_PC.cpp">
      <Filter>win32</Filter>
    </ClCompile>
    <ClCompile Include="..\..\xbmc\cores\DummyVideoPlayer.cpp">
      <Filter>cores</Filter>
    </ClCompile>
    <ClCompile Include="..\..\xbmc\cores\dvdplayer\DVDAudio.cpp">
      <Filter>cores\dvdplayer</Filter>
    </ClCompile>
    <ClCompile Include="..\..\xbmc\cores\dvdplayer\DVDClock.cpp">
      <Filter>cores\dvdplayer</Filter>
    </ClCompile>
    <ClCompile Include="..\..\xbmc\cores\dvdplayer\DVDDemuxSPU.cpp">
      <Filter>cores\dvdplayer</Filter>
    </ClCompile>
    <ClCompile Include="..\..\xbmc\cores\dvdplayer\DVDDemuxers\DVDDemuxVobsub.cpp">
      <Filter>cores\dvdplayer</Filter>
    </ClCompile>
    <ClCompile Include="..\..\xbmc\cores\dvdplayer\DVDFileInfo.cpp">
      <Filter>cores\dvdplayer</Filter>
    </ClCompile>
    <ClCompile Include="..\..\xbmc\cores\dvdplayer\DVDInputStreams\DVDInputStreamTV.cpp">
      <Filter>cores\dvdplayer</Filter>
    </ClCompile>
    <ClCompile Include="..\..\xbmc\cores\dvdplayer\DVDMessage.cpp">
      <Filter>cores\dvdplayer</Filter>
    </ClCompile>
    <ClCompile Include="..\..\xbmc\cores\dvdplayer\DVDMessageQueue.cpp">
      <Filter>cores\dvdplayer</Filter>
    </ClCompile>
    <ClCompile Include="..\..\xbmc\cores\dvdplayer\DVDMessageTracker.cpp">
      <Filter>cores\dvdplayer</Filter>
    </ClCompile>
    <ClCompile Include="..\..\xbmc\cores\dvdplayer\DVDOverlayContainer.cpp">
      <Filter>cores\dvdplayer</Filter>
    </ClCompile>
    <ClCompile Include="..\..\xbmc\cores\dvdplayer\DVDOverlayRenderer.cpp">
      <Filter>cores\dvdplayer</Filter>
    </ClCompile>
    <ClCompile Include="..\..\xbmc\cores\dvdplayer\DVDPerformanceCounter.cpp">
      <Filter>cores\dvdplayer</Filter>
    </ClCompile>
    <ClCompile Include="..\..\xbmc\cores\dvdplayer\DVDPlayer.cpp">
      <Filter>cores\dvdplayer</Filter>
    </ClCompile>
    <ClCompile Include="..\..\xbmc\cores\dvdplayer\DVDPlayerAudio.cpp">
      <Filter>cores\dvdplayer</Filter>
    </ClCompile>
    <ClCompile Include="..\..\xbmc\cores\dvdplayer\DVDPlayerAudioResampler.cpp">
      <Filter>cores\dvdplayer</Filter>
    </ClCompile>
    <ClCompile Include="..\..\xbmc\cores\dvdplayer\DVDPlayerSubtitle.cpp">
      <Filter>cores\dvdplayer</Filter>
    </ClCompile>
    <ClCompile Include="..\..\xbmc\cores\dvdplayer\DVDPlayerTeletext.cpp">
      <Filter>cores\dvdplayer</Filter>
    </ClCompile>
    <ClCompile Include="..\..\xbmc\cores\dvdplayer\DVDPlayerVideo.cpp">
      <Filter>cores\dvdplayer</Filter>
    </ClCompile>
    <ClCompile Include="..\..\xbmc\cores\dvdplayer\DVDStreamInfo.cpp">
      <Filter>cores\dvdplayer</Filter>
    </ClCompile>
    <ClCompile Include="..\..\xbmc\cores\dvdplayer\DVDTSCorrection.cpp">
      <Filter>cores\dvdplayer</Filter>
    </ClCompile>
    <ClCompile Include="..\..\xbmc\cores\dvdplayer\Edl.cpp">
      <Filter>cores\dvdplayer</Filter>
    </ClCompile>
    <ClCompile Include="..\..\xbmc\cores\dvdplayer\DVDCodecs\DVDCodecUtils.cpp">
      <Filter>cores\dvdplayer\DVDCodecs</Filter>
    </ClCompile>
    <ClCompile Include="..\..\xbmc\cores\dvdplayer\DVDCodecs\DVDFactoryCodec.cpp">
      <Filter>cores\dvdplayer\DVDCodecs</Filter>
    </ClCompile>
    <ClCompile Include="..\..\xbmc\cores\dvdplayer\DVDCodecs\Audio\DVDAudioCodecFFmpeg.cpp">
      <Filter>cores\dvdplayer\DVDCodecs\Audio</Filter>
    </ClCompile>
    <ClCompile Include="..\..\xbmc\cores\dvdplayer\DVDCodecs\Audio\DVDAudioCodecLibMad.cpp">
      <Filter>cores\dvdplayer\DVDCodecs\Audio</Filter>
    </ClCompile>
    <ClCompile Include="..\..\xbmc\cores\dvdplayer\DVDCodecs\Audio\DVDAudioCodecLPcm.cpp">
      <Filter>cores\dvdplayer\DVDCodecs\Audio</Filter>
    </ClCompile>
    <ClCompile Include="..\..\xbmc\cores\dvdplayer\DVDCodecs\Audio\DVDAudioCodecPassthroughFFmpeg.cpp">
      <Filter>cores\dvdplayer\DVDCodecs\Audio</Filter>
    </ClCompile>
    <ClCompile Include="..\..\xbmc\cores\dvdplayer\DVDCodecs\Audio\DVDAudioCodecPcm.cpp">
      <Filter>cores\dvdplayer\DVDCodecs\Audio</Filter>
    </ClCompile>
    <ClCompile Include="..\..\xbmc\cores\dvdplayer\DVDCodecs\Video\DVDVideoCodecCrystalHD.cpp">
      <Filter>cores\dvdplayer\DVDCodecs\Video</Filter>
    </ClCompile>
    <ClCompile Include="..\..\xbmc\cores\dvdplayer\DVDCodecs\Video\DVDVideoCodecFFmpeg.cpp">
      <Filter>cores\dvdplayer\DVDCodecs\Video</Filter>
    </ClCompile>
    <ClCompile Include="..\..\xbmc\cores\dvdplayer\DVDCodecs\Video\DVDVideoCodecLibMpeg2.cpp">
      <Filter>cores\dvdplayer\DVDCodecs\Video</Filter>
    </ClCompile>
    <ClCompile Include="..\..\xbmc\cores\dvdplayer\DVDCodecs\Video\DVDVideoPPFFmpeg.cpp">
      <Filter>cores\dvdplayer\DVDCodecs\Video</Filter>
    </ClCompile>
    <ClCompile Include="..\..\xbmc\cores\dvdplayer\DVDCodecs\Video\DXVA.cpp">
      <Filter>cores\dvdplayer\DVDCodecs\Video</Filter>
    </ClCompile>
    <ClCompile Include="..\..\xbmc\cores\dvdplayer\DVDCodecs\Overlay\DVDOverlayCodecCC.cpp">
      <Filter>cores\dvdplayer\DVDCodecs\Overlay</Filter>
    </ClCompile>
    <ClCompile Include="..\..\xbmc\cores\dvdplayer\DVDCodecs\Overlay\DVDOverlayCodecFFmpeg.cpp">
      <Filter>cores\dvdplayer\DVDCodecs\Overlay</Filter>
    </ClCompile>
    <ClCompile Include="..\..\xbmc\cores\dvdplayer\DVDCodecs\Overlay\DVDOverlayCodecSSA.cpp">
      <Filter>cores\dvdplayer\DVDCodecs\Overlay</Filter>
    </ClCompile>
    <ClCompile Include="..\..\xbmc\cores\dvdplayer\DVDCodecs\Overlay\DVDOverlayCodecText.cpp">
      <Filter>cores\dvdplayer\DVDCodecs\Overlay</Filter>
    </ClCompile>
    <ClCompile Include="..\..\xbmc\cores\dvdplayer\DVDCodecs\Overlay\DVDOverlayCodecTX3G.cpp">
      <Filter>cores\dvdplayer\DVDCodecs\Overlay</Filter>
    </ClCompile>
    <ClCompile Include="..\..\xbmc\cores\dvdplayer\DVDCodecs\Overlay\libspucc\cc_decoder.c">
      <Filter>cores\dvdplayer\DVDCodecs\Overlay\libspucc</Filter>
    </ClCompile>
    <ClCompile Include="..\..\xbmc\cores\dvdplayer\DVDDemuxers\DVDDemux.cpp">
      <Filter>cores\dvdplayer\DVDDemuxers</Filter>
    </ClCompile>
    <ClCompile Include="..\..\xbmc\cores\dvdplayer\DVDDemuxers\DVDDemuxFFmpeg.cpp">
      <Filter>cores\dvdplayer\DVDDemuxers</Filter>
    </ClCompile>
    <ClCompile Include="..\..\xbmc\cores\dvdplayer\DVDDemuxers\DVDDemuxHTSP.cpp">
      <Filter>cores\dvdplayer\DVDDemuxers</Filter>
    </ClCompile>
    <ClCompile Include="..\..\xbmc\cores\dvdplayer\DVDDemuxers\DVDDemuxShoutcast.cpp">
      <Filter>cores\dvdplayer\DVDDemuxers</Filter>
    </ClCompile>
    <ClCompile Include="..\..\xbmc\cores\dvdplayer\DVDDemuxers\DVDDemuxUtils.cpp">
      <Filter>cores\dvdplayer\DVDDemuxers</Filter>
    </ClCompile>
    <ClCompile Include="..\..\xbmc\cores\dvdplayer\DVDDemuxers\DVDFactoryDemuxer.cpp">
      <Filter>cores\dvdplayer\DVDDemuxers</Filter>
    </ClCompile>
    <ClCompile Include="..\..\xbmc\cores\dvdplayer\DVDInputStreams\DVDFactoryInputStream.cpp">
      <Filter>cores\dvdplayer\DVDInputStreams</Filter>
    </ClCompile>
    <ClCompile Include="..\..\xbmc\cores\dvdplayer\DVDInputStreams\DVDInputStream.cpp">
      <Filter>cores\dvdplayer\DVDInputStreams</Filter>
    </ClCompile>
    <ClCompile Include="..\..\xbmc\cores\dvdplayer\DVDInputStreams\DVDInputStreamFFmpeg.cpp">
      <Filter>cores\dvdplayer\DVDInputStreams</Filter>
    </ClCompile>
    <ClCompile Include="..\..\xbmc\cores\dvdplayer\DVDInputStreams\DVDInputStreamFile.cpp">
      <Filter>cores\dvdplayer\DVDInputStreams</Filter>
    </ClCompile>
    <ClCompile Include="..\..\xbmc\cores\dvdplayer\DVDInputStreams\DVDInputStreamHTSP.cpp">
      <Filter>cores\dvdplayer\DVDInputStreams</Filter>
    </ClCompile>
    <ClCompile Include="..\..\xbmc\cores\dvdplayer\DVDInputStreams\DVDInputStreamHttp.cpp">
      <Filter>cores\dvdplayer\DVDInputStreams</Filter>
    </ClCompile>
    <ClCompile Include="..\..\xbmc\cores\dvdplayer\DVDInputStreams\DVDInputStreamMemory.cpp">
      <Filter>cores\dvdplayer\DVDInputStreams</Filter>
    </ClCompile>
    <ClCompile Include="..\..\xbmc\cores\dvdplayer\DVDInputStreams\DVDInputStreamNavigator.cpp">
      <Filter>cores\dvdplayer\DVDInputStreams</Filter>
    </ClCompile>
    <ClCompile Include="..\..\xbmc\cores\dvdplayer\DVDInputStreams\DVDInputStreamRTMP.cpp">
      <Filter>cores\dvdplayer\DVDInputStreams</Filter>
    </ClCompile>
    <ClCompile Include="..\..\xbmc\cores\dvdplayer\DVDInputStreams\DVDStateSerializer.cpp">
      <Filter>cores\dvdplayer\DVDInputStreams</Filter>
    </ClCompile>
    <ClCompile Include="..\..\xbmc\cores\dvdplayer\DVDSubtitles\DVDFactorySubtitle.cpp">
      <Filter>cores\dvdplayer\DVDSubtitles</Filter>
    </ClCompile>
    <ClCompile Include="..\..\xbmc\cores\dvdplayer\DVDSubtitles\DVDSubtitleLineCollection.cpp">
      <Filter>cores\dvdplayer\DVDSubtitles</Filter>
    </ClCompile>
    <ClCompile Include="..\..\xbmc\cores\dvdplayer\DVDSubtitles\DVDSubtitleParserMicroDVD.cpp">
      <Filter>cores\dvdplayer\DVDSubtitles</Filter>
    </ClCompile>
    <ClCompile Include="..\..\xbmc\cores\dvdplayer\DVDSubtitles\DVDSubtitleParserMPL2.cpp">
      <Filter>cores\dvdplayer\DVDSubtitles</Filter>
    </ClCompile>
    <ClCompile Include="..\..\xbmc\cores\dvdplayer\DVDSubtitles\DVDSubtitleParserSami.cpp">
      <Filter>cores\dvdplayer\DVDSubtitles</Filter>
    </ClCompile>
    <ClCompile Include="..\..\xbmc\cores\dvdplayer\DVDSubtitles\DVDSubtitleParserSSA.cpp">
      <Filter>cores\dvdplayer\DVDSubtitles</Filter>
    </ClCompile>
    <ClCompile Include="..\..\xbmc\cores\dvdplayer\DVDSubtitles\DVDSubtitleParserSubrip.cpp">
      <Filter>cores\dvdplayer\DVDSubtitles</Filter>
    </ClCompile>
    <ClCompile Include="..\..\xbmc\cores\dvdplayer\DVDSubtitles\DVDSubtitleParserVplayer.cpp">
      <Filter>cores\dvdplayer\DVDSubtitles</Filter>
    </ClCompile>
    <ClCompile Include="..\..\xbmc\cores\dvdplayer\DVDSubtitles\DVDSubtitlesLibass.cpp">
      <Filter>cores\dvdplayer\DVDSubtitles</Filter>
    </ClCompile>
    <ClCompile Include="..\..\xbmc\cores\dvdplayer\DVDSubtitles\DVDSubtitleStream.cpp">
      <Filter>cores\dvdplayer\DVDSubtitles</Filter>
    </ClCompile>
    <ClCompile Include="..\..\xbmc\cores\paplayer\ADPCMCodec.cpp">
      <Filter>cores\paplayer</Filter>
    </ClCompile>
    <ClCompile Include="..\..\xbmc\cores\paplayer\ASAPCodec.cpp">
      <Filter>cores\paplayer</Filter>
    </ClCompile>
    <ClCompile Include="..\..\xbmc\cores\paplayer\AudioDecoder.cpp">
      <Filter>cores\paplayer</Filter>
    </ClCompile>
    <ClCompile Include="..\..\xbmc\cores\paplayer\CDDAcodec.cpp">
      <Filter>cores\paplayer</Filter>
    </ClCompile>
    <ClCompile Include="..\..\xbmc\cores\paplayer\CodecFactory.cpp">
      <Filter>cores\paplayer</Filter>
    </ClCompile>
    <ClCompile Include="..\..\xbmc\cores\paplayer\DVDPlayerCodec.cpp">
      <Filter>cores\paplayer</Filter>
    </ClCompile>
    <ClCompile Include="..\..\xbmc\cores\paplayer\FLACcodec.cpp">
      <Filter>cores\paplayer</Filter>
    </ClCompile>
    <ClCompile Include="..\..\xbmc\cores\paplayer\ModplugCodec.cpp">
      <Filter>cores\paplayer</Filter>
    </ClCompile>
    <ClCompile Include="..\..\xbmc\cores\paplayer\MP3codec.cpp">
      <Filter>cores\paplayer</Filter>
    </ClCompile>
    <ClCompile Include="..\..\xbmc\cores\paplayer\NSFCodec.cpp">
      <Filter>cores\paplayer</Filter>
    </ClCompile>
    <ClCompile Include="..\..\xbmc\cores\paplayer\OggCallback.cpp">
      <Filter>cores\paplayer</Filter>
    </ClCompile>
    <ClCompile Include="..\..\xbmc\cores\paplayer\OGGcodec.cpp">
      <Filter>cores\paplayer</Filter>
    </ClCompile>
    <ClCompile Include="..\..\xbmc\cores\paplayer\PAPlayer.cpp">
      <Filter>cores\paplayer</Filter>
    </ClCompile>
    <ClCompile Include="..\..\xbmc\cores\paplayer\ReplayGain.cpp">
      <Filter>cores\paplayer</Filter>
    </ClCompile>
    <ClCompile Include="..\..\xbmc\cores\paplayer\SIDCodec.cpp">
      <Filter>cores\paplayer</Filter>
    </ClCompile>
    <ClCompile Include="..\..\xbmc\cores\paplayer\SPCCodec.cpp">
      <Filter>cores\paplayer</Filter>
    </ClCompile>
    <ClCompile Include="..\..\xbmc\cores\paplayer\TimidityCodec.cpp">
      <Filter>cores\paplayer</Filter>
    </ClCompile>
    <ClCompile Include="..\..\xbmc\cores\paplayer\VGMCodec.cpp">
      <Filter>cores\paplayer</Filter>
    </ClCompile>
    <ClCompile Include="..\..\xbmc\cores\paplayer\WAVcodec.cpp">
      <Filter>cores\paplayer</Filter>
    </ClCompile>
    <ClCompile Include="..\..\xbmc\cores\paplayer\YMCodec.cpp">
      <Filter>cores\paplayer</Filter>
    </ClCompile>
    <ClCompile Include="..\..\xbmc\cores\DllLoader\coff.cpp">
      <Filter>cores\DllLoader</Filter>
    </ClCompile>
    <ClCompile Include="..\..\xbmc\cores\DllLoader\dll.cpp">
      <Filter>cores\DllLoader</Filter>
    </ClCompile>
    <ClCompile Include="..\..\xbmc\cores\DllLoader\dll_tracker.cpp">
      <Filter>cores\DllLoader</Filter>
    </ClCompile>
    <ClCompile Include="..\..\xbmc\cores\DllLoader\dll_tracker_file.cpp">
      <Filter>cores\DllLoader</Filter>
    </ClCompile>
    <ClCompile Include="..\..\xbmc\cores\DllLoader\dll_tracker_library.cpp">
      <Filter>cores\DllLoader</Filter>
    </ClCompile>
    <ClCompile Include="..\..\xbmc\cores\DllLoader\dll_util.cpp">
      <Filter>cores\DllLoader</Filter>
    </ClCompile>
    <ClCompile Include="..\..\xbmc\cores\DllLoader\DllLoader.cpp">
      <Filter>cores\DllLoader</Filter>
    </ClCompile>
    <ClCompile Include="..\..\xbmc\cores\DllLoader\DllLoaderContainer.cpp">
      <Filter>cores\DllLoader</Filter>
    </ClCompile>
    <ClCompile Include="..\..\xbmc\cores\DllLoader\LibraryLoader.cpp">
      <Filter>cores\DllLoader</Filter>
    </ClCompile>
    <ClCompile Include="..\..\xbmc\cores\DllLoader\Win32DllLoader.cpp">
      <Filter>cores\DllLoader</Filter>
    </ClCompile>
    <ClCompile Include="..\..\xbmc\cores\DllLoader\exports\emu_dummy.cpp">
      <Filter>cores\DllLoader\exports</Filter>
    </ClCompile>
    <ClCompile Include="..\..\xbmc\cores\DllLoader\exports\emu_kernel32.cpp">
      <Filter>cores\DllLoader\exports</Filter>
    </ClCompile>
    <ClCompile Include="..\..\xbmc\cores\DllLoader\exports\emu_msvcrt.cpp">
      <Filter>cores\DllLoader\exports</Filter>
    </ClCompile>
    <ClCompile Include="..\..\xbmc\cores\DllLoader\exports\win32-dirent.cpp">
      <Filter>cores\DllLoader\exports</Filter>
    </ClCompile>
    <ClCompile Include="..\..\xbmc\cores\DllLoader\exports\emu_socket\inet_aton.c">
      <Filter>cores\DllLoader\exports\emu_socket</Filter>
    </ClCompile>
    <ClCompile Include="..\..\xbmc\cores\DllLoader\exports\emu_socket\inet_ntop.c">
      <Filter>cores\DllLoader\exports\emu_socket</Filter>
    </ClCompile>
    <ClCompile Include="..\..\xbmc\cores\DllLoader\exports\emu_socket\inet_pton.c">
      <Filter>cores\DllLoader\exports\emu_socket</Filter>
    </ClCompile>
    <ClCompile Include="..\..\xbmc\cores\DllLoader\exports\util\EmuFileWrapper.cpp">
      <Filter>cores\DllLoader\exports\util</Filter>
    </ClCompile>
    <ClCompile Include="..\..\xbmc\cores\VideoRenderers\BaseRenderer.cpp">
      <Filter>cores\VideoRenderers</Filter>
    </ClCompile>
    <ClCompile Include="..\..\xbmc\cores\VideoRenderers\LinuxRendererGL.cpp">
      <Filter>cores\VideoRenderers</Filter>
    </ClCompile>
    <ClCompile Include="..\..\xbmc\cores\VideoRenderers\OverlayRenderer.cpp">
      <Filter>cores\VideoRenderers</Filter>
    </ClCompile>
    <ClCompile Include="..\..\xbmc\cores\VideoRenderers\OverlayRendererDX.cpp">
      <Filter>cores\VideoRenderers</Filter>
    </ClCompile>
    <ClCompile Include="..\..\xbmc\cores\VideoRenderers\OverlayRendererGL.cpp">
      <Filter>cores\VideoRenderers</Filter>
    </ClCompile>
    <ClCompile Include="..\..\xbmc\cores\VideoRenderers\OverlayRendererUtil.cpp">
      <Filter>cores\VideoRenderers</Filter>
    </ClCompile>
    <ClCompile Include="..\..\xbmc\cores\VideoRenderers\RenderManager.cpp">
      <Filter>cores\VideoRenderers</Filter>
    </ClCompile>
    <ClCompile Include="..\..\xbmc\cores\VideoRenderers\WinRenderer.cpp">
      <Filter>cores\VideoRenderers</Filter>
    </ClCompile>
    <ClCompile Include="..\..\xbmc\cores\VideoRenderers\VideoShaders\ConvolutionKernels.cpp">
      <Filter>cores\VideoRenderers\Shaders</Filter>
    </ClCompile>
    <ClCompile Include="..\..\xbmc\cores\VideoRenderers\VideoShaders\VideoFilterShader.cpp">
      <Filter>cores\VideoRenderers\Shaders</Filter>
    </ClCompile>
    <ClCompile Include="..\..\xbmc\cores\VideoRenderers\VideoShaders\YUV2RGBShader.cpp">
      <Filter>cores\VideoRenderers\Shaders</Filter>
    </ClCompile>
    <ClCompile Include="..\..\xbmc\cores\ExternalPlayer\ExternalPlayer.cpp">
      <Filter>cores\ExternalPlayer</Filter>
    </ClCompile>
    <ClCompile Include="..\..\xbmc\cores\playercorefactory\PlayerCoreFactory.cpp">
      <Filter>cores\PlayerCoreFactory</Filter>
    </ClCompile>
    <ClCompile Include="..\..\xbmc\cores\playercorefactory\PlayerSelectionRule.cpp">
      <Filter>cores\PlayerCoreFactory</Filter>
    </ClCompile>
    <ClCompile Include="..\..\xbmc\FileSystem\MusicDatabaseDirectory\DirectoryNode.cpp">
      <Filter>filesystem\MusicDatabaseDirectory</Filter>
    </ClCompile>
    <ClCompile Include="..\..\xbmc\FileSystem\MusicDatabaseDirectory\DirectoryNodeAlbum.cpp">
      <Filter>filesystem\MusicDatabaseDirectory</Filter>
    </ClCompile>
    <ClCompile Include="..\..\xbmc\FileSystem\MusicDatabaseDirectory\DirectoryNodeAlbumCompilations.cpp">
      <Filter>filesystem\MusicDatabaseDirectory</Filter>
    </ClCompile>
    <ClCompile Include="..\..\xbmc\FileSystem\MusicDatabaseDirectory\DirectoryNodeAlbumCompilationsSongs.cpp">
      <Filter>filesystem\MusicDatabaseDirectory</Filter>
    </ClCompile>
    <ClCompile Include="..\..\xbmc\FileSystem\MusicDatabaseDirectory\DirectoryNodeAlbumRecentlyAdded.cpp">
      <Filter>filesystem\MusicDatabaseDirectory</Filter>
    </ClCompile>
    <ClCompile Include="..\..\xbmc\FileSystem\MusicDatabaseDirectory\DirectoryNodeAlbumRecentlyAddedSong.cpp">
      <Filter>filesystem\MusicDatabaseDirectory</Filter>
    </ClCompile>
    <ClCompile Include="..\..\xbmc\FileSystem\MusicDatabaseDirectory\DirectoryNodeAlbumRecentlyPlayed.cpp">
      <Filter>filesystem\MusicDatabaseDirectory</Filter>
    </ClCompile>
    <ClCompile Include="..\..\xbmc\FileSystem\MusicDatabaseDirectory\DirectoryNodeAlbumRecentlyPlayedSong.cpp">
      <Filter>filesystem\MusicDatabaseDirectory</Filter>
    </ClCompile>
    <ClCompile Include="..\..\xbmc\FileSystem\MusicDatabaseDirectory\DirectoryNodeAlbumTop100.cpp">
      <Filter>filesystem\MusicDatabaseDirectory</Filter>
    </ClCompile>
    <ClCompile Include="..\..\xbmc\FileSystem\MusicDatabaseDirectory\DirectoryNodeAlbumTop100Song.cpp">
      <Filter>filesystem\MusicDatabaseDirectory</Filter>
    </ClCompile>
    <ClCompile Include="..\..\xbmc\FileSystem\MusicDatabaseDirectory\DirectoryNodeArtist.cpp">
      <Filter>filesystem\MusicDatabaseDirectory</Filter>
    </ClCompile>
    <ClCompile Include="..\..\xbmc\FileSystem\MusicDatabaseDirectory\DirectoryNodeGenre.cpp">
      <Filter>filesystem\MusicDatabaseDirectory</Filter>
    </ClCompile>
    <ClCompile Include="..\..\xbmc\FileSystem\MusicDatabaseDirectory\DirectoryNodeOverview.cpp">
      <Filter>filesystem\MusicDatabaseDirectory</Filter>
    </ClCompile>
    <ClCompile Include="..\..\xbmc\FileSystem\MusicDatabaseDirectory\DirectoryNodeRoot.cpp">
      <Filter>filesystem\MusicDatabaseDirectory</Filter>
    </ClCompile>
    <ClCompile Include="..\..\xbmc\FileSystem\MusicDatabaseDirectory\DirectoryNodeSingles.cpp">
      <Filter>filesystem\MusicDatabaseDirectory</Filter>
    </ClCompile>
    <ClCompile Include="..\..\xbmc\FileSystem\MusicDatabaseDirectory\DirectoryNodeSong.cpp">
      <Filter>filesystem\MusicDatabaseDirectory</Filter>
    </ClCompile>
    <ClCompile Include="..\..\xbmc\FileSystem\MusicDatabaseDirectory\DirectoryNodeSongTop100.cpp">
      <Filter>filesystem\MusicDatabaseDirectory</Filter>
    </ClCompile>
    <ClCompile Include="..\..\xbmc\FileSystem\MusicDatabaseDirectory\DirectoryNodeTop100.cpp">
      <Filter>filesystem\MusicDatabaseDirectory</Filter>
    </ClCompile>
    <ClCompile Include="..\..\xbmc\FileSystem\MusicDatabaseDirectory\DirectoryNodeYear.cpp">
      <Filter>filesystem\MusicDatabaseDirectory</Filter>
    </ClCompile>
    <ClCompile Include="..\..\xbmc\FileSystem\MusicDatabaseDirectory\DirectoryNodeYearAlbum.cpp">
      <Filter>filesystem\MusicDatabaseDirectory</Filter>
    </ClCompile>
    <ClCompile Include="..\..\xbmc\FileSystem\MusicDatabaseDirectory\DirectoryNodeYearSong.cpp">
      <Filter>filesystem\MusicDatabaseDirectory</Filter>
    </ClCompile>
    <ClCompile Include="..\..\xbmc\FileSystem\MusicDatabaseDirectory\QueryParams.cpp">
      <Filter>filesystem\MusicDatabaseDirectory</Filter>
    </ClCompile>
    <ClCompile Include="..\..\xbmc\FileSystem\VideoDatabaseDirectory\DirectoryNode.cpp">
      <Filter>filesystem\VideoDatabaseDirectory</Filter>
    </ClCompile>
    <ClCompile Include="..\..\xbmc\FileSystem\VideoDatabaseDirectory\DirectoryNodeActor.cpp">
      <Filter>filesystem\VideoDatabaseDirectory</Filter>
    </ClCompile>
    <ClCompile Include="..\..\xbmc\FileSystem\VideoDatabaseDirectory\DirectoryNodeDirector.cpp">
      <Filter>filesystem\VideoDatabaseDirectory</Filter>
    </ClCompile>
    <ClCompile Include="..\..\xbmc\FileSystem\VideoDatabaseDirectory\DirectoryNodeEpisodes.cpp">
      <Filter>filesystem\VideoDatabaseDirectory</Filter>
    </ClCompile>
    <ClCompile Include="..\..\xbmc\FileSystem\VideoDatabaseDirectory\DirectoryNodeGenre.cpp">
      <Filter>filesystem\VideoDatabaseDirectory</Filter>
    </ClCompile>
    <ClCompile Include="..\..\xbmc\FileSystem\VideoDatabaseDirectory\DirectoryNodeMoviesOverview.cpp">
      <Filter>filesystem\VideoDatabaseDirectory</Filter>
    </ClCompile>
    <ClCompile Include="..\..\xbmc\FileSystem\VideoDatabaseDirectory\DirectoryNodeMusicVideoAlbum.cpp">
      <Filter>filesystem\VideoDatabaseDirectory</Filter>
    </ClCompile>
    <ClCompile Include="..\..\xbmc\FileSystem\VideoDatabaseDirectory\DirectoryNodeMusicVideosOverview.cpp">
      <Filter>filesystem\VideoDatabaseDirectory</Filter>
    </ClCompile>
    <ClCompile Include="..\..\xbmc\FileSystem\VideoDatabaseDirectory\DirectoryNodeOverview.cpp">
      <Filter>filesystem\VideoDatabaseDirectory</Filter>
    </ClCompile>
    <ClCompile Include="..\..\xbmc\FileSystem\VideoDatabaseDirectory\DirectoryNodeRecentlyAddedEpisodes.cpp">
      <Filter>filesystem\VideoDatabaseDirectory</Filter>
    </ClCompile>
    <ClCompile Include="..\..\xbmc\FileSystem\VideoDatabaseDirectory\DirectoryNodeRecentlyAddedMovies.cpp">
      <Filter>filesystem\VideoDatabaseDirectory</Filter>
    </ClCompile>
    <ClCompile Include="..\..\xbmc\FileSystem\VideoDatabaseDirectory\DirectoryNodeRecentlyAddedMusicVideos.cpp">
      <Filter>filesystem\VideoDatabaseDirectory</Filter>
    </ClCompile>
    <ClCompile Include="..\..\xbmc\FileSystem\VideoDatabaseDirectory\DirectoryNodeRoot.cpp">
      <Filter>filesystem\VideoDatabaseDirectory</Filter>
    </ClCompile>
    <ClCompile Include="..\..\xbmc\FileSystem\VideoDatabaseDirectory\DirectoryNodeSeasons.cpp">
      <Filter>filesystem\VideoDatabaseDirectory</Filter>
    </ClCompile>
    <ClCompile Include="..\..\xbmc\FileSystem\VideoDatabaseDirectory\DirectoryNodeSets.cpp">
      <Filter>filesystem\VideoDatabaseDirectory</Filter>
    </ClCompile>
    <ClCompile Include="..\..\xbmc\FileSystem\VideoDatabaseDirectory\DirectoryNodeStudio.cpp">
      <Filter>filesystem\VideoDatabaseDirectory</Filter>
    </ClCompile>
    <ClCompile Include="..\..\xbmc\FileSystem\VideoDatabaseDirectory\DirectoryNodeTitleMovies.cpp">
      <Filter>filesystem\VideoDatabaseDirectory</Filter>
    </ClCompile>
    <ClCompile Include="..\..\xbmc\FileSystem\VideoDatabaseDirectory\DirectoryNodeTitleMusicVideos.cpp">
      <Filter>filesystem\VideoDatabaseDirectory</Filter>
    </ClCompile>
    <ClCompile Include="..\..\xbmc\FileSystem\VideoDatabaseDirectory\DirectoryNodeTitleTvShows.cpp">
      <Filter>filesystem\VideoDatabaseDirectory</Filter>
    </ClCompile>
    <ClCompile Include="..\..\xbmc\FileSystem\VideoDatabaseDirectory\DirectoryNodeTvShowsOverview.cpp">
      <Filter>filesystem\VideoDatabaseDirectory</Filter>
    </ClCompile>
    <ClCompile Include="..\..\xbmc\FileSystem\VideoDatabaseDirectory\DirectoryNodeYear.cpp">
      <Filter>filesystem\VideoDatabaseDirectory</Filter>
    </ClCompile>
    <ClCompile Include="..\..\xbmc\FileSystem\VideoDatabaseDirectory\QueryParams.cpp">
      <Filter>filesystem\VideoDatabaseDirectory</Filter>
    </ClCompile>
    <ClCompile Include="..\..\xbmc\addons\Addon.cpp">
      <Filter>addons</Filter>
    </ClCompile>
    <ClCompile Include="..\..\xbmc\addons\AddonManager.cpp">
      <Filter>addons</Filter>
    </ClCompile>
    <ClCompile Include="..\..\xbmc\addons\AddonStatusHandler.cpp">
      <Filter>addons</Filter>
    </ClCompile>
    <ClCompile Include="..\..\xbmc\addons\Scraper.cpp">
      <Filter>addons</Filter>
    </ClCompile>
    <ClCompile Include="..\..\xbmc\addons\ScreenSaver.cpp">
      <Filter>addons</Filter>
    </ClCompile>
    <ClCompile Include="..\..\xbmc\addons\Visualisation.cpp">
      <Filter>addons</Filter>
    </ClCompile>
    <ClCompile Include="..\..\xbmc\addons\Repository.cpp">
      <Filter>addons</Filter>
    </ClCompile>
    <ClCompile Include="..\..\xbmc\addons\Skin.cpp">
      <Filter>addons</Filter>
    </ClCompile>
    <ClCompile Include="..\..\xbmc\FileSystem\VideoDatabaseDirectory\DirectoryNodeCountry.cpp">
      <Filter>filesystem\VideoDatabaseDirectory</Filter>
    </ClCompile>
    <ClCompile Include="..\..\xbmc\addons\PluginSource.cpp">
      <Filter>addons</Filter>
    </ClCompile>
    <ClCompile Include="..\..\xbmc\cores\dvdplayer\DVDCodecs\Video\CrystalHD.cpp">
      <Filter>cores\dvdplayer\DVDCodecs\Video</Filter>
    </ClCompile>
    <ClCompile Include="..\..\xbmc\cores\VideoRenderers\VideoShaders\WinVideoFilter.cpp">
      <Filter>cores\VideoRenderers\Shaders</Filter>
    </ClCompile>
    <ClCompile Include="..\..\xbmc\cores\dvdplayer\DVDSubtitles\DVDSubtitleTagMicroDVD.cpp">
      <Filter>cores\dvdplayer\DVDSubtitles</Filter>
    </ClCompile>
    <ClCompile Include="..\..\xbmc\cores\dvdplayer\DVDSubtitles\DVDSubtitleTagSami.cpp">
      <Filter>cores\dvdplayer\DVDSubtitles</Filter>
    </ClCompile>
    <ClCompile Include="..\..\xbmc\cores\dvdplayer\DVDInputStreams\DVDInputStreamBluray.cpp">
      <Filter>cores\dvdplayer\DVDInputStreams</Filter>
    </ClCompile>
    <ClCompile Include="..\..\xbmc\addons\Service.cpp">
      <Filter>addons</Filter>
    </ClCompile>
    <ClCompile Include="..\..\xbmc\guilib\GUIDialog.cpp">
      <Filter>guilib</Filter>
    </ClCompile>
    <ClCompile Include="..\..\xbmc\MediaSource.cpp" />
    <ClCompile Include="..\..\xbmc\MediaSource.cpp" />
    <ClCompile Include="..\..\xbmc\MediaSource.cpp" />
    <ClCompile Include="..\..\xbmc\music\karaoke\GUIDialogKaraokeSongSelector.cpp">
      <Filter>music\karaoke</Filter>
    </ClCompile>
    <ClCompile Include="..\..\xbmc\music\karaoke\GUIWindowKaraokeLyrics.cpp">
      <Filter>music\karaoke</Filter>
    </ClCompile>
    <ClCompile Include="..\..\xbmc\music\karaoke\karaokelyrics.cpp">
      <Filter>music\karaoke</Filter>
    </ClCompile>
    <ClCompile Include="..\..\xbmc\music\karaoke\karaokelyricscdg.cpp">
      <Filter>music\karaoke</Filter>
    </ClCompile>
    <ClCompile Include="..\..\xbmc\music\karaoke\karaokelyricsfactory.cpp">
      <Filter>music\karaoke</Filter>
    </ClCompile>
    <ClCompile Include="..\..\xbmc\music\karaoke\karaokelyricsmanager.cpp">
      <Filter>music\karaoke</Filter>
    </ClCompile>
    <ClCompile Include="..\..\xbmc\music\karaoke\karaokelyricstext.cpp">
      <Filter>music\karaoke</Filter>
    </ClCompile>
    <ClCompile Include="..\..\xbmc\music\karaoke\karaokelyricstextkar.cpp">
      <Filter>music\karaoke</Filter>
    </ClCompile>
    <ClCompile Include="..\..\xbmc\music\karaoke\karaokelyricstextlrc.cpp">
      <Filter>music\karaoke</Filter>
    </ClCompile>
    <ClCompile Include="..\..\xbmc\music\karaoke\karaokelyricstextustar.cpp">
      <Filter>music\karaoke</Filter>
    </ClCompile>
    <ClCompile Include="..\..\xbmc\music\karaoke\karaokewindowbackground.cpp">
      <Filter>music\karaoke</Filter>
    </ClCompile>
    <ClCompile Include="..\..\xbmc\music\Album.cpp">
      <Filter>music</Filter>
    </ClCompile>
    <ClCompile Include="..\..\xbmc\music\Artist.cpp">
      <Filter>music</Filter>
    </ClCompile>
    <ClCompile Include="..\..\xbmc\music\GUIViewStateMusic.cpp">
      <Filter>music</Filter>
    </ClCompile>
    <ClCompile Include="..\..\xbmc\music\LastFmManager.cpp">
      <Filter>music</Filter>
    </ClCompile>
    <ClCompile Include="..\..\xbmc\music\MusicInfoLoader.cpp">
      <Filter>music</Filter>
    </ClCompile>
    <ClCompile Include="..\..\xbmc\music\Song.cpp">
      <Filter>music</Filter>
    </ClCompile>
    <ClCompile Include="..\..\xbmc\cdrip\CDDAReader.cpp">
      <Filter>cdrip</Filter>
    </ClCompile>
    <ClCompile Include="..\..\xbmc\cdrip\CDDARipper.cpp">
      <Filter>cdrip</Filter>
    </ClCompile>
    <ClCompile Include="..\..\xbmc\cdrip\Encoder.cpp">
      <Filter>cdrip</Filter>
    </ClCompile>
    <ClCompile Include="..\..\xbmc\cdrip\EncoderFlac.cpp">
      <Filter>cdrip</Filter>
    </ClCompile>
    <ClCompile Include="..\..\xbmc\cdrip\EncoderLame.cpp">
      <Filter>cdrip</Filter>
    </ClCompile>
    <ClCompile Include="..\..\xbmc\cdrip\EncoderVorbis.cpp">
      <Filter>cdrip</Filter>
    </ClCompile>
    <ClCompile Include="..\..\xbmc\cdrip\EncoderWav.cpp">
      <Filter>cdrip</Filter>
    </ClCompile>
    <ClCompile Include="..\..\xbmc\addons\GUIDialogAddonInfo.cpp">
      <Filter>addons</Filter>
    </ClCompile>
    <ClCompile Include="..\..\xbmc\addons\GUIDialogAddonSettings.cpp">
      <Filter>addons</Filter>
    </ClCompile>
    <ClCompile Include="..\..\xbmc\dialogs\GUIDialogBoxBase.cpp">
      <Filter>dialogs</Filter>
    </ClCompile>
    <ClCompile Include="..\..\xbmc\dialogs\GUIDialogBusy.cpp">
      <Filter>dialogs</Filter>
    </ClCompile>
    <ClCompile Include="..\..\xbmc\dialogs\GUIDialogButtonMenu.cpp">
      <Filter>dialogs</Filter>
    </ClCompile>
    <ClCompile Include="..\..\xbmc\dialogs\GUIDialogContextMenu.cpp">
      <Filter>dialogs</Filter>
    </ClCompile>
    <ClCompile Include="..\..\xbmc\dialogs\GUIDialogFavourites.cpp">
      <Filter>dialogs</Filter>
    </ClCompile>
    <ClCompile Include="..\..\xbmc\dialogs\GUIDialogFileBrowser.cpp">
      <Filter>dialogs</Filter>
    </ClCompile>
    <ClCompile Include="..\..\xbmc\dialogs\GUIDialogGamepad.cpp">
      <Filter>dialogs</Filter>
    </ClCompile>
    <ClCompile Include="..\..\xbmc\dialogs\GUIDialogKaiToast.cpp">
      <Filter>dialogs</Filter>
    </ClCompile>
    <ClCompile Include="..\..\xbmc\dialogs\GUIDialogKeyboard.cpp">
      <Filter>dialogs</Filter>
    </ClCompile>
    <ClCompile Include="..\..\xbmc\dialogs\GUIDialogMediaSource.cpp">
      <Filter>dialogs</Filter>
    </ClCompile>
    <ClCompile Include="..\..\xbmc\dialogs\GUIDialogMuteBug.cpp">
      <Filter>dialogs</Filter>
    </ClCompile>
    <ClCompile Include="..\..\xbmc\dialogs\GUIDialogNumeric.cpp">
      <Filter>dialogs</Filter>
    </ClCompile>
    <ClCompile Include="..\..\xbmc\dialogs\GUIDialogOK.cpp">
      <Filter>dialogs</Filter>
    </ClCompile>
    <ClCompile Include="..\..\xbmc\dialogs\GUIDialogPlayerControls.cpp">
      <Filter>dialogs</Filter>
    </ClCompile>
    <ClCompile Include="..\..\xbmc\dialogs\GUIDialogProgress.cpp">
      <Filter>dialogs</Filter>
    </ClCompile>
    <ClCompile Include="..\..\xbmc\dialogs\GUIDialogSeekBar.cpp">
      <Filter>dialogs</Filter>
    </ClCompile>
    <ClCompile Include="..\..\xbmc\dialogs\GUIDialogSelect.cpp">
      <Filter>dialogs</Filter>
    </ClCompile>
    <ClCompile Include="..\..\xbmc\dialogs\GUIDialogSlider.cpp">
      <Filter>dialogs</Filter>
    </ClCompile>
    <ClCompile Include="..\..\xbmc\dialogs\GUIDialogSmartPlaylistEditor.cpp">
      <Filter>dialogs</Filter>
    </ClCompile>
    <ClCompile Include="..\..\xbmc\dialogs\GUIDialogSmartPlaylistRule.cpp">
      <Filter>dialogs</Filter>
    </ClCompile>
    <ClCompile Include="..\..\xbmc\dialogs\GUIDialogSubMenu.cpp">
      <Filter>dialogs</Filter>
    </ClCompile>
    <ClCompile Include="..\..\xbmc\dialogs\GUIDialogTextViewer.cpp">
      <Filter>dialogs</Filter>
    </ClCompile>
    <ClCompile Include="..\..\xbmc\dialogs\GUIDialogVolumeBar.cpp">
      <Filter>dialogs</Filter>
    </ClCompile>
    <ClCompile Include="..\..\xbmc\dialogs\GUIDialogYesNo.cpp">
      <Filter>dialogs</Filter>
    </ClCompile>
    <ClCompile Include="..\..\xbmc\Application.cpp" />
    <ClCompile Include="..\..\xbmc\MediaSource.cpp" />
    <ClCompile Include="..\..\xbmc\SystemGlobals.cpp" />
    <ClCompile Include="..\..\xbmc\xbmc.cpp" />
    <ClCompile Include="..\..\xbmc\guilib\AnimatedGif.cpp">
      <Filter>guilib</Filter>
    </ClCompile>
    <ClCompile Include="..\..\xbmc\guilib\D3DResource.cpp">
      <Filter>guilib</Filter>
    </ClCompile>
    <ClCompile Include="..\..\xbmc\guilib\DDSImage.cpp">
      <Filter>guilib</Filter>
    </ClCompile>
    <ClCompile Include="..\..\xbmc\guilib\DirectXGraphics.cpp">
      <Filter>guilib</Filter>
    </ClCompile>
    <ClCompile Include="..\..\xbmc\guilib\FrameBufferObject.cpp">
      <Filter>guilib</Filter>
    </ClCompile>
    <ClCompile Include="..\..\xbmc\guilib\GUIAudioManager.cpp">
      <Filter>guilib</Filter>
    </ClCompile>
    <ClCompile Include="..\..\xbmc\guilib\GUIBaseContainer.cpp">
      <Filter>guilib</Filter>
    </ClCompile>
    <ClCompile Include="..\..\xbmc\guilib\GUIBorderedImage.cpp">
      <Filter>guilib</Filter>
    </ClCompile>
    <ClCompile Include="..\..\xbmc\guilib\GUIButtonControl.cpp">
      <Filter>guilib</Filter>
    </ClCompile>
    <ClCompile Include="..\..\xbmc\guilib\GUICheckMarkControl.cpp">
      <Filter>guilib</Filter>
    </ClCompile>
    <ClCompile Include="..\..\xbmc\guilib\GUIColorManager.cpp">
      <Filter>guilib</Filter>
    </ClCompile>
    <ClCompile Include="..\..\xbmc\guilib\GUIControl.cpp">
      <Filter>guilib</Filter>
    </ClCompile>
    <ClCompile Include="..\..\xbmc\guilib\GUIControlFactory.cpp">
      <Filter>guilib</Filter>
    </ClCompile>
    <ClCompile Include="..\..\xbmc\guilib\GUIControlGroup.cpp">
      <Filter>guilib</Filter>
    </ClCompile>
    <ClCompile Include="..\..\xbmc\guilib\GUIControlGroupList.cpp">
      <Filter>guilib</Filter>
    </ClCompile>
    <ClCompile Include="..\..\xbmc\guilib\GUIControlProfiler.cpp">
      <Filter>guilib</Filter>
    </ClCompile>
    <ClCompile Include="..\..\xbmc\guilib\GUIEditControl.cpp">
      <Filter>guilib</Filter>
    </ClCompile>
    <ClCompile Include="..\..\xbmc\guilib\GUIFadeLabelControl.cpp">
      <Filter>guilib</Filter>
    </ClCompile>
    <ClCompile Include="..\..\xbmc\guilib\GUIFixedListContainer.cpp">
      <Filter>guilib</Filter>
    </ClCompile>
    <ClCompile Include="..\..\xbmc\guilib\GUIFont.cpp">
      <Filter>guilib</Filter>
    </ClCompile>
    <ClCompile Include="..\..\xbmc\guilib\GUIFontManager.cpp">
      <Filter>guilib</Filter>
    </ClCompile>
    <ClCompile Include="..\..\xbmc\guilib\GUIImage.cpp">
      <Filter>guilib</Filter>
    </ClCompile>
    <ClCompile Include="..\..\xbmc\guilib\GUIIncludes.cpp">
      <Filter>guilib</Filter>
    </ClCompile>
    <ClCompile Include="..\..\xbmc\guilib\GUIInfoTypes.cpp">
      <Filter>guilib</Filter>
    </ClCompile>
    <ClCompile Include="..\..\xbmc\guilib\GUILabel.cpp">
      <Filter>guilib</Filter>
    </ClCompile>
    <ClCompile Include="..\..\xbmc\guilib\GUILabelControl.cpp">
      <Filter>guilib</Filter>
    </ClCompile>
    <ClCompile Include="..\..\xbmc\guilib\GUIListContainer.cpp">
      <Filter>guilib</Filter>
    </ClCompile>
    <ClCompile Include="..\..\xbmc\guilib\GUIListGroup.cpp">
      <Filter>guilib</Filter>
    </ClCompile>
    <ClCompile Include="..\..\xbmc\guilib\GUIListItem.cpp">
      <Filter>guilib</Filter>
    </ClCompile>
    <ClCompile Include="..\..\xbmc\guilib\GUIListItemLayout.cpp">
      <Filter>guilib</Filter>
    </ClCompile>
    <ClCompile Include="..\..\xbmc\guilib\GUIListLabel.cpp">
      <Filter>guilib</Filter>
    </ClCompile>
    <ClCompile Include="..\..\xbmc\guilib\GUIMessage.cpp">
      <Filter>guilib</Filter>
    </ClCompile>
    <ClCompile Include="..\..\xbmc\guilib\GUIMoverControl.cpp">
      <Filter>guilib</Filter>
    </ClCompile>
    <ClCompile Include="..\..\xbmc\guilib\GUIMultiImage.cpp">
      <Filter>guilib</Filter>
    </ClCompile>
    <ClCompile Include="..\..\xbmc\guilib\GUIMultiSelectText.cpp">
      <Filter>guilib</Filter>
    </ClCompile>
    <ClCompile Include="..\..\xbmc\guilib\GUIPanelContainer.cpp">
      <Filter>guilib</Filter>
    </ClCompile>
    <ClCompile Include="..\..\xbmc\guilib\GUIProgressControl.cpp">
      <Filter>guilib</Filter>
    </ClCompile>
    <ClCompile Include="..\..\xbmc\guilib\GUIRadioButtonControl.cpp">
      <Filter>guilib</Filter>
    </ClCompile>
    <ClCompile Include="..\..\xbmc\guilib\GUIRenderingControl.cpp">
      <Filter>guilib</Filter>
    </ClCompile>
    <ClCompile Include="..\..\xbmc\guilib\GUIResizeControl.cpp">
      <Filter>guilib</Filter>
    </ClCompile>
    <ClCompile Include="..\..\xbmc\guilib\GUIRSSControl.cpp">
      <Filter>guilib</Filter>
    </ClCompile>
    <ClCompile Include="..\..\xbmc\guilib\GUIScrollBarControl.cpp">
      <Filter>guilib</Filter>
    </ClCompile>
    <ClCompile Include="..\..\xbmc\guilib\GUISelectButtonControl.cpp">
      <Filter>guilib</Filter>
    </ClCompile>
    <ClCompile Include="..\..\xbmc\guilib\GUISettingsSliderControl.cpp">
      <Filter>guilib</Filter>
    </ClCompile>
    <ClCompile Include="..\..\xbmc\guilib\GUIShader.cpp">
      <Filter>guilib</Filter>
    </ClCompile>
    <ClCompile Include="..\..\xbmc\guilib\GUISliderControl.cpp">
      <Filter>guilib</Filter>
    </ClCompile>
    <ClCompile Include="..\..\xbmc\guilib\GUISpinControl.cpp">
      <Filter>guilib</Filter>
    </ClCompile>
    <ClCompile Include="..\..\xbmc\guilib\GUISpinControlEx.cpp">
      <Filter>guilib</Filter>
    </ClCompile>
    <ClCompile Include="..\..\xbmc\guilib\GUIStandardWindow.cpp">
      <Filter>guilib</Filter>
    </ClCompile>
    <ClCompile Include="..\..\xbmc\guilib\GUIStaticItem.cpp">
      <Filter>guilib</Filter>
    </ClCompile>
    <ClCompile Include="..\..\xbmc\guilib\GUITextBox.cpp">
      <Filter>guilib</Filter>
    </ClCompile>
    <ClCompile Include="..\..\xbmc\guilib\GUITextLayout.cpp">
      <Filter>guilib</Filter>
    </ClCompile>
    <ClCompile Include="..\..\xbmc\guilib\GUIToggleButtonControl.cpp">
      <Filter>guilib</Filter>
    </ClCompile>
    <ClCompile Include="..\..\xbmc\guilib\GUIVideoControl.cpp">
      <Filter>guilib</Filter>
    </ClCompile>
    <ClCompile Include="..\..\xbmc\guilib\GUIVisualisationControl.cpp">
      <Filter>guilib</Filter>
    </ClCompile>
    <ClCompile Include="..\..\xbmc\guilib\GUIWindow.cpp">
      <Filter>guilib</Filter>
    </ClCompile>
    <ClCompile Include="..\..\xbmc\guilib\GUIWindowManager.cpp">
      <Filter>guilib</Filter>
    </ClCompile>
    <ClCompile Include="..\..\xbmc\guilib\GUIWrappingListContainer.cpp">
      <Filter>guilib</Filter>
    </ClCompile>
    <ClCompile Include="..\..\xbmc\guilib\IWindowManagerCallback.cpp">
      <Filter>guilib</Filter>
    </ClCompile>
    <ClCompile Include="..\..\xbmc\guilib\Key.cpp">
      <Filter>guilib</Filter>
    </ClCompile>
    <ClCompile Include="..\..\xbmc\guilib\LocalizeStrings.cpp">
      <Filter>guilib</Filter>
    </ClCompile>
    <ClCompile Include="..\..\xbmc\guilib\MatrixGLES.cpp">
      <Filter>guilib</Filter>
    </ClCompile>
    <ClCompile Include="..\..\xbmc\guilib\Shader.cpp">
      <Filter>guilib</Filter>
    </ClCompile>
    <ClCompile Include="..\..\xbmc\guilib\TextureBundle.cpp">
      <Filter>guilib</Filter>
    </ClCompile>
    <ClCompile Include="..\..\xbmc\guilib\TextureBundleXBT.cpp">
      <Filter>guilib</Filter>
    </ClCompile>
    <ClCompile Include="..\..\xbmc\guilib\TextureBundleXPR.cpp">
      <Filter>guilib</Filter>
    </ClCompile>
    <ClCompile Include="..\..\xbmc\guilib\VisibleEffect.cpp">
      <Filter>guilib</Filter>
    </ClCompile>
    <ClCompile Include="..\..\xbmc\guilib\XBTF.cpp">
      <Filter>guilib</Filter>
    </ClCompile>
    <ClCompile Include="..\..\xbmc\guilib\XBTFReader.cpp">
      <Filter>guilib</Filter>
    </ClCompile>
    <ClCompile Include="..\..\xbmc\input\ButtonTranslator.cpp">
      <Filter>input</Filter>
    </ClCompile>
    <ClCompile Include="..\..\xbmc\input\KeyboardLayoutConfiguration.cpp">
      <Filter>input</Filter>
    </ClCompile>
    <ClCompile Include="..\..\xbmc\input\KeyboardStat.cpp">
      <Filter>input</Filter>
    </ClCompile>
    <ClCompile Include="..\..\xbmc\input\MouseStat.cpp">
      <Filter>input</Filter>
    </ClCompile>
    <ClCompile Include="..\..\xbmc\input\SDLJoystick.cpp">
      <Filter>input</Filter>
    </ClCompile>
    <ClCompile Include="..\..\xbmc\input\windows\IRServerSuite.cpp">
      <Filter>input\windows</Filter>
    </ClCompile>
    <ClCompile Include="..\..\xbmc\input\windows\IrssMessage.cpp">
      <Filter>input\windows</Filter>
    </ClCompile>
    <ClCompile Include="..\..\xbmc\interfaces\http-api\HttpApi.cpp">
      <Filter>interfaces\http-api</Filter>
    </ClCompile>
    <ClCompile Include="..\..\xbmc\interfaces\http-api\XBMChttp.cpp">
      <Filter>interfaces\http-api</Filter>
    </ClCompile>
    <ClCompile Include="..\..\xbmc\interfaces\json-rpc\AudioLibrary.cpp">
      <Filter>interfaces\json-rpc</Filter>
    </ClCompile>
    <ClCompile Include="..\..\xbmc\interfaces\json-rpc\FileItemHandler.cpp">
      <Filter>interfaces\json-rpc</Filter>
    </ClCompile>
    <ClCompile Include="..\..\xbmc\interfaces\json-rpc\FileOperations.cpp">
      <Filter>interfaces\json-rpc</Filter>
    </ClCompile>
    <ClCompile Include="..\..\xbmc\interfaces\json-rpc\JSONRPC.cpp">
      <Filter>interfaces\json-rpc</Filter>
    </ClCompile>
    <ClCompile Include="..\..\xbmc\interfaces\json-rpc\PlayerOperations.cpp">
      <Filter>interfaces\json-rpc</Filter>
    </ClCompile>
    <ClCompile Include="..\..\xbmc\interfaces\json-rpc\PlaylistOperations.cpp">
      <Filter>interfaces\json-rpc</Filter>
    </ClCompile>
    <ClCompile Include="..\..\xbmc\interfaces\json-rpc\SystemOperations.cpp">
      <Filter>interfaces\json-rpc</Filter>
    </ClCompile>
    <ClCompile Include="..\..\xbmc\interfaces\json-rpc\VideoLibrary.cpp">
      <Filter>interfaces\json-rpc</Filter>
    </ClCompile>
    <ClCompile Include="..\..\xbmc\interfaces\json-rpc\XBMCOperations.cpp">
      <Filter>interfaces\json-rpc</Filter>
    </ClCompile>
    <ClCompile Include="..\..\xbmc\interfaces\python\XBPython.cpp">
      <Filter>interfaces\python</Filter>
    </ClCompile>
    <ClCompile Include="..\..\xbmc\interfaces\python\XBPyThread.cpp">
      <Filter>interfaces\python</Filter>
    </ClCompile>
    <ClCompile Include="..\..\xbmc\music\dialogs\GUIDialogMusicInfo.cpp">
      <Filter>music\dialogs</Filter>
    </ClCompile>
    <ClCompile Include="..\..\xbmc\music\dialogs\GUIDialogMusicOSD.cpp">
      <Filter>music\dialogs</Filter>
    </ClCompile>
    <ClCompile Include="..\..\xbmc\music\dialogs\GUIDialogMusicOverlay.cpp">
      <Filter>music\dialogs</Filter>
    </ClCompile>
    <ClCompile Include="..\..\xbmc\music\dialogs\GUIDialogMusicScan.cpp">
      <Filter>music\dialogs</Filter>
    </ClCompile>
    <ClCompile Include="..\..\xbmc\music\dialogs\GUIDialogSongInfo.cpp">
      <Filter>music\dialogs</Filter>
    </ClCompile>
    <ClCompile Include="..\..\xbmc\music\dialogs\GUIDialogVisualisationPresetList.cpp">
      <Filter>music\dialogs</Filter>
    </ClCompile>
    <ClCompile Include="..\..\xbmc\music\infoscanner\MusicAlbumInfo.cpp">
      <Filter>music\infoscanner</Filter>
    </ClCompile>
    <ClCompile Include="..\..\xbmc\music\infoscanner\MusicArtistInfo.cpp">
      <Filter>music\infoscanner</Filter>
    </ClCompile>
    <ClCompile Include="..\..\xbmc\music\infoscanner\MusicInfoScanner.cpp">
      <Filter>music\infoscanner</Filter>
    </ClCompile>
    <ClCompile Include="..\..\xbmc\music\infoscanner\MusicInfoScraper.cpp">
      <Filter>music\infoscanner</Filter>
    </ClCompile>
    <ClCompile Include="..\..\xbmc\music\windows\GUIWindowMusicBase.cpp">
      <Filter>music\windows</Filter>
    </ClCompile>
    <ClCompile Include="..\..\xbmc\music\windows\GUIWindowMusicNav.cpp">
      <Filter>music\windows</Filter>
    </ClCompile>
    <ClCompile Include="..\..\xbmc\music\windows\GUIWindowMusicPlaylist.cpp">
      <Filter>music\windows</Filter>
    </ClCompile>
    <ClCompile Include="..\..\xbmc\music\windows\GUIWindowMusicPlaylistEditor.cpp">
      <Filter>music\windows</Filter>
    </ClCompile>
    <ClCompile Include="..\..\xbmc\music\windows\GUIWindowMusicSongs.cpp">
      <Filter>music\windows</Filter>
    </ClCompile>
    <ClCompile Include="..\..\xbmc\music\windows\GUIWindowVisualisation.cpp">
      <Filter>music\windows</Filter>
    </ClCompile>
    <ClCompile Include="..\..\xbmc\music\tags\APEv2Tag.cpp">
      <Filter>music\tags</Filter>
    </ClCompile>
    <ClCompile Include="..\..\xbmc\music\tags\FlacTag.cpp">
      <Filter>music\tags</Filter>
    </ClCompile>
    <ClCompile Include="..\..\xbmc\music\tags\Id3Tag.cpp">
      <Filter>music\tags</Filter>
    </ClCompile>
    <ClCompile Include="..\..\xbmc\music\tags\MusicInfoTag.cpp">
      <Filter>music\tags</Filter>
    </ClCompile>
    <ClCompile Include="..\..\xbmc\music\tags\MusicInfoTagLoaderAAC.cpp">
      <Filter>music\tags</Filter>
    </ClCompile>
    <ClCompile Include="..\..\xbmc\music\tags\MusicInfoTagLoaderApe.cpp">
      <Filter>music\tags</Filter>
    </ClCompile>
    <ClCompile Include="..\..\xbmc\music\tags\MusicInfoTagLoaderASAP.cpp">
      <Filter>music\tags</Filter>
    </ClCompile>
    <ClCompile Include="..\..\xbmc\music\tags\MusicInfoTagLoaderCDDA.cpp">
      <Filter>music\tags</Filter>
    </ClCompile>
    <ClCompile Include="..\..\xbmc\music\tags\MusicInfoTagLoaderDatabase.cpp">
      <Filter>music\tags</Filter>
    </ClCompile>
    <ClCompile Include="..\..\xbmc\music\tags\MusicInfoTagLoaderFactory.cpp">
      <Filter>music\tags</Filter>
    </ClCompile>
    <ClCompile Include="..\..\xbmc\music\tags\MusicInfoTagLoaderFlac.cpp">
      <Filter>music\tags</Filter>
    </ClCompile>
    <ClCompile Include="..\..\xbmc\music\tags\MusicInfoTagLoaderMidi.cpp">
      <Filter>music\tags</Filter>
    </ClCompile>
    <ClCompile Include="..\..\xbmc\music\tags\MusicInfoTagLoaderMod.cpp">
      <Filter>music\tags</Filter>
    </ClCompile>
    <ClCompile Include="..\..\xbmc\music\tags\MusicInfoTagLoaderMP3.cpp">
      <Filter>music\tags</Filter>
    </ClCompile>
    <ClCompile Include="..\..\xbmc\music\tags\MusicInfoTagLoaderMP4.cpp">
      <Filter>music\tags</Filter>
    </ClCompile>
    <ClCompile Include="..\..\xbmc\music\tags\MusicInfoTagLoaderMPC.cpp">
      <Filter>music\tags</Filter>
    </ClCompile>
    <ClCompile Include="..\..\xbmc\music\tags\MusicInfoTagLoaderNSF.cpp">
      <Filter>music\tags</Filter>
    </ClCompile>
    <ClCompile Include="..\..\xbmc\music\tags\MusicInfoTagLoaderOgg.cpp">
      <Filter>music\tags</Filter>
    </ClCompile>
    <ClCompile Include="..\..\xbmc\music\tags\MusicInfoTagLoaderShn.cpp">
      <Filter>music\tags</Filter>
    </ClCompile>
    <ClCompile Include="..\..\xbmc\music\tags\MusicInfoTagLoaderSPC.cpp">
      <Filter>music\tags</Filter>
    </ClCompile>
    <ClCompile Include="..\..\xbmc\music\tags\MusicInfoTagLoaderWav.cpp">
      <Filter>music\tags</Filter>
    </ClCompile>
    <ClCompile Include="..\..\xbmc\music\tags\MusicInfoTagLoaderWavPack.cpp">
      <Filter>music\tags</Filter>
    </ClCompile>
    <ClCompile Include="..\..\xbmc\music\tags\MusicInfoTagLoaderWMA.cpp">
      <Filter>music\tags</Filter>
    </ClCompile>
    <ClCompile Include="..\..\xbmc\music\tags\MusicInfoTagLoaderYM.cpp">
      <Filter>music\tags</Filter>
    </ClCompile>
    <ClCompile Include="..\..\xbmc\music\tags\OggTag.cpp">
      <Filter>music\tags</Filter>
    </ClCompile>
    <ClCompile Include="..\..\xbmc\music\tags\VorbisTag.cpp">
      <Filter>music\tags</Filter>
    </ClCompile>
    <ClCompile Include="..\..\xbmc\network\cddb.cpp">
      <Filter>network</Filter>
    </ClCompile>
    <ClCompile Include="..\..\xbmc\network\DNSNameCache.cpp">
      <Filter>network</Filter>
    </ClCompile>
    <ClCompile Include="..\..\xbmc\network\EventClient.cpp">
      <Filter>network</Filter>
    </ClCompile>
    <ClCompile Include="..\..\xbmc\network\EventPacket.cpp">
      <Filter>network</Filter>
    </ClCompile>
    <ClCompile Include="..\..\xbmc\network\EventServer.cpp">
      <Filter>network</Filter>
    </ClCompile>
    <ClCompile Include="..\..\xbmc\network\GUIDialogAccessPoints.cpp">
      <Filter>network</Filter>
    </ClCompile>
    <ClCompile Include="..\..\xbmc\network\GUIDialogNetworkSetup.cpp">
      <Filter>network</Filter>
    </ClCompile>
    <ClCompile Include="..\..\xbmc\network\Network.cpp">
      <Filter>network</Filter>
    </ClCompile>
    <ClCompile Include="..\..\xbmc\network\Socket.cpp">
      <Filter>network</Filter>
    </ClCompile>
    <ClCompile Include="..\..\xbmc\network\TCPServer.cpp">
      <Filter>network</Filter>
    </ClCompile>
    <ClCompile Include="..\..\xbmc\network\UdpClient.cpp">
      <Filter>network</Filter>
    </ClCompile>
    <ClCompile Include="..\..\xbmc\network\UPnP.cpp">
      <Filter>network</Filter>
    </ClCompile>
    <ClCompile Include="..\..\xbmc\network\WebServer.cpp">
      <Filter>network</Filter>
    </ClCompile>
    <ClCompile Include="..\..\xbmc\network\Zeroconf.cpp">
      <Filter>network</Filter>
    </ClCompile>
    <ClCompile Include="..\..\xbmc\network\libscrobbler\lastfmscrobbler.cpp">
      <Filter>network\libscrobbler</Filter>
    </ClCompile>
    <ClCompile Include="..\..\xbmc\network\libscrobbler\librefmscrobbler.cpp">
      <Filter>network\libscrobbler</Filter>
    </ClCompile>
    <ClCompile Include="..\..\xbmc\network\libscrobbler\scrobbler.cpp">
      <Filter>network\libscrobbler</Filter>
    </ClCompile>
    <ClCompile Include="..\..\xbmc\network\windows\NetworkWin32.cpp">
      <Filter>network\windows</Filter>
    </ClCompile>
    <ClCompile Include="..\..\xbmc\pictures\GUIDialogPictureInfo.cpp">
      <Filter>pictures</Filter>
    </ClCompile>
    <ClCompile Include="..\..\xbmc\pictures\GUIViewStatePictures.cpp">
      <Filter>pictures</Filter>
    </ClCompile>
    <ClCompile Include="..\..\xbmc\pictures\GUIWindowPictures.cpp">
      <Filter>pictures</Filter>
    </ClCompile>
    <ClCompile Include="..\..\xbmc\pictures\GUIWindowSlideShow.cpp">
      <Filter>pictures</Filter>
    </ClCompile>
    <ClCompile Include="..\..\xbmc\pictures\Picture.cpp">
      <Filter>pictures</Filter>
    </ClCompile>
    <ClCompile Include="..\..\xbmc\pictures\PictureInfoLoader.cpp">
      <Filter>pictures</Filter>
    </ClCompile>
    <ClCompile Include="..\..\xbmc\pictures\PictureInfoTag.cpp">
      <Filter>pictures</Filter>
    </ClCompile>
    <ClCompile Include="..\..\xbmc\pictures\SlideShowPicture.cpp">
      <Filter>pictures</Filter>
    </ClCompile>
    <ClCompile Include="..\..\xbmc\playlists\PlayList.cpp">
      <Filter>playlists</Filter>
    </ClCompile>
    <ClCompile Include="..\..\xbmc\playlists\PlayListB4S.cpp">
      <Filter>playlists</Filter>
    </ClCompile>
    <ClCompile Include="..\..\xbmc\playlists\PlayListFactory.cpp">
      <Filter>playlists</Filter>
    </ClCompile>
    <ClCompile Include="..\..\xbmc\playlists\PlayListM3U.cpp">
      <Filter>playlists</Filter>
    </ClCompile>
    <ClCompile Include="..\..\xbmc\playlists\PlayListPLS.cpp">
      <Filter>playlists</Filter>
    </ClCompile>
    <ClCompile Include="..\..\xbmc\playlists\PlayListURL.cpp">
      <Filter>playlists</Filter>
    </ClCompile>
    <ClCompile Include="..\..\xbmc\playlists\PlayListWPL.cpp">
      <Filter>playlists</Filter>
    </ClCompile>
    <ClCompile Include="..\..\xbmc\playlists\PlayListXML.cpp">
      <Filter>playlists</Filter>
    </ClCompile>
    <ClCompile Include="..\..\xbmc\playlists\SmartPlayList.cpp">
      <Filter>playlists</Filter>
    </ClCompile>
    <ClCompile Include="..\..\xbmc\powermanagement\PowerManager.cpp">
      <Filter>powermanagement</Filter>
    </ClCompile>
    <ClCompile Include="..\..\xbmc\powermanagement\windows\Win32PowerSyscall.cpp">
      <Filter>powermanagement\windows</Filter>
    </ClCompile>
    <ClCompile Include="..\..\xbmc\programs\GUIViewStatePrograms.cpp">
      <Filter>programs</Filter>
    </ClCompile>
    <ClCompile Include="..\..\xbmc\programs\GUIWindowPrograms.cpp">
      <Filter>programs</Filter>
    </ClCompile>
    <ClCompile Include="..\..\xbmc\programs\Shortcut.cpp">
      <Filter>programs</Filter>
    </ClCompile>
    <ClCompile Include="..\..\xbmc\rendering\RenderSystem.cpp">
      <Filter>rendering</Filter>
    </ClCompile>
    <ClCompile Include="..\..\xbmc\rendering\dx\GUIWindowTestPatternDX.cpp">
      <Filter>rendering\dx</Filter>
    </ClCompile>
    <ClCompile Include="..\..\xbmc\rendering\dx\RenderSystemDX.cpp">
      <Filter>rendering\dx</Filter>
    </ClCompile>
    <ClCompile Include="..\..\xbmc\rendering\gl\GUIWindowTestPatternGL.cpp">
      <Filter>rendering\gl</Filter>
    </ClCompile>
    <ClCompile Include="..\..\xbmc\rendering\gl\RenderSystemGL.cpp">
      <Filter>rendering\gl</Filter>
    </ClCompile>
    <ClCompile Include="..\..\xbmc\settings\AdvancedSettings.cpp">
      <Filter>settings</Filter>
    </ClCompile>
    <ClCompile Include="..\..\xbmc\settings\GUIDialogContentSettings.cpp">
      <Filter>settings</Filter>
    </ClCompile>
    <ClCompile Include="..\..\xbmc\settings\GUIDialogLockSettings.cpp">
      <Filter>settings</Filter>
    </ClCompile>
    <ClCompile Include="..\..\xbmc\settings\GUIDialogProfileSettings.cpp">
      <Filter>settings</Filter>
    </ClCompile>
    <ClCompile Include="..\..\xbmc\settings\GUIDialogSettings.cpp">
      <Filter>settings</Filter>
    </ClCompile>
    <ClCompile Include="..\..\xbmc\settings\GUISettings.cpp">
      <Filter>settings</Filter>
    </ClCompile>
    <ClCompile Include="..\..\xbmc\settings\GUIWindowSettings.cpp">
      <Filter>settings</Filter>
    </ClCompile>
    <ClCompile Include="..\..\xbmc\settings\GUIWindowSettingsCategory.cpp">
      <Filter>settings</Filter>
    </ClCompile>
    <ClCompile Include="..\..\xbmc\settings\GUIWindowSettingsProfile.cpp">
      <Filter>settings</Filter>
    </ClCompile>
    <ClCompile Include="..\..\xbmc\settings\GUIWindowSettingsScreenCalibration.cpp">
      <Filter>settings</Filter>
    </ClCompile>
    <ClCompile Include="..\..\xbmc\settings\GUIWindowTestPattern.cpp">
      <Filter>settings</Filter>
    </ClCompile>
    <ClCompile Include="..\..\xbmc\settings\Profile.cpp">
      <Filter>settings</Filter>
    </ClCompile>
    <ClCompile Include="..\..\xbmc\settings\Settings.cpp">
      <Filter>settings</Filter>
    </ClCompile>
    <ClCompile Include="..\..\xbmc\settings\SettingsControls.cpp">
      <Filter>settings</Filter>
    </ClCompile>
    <ClCompile Include="..\..\xbmc\settings\VideoSettings.cpp">
      <Filter>settings</Filter>
    </ClCompile>
    <ClCompile Include="..\..\xbmc\storage\AutorunMediaJob.cpp">
      <Filter>storage</Filter>
    </ClCompile>
    <ClCompile Include="..\..\xbmc\storage\cdioSupport.cpp">
      <Filter>storage</Filter>
    </ClCompile>
    <ClCompile Include="..\..\xbmc\storage\IoSupport.cpp">
      <Filter>storage</Filter>
    </ClCompile>
    <ClCompile Include="..\..\xbmc\storage\MediaManager.cpp">
      <Filter>storage</Filter>
    </ClCompile>
    <ClCompile Include="..\..\xbmc\storage\windows\Win32StorageProvider.cpp">
      <Filter>storage\windows</Filter>
    </ClCompile>
    <ClCompile Include="..\..\xbmc\utils\AlarmClock.cpp">
      <Filter>utils</Filter>
    </ClCompile>
    <ClCompile Include="..\..\xbmc\utils\AliasShortcutUtils.cpp">
      <Filter>utils</Filter>
    </ClCompile>
    <ClCompile Include="..\..\xbmc\utils\Archive.cpp">
      <Filter>utils</Filter>
    </ClCompile>
    <ClCompile Include="..\..\xbmc\utils\AsyncFileCopy.cpp">
      <Filter>utils</Filter>
    </ClCompile>
    <ClCompile Include="..\..\xbmc\utils\AutoPtrHandle.cpp">
      <Filter>utils</Filter>
    </ClCompile>
    <ClCompile Include="..\..\xbmc\utils\BitstreamStats.cpp">
      <Filter>utils</Filter>
    </ClCompile>
    <ClCompile Include="..\..\xbmc\utils\CharsetConverter.cpp">
      <Filter>utils</Filter>
    </ClCompile>
    <ClCompile Include="..\..\xbmc\utils\CPUInfo.cpp">
      <Filter>utils</Filter>
    </ClCompile>
    <ClCompile Include="..\..\xbmc\utils\Crc32.cpp">
      <Filter>utils</Filter>
    </ClCompile>
    <ClCompile Include="..\..\xbmc\utils\DownloadQueue.cpp">
      <Filter>utils</Filter>
    </ClCompile>
    <ClCompile Include="..\..\xbmc\utils\DownloadQueueManager.cpp">
      <Filter>utils</Filter>
    </ClCompile>
    <ClCompile Include="..\..\xbmc\utils\Fanart.cpp">
      <Filter>utils</Filter>
    </ClCompile>
    <ClCompile Include="..\..\xbmc\utils\fft.cpp">
      <Filter>utils</Filter>
    </ClCompile>
    <ClCompile Include="..\..\xbmc\utils\FileOperationJob.cpp">
      <Filter>utils</Filter>
    </ClCompile>
    <ClCompile Include="..\..\xbmc\utils\FileUtils.cpp">
      <Filter>utils</Filter>
    </ClCompile>
    <ClCompile Include="..\..\xbmc\utils\fstrcmp.c">
      <Filter>utils</Filter>
    </ClCompile>
    <ClCompile Include="..\..\xbmc\utils\HTMLTable.cpp">
      <Filter>utils</Filter>
    </ClCompile>
    <ClCompile Include="..\..\xbmc\utils\HTMLUtil.cpp">
      <Filter>utils</Filter>
    </ClCompile>
    <ClCompile Include="..\..\xbmc\utils\HttpHeader.cpp">
      <Filter>utils</Filter>
    </ClCompile>
    <ClCompile Include="..\..\xbmc\utils\InfoLoader.cpp">
      <Filter>utils</Filter>
    </ClCompile>
    <ClCompile Include="..\..\xbmc\utils\JobManager.cpp">
      <Filter>utils</Filter>
    </ClCompile>
    <ClCompile Include="..\..\xbmc\utils\LabelFormatter.cpp">
      <Filter>utils</Filter>
    </ClCompile>
    <ClCompile Include="..\..\xbmc\utils\LCD.cpp">
      <Filter>utils</Filter>
    </ClCompile>
    <ClCompile Include="..\..\xbmc\utils\log.cpp">
      <Filter>utils</Filter>
    </ClCompile>
    <ClCompile Include="..\..\xbmc\utils\md5.cpp">
      <Filter>utils</Filter>
    </ClCompile>
    <ClCompile Include="..\..\xbmc\utils\PerformanceSample.cpp">
      <Filter>utils</Filter>
    </ClCompile>
    <ClCompile Include="..\..\xbmc\utils\PerformanceStats.cpp">
      <Filter>utils</Filter>
    </ClCompile>
    <ClCompile Include="..\..\xbmc\utils\RegExp.cpp">
      <Filter>utils</Filter>
    </ClCompile>
    <ClCompile Include="..\..\xbmc\utils\RingBuffer.cpp">
      <Filter>utils</Filter>
    </ClCompile>
    <ClCompile Include="..\..\xbmc\utils\RssReader.cpp">
      <Filter>utils</Filter>
    </ClCompile>
    <ClCompile Include="..\..\xbmc\utils\ScraperParser.cpp">
      <Filter>utils</Filter>
    </ClCompile>
    <ClCompile Include="..\..\xbmc\utils\ScraperUrl.cpp">
      <Filter>utils</Filter>
    </ClCompile>
    <ClCompile Include="..\..\xbmc\utils\Splash.cpp">
      <Filter>utils</Filter>
    </ClCompile>
    <ClCompile Include="..\..\xbmc\utils\Stopwatch.cpp">
      <Filter>utils</Filter>
    </ClCompile>
    <ClCompile Include="..\..\xbmc\utils\StreamDetails.cpp">
      <Filter>utils</Filter>
    </ClCompile>
    <ClCompile Include="..\..\xbmc\utils\StreamUtils.cpp">
      <Filter>utils</Filter>
    </ClCompile>
    <ClCompile Include="..\..\xbmc\utils\StringUtils.cpp">
      <Filter>utils</Filter>
    </ClCompile>
    <ClCompile Include="..\..\xbmc\utils\SystemInfo.cpp">
      <Filter>utils</Filter>
    </ClCompile>
    <ClCompile Include="..\..\xbmc\utils\TimeSmoother.cpp">
      <Filter>utils</Filter>
    </ClCompile>
    <ClCompile Include="..\..\xbmc\utils\TimeUtils.cpp">
      <Filter>utils</Filter>
    </ClCompile>
    <ClCompile Include="..\..\xbmc\utils\TuxBoxUtil.cpp">
      <Filter>utils</Filter>
    </ClCompile>
    <ClCompile Include="..\..\xbmc\utils\URIUtils.cpp">
      <Filter>utils</Filter>
    </ClCompile>
    <ClCompile Include="..\..\xbmc\utils\Variant.cpp">
      <Filter>utils</Filter>
    </ClCompile>
    <ClCompile Include="..\..\xbmc\utils\Weather.cpp">
      <Filter>utils</Filter>
    </ClCompile>
    <ClCompile Include="..\..\xbmc\utils\Win32Exception.cpp">
      <Filter>utils</Filter>
    </ClCompile>
    <ClCompile Include="..\..\xbmc\utils\XMLUtils.cpp">
      <Filter>utils</Filter>
    </ClCompile>
    <ClCompile Include="..\..\xbmc\video\Bookmark.cpp">
      <Filter>video</Filter>
    </ClCompile>
    <ClCompile Include="..\..\xbmc\video\GUIViewStateVideo.cpp">
      <Filter>video</Filter>
    </ClCompile>
    <ClCompile Include="..\..\xbmc\video\Teletext.cpp">
      <Filter>video</Filter>
    </ClCompile>
    <ClCompile Include="..\..\xbmc\video\VideoInfoDownloader.cpp">
      <Filter>video</Filter>
    </ClCompile>
    <ClCompile Include="..\..\xbmc\video\VideoInfoScanner.cpp">
      <Filter>video</Filter>
    </ClCompile>
    <ClCompile Include="..\..\xbmc\video\VideoInfoTag.cpp">
      <Filter>video</Filter>
    </ClCompile>
    <ClCompile Include="..\..\xbmc\video\VideoReferenceClock.cpp">
      <Filter>video</Filter>
    </ClCompile>
    <ClCompile Include="..\..\xbmc\video\dialogs\GUIDialogAudioSubtitleSettings.cpp">
      <Filter>video\dialogs</Filter>
    </ClCompile>
    <ClCompile Include="..\..\xbmc\video\dialogs\GUIDialogFileStacking.cpp">
      <Filter>video\dialogs</Filter>
    </ClCompile>
    <ClCompile Include="..\..\xbmc\video\dialogs\GUIDialogFullScreenInfo.cpp">
      <Filter>video\dialogs</Filter>
    </ClCompile>
    <ClCompile Include="..\..\xbmc\video\dialogs\GUIDialogTeletext.cpp">
      <Filter>video\dialogs</Filter>
    </ClCompile>
    <ClCompile Include="..\..\xbmc\video\dialogs\GUIDialogVideoBookmarks.cpp">
      <Filter>video\dialogs</Filter>
    </ClCompile>
    <ClCompile Include="..\..\xbmc\video\dialogs\GUIDialogVideoInfo.cpp">
      <Filter>video\dialogs</Filter>
    </ClCompile>
    <ClCompile Include="..\..\xbmc\video\dialogs\GUIDialogVideoOSD.cpp">
      <Filter>video\dialogs</Filter>
    </ClCompile>
    <ClCompile Include="..\..\xbmc\video\dialogs\GUIDialogVideoOverlay.cpp">
      <Filter>video\dialogs</Filter>
    </ClCompile>
    <ClCompile Include="..\..\xbmc\video\dialogs\GUIDialogVideoScan.cpp">
      <Filter>video\dialogs</Filter>
    </ClCompile>
    <ClCompile Include="..\..\xbmc\video\dialogs\GUIDialogVideoSettings.cpp">
      <Filter>video\dialogs</Filter>
    </ClCompile>
    <ClCompile Include="..\..\xbmc\video\windows\GUIWindowFullScreen.cpp">
      <Filter>video\windows</Filter>
    </ClCompile>
    <ClCompile Include="..\..\xbmc\video\windows\GUIWindowVideoBase.cpp">
      <Filter>video\windows</Filter>
    </ClCompile>
    <ClCompile Include="..\..\xbmc\video\windows\GUIWindowVideoNav.cpp">
      <Filter>video\windows</Filter>
    </ClCompile>
    <ClCompile Include="..\..\xbmc\video\windows\GUIWindowVideoPlaylist.cpp">
      <Filter>video\windows</Filter>
    </ClCompile>
    <ClCompile Include="..\..\xbmc\windowing\WinSystem.cpp">
      <Filter>windowing</Filter>
    </ClCompile>
    <ClCompile Include="..\..\xbmc\windowing\windows\WinEventsWin32.cpp">
      <Filter>windowing\windows</Filter>
    </ClCompile>
    <ClCompile Include="..\..\xbmc\windowing\windows\WinSystemWin32.cpp">
      <Filter>windowing\windows</Filter>
    </ClCompile>
    <ClCompile Include="..\..\xbmc\windowing\windows\WinSystemWin32DX.cpp">
      <Filter>windowing\windows</Filter>
    </ClCompile>
    <ClCompile Include="..\..\xbmc\addons\GUIViewStateAddonBrowser.cpp">
      <Filter>addons</Filter>
    </ClCompile>
    <ClCompile Include="..\..\xbmc\addons\GUIWindowAddonBrowser.cpp">
      <Filter>addons</Filter>
    </ClCompile>
    <ClCompile Include="..\..\xbmc\interfaces\python\xbmcmodule\action.cpp">
      <Filter>interfaces\python\xbmcmodule</Filter>
    </ClCompile>
    <ClCompile Include="..\..\xbmc\interfaces\python\xbmcmodule\control.cpp">
      <Filter>interfaces\python\xbmcmodule</Filter>
    </ClCompile>
    <ClCompile Include="..\..\xbmc\interfaces\python\xbmcmodule\controlbutton.cpp">
      <Filter>interfaces\python\xbmcmodule</Filter>
    </ClCompile>
    <ClCompile Include="..\..\xbmc\interfaces\python\xbmcmodule\controlcheckmark.cpp">
      <Filter>interfaces\python\xbmcmodule</Filter>
    </ClCompile>
    <ClCompile Include="..\..\xbmc\interfaces\python\xbmcmodule\controledit.cpp">
      <Filter>interfaces\python\xbmcmodule</Filter>
    </ClCompile>
    <ClCompile Include="..\..\xbmc\interfaces\python\xbmcmodule\controlfadelabel.cpp">
      <Filter>interfaces\python\xbmcmodule</Filter>
    </ClCompile>
    <ClCompile Include="..\..\xbmc\interfaces\python\xbmcmodule\controlgroup.cpp">
      <Filter>interfaces\python\xbmcmodule</Filter>
    </ClCompile>
    <ClCompile Include="..\..\xbmc\interfaces\python\xbmcmodule\controlimage.cpp">
      <Filter>interfaces\python\xbmcmodule</Filter>
    </ClCompile>
    <ClCompile Include="..\..\xbmc\interfaces\python\xbmcmodule\controllabel.cpp">
      <Filter>interfaces\python\xbmcmodule</Filter>
    </ClCompile>
    <ClCompile Include="..\..\xbmc\interfaces\python\xbmcmodule\controllist.cpp">
      <Filter>interfaces\python\xbmcmodule</Filter>
    </ClCompile>
    <ClCompile Include="..\..\xbmc\interfaces\python\xbmcmodule\controlprogress.cpp">
      <Filter>interfaces\python\xbmcmodule</Filter>
    </ClCompile>
    <ClCompile Include="..\..\xbmc\interfaces\python\xbmcmodule\controlradiobutton.cpp">
      <Filter>interfaces\python\xbmcmodule</Filter>
    </ClCompile>
    <ClCompile Include="..\..\xbmc\interfaces\python\xbmcmodule\controlslider.cpp">
      <Filter>interfaces\python\xbmcmodule</Filter>
    </ClCompile>
    <ClCompile Include="..\..\xbmc\interfaces\python\xbmcmodule\controlspin.cpp">
      <Filter>interfaces\python\xbmcmodule</Filter>
    </ClCompile>
    <ClCompile Include="..\..\xbmc\interfaces\python\xbmcmodule\controltextbox.cpp">
      <Filter>interfaces\python\xbmcmodule</Filter>
    </ClCompile>
    <ClCompile Include="..\..\xbmc\interfaces\python\xbmcmodule\dialog.cpp">
      <Filter>interfaces\python\xbmcmodule</Filter>
    </ClCompile>
    <ClCompile Include="..\..\xbmc\interfaces\python\xbmcmodule\GUIPythonWindow.cpp">
      <Filter>interfaces\python\xbmcmodule</Filter>
    </ClCompile>
    <ClCompile Include="..\..\xbmc\interfaces\python\xbmcmodule\GUIPythonWindowDialog.cpp">
      <Filter>interfaces\python\xbmcmodule</Filter>
    </ClCompile>
    <ClCompile Include="..\..\xbmc\interfaces\python\xbmcmodule\GUIPythonWindowXML.cpp">
      <Filter>interfaces\python\xbmcmodule</Filter>
    </ClCompile>
    <ClCompile Include="..\..\xbmc\interfaces\python\xbmcmodule\GUIPythonWindowXMLDialog.cpp">
      <Filter>interfaces\python\xbmcmodule</Filter>
    </ClCompile>
    <ClCompile Include="..\..\xbmc\interfaces\python\xbmcmodule\infotagmusic.cpp">
      <Filter>interfaces\python\xbmcmodule</Filter>
    </ClCompile>
    <ClCompile Include="..\..\xbmc\interfaces\python\xbmcmodule\infotagvideo.cpp">
      <Filter>interfaces\python\xbmcmodule</Filter>
    </ClCompile>
    <ClCompile Include="..\..\xbmc\interfaces\python\xbmcmodule\keyboard.cpp">
      <Filter>interfaces\python\xbmcmodule</Filter>
    </ClCompile>
    <ClCompile Include="..\..\xbmc\interfaces\python\xbmcmodule\listitem.cpp">
      <Filter>interfaces\python\xbmcmodule</Filter>
    </ClCompile>
    <ClCompile Include="..\..\xbmc\interfaces\python\xbmcmodule\monitor.cpp">
      <Filter>interfaces\python\xbmcmodule</Filter>
    </ClCompile>
    <ClCompile Include="..\..\xbmc\interfaces\python\xbmcmodule\player.cpp">
      <Filter>interfaces\python\xbmcmodule</Filter>
    </ClCompile>
    <ClCompile Include="..\..\xbmc\interfaces\python\xbmcmodule\pyplaylist.cpp">
      <Filter>interfaces\python\xbmcmodule</Filter>
    </ClCompile>
    <ClCompile Include="..\..\xbmc\interfaces\python\xbmcmodule\PythonAddon.cpp">
      <Filter>interfaces\python\xbmcmodule</Filter>
    </ClCompile>
    <ClCompile Include="..\..\xbmc\interfaces\python\xbmcmodule\PythonMonitor.cpp">
      <Filter>interfaces\python\xbmcmodule</Filter>
    </ClCompile>
    <ClCompile Include="..\..\xbmc\interfaces\python\xbmcmodule\PythonPlayer.cpp">
      <Filter>interfaces\python\xbmcmodule</Filter>
    </ClCompile>
    <ClCompile Include="..\..\xbmc\interfaces\python\xbmcmodule\pyutil.cpp">
      <Filter>interfaces\python\xbmcmodule</Filter>
    </ClCompile>
    <ClCompile Include="..\..\xbmc\interfaces\python\xbmcmodule\window.cpp">
      <Filter>interfaces\python\xbmcmodule</Filter>
    </ClCompile>
    <ClCompile Include="..\..\xbmc\interfaces\python\xbmcmodule\winxml.cpp">
      <Filter>interfaces\python\xbmcmodule</Filter>
    </ClCompile>
    <ClCompile Include="..\..\xbmc\interfaces\python\xbmcmodule\winxmldialog.cpp">
      <Filter>interfaces\python\xbmcmodule</Filter>
    </ClCompile>
    <ClCompile Include="..\..\xbmc\interfaces\python\xbmcmodule\xbmcaddonmodule.cpp">
      <Filter>interfaces\python\xbmcmodule</Filter>
    </ClCompile>
    <ClCompile Include="..\..\xbmc\interfaces\python\xbmcmodule\xbmcguimodule.cpp">
      <Filter>interfaces\python\xbmcmodule</Filter>
    </ClCompile>
    <ClCompile Include="..\..\xbmc\interfaces\python\xbmcmodule\xbmcmodule.cpp">
      <Filter>interfaces\python\xbmcmodule</Filter>
    </ClCompile>
    <ClCompile Include="..\..\xbmc\interfaces\python\xbmcmodule\xbmcplugin.cpp">
      <Filter>interfaces\python\xbmcmodule</Filter>
    </ClCompile>
    <ClCompile Include="..\..\xbmc\utils\ssrc.cpp">
      <Filter>cores</Filter>
    </ClCompile>
    <ClCompile Include="..\..\xbmc\dialogs\GUIDialogCache.cpp">
      <Filter>dialogs</Filter>
    </ClCompile>
    <ClCompile Include="..\..\xbmc\interfaces\Builtins.cpp">
      <Filter>interfaces</Filter>
    </ClCompile>
    <ClCompile Include="..\..\xbmc\interfaces\AnnouncementManager.cpp">
      <Filter>interfaces</Filter>
    </ClCompile>
    <ClCompile Include="..\..\xbmc\powermanagement\DPMSSupport.cpp">
      <Filter>powermanagement</Filter>
    </ClCompile>
    <ClCompile Include="..\..\xbmc\windows\GUIMediaWindow.cpp">
      <Filter>windows</Filter>
    </ClCompile>
    <ClCompile Include="..\..\xbmc\windows\GUIWindowDebugInfo.cpp">
      <Filter>windows</Filter>
    </ClCompile>
    <ClCompile Include="..\..\xbmc\windows\GUIWindowFileManager.cpp">
      <Filter>windows</Filter>
    </ClCompile>
    <ClCompile Include="..\..\xbmc\windows\GUIWindowHome.cpp">
      <Filter>windows</Filter>
    </ClCompile>
    <ClCompile Include="..\..\xbmc\windows\GUIWindowLoginScreen.cpp">
      <Filter>windows</Filter>
    </ClCompile>
    <ClCompile Include="..\..\xbmc\windows\GUIWindowPointer.cpp">
      <Filter>windows</Filter>
    </ClCompile>
    <ClCompile Include="..\..\xbmc\windows\GUIWindowScreensaver.cpp">
      <Filter>windows</Filter>
    </ClCompile>
    <ClCompile Include="..\..\xbmc\windows\GUIWindowScreensaverDim.cpp">
      <Filter>windows</Filter>
    </ClCompile>
    <ClCompile Include="..\..\xbmc\windows\GUIWindowStartup.cpp">
      <Filter>windows</Filter>
    </ClCompile>
    <ClCompile Include="..\..\xbmc\windows\GUIWindowSystemInfo.cpp">
      <Filter>windows</Filter>
    </ClCompile>
    <ClCompile Include="..\..\xbmc\windows\GUIWindowWeather.cpp">
      <Filter>windows</Filter>
    </ClCompile>
    <ClCompile Include="..\..\xbmc\utils\LangCodeExpander.cpp">
      <Filter>utils</Filter>
    </ClCompile>
    <ClCompile Include="..\..\xbmc\MediaSource.cpp">
      <Filter>utils</Filter>
    </ClCompile>
    <ClCompile Include="..\..\xbmc\addons\AddonInstaller.cpp">
      <Filter>addons</Filter>
    </ClCompile>
    <ClCompile Include="..\..\xbmc\epg\Epg.cpp">
      <Filter>epg</Filter>
    </ClCompile>
    <ClCompile Include="..\..\xbmc\epg\EpgContainer.cpp">
      <Filter>epg</Filter>
    </ClCompile>
    <ClCompile Include="..\..\xbmc\epg\EpgDatabase.cpp">
      <Filter>epg</Filter>
    </ClCompile>
    <ClCompile Include="..\..\xbmc\epg\EpgInfoTag.cpp">
      <Filter>epg</Filter>
    </ClCompile>
    <ClCompile Include="..\..\xbmc\epg\EpgSearchFilter.cpp">
      <Filter>epg</Filter>
    </ClCompile>
    <ClCompile Include="..\..\xbmc\filesystem\PVRDirectory.cpp">
      <Filter>filesystem</Filter>
    </ClCompile>
    <ClCompile Include="..\..\xbmc\filesystem\PVRFile.cpp">
      <Filter>filesystem</Filter>
    </ClCompile>
    <ClCompile Include="..\..\xbmc\utils\Observer.cpp">
      <Filter>utils</Filter>
    </ClCompile>
    <ClCompile Include="..\..\xbmc\cores\dvdplayer\DVDInputStreams\DVDInputStreamPVRManager.cpp">
      <Filter>cores\dvdplayer\DVDInputStreams</Filter>
    </ClCompile>
    <ClCompile Include="..\..\xbmc\cores\dvdplayer\DVDDemuxers\DVDDemuxPVRClient.cpp">
      <Filter>cores\dvdplayer\DVDDemuxers</Filter>
    </ClCompile>
    <ClCompile Include="..\..\xbmc\utils\TextSearch.cpp">
      <Filter>utils</Filter>
    </ClCompile>
    <ClCompile Include="..\..\xbmc\utils\GLUtils.cpp">
      <Filter>utils</Filter>
    </ClCompile>
    <ClCompile Include="..\..\xbmc\win32\stdio_utf8.cpp">
      <Filter>win32</Filter>
    </ClCompile>
    <ClCompile Include="..\..\xbmc\win32\stat_utf8.cpp">
      <Filter>win32</Filter>
    </ClCompile>
    <ClCompile Include="..\..\xbmc\pvr\windows\GUIWindowPVR.cpp">
      <Filter>pvr\windows</Filter>
    </ClCompile>
    <ClCompile Include="..\..\xbmc\pvr\timers\PVRTimerInfoTag.cpp">
      <Filter>pvr\timers</Filter>
    </ClCompile>
    <ClCompile Include="..\..\xbmc\pvr\timers\PVRTimers.cpp">
      <Filter>pvr\timers</Filter>
    </ClCompile>
    <ClCompile Include="..\..\xbmc\pvr\recordings\PVRRecording.cpp">
      <Filter>pvr\recordings</Filter>
    </ClCompile>
    <ClCompile Include="..\..\xbmc\pvr\recordings\PVRRecordings.cpp">
      <Filter>pvr\recordings</Filter>
    </ClCompile>
    <ClCompile Include="..\..\xbmc\pvr\dialogs\GUIDialogPVRChannelManager.cpp">
      <Filter>pvr\dialogs</Filter>
    </ClCompile>
    <ClCompile Include="..\..\xbmc\pvr\dialogs\GUIDialogPVRChannelsOSD.cpp">
      <Filter>pvr\dialogs</Filter>
    </ClCompile>
    <ClCompile Include="..\..\xbmc\pvr\dialogs\GUIDialogPVRCutterOSD.cpp">
      <Filter>pvr\dialogs</Filter>
    </ClCompile>
    <ClCompile Include="..\..\xbmc\pvr\dialogs\GUIDialogPVRDirectorOSD.cpp">
      <Filter>pvr\dialogs</Filter>
    </ClCompile>
    <ClCompile Include="..\..\xbmc\pvr\dialogs\GUIDialogPVRGroupManager.cpp">
      <Filter>pvr\dialogs</Filter>
    </ClCompile>
    <ClCompile Include="..\..\xbmc\pvr\dialogs\GUIDialogPVRGuideInfo.cpp">
      <Filter>pvr\dialogs</Filter>
    </ClCompile>
    <ClCompile Include="..\..\xbmc\pvr\dialogs\GUIDialogPVRGuideOSD.cpp">
      <Filter>pvr\dialogs</Filter>
    </ClCompile>
    <ClCompile Include="..\..\xbmc\pvr\dialogs\GUIDialogPVRGuideSearch.cpp">
      <Filter>pvr\dialogs</Filter>
    </ClCompile>
    <ClCompile Include="..\..\xbmc\pvr\dialogs\GUIDialogPVRRecordingInfo.cpp">
      <Filter>pvr\dialogs</Filter>
    </ClCompile>
    <ClCompile Include="..\..\xbmc\pvr\dialogs\GUIDialogPVRTimerSettings.cpp">
      <Filter>pvr\dialogs</Filter>
    </ClCompile>
    <ClCompile Include="..\..\xbmc\pvr\channels\PVRChannel.cpp">
      <Filter>pvr\channels</Filter>
    </ClCompile>
    <ClCompile Include="..\..\xbmc\pvr\channels\PVRChannelGroup.cpp">
      <Filter>pvr\channels</Filter>
    </ClCompile>
    <ClCompile Include="..\..\xbmc\pvr\channels\PVRChannelGroupInternal.cpp">
      <Filter>pvr\channels</Filter>
    </ClCompile>
    <ClCompile Include="..\..\xbmc\pvr\channels\PVRChannelGroups.cpp">
      <Filter>pvr\channels</Filter>
    </ClCompile>
    <ClCompile Include="..\..\xbmc\pvr\channels\PVRChannelGroupsContainer.cpp">
      <Filter>pvr\channels</Filter>
    </ClCompile>
    <ClCompile Include="..\..\xbmc\pvr\addons\PVRClient.cpp">
      <Filter>pvr\addons</Filter>
    </ClCompile>
    <ClCompile Include="..\..\xbmc\dialogs\GUIDialogExtendedProgressBar.cpp">
      <Filter>dialogs</Filter>
    </ClCompile>
    <ClCompile Include="..\..\xbmc\pvr\PVRDatabase.cpp">
      <Filter>pvr</Filter>
    </ClCompile>
    <ClCompile Include="..\..\xbmc\pvr\PVRManager.cpp">
      <Filter>pvr</Filter>
    </ClCompile>
    <ClCompile Include="..\..\xbmc\interfaces\python\xbmcmodule\xbmcvfsmodule.cpp">
      <Filter>interfaces\python\xbmcmodule</Filter>
    </ClCompile>
    <ClCompile Include="..\..\xbmc\cores\VideoRenderers\RenderCapture.cpp">
      <Filter>cores\VideoRenderers</Filter>
    </ClCompile>
    <ClCompile Include="..\..\xbmc\pvr\windows\GUIViewStatePVR.cpp">
      <Filter>pvr\windows</Filter>
    </ClCompile>
    <ClCompile Include="..\..\xbmc\pvr\windows\GUIWindowPVRChannels.cpp">
      <Filter>pvr\windows</Filter>
    </ClCompile>
    <ClCompile Include="..\..\xbmc\pvr\windows\GUIWindowPVRCommon.cpp">
      <Filter>pvr\windows</Filter>
    </ClCompile>
    <ClCompile Include="..\..\xbmc\pvr\windows\GUIWindowPVRGuide.cpp">
      <Filter>pvr\windows</Filter>
    </ClCompile>
    <ClCompile Include="..\..\xbmc\pvr\windows\GUIWindowPVRRecordings.cpp">
      <Filter>pvr\windows</Filter>
    </ClCompile>
    <ClCompile Include="..\..\xbmc\pvr\windows\GUIWindowPVRSearch.cpp">
      <Filter>pvr\windows</Filter>
    </ClCompile>
    <ClCompile Include="..\..\xbmc\pvr\windows\GUIWindowPVRTimers.cpp">
      <Filter>pvr\windows</Filter>
    </ClCompile>
    <ClCompile Include="..\..\xbmc\pvr\addons\PVRClients.cpp">
      <Filter>pvr\addons</Filter>
    </ClCompile>
    <ClCompile Include="..\..\xbmc\addons\AddonCallbacks.cpp">
      <Filter>addons</Filter>
    </ClCompile>
    <ClCompile Include="..\..\xbmc\addons\AddonCallbacksAddon.cpp">
      <Filter>addons</Filter>
    </ClCompile>
    <ClCompile Include="..\..\xbmc\addons\AddonCallbacksGUI.cpp">
      <Filter>addons</Filter>
    </ClCompile>
    <ClCompile Include="..\..\xbmc\addons\AddonCallbacksPVR.cpp">
      <Filter>addons</Filter>
    </ClCompile>
    <ClCompile Include="..\..\xbmc\filesystem\CacheCircular.cpp">
      <Filter>filesystem</Filter>
    </ClCompile>
    <ClCompile Include="..\..\lib\SlingboxLib\SlingboxLib.cpp">
      <Filter>libs\SlingboxLib</Filter>
    </ClCompile>
    <ClCompile Include="..\..\xbmc\dialogs\GUIDialogPlayEject.cpp">
      <Filter>dialogs</Filter>
    </ClCompile>
    <ClCompile Include="..\..\xbmc\pvr\PVRGUIInfo.cpp">
      <Filter>pvr</Filter>
    </ClCompile>
    <ClCompile Include="..\..\xbmc\interfaces\json-rpc\JSONServiceDescription.cpp">
      <Filter>interfaces\json-rpc</Filter>
    </ClCompile>
    <ClCompile Include="..\..\xbmc\win32\Win32DelayedDllLoad.cpp">
      <Filter>win32</Filter>
    </ClCompile>
    <ClCompile Include="..\..\xbmc\win32\win32env.cpp">
      <Filter>win32</Filter>
    </ClCompile>
    <ClCompile Include="..\..\xbmc\interfaces\json-rpc\InputOperations.cpp">
      <Filter>interfaces\json-rpc</Filter>
    </ClCompile>
    <ClCompile Include="..\..\xbmc\epg\GUIEPGGridContainer.cpp">
      <Filter>epg</Filter>
    </ClCompile>
    <ClCompile Include="..\..\xbmc\input\XBMC_keytable.cpp">
      <Filter>input</Filter>
    </ClCompile>
    <ClCompile Include="..\..\xbmc\utils\JSONVariantParser.cpp">
      <Filter>utils</Filter>
    </ClCompile>
    <ClCompile Include="..\..\xbmc\utils\JSONVariantWriter.cpp">
      <Filter>utils</Filter>
    </ClCompile>
    <ClCompile Include="..\..\xbmc\settings\AppParamParser.cpp">
      <Filter>settings</Filter>
    </ClCompile>
    <ClCompile Include="..\..\xbmc\addons\AddonVersion.cpp">
      <Filter>addons</Filter>
    </ClCompile>
    <ClCompile Include="..\..\xbmc\guilib\DirtyRegionSolvers.cpp">
      <Filter>guilib</Filter>
    </ClCompile>
    <ClCompile Include="..\..\xbmc\guilib\DirtyRegionTracker.cpp">
      <Filter>guilib</Filter>
    </ClCompile>
    <ClCompile Include="..\..\xbmc\input\InertialScrollingHandler.cpp">
      <Filter>input</Filter>
    </ClCompile>
    <ClCompile Include="..\..\xbmc\interfaces\info\InfoBool.cpp">
      <Filter>interfaces\info</Filter>
    </ClCompile>
    <ClCompile Include="..\..\xbmc\guilib\GUIAction.cpp">
      <Filter>guilib</Filter>
    </ClCompile>
    <ClCompile Include="..\..\xbmc\interfaces\json-rpc\ApplicationOperations.cpp">
      <Filter>interfaces\json-rpc</Filter>
    </ClCompile>
    <ClCompile Include="..\..\xbmc\guilib\JpegIO.cpp">
      <Filter>guilib</Filter>
    </ClCompile>
    <ClCompile Include="..\..\xbmc\cores\paplayer\BXAcodec.cpp">
      <Filter>cores\paplayer</Filter>
    </ClCompile>
    <ClCompile Include="..\..\xbmc\interfaces\info\SkinVariable.cpp">
      <Filter>interfaces\info</Filter>
    </ClCompile>
    <ClCompile Include="..\..\xbmc\network\AirPlayServer.cpp">
      <Filter>network</Filter>
    </ClCompile>
    <ClCompile Include="..\..\xbmc\utils\HttpParser.cpp">
      <Filter>utils</Filter>
    </ClCompile>
    <ClCompile Include="..\..\xbmc\network\windows\ZeroconfWIN.cpp">
      <Filter>network\windows</Filter>
    </ClCompile>
    <ClCompile Include="..\..\xbmc\peripherals\Peripherals.cpp">
      <Filter>peripherals</Filter>
    </ClCompile>
    <ClCompile Include="..\..\xbmc\peripherals\bus\PeripheralBus.cpp">
      <Filter>peripherals\bus</Filter>
    </ClCompile>
    <ClCompile Include="..\..\xbmc\peripherals\devices\Peripheral.cpp">
      <Filter>peripherals\devices</Filter>
    </ClCompile>
    <ClCompile Include="..\..\xbmc\peripherals\devices\PeripheralCecAdapter.cpp">
      <Filter>peripherals\devices</Filter>
    </ClCompile>
    <ClCompile Include="..\..\xbmc\peripherals\devices\PeripheralDisk.cpp">
      <Filter>peripherals\devices</Filter>
    </ClCompile>
    <ClCompile Include="..\..\xbmc\peripherals\devices\PeripheralHID.cpp">
      <Filter>peripherals\devices</Filter>
    </ClCompile>
    <ClCompile Include="..\..\xbmc\peripherals\devices\PeripheralNIC.cpp">
      <Filter>peripherals\devices</Filter>
    </ClCompile>
    <ClCompile Include="..\..\xbmc\peripherals\devices\PeripheralNyxboard.cpp">
      <Filter>peripherals\devices</Filter>
    </ClCompile>
    <ClCompile Include="..\..\xbmc\peripherals\bus\win32\PeripheralBusUSB.cpp">
      <Filter>peripherals\bus</Filter>
    </ClCompile>
    <ClCompile Include="..\..\xbmc\peripherals\devices\PeripheralBluetooth.cpp">
      <Filter>peripherals\devices</Filter>
    </ClCompile>
    <ClCompile Include="..\..\xbmc\peripherals\devices\PeripheralTuner.cpp">
      <Filter>peripherals\devices</Filter>
    </ClCompile>
    <ClCompile Include="..\..\xbmc\peripherals\dialogs\GUIDialogPeripheralManager.cpp">
      <Filter>peripherals\dialogs</Filter>
    </ClCompile>
    <ClCompile Include="..\..\xbmc\peripherals\dialogs\GUIDialogPeripheralSettings.cpp">
      <Filter>peripherals\dialogs</Filter>
    </ClCompile>
    <ClCompile Include="..\..\xbmc\interfaces\python\xbmcmodule\pyrendercapture.cpp">
      <Filter>interfaces\python\xbmcmodule</Filter>
    </ClCompile>
    <ClCompile Include="..\..\xbmc\filesystem\AddonsDirectory.cpp">
      <Filter>filesystem</Filter>
    </ClCompile>
    <ClCompile Include="..\..\xbmc\interfaces\json-rpc\PVROperations.cpp">
      <Filter>interfaces\json-rpc</Filter>
    </ClCompile>
    <ClCompile Include="..\..\xbmc\cores\paplayer\PCMCodec.cpp">
      <Filter>cores\paplayer</Filter>
    </ClCompile>
    <ClCompile Include="..\..\xbmc\filesystem\AFPDirectory.cpp">
      <Filter>filesystem</Filter>
    </ClCompile>
    <ClCompile Include="..\..\xbmc\network\httprequesthandler\HTTPApiHandler.cpp">
      <Filter>network\httprequesthandler</Filter>
    </ClCompile>
    <ClCompile Include="..\..\xbmc\network\httprequesthandler\HTTPVfsHandler.cpp">
      <Filter>network\httprequesthandler</Filter>
    </ClCompile>
    <ClCompile Include="..\..\xbmc\utils\XBMCTinyXML.cpp">
      <Filter>utils</Filter>
    </ClCompile>
    <ClCompile Include="..\..\xbmc\utils\Base64.cpp">
      <Filter>utils</Filter>
    </ClCompile>
    <ClCompile Include="..\..\xbmc\utils\HttpResponse.cpp">
      <Filter>utils</Filter>
    </ClCompile>
    <ClCompile Include="..\..\xbmc\network\websocket\WebSocket.cpp">
      <Filter>network\websocket</Filter>
    </ClCompile>
    <ClCompile Include="..\..\xbmc\network\websocket\WebSocketV8.cpp">
      <Filter>network\websocket</Filter>
    </ClCompile>
    <ClCompile Include="..\..\xbmc\network\websocket\WebSocketManager.cpp">
      <Filter>network\websocket</Filter>
    </ClCompile>
    <ClCompile Include="..\..\xbmc\network\websocket\WebSocketV13.cpp">
      <Filter>network\websocket</Filter>
    </ClCompile>
    <ClCompile Include="..\..\xbmc\filesystem\windows\WINFileSMB.cpp">
      <Filter>filesystem\windows</Filter>
    </ClCompile>
    <ClCompile Include="..\..\xbmc\filesystem\windows\WINSMBDirectory.cpp">
      <Filter>filesystem\windows</Filter>
    </ClCompile>
    <ClCompile Include="..\..\xbmc\interfaces\json-rpc\GUIOperations.cpp">
      <Filter>interfaces\json-rpc</Filter>
    </ClCompile>
    <ClCompile Include="..\..\xbmc\utils\Mime.cpp">
      <Filter>utils</Filter>
    </ClCompile>
    <ClCompile Include="..\..\xbmc\network\httprequesthandler\HTTPWebinterfaceHandler.cpp">
      <Filter>network\httprequesthandler</Filter>
    </ClCompile>
    <ClCompile Include="..\..\xbmc\network\httprequesthandler\HTTPWebinterfaceAddonsHandler.cpp">
      <Filter>network\httprequesthandler</Filter>
    </ClCompile>
    <ClCompile Include="..\..\xbmc\network\httprequesthandler\HTTPJsonRpcHandler.cpp">
      <Filter>network\httprequesthandler</Filter>
    </ClCompile>
    <ClCompile Include="..\..\xbmc\network\httprequesthandler\IHTTPRequestHandler.cpp">
      <Filter>network\httprequesthandler</Filter>
    </ClCompile>
    <ClCompile Include="..\..\xbmc\filesystem\AFPFile.cpp">
      <Filter>filesystem</Filter>
    </ClCompile>
    <ClCompile Include="..\..\xbmc\filesystem\ASAPFileDirectory.cpp">
      <Filter>filesystem</Filter>
    </ClCompile>
    <ClCompile Include="..\..\xbmc\filesystem\BlurayDirectory.cpp">
      <Filter>filesystem</Filter>
    </ClCompile>
    <ClCompile Include="..\..\xbmc\filesystem\CacheStrategy.cpp">
      <Filter>filesystem</Filter>
    </ClCompile>
    <ClCompile Include="..\..\xbmc\filesystem\CDDADirectory.cpp">
      <Filter>filesystem</Filter>
    </ClCompile>
    <ClCompile Include="..\..\xbmc\filesystem\CDDAFile.cpp">
      <Filter>filesystem</Filter>
    </ClCompile>
    <ClCompile Include="..\..\xbmc\filesystem\CurlFile.cpp">
      <Filter>filesystem</Filter>
    </ClCompile>
    <ClCompile Include="..\..\xbmc\filesystem\DAAPDirectory.cpp">
      <Filter>filesystem</Filter>
    </ClCompile>
    <ClCompile Include="..\..\xbmc\filesystem\DAAPFile.cpp">
      <Filter>filesystem</Filter>
    </ClCompile>
    <ClCompile Include="..\..\xbmc\filesystem\DAVDirectory.cpp">
      <Filter>filesystem</Filter>
    </ClCompile>
    <ClCompile Include="..\..\xbmc\filesystem\Directory.cpp">
      <Filter>filesystem</Filter>
    </ClCompile>
    <ClCompile Include="..\..\xbmc\filesystem\DirectoryFactory.cpp">
      <Filter>filesystem</Filter>
    </ClCompile>
    <ClCompile Include="..\..\xbmc\filesystem\DirectoryHistory.cpp">
      <Filter>filesystem</Filter>
    </ClCompile>
    <ClCompile Include="..\..\xbmc\filesystem\DllLibCurl.cpp">
      <Filter>filesystem</Filter>
    </ClCompile>
    <ClCompile Include="..\..\xbmc\filesystem\File.cpp">
      <Filter>filesystem</Filter>
    </ClCompile>
    <ClCompile Include="..\..\xbmc\filesystem\FileDirectoryFactory.cpp">
      <Filter>filesystem</Filter>
    </ClCompile>
    <ClCompile Include="..\..\xbmc\filesystem\FileFactory.cpp">
      <Filter>filesystem</Filter>
    </ClCompile>
    <ClCompile Include="..\..\xbmc\filesystem\FileReaderFile.cpp">
      <Filter>filesystem</Filter>
    </ClCompile>
    <ClCompile Include="..\..\xbmc\filesystem\FTPDirectory.cpp">
      <Filter>filesystem</Filter>
    </ClCompile>
    <ClCompile Include="..\..\xbmc\filesystem\FTPParse.cpp">
      <Filter>filesystem</Filter>
    </ClCompile>
    <ClCompile Include="..\..\xbmc\filesystem\HDDirectory.cpp">
      <Filter>filesystem</Filter>
    </ClCompile>
    <ClCompile Include="..\..\xbmc\filesystem\HDFile.cpp">
      <Filter>filesystem</Filter>
    </ClCompile>
    <ClCompile Include="..\..\xbmc\filesystem\HDHomeRunDirectory.cpp">
      <Filter>filesystem</Filter>
    </ClCompile>
    <ClCompile Include="..\..\xbmc\filesystem\HDHomeRunFile.cpp">
      <Filter>filesystem</Filter>
    </ClCompile>
    <ClCompile Include="..\..\xbmc\filesystem\HTSPDirectory.cpp">
      <Filter>filesystem</Filter>
    </ClCompile>
    <ClCompile Include="..\..\xbmc\filesystem\HTSPSession.cpp">
      <Filter>filesystem</Filter>
    </ClCompile>
    <ClCompile Include="..\..\xbmc\filesystem\HTTPDirectory.cpp">
      <Filter>filesystem</Filter>
    </ClCompile>
    <ClCompile Include="..\..\xbmc\filesystem\IDirectory.cpp">
      <Filter>filesystem</Filter>
    </ClCompile>
    <ClCompile Include="..\..\xbmc\filesystem\IFile.cpp">
      <Filter>filesystem</Filter>
    </ClCompile>
    <ClCompile Include="..\..\xbmc\filesystem\iso9660.cpp">
      <Filter>filesystem</Filter>
    </ClCompile>
    <ClCompile Include="..\..\xbmc\filesystem\ISO9660Directory.cpp">
      <Filter>filesystem</Filter>
    </ClCompile>
    <ClCompile Include="..\..\xbmc\filesystem\ISOFile.cpp">
      <Filter>filesystem</Filter>
    </ClCompile>
    <ClCompile Include="..\..\xbmc\filesystem\LastFMDirectory.cpp">
      <Filter>filesystem</Filter>
    </ClCompile>
    <ClCompile Include="..\..\xbmc\filesystem\LastFMFile.cpp">
      <Filter>filesystem</Filter>
    </ClCompile>
    <ClCompile Include="..\..\xbmc\filesystem\LibraryDirectory.cpp">
      <Filter>filesystem</Filter>
    </ClCompile>
    <ClCompile Include="..\..\xbmc\filesystem\MultiPathDirectory.cpp">
      <Filter>filesystem</Filter>
    </ClCompile>
    <ClCompile Include="..\..\xbmc\filesystem\MultiPathFile.cpp">
      <Filter>filesystem</Filter>
    </ClCompile>
    <ClCompile Include="..\..\xbmc\filesystem\MusicDatabaseDirectory.cpp">
      <Filter>filesystem</Filter>
    </ClCompile>
    <ClCompile Include="..\..\xbmc\filesystem\MusicDatabaseFile.cpp">
      <Filter>filesystem</Filter>
    </ClCompile>
    <ClCompile Include="..\..\xbmc\filesystem\MusicFileDirectory.cpp">
      <Filter>filesystem</Filter>
    </ClCompile>
    <ClCompile Include="..\..\xbmc\filesystem\MusicSearchDirectory.cpp">
      <Filter>filesystem</Filter>
    </ClCompile>
    <ClCompile Include="..\..\xbmc\filesystem\MythDirectory.cpp">
      <Filter>filesystem</Filter>
    </ClCompile>
    <ClCompile Include="..\..\xbmc\filesystem\MythFile.cpp">
      <Filter>filesystem</Filter>
    </ClCompile>
    <ClCompile Include="..\..\xbmc\filesystem\MythSession.cpp">
      <Filter>filesystem</Filter>
    </ClCompile>
    <ClCompile Include="..\..\xbmc\filesystem\NFSDirectory.cpp">
      <Filter>filesystem</Filter>
    </ClCompile>
    <ClCompile Include="..\..\xbmc\filesystem\NFSFile.cpp">
      <Filter>filesystem</Filter>
    </ClCompile>
    <ClCompile Include="..\..\xbmc\filesystem\NptXbmcFile.cpp">
      <Filter>filesystem</Filter>
    </ClCompile>
    <ClCompile Include="..\..\xbmc\filesystem\NSFFileDirectory.cpp">
      <Filter>filesystem</Filter>
    </ClCompile>
    <ClCompile Include="..\..\xbmc\filesystem\OGGFileDirectory.cpp">
      <Filter>filesystem</Filter>
    </ClCompile>
    <ClCompile Include="..\..\xbmc\filesystem\PipeFile.cpp">
      <Filter>filesystem</Filter>
    </ClCompile>
    <ClCompile Include="..\..\xbmc\filesystem\PipesManager.cpp">
      <Filter>filesystem</Filter>
    </ClCompile>
    <ClCompile Include="..\..\xbmc\filesystem\PlaylistDirectory.cpp">
      <Filter>filesystem</Filter>
    </ClCompile>
    <ClCompile Include="..\..\xbmc\filesystem\PlaylistFileDirectory.cpp">
      <Filter>filesystem</Filter>
    </ClCompile>
    <ClCompile Include="..\..\xbmc\filesystem\PluginDirectory.cpp">
      <Filter>filesystem</Filter>
    </ClCompile>
    <ClCompile Include="..\..\xbmc\filesystem\RarDirectory.cpp">
      <Filter>filesystem</Filter>
    </ClCompile>
    <ClCompile Include="..\..\xbmc\filesystem\RarFile.cpp">
      <Filter>filesystem</Filter>
    </ClCompile>
    <ClCompile Include="..\..\xbmc\filesystem\RarManager.cpp">
      <Filter>filesystem</Filter>
    </ClCompile>
    <ClCompile Include="..\..\xbmc\filesystem\RSSDirectory.cpp">
      <Filter>filesystem</Filter>
    </ClCompile>
    <ClCompile Include="..\..\xbmc\filesystem\RTVDirectory.cpp">
      <Filter>filesystem</Filter>
    </ClCompile>
    <ClCompile Include="..\..\xbmc\filesystem\RTVFile.cpp">
      <Filter>filesystem</Filter>
    </ClCompile>
    <ClCompile Include="..\..\xbmc\filesystem\SAPDirectory.cpp">
      <Filter>filesystem</Filter>
    </ClCompile>
    <ClCompile Include="..\..\xbmc\filesystem\SAPFile.cpp">
      <Filter>filesystem</Filter>
    </ClCompile>
    <ClCompile Include="..\..\xbmc\filesystem\SFTPDirectory.cpp">
      <Filter>filesystem</Filter>
    </ClCompile>
    <ClCompile Include="..\..\xbmc\filesystem\SFTPFile.cpp">
      <Filter>filesystem</Filter>
    </ClCompile>
    <ClCompile Include="..\..\xbmc\filesystem\ShoutcastFile.cpp">
      <Filter>filesystem</Filter>
    </ClCompile>
    <ClCompile Include="..\..\xbmc\filesystem\SIDFileDirectory.cpp">
      <Filter>filesystem</Filter>
    </ClCompile>
    <ClCompile Include="..\..\xbmc\filesystem\SlingboxDirectory.cpp">
      <Filter>filesystem</Filter>
    </ClCompile>
    <ClCompile Include="..\..\xbmc\filesystem\SlingboxFile.cpp">
      <Filter>filesystem</Filter>
    </ClCompile>
    <ClCompile Include="..\..\xbmc\filesystem\SmartPlaylistDirectory.cpp">
      <Filter>filesystem</Filter>
    </ClCompile>
    <ClCompile Include="..\..\xbmc\filesystem\SourcesDirectory.cpp">
      <Filter>filesystem</Filter>
    </ClCompile>
    <ClCompile Include="..\..\xbmc\filesystem\SpecialProtocol.cpp">
      <Filter>filesystem</Filter>
    </ClCompile>
    <ClCompile Include="..\..\xbmc\filesystem\SpecialProtocolDirectory.cpp">
      <Filter>filesystem</Filter>
    </ClCompile>
    <ClCompile Include="..\..\xbmc\filesystem\SpecialProtocolFile.cpp">
      <Filter>filesystem</Filter>
    </ClCompile>
    <ClCompile Include="..\..\xbmc\filesystem\StackDirectory.cpp">
      <Filter>filesystem</Filter>
    </ClCompile>
    <ClCompile Include="..\..\xbmc\filesystem\TuxBoxDirectory.cpp">
      <Filter>filesystem</Filter>
    </ClCompile>
    <ClCompile Include="..\..\xbmc\filesystem\TuxBoxFile.cpp">
      <Filter>filesystem</Filter>
    </ClCompile>
    <ClCompile Include="..\..\xbmc\filesystem\udf25.cpp">
      <Filter>filesystem</Filter>
    </ClCompile>
    <ClCompile Include="..\..\xbmc\filesystem\UDFDirectory.cpp">
      <Filter>filesystem</Filter>
    </ClCompile>
    <ClCompile Include="..\..\xbmc\filesystem\UDFFile.cpp">
      <Filter>filesystem</Filter>
    </ClCompile>
    <ClCompile Include="..\..\xbmc\filesystem\UPnPDirectory.cpp">
      <Filter>filesystem</Filter>
    </ClCompile>
    <ClCompile Include="..\..\xbmc\filesystem\UPnPFile.cpp">
      <Filter>filesystem</Filter>
    </ClCompile>
    <ClCompile Include="..\..\xbmc\filesystem\VideoDatabaseDirectory.cpp">
      <Filter>filesystem</Filter>
    </ClCompile>
    <ClCompile Include="..\..\xbmc\filesystem\VirtualDirectory.cpp">
      <Filter>filesystem</Filter>
    </ClCompile>
    <ClCompile Include="..\..\xbmc\filesystem\VTPDirectory.cpp">
      <Filter>filesystem</Filter>
    </ClCompile>
    <ClCompile Include="..\..\xbmc\filesystem\VTPFile.cpp">
      <Filter>filesystem</Filter>
    </ClCompile>
    <ClCompile Include="..\..\xbmc\filesystem\VTPSession.cpp">
      <Filter>filesystem</Filter>
    </ClCompile>
    <ClCompile Include="..\..\xbmc\filesystem\ZeroconfDirectory.cpp">
      <Filter>filesystem</Filter>
    </ClCompile>
    <ClCompile Include="..\..\xbmc\filesystem\ZipDirectory.cpp">
      <Filter>filesystem</Filter>
    </ClCompile>
    <ClCompile Include="..\..\xbmc\filesystem\ZipFile.cpp">
      <Filter>filesystem</Filter>
    </ClCompile>
    <ClCompile Include="..\..\xbmc\filesystem\ZipManager.cpp">
      <Filter>filesystem</Filter>
    </ClCompile>
    <ClCompile Include="..\..\xbmc\filesystem\CircularCache.cpp">
      <Filter>filesystem</Filter>
    </ClCompile>
    <ClCompile Include="..\..\xbmc\filesystem\DirectoryCache.cpp">
      <Filter>filesystem</Filter>
    </ClCompile>
    <ClCompile Include="..\..\xbmc\filesystem\FileCache.cpp">
      <Filter>filesystem</Filter>
    </ClCompile>
    <ClCompile Include="..\..\xbmc\filesystem\MemBufferCache.cpp">
      <Filter>filesystem</Filter>
    </ClCompile>
    <ClCompile Include="..\..\xbmc\MediaSource.cpp">
      <Filter>utils</Filter>
    </ClCompile>
    <ClCompile Include="..\..\xbmc\XbmcContext.cpp" />
    <ClCompile Include="..\..\xbmc\utils\POUtils.cpp">
      <Filter>utils</Filter>
    </ClCompile>
    <ClCompile Include="..\..\xbmc\XbmcContext.cpp" />
    <ClCompile Include="..\..\xbmc\network\ZeroconfBrowser.cpp">
      <Filter>network</Filter>
    </ClCompile>
    <ClCompile Include="..\..\xbmc\network\windows\ZeroconfBrowserWIN.cpp">
      <Filter>network\windows</Filter>
    </ClCompile>
    <ClCompile Include="..\..\xbmc\cores\AudioEngine\Encoders\AEEncoderFFmpeg.cpp">
      <Filter>cores\AudioEngine\Encoders</Filter>
    </ClCompile>
    <ClCompile Include="..\..\xbmc\cores\AudioEngine\AEFactory.cpp">
      <Filter>cores\AudioEngine</Filter>
    </ClCompile>
    <ClCompile Include="..\..\xbmc\cores\AudioEngine\AESinkFactory.cpp">
      <Filter>cores\AudioEngine</Filter>
    </ClCompile>
    <ClCompile Include="..\..\xbmc\cores\AudioEngine\Engines\SoftAE\SoftAE.cpp">
      <Filter>cores\AudioEngine\Engines</Filter>
    </ClCompile>
    <ClCompile Include="..\..\xbmc\cores\AudioEngine\Engines\SoftAE\SoftAESound.cpp">
      <Filter>cores\AudioEngine\Engines</Filter>
    </ClCompile>
    <ClCompile Include="..\..\xbmc\cores\AudioEngine\Engines\SoftAE\SoftAEStream.cpp">
      <Filter>cores\AudioEngine\Engines</Filter>
    </ClCompile>
    <ClCompile Include="..\..\xbmc\cores\AudioEngine\Sinks\AESinkDirectSound.cpp">
      <Filter>cores\AudioEngine\Sinks</Filter>
    </ClCompile>
    <ClCompile Include="..\..\xbmc\cores\AudioEngine\Sinks\AESinkNULL.cpp">
      <Filter>cores\AudioEngine\Sinks</Filter>
    </ClCompile>
    <ClCompile Include="..\..\xbmc\cores\AudioEngine\Sinks\AESinkProfiler.cpp">
      <Filter>cores\AudioEngine\Sinks</Filter>
    </ClCompile>
    <ClCompile Include="..\..\xbmc\cores\AudioEngine\Sinks\AESinkWASAPI.cpp">
      <Filter>cores\AudioEngine\Sinks</Filter>
    </ClCompile>
    <ClCompile Include="..\..\xbmc\cores\AudioEngine\Utils\AEBitstreamPacker.cpp">
      <Filter>cores\AudioEngine\Utils</Filter>
    </ClCompile>
    <ClCompile Include="..\..\xbmc\cores\AudioEngine\Utils\AEBuffer.cpp">
      <Filter>cores\AudioEngine\Utils</Filter>
    </ClCompile>
    <ClCompile Include="..\..\xbmc\cores\AudioEngine\Utils\AEChannelInfo.cpp">
      <Filter>cores\AudioEngine\Utils</Filter>
    </ClCompile>
    <ClCompile Include="..\..\xbmc\cores\AudioEngine\Utils\AEConvert.cpp">
      <Filter>cores\AudioEngine\Utils</Filter>
    </ClCompile>
    <ClCompile Include="..\..\xbmc\cores\AudioEngine\Utils\AEPackIEC61937.cpp">
      <Filter>cores\AudioEngine\Utils</Filter>
    </ClCompile>
    <ClCompile Include="..\..\xbmc\cores\AudioEngine\Utils\AERemap.cpp">
      <Filter>cores\AudioEngine\Utils</Filter>
    </ClCompile>
    <ClCompile Include="..\..\xbmc\cores\AudioEngine\Utils\AEStreamInfo.cpp">
      <Filter>cores\AudioEngine\Utils</Filter>
    </ClCompile>
    <ClCompile Include="..\..\xbmc\cores\AudioEngine\Utils\AEUtil.cpp">
      <Filter>cores\AudioEngine\Utils</Filter>
    </ClCompile>
    <ClCompile Include="..\..\xbmc\cores\AudioEngine\Utils\AEWAVLoader.cpp">
      <Filter>cores\AudioEngine\Utils</Filter>
    </ClCompile>
    <ClCompile Include="..\..\xbmc\cores\AudioEngine\Utils\AEDeviceInfo.cpp">
      <Filter>cores\AudioEngine\Utils</Filter>
    </ClCompile>
    <ClCompile Include="..\..\xbmc\cores\dvdplayer\DVDCodecs\Audio\DVDAudioCodecPassthrough.cpp">
      <Filter>cores\dvdplayer\DVDCodecs\Audio</Filter>
    </ClCompile>
    <ClCompile Include="..\..\xbmc\guilib\GUIFontTTFGL.cpp">
      <Filter>guilib</Filter>
    </ClCompile>
    <ClCompile Include="..\..\xbmc\guilib\GUITextureGL.cpp">
      <Filter>guilib</Filter>
    </ClCompile>
    <ClCompile Include="..\..\xbmc\guilib\GUITextureGLES.cpp">
      <Filter>guilib</Filter>
    </ClCompile>
    <ClCompile Include="..\..\xbmc\guilib\TextureGL.cpp">
      <Filter>guilib</Filter>
    </ClCompile>
    <ClCompile Include="..\..\xbmc\guilib\GraphicContext.cpp">
      <Filter>guilib</Filter>
    </ClCompile>
    <ClCompile Include="..\..\xbmc\guilib\GUIFontTTF.cpp">
      <Filter>guilib</Filter>
    </ClCompile>
    <ClCompile Include="..\..\xbmc\guilib\GUITexture.cpp">
      <Filter>guilib</Filter>
    </ClCompile>
    <ClCompile Include="..\..\xbmc\guilib\Texture.cpp">
      <Filter>guilib</Filter>
    </ClCompile>
    <ClCompile Include="..\..\xbmc\guilib\TextureManager.cpp">
      <Filter>guilib</Filter>
    </ClCompile>
    <ClCompile Include="..\..\xbmc\guilib\GUIFontTTFDX.cpp">
      <Filter>guilib</Filter>
    </ClCompile>
    <ClCompile Include="..\..\xbmc\guilib\GUITextureD3D.cpp">
      <Filter>guilib</Filter>
    </ClCompile>
    <ClCompile Include="..\..\xbmc\guilib\TextureDX.cpp">
      <Filter>guilib</Filter>
    </ClCompile>
    <ClCompile Include="..\..\xbmc\addons\AddonDatabase.cpp">
      <Filter>addons</Filter>
    </ClCompile>
    <ClCompile Include="..\..\xbmc\music\MusicDatabase.cpp">
      <Filter>music</Filter>
    </ClCompile>
    <ClCompile Include="..\..\xbmc\programs\ProgramDatabase.cpp">
      <Filter>programs</Filter>
    </ClCompile>
    <ClCompile Include="..\..\xbmc\video\VideoDatabase.cpp">
      <Filter>video</Filter>
    </ClCompile>
    <ClCompile Include="..\..\xbmc\ViewDatabase.cpp" />
    <ClCompile Include="..\..\xbmc\ApplicationMessenger.cpp" />
    <ClCompile Include="..\..\xbmc\Autorun.cpp" />
    <ClCompile Include="..\..\xbmc\AutoSwitch.cpp" />
    <ClCompile Include="..\..\xbmc\Favourites.cpp" />
    <ClCompile Include="..\..\xbmc\DynamicDll.cpp" />
    <ClCompile Include="..\..\xbmc\CueDocument.cpp" />
    <ClCompile Include="..\..\xbmc\FileItem.cpp" />
    <ClCompile Include="..\..\xbmc\GUIInfoManager.cpp" />
    <ClCompile Include="..\..\xbmc\GUIPassword.cpp" />
    <ClCompile Include="..\..\xbmc\LangInfo.cpp" />
    <ClCompile Include="..\..\xbmc\NfoFile.cpp" />
    <ClCompile Include="..\..\xbmc\PartyModeManager.cpp" />
    <ClCompile Include="..\..\xbmc\PasswordManager.cpp" />
    <ClCompile Include="..\..\xbmc\SectionLoader.cpp" />
    <ClCompile Include="..\..\xbmc\SortFileItem.cpp" />
    <ClCompile Include="..\..\xbmc\Temperature.cpp" />
    <ClCompile Include="..\..\xbmc\TextureCache.cpp" />
    <ClCompile Include="..\..\xbmc\TextureCacheJob.cpp" />
    <ClCompile Include="..\..\xbmc\TextureDatabase.cpp" />
    <ClCompile Include="..\..\xbmc\ThumbnailCache.cpp" />
    <ClCompile Include="..\..\xbmc\URL.cpp" />
    <ClCompile Include="..\..\xbmc\Util.cpp" />
    <ClCompile Include="..\..\xbmc\XBApplicationEx.cpp" />
    <ClCompile Include="..\..\xbmc\XBDateTime.cpp" />
    <ClCompile Include="..\..\xbmc\GUILargeTextureManager.cpp" />
    <ClCompile Include="..\..\xbmc\GUIViewControl.cpp" />
    <ClCompile Include="..\..\xbmc\GUIViewState.cpp" />
    <ClCompile Include="..\..\xbmc\ThumbLoader.cpp" />
    <ClCompile Include="..\..\xbmc\BackgroundInfoLoader.cpp" />
    <ClCompile Include="..\..\xbmc\pictures\PictureThumbLoader.cpp">
      <Filter>pictures</Filter>
    </ClCompile>
    <ClCompile Include="..\..\xbmc\dbwrappers\Database.cpp">
      <Filter>dbwrappers</Filter>
    </ClCompile>
    <ClCompile Include="..\..\xbmc\dbwrappers\dataset.cpp">
      <Filter>dbwrappers</Filter>
    </ClCompile>
    <ClCompile Include="..\..\xbmc\dbwrappers\qry_dat.cpp">
      <Filter>dbwrappers</Filter>
    </ClCompile>
    <ClCompile Include="..\..\xbmc\dbwrappers\mysqldataset.cpp">
      <Filter>dbwrappers</Filter>
    </ClCompile>
    <ClCompile Include="..\..\xbmc\dbwrappers\sqlitedataset.cpp">
      <Filter>dbwrappers</Filter>
    </ClCompile>
    <ClCompile Include="..\..\xbmc\windowing\windows\WinSystemWin32GL.cpp">
      <Filter>windowing\windows</Filter>
    </ClCompile>
    <ClCompile Include="..\..\xbmc\PlayListPlayer.cpp" />
    <ClCompile Include="..\..\xbmc\utils\RecentlyAddedJob.cpp">
      <Filter>utils</Filter>
    </ClCompile>
    <ClCompile Include="..\..\xbmc\filesystem\ImageFile.cpp">
      <Filter>filesystem</Filter>
    </ClCompile>
    <ClCompile Include="..\..\xbmc\network\httprequesthandler\HTTPImageHandler.cpp">
      <Filter>network\httprequesthandler</Filter>
    </ClCompile>
  </ItemGroup>
  <ItemGroup>
    <ClInclude Include="..\..\xbmc\win32\pch.h">
      <Filter>win32</Filter>
    </ClInclude>
    <ClInclude Include="..\..\xbmc\win32\PlatformDefs.h">
      <Filter>win32</Filter>
    </ClInclude>
    <ClInclude Include="..\..\xbmc\win32\WIN32Util.h">
      <Filter>win32</Filter>
    </ClInclude>
    <ClInclude Include="..\..\xbmc\win32\WINDirectSound.h">
      <Filter>win32</Filter>
    </ClInclude>
    <ClInclude Include="..\..\xbmc\win32\WindowHelper.h">
      <Filter>win32</Filter>
    </ClInclude>
    <ClInclude Include="..\..\xbmc\cores\DummyVideoPlayer.h">
      <Filter>cores</Filter>
    </ClInclude>
    <ClInclude Include="..\..\xbmc\cores\IPlayer.h">
      <Filter>cores</Filter>
    </ClInclude>
    <ClInclude Include="..\..\xbmc\cores\dvdplayer\dvd_config.h">
      <Filter>cores\dvdplayer</Filter>
    </ClInclude>
    <ClInclude Include="..\..\xbmc\cores\dvdplayer\DVDAudio.h">
      <Filter>cores\dvdplayer</Filter>
    </ClInclude>
    <ClInclude Include="..\..\xbmc\cores\dvdplayer\DVDClock.h">
      <Filter>cores\dvdplayer</Filter>
    </ClInclude>
    <ClInclude Include="..\..\xbmc\cores\dvdplayer\DVDDemuxSPU.h">
      <Filter>cores\dvdplayer</Filter>
    </ClInclude>
    <ClInclude Include="..\..\xbmc\cores\dvdplayer\DVDDemuxers\DVDDemuxVobsub.h">
      <Filter>cores\dvdplayer</Filter>
    </ClInclude>
    <ClInclude Include="..\..\xbmc\cores\dvdplayer\DVDFileInfo.h">
      <Filter>cores\dvdplayer</Filter>
    </ClInclude>
    <ClInclude Include="..\..\xbmc\cores\dvdplayer\DVDInputStreams\DVDInputStreamTV.h">
      <Filter>cores\dvdplayer</Filter>
    </ClInclude>
    <ClInclude Include="..\..\xbmc\cores\dvdplayer\DVDMessage.h">
      <Filter>cores\dvdplayer</Filter>
    </ClInclude>
    <ClInclude Include="..\..\xbmc\cores\dvdplayer\DVDMessageQueue.h">
      <Filter>cores\dvdplayer</Filter>
    </ClInclude>
    <ClInclude Include="..\..\xbmc\cores\dvdplayer\DVDMessageTracker.h">
      <Filter>cores\dvdplayer</Filter>
    </ClInclude>
    <ClInclude Include="..\..\xbmc\cores\dvdplayer\DVDOverlayContainer.h">
      <Filter>cores\dvdplayer</Filter>
    </ClInclude>
    <ClInclude Include="..\..\xbmc\cores\dvdplayer\DVDOverlayRenderer.h">
      <Filter>cores\dvdplayer</Filter>
    </ClInclude>
    <ClInclude Include="..\..\xbmc\cores\dvdplayer\DVDPerformanceCounter.h">
      <Filter>cores\dvdplayer</Filter>
    </ClInclude>
    <ClInclude Include="..\..\xbmc\cores\dvdplayer\DVDPlayer.h">
      <Filter>cores\dvdplayer</Filter>
    </ClInclude>
    <ClInclude Include="..\..\xbmc\cores\dvdplayer\DVDPlayerAudio.h">
      <Filter>cores\dvdplayer</Filter>
    </ClInclude>
    <ClInclude Include="..\..\xbmc\cores\dvdplayer\DVDPlayerAudioResampler.h">
      <Filter>cores\dvdplayer</Filter>
    </ClInclude>
    <ClInclude Include="..\..\xbmc\cores\dvdplayer\DVDPlayerSubtitle.h">
      <Filter>cores\dvdplayer</Filter>
    </ClInclude>
    <ClInclude Include="..\..\xbmc\cores\dvdplayer\DVDPlayerTeletext.h">
      <Filter>cores\dvdplayer</Filter>
    </ClInclude>
    <ClInclude Include="..\..\xbmc\cores\dvdplayer\DVDPlayerVideo.h">
      <Filter>cores\dvdplayer</Filter>
    </ClInclude>
    <ClInclude Include="..\..\xbmc\cores\dvdplayer\DVDStreamInfo.h">
      <Filter>cores\dvdplayer</Filter>
    </ClInclude>
    <ClInclude Include="..\..\xbmc\cores\dvdplayer\DVDTSCorrection.h">
      <Filter>cores\dvdplayer</Filter>
    </ClInclude>
    <ClInclude Include="..\..\xbmc\cores\dvdplayer\Edl.h">
      <Filter>cores\dvdplayer</Filter>
    </ClInclude>
    <ClInclude Include="..\..\xbmc\cores\dvdplayer\IDVDPlayer.h">
      <Filter>cores\dvdplayer</Filter>
    </ClInclude>
    <ClInclude Include="..\..\xbmc\cores\dvdplayer\DVDCodecs\DVDCodecs.h">
      <Filter>cores\dvdplayer\DVDCodecs</Filter>
    </ClInclude>
    <ClInclude Include="..\..\xbmc\cores\dvdplayer\DVDCodecs\DVDCodecUtils.h">
      <Filter>cores\dvdplayer\DVDCodecs</Filter>
    </ClInclude>
    <ClInclude Include="..\..\xbmc\cores\dvdplayer\DVDCodecs\DVDFactoryCodec.h">
      <Filter>cores\dvdplayer\DVDCodecs</Filter>
    </ClInclude>
    <ClInclude Include="..\..\xbmc\cores\dvdplayer\DVDCodecs\Audio\DllLibMad.h">
      <Filter>cores\dvdplayer\DVDCodecs\Audio</Filter>
    </ClInclude>
    <ClInclude Include="..\..\xbmc\cores\dvdplayer\DVDCodecs\Audio\DVDAudioCodec.h">
      <Filter>cores\dvdplayer\DVDCodecs\Audio</Filter>
    </ClInclude>
    <ClInclude Include="..\..\xbmc\cores\dvdplayer\DVDCodecs\Audio\DVDAudioCodecFFmpeg.h">
      <Filter>cores\dvdplayer\DVDCodecs\Audio</Filter>
    </ClInclude>
    <ClInclude Include="..\..\xbmc\cores\dvdplayer\DVDCodecs\Audio\DVDAudioCodecLibMad.h">
      <Filter>cores\dvdplayer\DVDCodecs\Audio</Filter>
    </ClInclude>
    <ClInclude Include="..\..\xbmc\cores\dvdplayer\DVDCodecs\Audio\DVDAudioCodecLPcm.h">
      <Filter>cores\dvdplayer\DVDCodecs\Audio</Filter>
    </ClInclude>
    <ClInclude Include="..\..\xbmc\cores\dvdplayer\DVDCodecs\Audio\DVDAudioCodecPassthroughFFmpeg.h">
      <Filter>cores\dvdplayer\DVDCodecs\Audio</Filter>
    </ClInclude>
    <ClInclude Include="..\..\xbmc\cores\dvdplayer\DVDCodecs\Audio\DVDAudioCodecPcm.h">
      <Filter>cores\dvdplayer\DVDCodecs\Audio</Filter>
    </ClInclude>
    <ClInclude Include="..\..\xbmc\cores\dvdplayer\DVDCodecs\Video\DllLibMpeg2.h">
      <Filter>cores\dvdplayer\DVDCodecs\Video</Filter>
    </ClInclude>
    <ClInclude Include="..\..\xbmc\cores\dvdplayer\DVDCodecs\Video\DVDVideoCodec.h">
      <Filter>cores\dvdplayer\DVDCodecs\Video</Filter>
    </ClInclude>
    <ClInclude Include="..\..\xbmc\cores\dvdplayer\DVDCodecs\Video\DVDVideoCodecCrystalHD.h">
      <Filter>cores\dvdplayer\DVDCodecs\Video</Filter>
    </ClInclude>
    <ClInclude Include="..\..\xbmc\cores\dvdplayer\DVDCodecs\Video\DVDVideoCodecFFmpeg.h">
      <Filter>cores\dvdplayer\DVDCodecs\Video</Filter>
    </ClInclude>
    <ClInclude Include="..\..\xbmc\cores\dvdplayer\DVDCodecs\Video\DVDVideoCodecLibMpeg2.h">
      <Filter>cores\dvdplayer\DVDCodecs\Video</Filter>
    </ClInclude>
    <ClInclude Include="..\..\xbmc\cores\dvdplayer\DVDCodecs\Video\DVDVideoPPFFmpeg.h">
      <Filter>cores\dvdplayer\DVDCodecs\Video</Filter>
    </ClInclude>
    <ClInclude Include="..\..\xbmc\cores\dvdplayer\DVDCodecs\Video\DXVA.h">
      <Filter>cores\dvdplayer\DVDCodecs\Video</Filter>
    </ClInclude>
    <ClInclude Include="..\..\xbmc\cores\dvdplayer\DVDCodecs\Overlay\DVDOverlay.h">
      <Filter>cores\dvdplayer\DVDCodecs\Overlay</Filter>
    </ClInclude>
    <ClInclude Include="..\..\xbmc\cores\dvdplayer\DVDCodecs\Overlay\DVDOverlayCodec.h">
      <Filter>cores\dvdplayer\DVDCodecs\Overlay</Filter>
    </ClInclude>
    <ClInclude Include="..\..\xbmc\cores\dvdplayer\DVDCodecs\Overlay\DVDOverlayCodecCC.h">
      <Filter>cores\dvdplayer\DVDCodecs\Overlay</Filter>
    </ClInclude>
    <ClInclude Include="..\..\xbmc\cores\dvdplayer\DVDCodecs\Overlay\DVDOverlayCodecFFmpeg.h">
      <Filter>cores\dvdplayer\DVDCodecs\Overlay</Filter>
    </ClInclude>
    <ClInclude Include="..\..\xbmc\cores\dvdplayer\DVDCodecs\Overlay\DVDOverlayCodecSSA.h">
      <Filter>cores\dvdplayer\DVDCodecs\Overlay</Filter>
    </ClInclude>
    <ClInclude Include="..\..\xbmc\cores\dvdplayer\DVDCodecs\Overlay\DVDOverlayCodecText.h">
      <Filter>cores\dvdplayer\DVDCodecs\Overlay</Filter>
    </ClInclude>
    <ClInclude Include="..\..\xbmc\cores\dvdplayer\DVDCodecs\Overlay\DVDOverlayCodecTX3G.h">
      <Filter>cores\dvdplayer\DVDCodecs\Overlay</Filter>
    </ClInclude>
    <ClInclude Include="..\..\xbmc\cores\dvdplayer\DVDCodecs\Overlay\DVDOverlayImage.h">
      <Filter>cores\dvdplayer\DVDCodecs\Overlay</Filter>
    </ClInclude>
    <ClInclude Include="..\..\xbmc\cores\dvdplayer\DVDCodecs\Overlay\DVDOverlaySpu.h">
      <Filter>cores\dvdplayer\DVDCodecs\Overlay</Filter>
    </ClInclude>
    <ClInclude Include="..\..\xbmc\cores\dvdplayer\DVDCodecs\Overlay\DVDOverlaySSA.h">
      <Filter>cores\dvdplayer\DVDCodecs\Overlay</Filter>
    </ClInclude>
    <ClInclude Include="..\..\xbmc\cores\dvdplayer\DVDCodecs\Overlay\DVDOverlayText.h">
      <Filter>cores\dvdplayer\DVDCodecs\Overlay</Filter>
    </ClInclude>
    <ClInclude Include="..\..\xbmc\cores\dvdplayer\DVDCodecs\Overlay\libspucc\cc_decoder.h">
      <Filter>cores\dvdplayer\DVDCodecs\Overlay\libspucc</Filter>
    </ClInclude>
    <ClInclude Include="..\..\xbmc\cores\dvdplayer\DVDDemuxers\DVDDemux.h">
      <Filter>cores\dvdplayer\DVDDemuxers</Filter>
    </ClInclude>
    <ClInclude Include="..\..\xbmc\cores\dvdplayer\DVDDemuxers\DVDDemuxFFmpeg.h">
      <Filter>cores\dvdplayer\DVDDemuxers</Filter>
    </ClInclude>
    <ClInclude Include="..\..\xbmc\cores\dvdplayer\DVDDemuxers\DVDDemuxHTSP.h">
      <Filter>cores\dvdplayer\DVDDemuxers</Filter>
    </ClInclude>
    <ClInclude Include="..\..\xbmc\cores\dvdplayer\DVDDemuxers\DVDDemuxShoutcast.h">
      <Filter>cores\dvdplayer\DVDDemuxers</Filter>
    </ClInclude>
    <ClInclude Include="..\..\xbmc\cores\dvdplayer\DVDDemuxers\DVDDemuxUtils.h">
      <Filter>cores\dvdplayer\DVDDemuxers</Filter>
    </ClInclude>
    <ClInclude Include="..\..\xbmc\cores\dvdplayer\DVDDemuxers\DVDFactoryDemuxer.h">
      <Filter>cores\dvdplayer\DVDDemuxers</Filter>
    </ClInclude>
    <ClInclude Include="..\..\xbmc\cores\dvdplayer\DVDInputStreams\DllDvdNav.h">
      <Filter>cores\dvdplayer\DVDInputStreams</Filter>
    </ClInclude>
    <ClInclude Include="..\..\xbmc\cores\dvdplayer\DVDInputStreams\DVDFactoryInputStream.h">
      <Filter>cores\dvdplayer\DVDInputStreams</Filter>
    </ClInclude>
    <ClInclude Include="..\..\xbmc\cores\dvdplayer\DVDInputStreams\DVDInputStream.h">
      <Filter>cores\dvdplayer\DVDInputStreams</Filter>
    </ClInclude>
    <ClInclude Include="..\..\xbmc\cores\dvdplayer\DVDInputStreams\DVDInputStreamFFmpeg.h">
      <Filter>cores\dvdplayer\DVDInputStreams</Filter>
    </ClInclude>
    <ClInclude Include="..\..\xbmc\cores\dvdplayer\DVDInputStreams\DVDInputStreamFile.h">
      <Filter>cores\dvdplayer\DVDInputStreams</Filter>
    </ClInclude>
    <ClInclude Include="..\..\xbmc\cores\dvdplayer\DVDInputStreams\DVDInputStreamHTSP.h">
      <Filter>cores\dvdplayer\DVDInputStreams</Filter>
    </ClInclude>
    <ClInclude Include="..\..\xbmc\cores\dvdplayer\DVDInputStreams\DVDInputStreamHttp.h">
      <Filter>cores\dvdplayer\DVDInputStreams</Filter>
    </ClInclude>
    <ClInclude Include="..\..\xbmc\cores\dvdplayer\DVDInputStreams\DVDInputStreamMemory.h">
      <Filter>cores\dvdplayer\DVDInputStreams</Filter>
    </ClInclude>
    <ClInclude Include="..\..\xbmc\cores\dvdplayer\DVDInputStreams\DVDInputStreamNavigator.h">
      <Filter>cores\dvdplayer\DVDInputStreams</Filter>
    </ClInclude>
    <ClInclude Include="..\..\xbmc\cores\dvdplayer\DVDInputStreams\DVDInputStreamRTMP.h">
      <Filter>cores\dvdplayer\DVDInputStreams</Filter>
    </ClInclude>
    <ClInclude Include="..\..\xbmc\cores\dvdplayer\DVDInputStreams\DVDStateSerializer.h">
      <Filter>cores\dvdplayer\DVDInputStreams</Filter>
    </ClInclude>
    <ClInclude Include="..\..\lib\DllAvCodec.h">
      <Filter>cores\dvdplayer\DVDHeaders</Filter>
    </ClInclude>
    <ClInclude Include="..\..\lib\DllAvFormat.h">
      <Filter>cores\dvdplayer\DVDHeaders</Filter>
    </ClInclude>
    <ClInclude Include="..\..\lib\DllPostProc.h">
      <Filter>cores\dvdplayer\DVDHeaders</Filter>
    </ClInclude>
    <ClInclude Include="..\..\lib\DllSwScale.h">
      <Filter>cores\dvdplayer\DVDHeaders</Filter>
    </ClInclude>
    <ClInclude Include="..\..\lib\ffmpeg\libavformat\avformat.h">
      <Filter>cores\dvdplayer\DVDHeaders</Filter>
    </ClInclude>
    <ClInclude Include="..\..\lib\ffmpeg\libavutil\common.h">
      <Filter>cores\dvdplayer\DVDHeaders</Filter>
    </ClInclude>
    <ClInclude Include="..\..\lib\ffmpeg\libavformat\avio.h">
      <Filter>cores\dvdplayer\DVDHeaders</Filter>
    </ClInclude>
    <ClInclude Include="..\..\xbmc\cores\dvdplayer\DVDInputStreams\dvdnav\dvd_types.h">
      <Filter>cores\dvdplayer\DVDHeaders</Filter>
    </ClInclude>
    <ClInclude Include="..\..\xbmc\cores\dvdplayer\DVDInputStreams\dvdnav\dvdnav.h">
      <Filter>cores\dvdplayer\DVDHeaders</Filter>
    </ClInclude>
    <ClInclude Include="..\..\xbmc\cores\dvdplayer\DVDInputStreams\dvdnav\dvdnav_events.h">
      <Filter>cores\dvdplayer\DVDHeaders</Filter>
    </ClInclude>
    <ClInclude Include="..\..\xbmc\cores\dvdplayer\DVDInputStreams\dvdnav\dvdnav_internal.h">
      <Filter>cores\dvdplayer\DVDHeaders</Filter>
    </ClInclude>
    <ClInclude Include="..\..\xbmc\cores\dvdplayer\DVDInputStreams\dvdnav\ifo_types.h">
      <Filter>cores\dvdplayer\DVDHeaders</Filter>
    </ClInclude>
    <ClInclude Include="..\..\xbmc\cores\dvdplayer\DVDInputStreams\dvdnav\nav_types.h">
      <Filter>cores\dvdplayer\DVDHeaders</Filter>
    </ClInclude>
    <ClInclude Include="..\..\xbmc\cores\dvdplayer\DVDInputStreams\dvdnav\remap.h">
      <Filter>cores\dvdplayer\DVDHeaders</Filter>
    </ClInclude>
    <ClInclude Include="..\..\xbmc\cores\dvdplayer\DVDInputStreams\dvdnav\vm.h">
      <Filter>cores\dvdplayer\DVDHeaders</Filter>
    </ClInclude>
    <ClInclude Include="..\..\xbmc\cores\dvdplayer\DVDInputStreams\dvdnav\vmcmd.h">
      <Filter>cores\dvdplayer\DVDHeaders</Filter>
    </ClInclude>
    <ClInclude Include="..\..\xbmc\cores\dvdplayer\DVDSubtitles\DllLibass.h">
      <Filter>cores\dvdplayer\DVDSubtitles</Filter>
    </ClInclude>
    <ClInclude Include="..\..\xbmc\cores\dvdplayer\DVDSubtitles\DVDFactorySubtitle.h">
      <Filter>cores\dvdplayer\DVDSubtitles</Filter>
    </ClInclude>
    <ClInclude Include="..\..\xbmc\cores\dvdplayer\DVDSubtitles\DVDSubtitleLineCollection.h">
      <Filter>cores\dvdplayer\DVDSubtitles</Filter>
    </ClInclude>
    <ClInclude Include="..\..\xbmc\cores\dvdplayer\DVDSubtitles\DVDSubtitleParser.h">
      <Filter>cores\dvdplayer\DVDSubtitles</Filter>
    </ClInclude>
    <ClInclude Include="..\..\xbmc\cores\dvdplayer\DVDSubtitles\DVDSubtitleParserMicroDVD.h">
      <Filter>cores\dvdplayer\DVDSubtitles</Filter>
    </ClInclude>
    <ClInclude Include="..\..\xbmc\cores\dvdplayer\DVDSubtitles\DVDSubtitleParserMPL2.h">
      <Filter>cores\dvdplayer\DVDSubtitles</Filter>
    </ClInclude>
    <ClInclude Include="..\..\xbmc\cores\dvdplayer\DVDSubtitles\DVDSubtitleParserSami.h">
      <Filter>cores\dvdplayer\DVDSubtitles</Filter>
    </ClInclude>
    <ClInclude Include="..\..\xbmc\cores\dvdplayer\DVDSubtitles\DVDSubtitleParserSSA.h">
      <Filter>cores\dvdplayer\DVDSubtitles</Filter>
    </ClInclude>
    <ClInclude Include="..\..\xbmc\cores\dvdplayer\DVDSubtitles\DVDSubtitleParserSubrip.h">
      <Filter>cores\dvdplayer\DVDSubtitles</Filter>
    </ClInclude>
    <ClInclude Include="..\..\xbmc\cores\dvdplayer\DVDSubtitles\DVDSubtitleParserVplayer.h">
      <Filter>cores\dvdplayer\DVDSubtitles</Filter>
    </ClInclude>
    <ClInclude Include="..\..\xbmc\cores\dvdplayer\DVDSubtitles\DVDSubtitlesLibass.h">
      <Filter>cores\dvdplayer\DVDSubtitles</Filter>
    </ClInclude>
    <ClInclude Include="..\..\xbmc\cores\dvdplayer\DVDSubtitles\DVDSubtitleStream.h">
      <Filter>cores\dvdplayer\DVDSubtitles</Filter>
    </ClInclude>
    <ClInclude Include="..\..\xbmc\cores\paplayer\ADPCMCodec.h">
      <Filter>cores\paplayer</Filter>
    </ClInclude>
    <ClInclude Include="..\..\xbmc\cores\paplayer\ASAPCodec.h">
      <Filter>cores\paplayer</Filter>
    </ClInclude>
    <ClInclude Include="..\..\xbmc\cores\paplayer\AudioDecoder.h">
      <Filter>cores\paplayer</Filter>
    </ClInclude>
    <ClInclude Include="..\..\xbmc\cores\paplayer\CDDAcodec.h">
      <Filter>cores\paplayer</Filter>
    </ClInclude>
    <ClInclude Include="..\..\xbmc\cores\paplayer\CodecFactory.h">
      <Filter>cores\paplayer</Filter>
    </ClInclude>
    <ClInclude Include="..\..\lib\DllAdpcm.h">
      <Filter>cores\paplayer</Filter>
    </ClInclude>
    <ClInclude Include="..\..\lib\DllASAP.h">
      <Filter>cores\paplayer</Filter>
    </ClInclude>
    <ClInclude Include="..\..\lib\DllLibFlac.h">
      <Filter>cores\paplayer</Filter>
    </ClInclude>
    <ClInclude Include="..\..\lib\DllNosefart.h">
      <Filter>cores\paplayer</Filter>
    </ClInclude>
    <ClInclude Include="..\..\lib\DllSidplay2.h">
      <Filter>cores\paplayer</Filter>
    </ClInclude>
    <ClInclude Include="..\..\lib\DllStSound.h">
      <Filter>cores\paplayer</Filter>
    </ClInclude>
    <ClInclude Include="..\..\lib\DllTimidity.h">
      <Filter>cores\paplayer</Filter>
    </ClInclude>
    <ClInclude Include="..\..\lib\DllVorbisfile.h">
      <Filter>cores\paplayer</Filter>
    </ClInclude>
    <ClInclude Include="..\..\xbmc\cores\paplayer\DVDPlayerCodec.h">
      <Filter>cores\paplayer</Filter>
    </ClInclude>
    <ClInclude Include="..\..\xbmc\cores\paplayer\FLACcodec.h">
      <Filter>cores\paplayer</Filter>
    </ClInclude>
    <ClInclude Include="..\..\xbmc\cores\paplayer\ICodec.h">
      <Filter>cores\paplayer</Filter>
    </ClInclude>
    <ClInclude Include="..\..\xbmc\cores\paplayer\ModplugCodec.h">
      <Filter>cores\paplayer</Filter>
    </ClInclude>
    <ClInclude Include="..\..\xbmc\cores\paplayer\MP3codec.h">
      <Filter>cores\paplayer</Filter>
    </ClInclude>
    <ClInclude Include="..\..\xbmc\cores\paplayer\NSFCodec.h">
      <Filter>cores\paplayer</Filter>
    </ClInclude>
    <ClInclude Include="..\..\xbmc\cores\paplayer\OggCallback.h">
      <Filter>cores\paplayer</Filter>
    </ClInclude>
    <ClInclude Include="..\..\xbmc\cores\paplayer\OGGcodec.h">
      <Filter>cores\paplayer</Filter>
    </ClInclude>
    <ClInclude Include="..\..\xbmc\cores\paplayer\PAPlayer.h">
      <Filter>cores\paplayer</Filter>
    </ClInclude>
    <ClInclude Include="..\..\xbmc\cores\paplayer\ReplayGain.h">
      <Filter>cores\paplayer</Filter>
    </ClInclude>
    <ClInclude Include="..\..\xbmc\cores\paplayer\SIDCodec.h">
      <Filter>cores\paplayer</Filter>
    </ClInclude>
    <ClInclude Include="..\..\xbmc\cores\paplayer\SPCCodec.h">
      <Filter>cores\paplayer</Filter>
    </ClInclude>
    <ClInclude Include="..\..\xbmc\cores\paplayer\TimidityCodec.h">
      <Filter>cores\paplayer</Filter>
    </ClInclude>
    <ClInclude Include="..\..\xbmc\cores\paplayer\VGMCodec.h">
      <Filter>cores\paplayer</Filter>
    </ClInclude>
    <ClInclude Include="..\..\xbmc\cores\paplayer\WAVcodec.h">
      <Filter>cores\paplayer</Filter>
    </ClInclude>
    <ClInclude Include="..\..\xbmc\cores\paplayer\YMCodec.h">
      <Filter>cores\paplayer</Filter>
    </ClInclude>
    <ClInclude Include="..\..\xbmc\cores\DllLoader\coff.h">
      <Filter>cores\DllLoader</Filter>
    </ClInclude>
    <ClInclude Include="..\..\xbmc\cores\DllLoader\coffldr.h">
      <Filter>cores\DllLoader</Filter>
    </ClInclude>
    <ClInclude Include="..\..\xbmc\cores\DllLoader\dll.h">
      <Filter>cores\DllLoader</Filter>
    </ClInclude>
    <ClInclude Include="..\..\xbmc\cores\DllLoader\dll_tracker.h">
      <Filter>cores\DllLoader</Filter>
    </ClInclude>
    <ClInclude Include="..\..\xbmc\cores\DllLoader\dll_tracker_file.h">
      <Filter>cores\DllLoader</Filter>
    </ClInclude>
    <ClInclude Include="..\..\xbmc\cores\DllLoader\dll_tracker_library.h">
      <Filter>cores\DllLoader</Filter>
    </ClInclude>
    <ClInclude Include="..\..\xbmc\cores\DllLoader\dll_util.h">
      <Filter>cores\DllLoader</Filter>
    </ClInclude>
    <ClInclude Include="..\..\xbmc\cores\DllLoader\DllLoader.h">
      <Filter>cores\DllLoader</Filter>
    </ClInclude>
    <ClInclude Include="..\..\xbmc\cores\DllLoader\DllLoaderContainer.h">
      <Filter>cores\DllLoader</Filter>
    </ClInclude>
    <ClInclude Include="..\..\xbmc\DllPaths.h">
      <Filter>cores\DllLoader</Filter>
    </ClInclude>
    <ClInclude Include="..\..\xbmc\DllPaths_win32.h">
      <Filter>cores\DllLoader</Filter>
    </ClInclude>
    <ClInclude Include="..\..\xbmc\cores\DllLoader\LibraryLoader.h">
      <Filter>cores\DllLoader</Filter>
    </ClInclude>
    <ClInclude Include="..\..\xbmc\cores\DllLoader\Win32DllLoader.h">
      <Filter>cores\DllLoader</Filter>
    </ClInclude>
    <ClInclude Include="..\..\xbmc\cores\DllLoader\exports\emu_dummy.h">
      <Filter>cores\DllLoader\exports</Filter>
    </ClInclude>
    <ClInclude Include="..\..\xbmc\cores\DllLoader\exports\emu_kernel32.h">
      <Filter>cores\DllLoader\exports</Filter>
    </ClInclude>
    <ClInclude Include="..\..\xbmc\cores\DllLoader\exports\emu_msvcrt.h">
      <Filter>cores\DllLoader\exports</Filter>
    </ClInclude>
    <ClInclude Include="..\..\xbmc\cores\DllLoader\exports\win32-dirent.h">
      <Filter>cores\DllLoader\exports</Filter>
    </ClInclude>
    <ClInclude Include="..\..\xbmc\cores\DllLoader\exports\emu_socket\emu_socket.h">
      <Filter>cores\DllLoader\exports\emu_socket</Filter>
    </ClInclude>
    <ClInclude Include="..\..\xbmc\cores\DllLoader\exports\util\EmuFileWrapper.h">
      <Filter>cores\DllLoader\exports\util</Filter>
    </ClInclude>
    <ClInclude Include="..\..\xbmc\cores\VideoRenderers\BaseRenderer.h">
      <Filter>cores\VideoRenderers</Filter>
    </ClInclude>
    <ClInclude Include="..\..\xbmc\cores\VideoRenderers\LinuxRendererGL.h">
      <Filter>cores\VideoRenderers</Filter>
    </ClInclude>
    <ClInclude Include="..\..\xbmc\cores\VideoRenderers\OverlayRenderer.h">
      <Filter>cores\VideoRenderers</Filter>
    </ClInclude>
    <ClInclude Include="..\..\xbmc\cores\VideoRenderers\OverlayRendererDX.h">
      <Filter>cores\VideoRenderers</Filter>
    </ClInclude>
    <ClInclude Include="..\..\xbmc\cores\VideoRenderers\OverlayRendererGL.h">
      <Filter>cores\VideoRenderers</Filter>
    </ClInclude>
    <ClInclude Include="..\..\xbmc\cores\VideoRenderers\OverlayRendererUtil.h">
      <Filter>cores\VideoRenderers</Filter>
    </ClInclude>
    <ClInclude Include="..\..\xbmc\cores\VideoRenderers\RenderManager.h">
      <Filter>cores\VideoRenderers</Filter>
    </ClInclude>
    <ClInclude Include="..\..\xbmc\cores\VideoRenderers\WinRenderer.h">
      <Filter>cores\VideoRenderers</Filter>
    </ClInclude>
    <ClInclude Include="..\..\xbmc\cores\VideoRenderers\VideoShaders\ConvolutionKernels.h">
      <Filter>cores\VideoRenderers\Shaders</Filter>
    </ClInclude>
    <ClInclude Include="..\..\xbmc\cores\VideoRenderers\VideoShaders\VideoFilterShader.h">
      <Filter>cores\VideoRenderers\Shaders</Filter>
    </ClInclude>
    <ClInclude Include="..\..\xbmc\cores\VideoRenderers\VideoShaders\YUV2RGBShader.h">
      <Filter>cores\VideoRenderers\Shaders</Filter>
    </ClInclude>
    <ClInclude Include="..\..\xbmc\cores\ExternalPlayer\ExternalPlayer.h">
      <Filter>cores\ExternalPlayer</Filter>
    </ClInclude>
    <ClInclude Include="..\..\xbmc\cores\playercorefactory\PlayerCoreConfig.h">
      <Filter>cores\PlayerCoreFactory</Filter>
    </ClInclude>
    <ClInclude Include="..\..\xbmc\cores\playercorefactory\PlayerCoreFactory.h">
      <Filter>cores\PlayerCoreFactory</Filter>
    </ClInclude>
    <ClInclude Include="..\..\xbmc\cores\playercorefactory\PlayerSelectionRule.h">
      <Filter>cores\PlayerCoreFactory</Filter>
    </ClInclude>
    <ClInclude Include="..\..\xbmc\FileSystem\MusicDatabaseDirectory\DirectoryNode.h">
      <Filter>filesystem\MusicDatabaseDirectory</Filter>
    </ClInclude>
    <ClInclude Include="..\..\xbmc\FileSystem\MusicDatabaseDirectory\DirectoryNodeAlbum.h">
      <Filter>filesystem\MusicDatabaseDirectory</Filter>
    </ClInclude>
    <ClInclude Include="..\..\xbmc\FileSystem\MusicDatabaseDirectory\DirectoryNodeAlbumCompilations.h">
      <Filter>filesystem\MusicDatabaseDirectory</Filter>
    </ClInclude>
    <ClInclude Include="..\..\xbmc\FileSystem\MusicDatabaseDirectory\DirectoryNodeAlbumCompilationsSongs.h">
      <Filter>filesystem\MusicDatabaseDirectory</Filter>
    </ClInclude>
    <ClInclude Include="..\..\xbmc\FileSystem\MusicDatabaseDirectory\DirectoryNodeAlbumRecentlyAdded.h">
      <Filter>filesystem\MusicDatabaseDirectory</Filter>
    </ClInclude>
    <ClInclude Include="..\..\xbmc\FileSystem\MusicDatabaseDirectory\DirectoryNodeAlbumRecentlyAddedSong.h">
      <Filter>filesystem\MusicDatabaseDirectory</Filter>
    </ClInclude>
    <ClInclude Include="..\..\xbmc\FileSystem\MusicDatabaseDirectory\DirectoryNodeAlbumRecentlyPlayed.h">
      <Filter>filesystem\MusicDatabaseDirectory</Filter>
    </ClInclude>
    <ClInclude Include="..\..\xbmc\FileSystem\MusicDatabaseDirectory\DirectoryNodeAlbumRecentlyPlayedSong.h">
      <Filter>filesystem\MusicDatabaseDirectory</Filter>
    </ClInclude>
    <ClInclude Include="..\..\xbmc\FileSystem\MusicDatabaseDirectory\DirectoryNodeAlbumTop100.h">
      <Filter>filesystem\MusicDatabaseDirectory</Filter>
    </ClInclude>
    <ClInclude Include="..\..\xbmc\FileSystem\MusicDatabaseDirectory\DirectoryNodeAlbumTop100Song.h">
      <Filter>filesystem\MusicDatabaseDirectory</Filter>
    </ClInclude>
    <ClInclude Include="..\..\xbmc\FileSystem\MusicDatabaseDirectory\DirectoryNodeArtist.h">
      <Filter>filesystem\MusicDatabaseDirectory</Filter>
    </ClInclude>
    <ClInclude Include="..\..\xbmc\FileSystem\MusicDatabaseDirectory\DirectoryNodeGenre.h">
      <Filter>filesystem\MusicDatabaseDirectory</Filter>
    </ClInclude>
    <ClInclude Include="..\..\xbmc\FileSystem\MusicDatabaseDirectory\DirectoryNodeOverview.h">
      <Filter>filesystem\MusicDatabaseDirectory</Filter>
    </ClInclude>
    <ClInclude Include="..\..\xbmc\FileSystem\MusicDatabaseDirectory\DirectoryNodeRoot.h">
      <Filter>filesystem\MusicDatabaseDirectory</Filter>
    </ClInclude>
    <ClInclude Include="..\..\xbmc\FileSystem\MusicDatabaseDirectory\DirectoryNodeSingles.h">
      <Filter>filesystem\MusicDatabaseDirectory</Filter>
    </ClInclude>
    <ClInclude Include="..\..\xbmc\FileSystem\MusicDatabaseDirectory\DirectoryNodeSong.h">
      <Filter>filesystem\MusicDatabaseDirectory</Filter>
    </ClInclude>
    <ClInclude Include="..\..\xbmc\FileSystem\MusicDatabaseDirectory\DirectoryNodeSongTop100.h">
      <Filter>filesystem\MusicDatabaseDirectory</Filter>
    </ClInclude>
    <ClInclude Include="..\..\xbmc\FileSystem\MusicDatabaseDirectory\DirectoryNodeTop100.h">
      <Filter>filesystem\MusicDatabaseDirectory</Filter>
    </ClInclude>
    <ClInclude Include="..\..\xbmc\FileSystem\MusicDatabaseDirectory\DirectoryNodeYear.h">
      <Filter>filesystem\MusicDatabaseDirectory</Filter>
    </ClInclude>
    <ClInclude Include="..\..\xbmc\FileSystem\MusicDatabaseDirectory\DirectoryNodeYearAlbum.h">
      <Filter>filesystem\MusicDatabaseDirectory</Filter>
    </ClInclude>
    <ClInclude Include="..\..\xbmc\FileSystem\MusicDatabaseDirectory\DirectoryNodeYearSong.h">
      <Filter>filesystem\MusicDatabaseDirectory</Filter>
    </ClInclude>
    <ClInclude Include="..\..\xbmc\FileSystem\MusicDatabaseDirectory\QueryParams.h">
      <Filter>filesystem\MusicDatabaseDirectory</Filter>
    </ClInclude>
    <ClInclude Include="..\..\xbmc\FileSystem\VideoDatabaseDirectory\DirectoryNode.h">
      <Filter>filesystem\VideoDatabaseDirectory</Filter>
    </ClInclude>
    <ClInclude Include="..\..\xbmc\FileSystem\VideoDatabaseDirectory\DirectoryNodeActor.h">
      <Filter>filesystem\VideoDatabaseDirectory</Filter>
    </ClInclude>
    <ClInclude Include="..\..\xbmc\FileSystem\VideoDatabaseDirectory\DirectoryNodeDirector.h">
      <Filter>filesystem\VideoDatabaseDirectory</Filter>
    </ClInclude>
    <ClInclude Include="..\..\xbmc\FileSystem\VideoDatabaseDirectory\DirectoryNodeEpisodes.h">
      <Filter>filesystem\VideoDatabaseDirectory</Filter>
    </ClInclude>
    <ClInclude Include="..\..\xbmc\FileSystem\VideoDatabaseDirectory\DirectoryNodeGenre.h">
      <Filter>filesystem\VideoDatabaseDirectory</Filter>
    </ClInclude>
    <ClInclude Include="..\..\xbmc\FileSystem\VideoDatabaseDirectory\DirectoryNodeMoviesOverview.h">
      <Filter>filesystem\VideoDatabaseDirectory</Filter>
    </ClInclude>
    <ClInclude Include="..\..\xbmc\FileSystem\VideoDatabaseDirectory\DirectoryNodeMusicVideoAlbum.h">
      <Filter>filesystem\VideoDatabaseDirectory</Filter>
    </ClInclude>
    <ClInclude Include="..\..\xbmc\FileSystem\VideoDatabaseDirectory\DirectoryNodeMusicVideosOverview.h">
      <Filter>filesystem\VideoDatabaseDirectory</Filter>
    </ClInclude>
    <ClInclude Include="..\..\xbmc\FileSystem\VideoDatabaseDirectory\DirectoryNodeOverview.h">
      <Filter>filesystem\VideoDatabaseDirectory</Filter>
    </ClInclude>
    <ClInclude Include="..\..\xbmc\FileSystem\VideoDatabaseDirectory\DirectoryNodeRecentlyAddedEpisodes.h">
      <Filter>filesystem\VideoDatabaseDirectory</Filter>
    </ClInclude>
    <ClInclude Include="..\..\xbmc\FileSystem\VideoDatabaseDirectory\DirectoryNodeRecentlyAddedMovies.h">
      <Filter>filesystem\VideoDatabaseDirectory</Filter>
    </ClInclude>
    <ClInclude Include="..\..\xbmc\FileSystem\VideoDatabaseDirectory\DirectoryNodeRecentlyAddedMusicVideos.h">
      <Filter>filesystem\VideoDatabaseDirectory</Filter>
    </ClInclude>
    <ClInclude Include="..\..\xbmc\FileSystem\VideoDatabaseDirectory\DirectoryNodeRoot.h">
      <Filter>filesystem\VideoDatabaseDirectory</Filter>
    </ClInclude>
    <ClInclude Include="..\..\xbmc\FileSystem\VideoDatabaseDirectory\DirectoryNodeSeasons.h">
      <Filter>filesystem\VideoDatabaseDirectory</Filter>
    </ClInclude>
    <ClInclude Include="..\..\xbmc\FileSystem\VideoDatabaseDirectory\DirectoryNodeSets.h">
      <Filter>filesystem\VideoDatabaseDirectory</Filter>
    </ClInclude>
    <ClInclude Include="..\..\xbmc\FileSystem\VideoDatabaseDirectory\DirectoryNodeStudio.h">
      <Filter>filesystem\VideoDatabaseDirectory</Filter>
    </ClInclude>
    <ClInclude Include="..\..\xbmc\FileSystem\VideoDatabaseDirectory\DirectoryNodeTitleMovies.h">
      <Filter>filesystem\VideoDatabaseDirectory</Filter>
    </ClInclude>
    <ClInclude Include="..\..\xbmc\FileSystem\VideoDatabaseDirectory\DirectoryNodeTitleMusicVideos.h">
      <Filter>filesystem\VideoDatabaseDirectory</Filter>
    </ClInclude>
    <ClInclude Include="..\..\xbmc\FileSystem\VideoDatabaseDirectory\DirectoryNodeTitleTvShows.h">
      <Filter>filesystem\VideoDatabaseDirectory</Filter>
    </ClInclude>
    <ClInclude Include="..\..\xbmc\FileSystem\VideoDatabaseDirectory\DirectoryNodeTvShowsOverview.h">
      <Filter>filesystem\VideoDatabaseDirectory</Filter>
    </ClInclude>
    <ClInclude Include="..\..\xbmc\FileSystem\VideoDatabaseDirectory\DirectoryNodeYear.h">
      <Filter>filesystem\VideoDatabaseDirectory</Filter>
    </ClInclude>
    <ClInclude Include="..\..\xbmc\FileSystem\VideoDatabaseDirectory\QueryParams.h">
      <Filter>filesystem\VideoDatabaseDirectory</Filter>
    </ClInclude>
    <ClInclude Include="..\..\xbmc\addons\Addon.h">
      <Filter>addons</Filter>
    </ClInclude>
    <ClInclude Include="..\..\xbmc\addons\AddonDll.h">
      <Filter>addons</Filter>
    </ClInclude>
    <ClInclude Include="..\..\xbmc\addons\AddonManager.h">
      <Filter>addons</Filter>
    </ClInclude>
    <ClInclude Include="..\..\xbmc\addons\AddonStatusHandler.h">
      <Filter>addons</Filter>
    </ClInclude>
    <ClInclude Include="..\..\xbmc\addons\DllAddon.h">
      <Filter>addons</Filter>
    </ClInclude>
    <ClInclude Include="..\..\xbmc\addons\IAddon.h">
      <Filter>addons</Filter>
    </ClInclude>
    <ClInclude Include="..\..\xbmc\addons\Scraper.h">
      <Filter>addons</Filter>
    </ClInclude>
    <ClInclude Include="..\..\xbmc\addons\ScreenSaver.h">
      <Filter>addons</Filter>
    </ClInclude>
    <ClInclude Include="..\..\xbmc\addons\Visualisation.h">
      <Filter>addons</Filter>
    </ClInclude>
    <ClInclude Include="..\..\xbmc\addons\Repository.h">
      <Filter>addons</Filter>
    </ClInclude>
    <ClInclude Include="..\..\xbmc\addons\Skin.h">
      <Filter>addons</Filter>
    </ClInclude>
    <ClInclude Include="..\..\xbmc\FileSystem\VideoDatabaseDirectory\DirectoryNodeCountry.h">
      <Filter>filesystem\VideoDatabaseDirectory</Filter>
    </ClInclude>
    <ClInclude Include="..\..\xbmc\cdrip\DllFlacEnc.h">
      <Filter>cores\paplayer</Filter>
    </ClInclude>
    <ClInclude Include="..\..\xbmc\addons\PluginSource.h">
      <Filter>addons</Filter>
    </ClInclude>
    <ClInclude Include="..\..\xbmc\cores\dvdplayer\DVDCodecs\Video\CrystalHD.h">
      <Filter>cores\dvdplayer\DVDCodecs\Video</Filter>
    </ClInclude>
    <ClInclude Include="..\..\xbmc\cores\VideoRenderers\VideoShaders\WinVideoFilter.h">
      <Filter>cores\VideoRenderers\Shaders</Filter>
    </ClInclude>
    <ClInclude Include="..\..\xbmc\cores\dvdplayer\DVDSubtitles\DVDSubtitleTagMicroDVD.h">
      <Filter>cores\dvdplayer\DVDSubtitles</Filter>
    </ClInclude>
    <ClInclude Include="..\..\xbmc\cores\dvdplayer\DVDSubtitles\DVDSubtitleTagSami.h">
      <Filter>cores\dvdplayer\DVDSubtitles</Filter>
    </ClInclude>
    <ClInclude Include="..\..\xbmc\cores\dvdplayer\DVDInputStreams\DVDInputStreamBluray.h">
      <Filter>cores\dvdplayer\DVDInputStreams</Filter>
    </ClInclude>
    <ClInclude Include="..\..\xbmc\addons\Service.h">
      <Filter>addons</Filter>
    </ClInclude>
    <ClInclude Include="..\..\xbmc\guilib\GUIDialog.h">
      <Filter>guilib</Filter>
    </ClInclude>
    <ClInclude Include="..\..\xbmc\music\karaoke\cdgdata.h">
      <Filter>music\karaoke</Filter>
    </ClInclude>
    <ClInclude Include="..\..\xbmc\music\karaoke\GUIDialogKaraokeSongSelector.h">
      <Filter>music\karaoke</Filter>
    </ClInclude>
    <ClInclude Include="..\..\xbmc\music\karaoke\GUIWindowKaraokeLyrics.h">
      <Filter>music\karaoke</Filter>
    </ClInclude>
    <ClInclude Include="..\..\xbmc\music\karaoke\karaokelyrics.h">
      <Filter>music\karaoke</Filter>
    </ClInclude>
    <ClInclude Include="..\..\xbmc\music\karaoke\karaokelyricscdg.h">
      <Filter>music\karaoke</Filter>
    </ClInclude>
    <ClInclude Include="..\..\xbmc\music\karaoke\karaokelyricsfactory.h">
      <Filter>music\karaoke</Filter>
    </ClInclude>
    <ClInclude Include="..\..\xbmc\music\karaoke\karaokelyricsmanager.h">
      <Filter>music\karaoke</Filter>
    </ClInclude>
    <ClInclude Include="..\..\xbmc\music\karaoke\karaokelyricstext.h">
      <Filter>music\karaoke</Filter>
    </ClInclude>
    <ClInclude Include="..\..\xbmc\music\karaoke\karaokelyricstextkar.h">
      <Filter>music\karaoke</Filter>
    </ClInclude>
    <ClInclude Include="..\..\xbmc\music\karaoke\karaokelyricstextlrc.h">
      <Filter>music\karaoke</Filter>
    </ClInclude>
    <ClInclude Include="..\..\xbmc\music\karaoke\karaokelyricstextustar.h">
      <Filter>music\karaoke</Filter>
    </ClInclude>
    <ClInclude Include="..\..\xbmc\music\karaoke\karaokewindowbackground.h">
      <Filter>music\karaoke</Filter>
    </ClInclude>
    <ClInclude Include="..\..\xbmc\music\Album.h">
      <Filter>music</Filter>
    </ClInclude>
    <ClInclude Include="..\..\xbmc\music\Artist.h">
      <Filter>music</Filter>
    </ClInclude>
    <ClInclude Include="..\..\xbmc\music\GUIViewStateMusic.h">
      <Filter>music</Filter>
    </ClInclude>
    <ClInclude Include="..\..\xbmc\music\LastFmManager.h">
      <Filter>music</Filter>
    </ClInclude>
    <ClInclude Include="..\..\xbmc\music\MusicInfoLoader.h">
      <Filter>music</Filter>
    </ClInclude>
    <ClInclude Include="..\..\xbmc\music\Song.h">
      <Filter>music</Filter>
    </ClInclude>
    <ClInclude Include="..\..\xbmc\cdrip\EncoderWav.h">
      <Filter>cdrip</Filter>
    </ClInclude>
    <ClInclude Include="..\..\xbmc\cdrip\CDDAReader.h">
      <Filter>cdrip</Filter>
    </ClInclude>
    <ClInclude Include="..\..\xbmc\cdrip\CDDARipper.h">
      <Filter>cdrip</Filter>
    </ClInclude>
    <ClInclude Include="..\..\xbmc\cdrip\DllLameenc.h">
      <Filter>cdrip</Filter>
    </ClInclude>
    <ClInclude Include="..\..\xbmc\cdrip\DllOgg.h">
      <Filter>cdrip</Filter>
    </ClInclude>
    <ClInclude Include="..\..\xbmc\cdrip\DllVorbis.h">
      <Filter>cdrip</Filter>
    </ClInclude>
    <ClInclude Include="..\..\xbmc\cdrip\DllVorbisEnc.h">
      <Filter>cdrip</Filter>
    </ClInclude>
    <ClInclude Include="..\..\xbmc\cdrip\Encoder.h">
      <Filter>cdrip</Filter>
    </ClInclude>
    <ClInclude Include="..\..\xbmc\cdrip\EncoderFlac.h">
      <Filter>cdrip</Filter>
    </ClInclude>
    <ClInclude Include="..\..\xbmc\cdrip\EncoderLame.h">
      <Filter>cdrip</Filter>
    </ClInclude>
    <ClInclude Include="..\..\xbmc\cdrip\EncoderVorbis.h">
      <Filter>cdrip</Filter>
    </ClInclude>
    <ClInclude Include="..\..\xbmc\addons\DllLibCPluff.h">
      <Filter>addons</Filter>
    </ClInclude>
    <ClInclude Include="..\..\xbmc\addons\GUIDialogAddonInfo.h">
      <Filter>addons</Filter>
    </ClInclude>
    <ClInclude Include="..\..\xbmc\addons\GUIDialogAddonSettings.h">
      <Filter>addons</Filter>
    </ClInclude>
    <ClInclude Include="..\..\xbmc\dialogs\GUIDialogBoxBase.h">
      <Filter>dialogs</Filter>
    </ClInclude>
    <ClInclude Include="..\..\xbmc\dialogs\GUIDialogBusy.h">
      <Filter>dialogs</Filter>
    </ClInclude>
    <ClInclude Include="..\..\xbmc\dialogs\GUIDialogButtonMenu.h">
      <Filter>dialogs</Filter>
    </ClInclude>
    <ClInclude Include="..\..\xbmc\dialogs\GUIDialogContextMenu.h">
      <Filter>dialogs</Filter>
    </ClInclude>
    <ClInclude Include="..\..\xbmc\dialogs\GUIDialogFavourites.h">
      <Filter>dialogs</Filter>
    </ClInclude>
    <ClInclude Include="..\..\xbmc\dialogs\GUIDialogFileBrowser.h">
      <Filter>dialogs</Filter>
    </ClInclude>
    <ClInclude Include="..\..\xbmc\dialogs\GUIDialogGamepad.h">
      <Filter>dialogs</Filter>
    </ClInclude>
    <ClInclude Include="..\..\xbmc\dialogs\GUIDialogKaiToast.h">
      <Filter>dialogs</Filter>
    </ClInclude>
    <ClInclude Include="..\..\xbmc\dialogs\GUIDialogKeyboard.h">
      <Filter>dialogs</Filter>
    </ClInclude>
    <ClInclude Include="..\..\xbmc\dialogs\GUIDialogMediaSource.h">
      <Filter>dialogs</Filter>
    </ClInclude>
    <ClInclude Include="..\..\xbmc\dialogs\GUIDialogMuteBug.h">
      <Filter>dialogs</Filter>
    </ClInclude>
    <ClInclude Include="..\..\xbmc\dialogs\GUIDialogNumeric.h">
      <Filter>dialogs</Filter>
    </ClInclude>
    <ClInclude Include="..\..\xbmc\dialogs\GUIDialogOK.h">
      <Filter>dialogs</Filter>
    </ClInclude>
    <ClInclude Include="..\..\xbmc\dialogs\GUIDialogPlayerControls.h">
      <Filter>dialogs</Filter>
    </ClInclude>
    <ClInclude Include="..\..\xbmc\dialogs\GUIDialogProgress.h">
      <Filter>dialogs</Filter>
    </ClInclude>
    <ClInclude Include="..\..\xbmc\dialogs\GUIDialogSeekBar.h">
      <Filter>dialogs</Filter>
    </ClInclude>
    <ClInclude Include="..\..\xbmc\dialogs\GUIDialogSelect.h">
      <Filter>dialogs</Filter>
    </ClInclude>
    <ClInclude Include="..\..\xbmc\dialogs\GUIDialogSlider.h">
      <Filter>dialogs</Filter>
    </ClInclude>
    <ClInclude Include="..\..\xbmc\dialogs\GUIDialogSmartPlaylistEditor.h">
      <Filter>dialogs</Filter>
    </ClInclude>
    <ClInclude Include="..\..\xbmc\dialogs\GUIDialogSmartPlaylistRule.h">
      <Filter>dialogs</Filter>
    </ClInclude>
    <ClInclude Include="..\..\xbmc\dialogs\GUIDialogSubMenu.h">
      <Filter>dialogs</Filter>
    </ClInclude>
    <ClInclude Include="..\..\xbmc\dialogs\GUIDialogTextViewer.h">
      <Filter>dialogs</Filter>
    </ClInclude>
    <ClInclude Include="..\..\xbmc\dialogs\GUIDialogVolumeBar.h">
      <Filter>dialogs</Filter>
    </ClInclude>
    <ClInclude Include="..\..\xbmc\dialogs\GUIDialogYesNo.h">
      <Filter>dialogs</Filter>
    </ClInclude>
    <ClInclude Include="..\..\xbmc\Application.h" />
    <ClInclude Include="..\..\xbmc\system.h" />
    <ClInclude Include="..\..\xbmc\guilib\AnimatedGif.h">
      <Filter>guilib</Filter>
    </ClInclude>
    <ClInclude Include="..\..\xbmc\guilib\D3DResource.h">
      <Filter>guilib</Filter>
    </ClInclude>
    <ClInclude Include="..\..\xbmc\guilib\DDSImage.h">
      <Filter>guilib</Filter>
    </ClInclude>
    <ClInclude Include="..\..\xbmc\guilib\DirectXGraphics.h">
      <Filter>guilib</Filter>
    </ClInclude>
    <ClInclude Include="..\..\xbmc\guilib\FrameBufferObject.h">
      <Filter>guilib</Filter>
    </ClInclude>
    <ClInclude Include="..\..\xbmc\guilib\Geometry.h">
      <Filter>guilib</Filter>
    </ClInclude>
    <ClInclude Include="..\..\xbmc\guilib\gui3d.h">
      <Filter>guilib</Filter>
    </ClInclude>
    <ClInclude Include="..\..\xbmc\guilib\GUIAudioManager.h">
      <Filter>guilib</Filter>
    </ClInclude>
    <ClInclude Include="..\..\xbmc\guilib\GUIBaseContainer.h">
      <Filter>guilib</Filter>
    </ClInclude>
    <ClInclude Include="..\..\xbmc\guilib\GUIBorderedImage.h">
      <Filter>guilib</Filter>
    </ClInclude>
    <ClInclude Include="..\..\xbmc\guilib\GUIButtonControl.h">
      <Filter>guilib</Filter>
    </ClInclude>
    <ClInclude Include="..\..\xbmc\guilib\GUICallback.h">
      <Filter>guilib</Filter>
    </ClInclude>
    <ClInclude Include="..\..\xbmc\guilib\GUICheckMarkControl.h">
      <Filter>guilib</Filter>
    </ClInclude>
    <ClInclude Include="..\..\xbmc\guilib\GUIColorManager.h">
      <Filter>guilib</Filter>
    </ClInclude>
    <ClInclude Include="..\..\xbmc\guilib\GUIControl.h">
      <Filter>guilib</Filter>
    </ClInclude>
    <ClInclude Include="..\..\xbmc\guilib\GUIControlFactory.h">
      <Filter>guilib</Filter>
    </ClInclude>
    <ClInclude Include="..\..\xbmc\guilib\GUIControlGroup.h">
      <Filter>guilib</Filter>
    </ClInclude>
    <ClInclude Include="..\..\xbmc\guilib\GUIControlGroupList.h">
      <Filter>guilib</Filter>
    </ClInclude>
    <ClInclude Include="..\..\xbmc\guilib\GUIControlProfiler.h">
      <Filter>guilib</Filter>
    </ClInclude>
    <ClInclude Include="..\..\xbmc\guilib\GUIEditControl.h">
      <Filter>guilib</Filter>
    </ClInclude>
    <ClInclude Include="..\..\xbmc\guilib\GUIFadeLabelControl.h">
      <Filter>guilib</Filter>
    </ClInclude>
    <ClInclude Include="..\..\xbmc\guilib\GUIFixedListContainer.h">
      <Filter>guilib</Filter>
    </ClInclude>
    <ClInclude Include="..\..\xbmc\guilib\GUIFont.h">
      <Filter>guilib</Filter>
    </ClInclude>
    <ClInclude Include="..\..\xbmc\guilib\GUIFontManager.h">
      <Filter>guilib</Filter>
    </ClInclude>
    <ClInclude Include="..\..\xbmc\guilib\GUIImage.h">
      <Filter>guilib</Filter>
    </ClInclude>
    <ClInclude Include="..\..\xbmc\guilib\GUIIncludes.h">
      <Filter>guilib</Filter>
    </ClInclude>
    <ClInclude Include="..\..\xbmc\guilib\GUIInfoTypes.h">
      <Filter>guilib</Filter>
    </ClInclude>
    <ClInclude Include="..\..\xbmc\guilib\GUILabel.h">
      <Filter>guilib</Filter>
    </ClInclude>
    <ClInclude Include="..\..\xbmc\guilib\GUILabelControl.h">
      <Filter>guilib</Filter>
    </ClInclude>
    <ClInclude Include="..\..\xbmc\guilib\GUIListContainer.h">
      <Filter>guilib</Filter>
    </ClInclude>
    <ClInclude Include="..\..\xbmc\guilib\GUIListGroup.h">
      <Filter>guilib</Filter>
    </ClInclude>
    <ClInclude Include="..\..\xbmc\guilib\GUIListItem.h">
      <Filter>guilib</Filter>
    </ClInclude>
    <ClInclude Include="..\..\xbmc\guilib\GUIListItemLayout.h">
      <Filter>guilib</Filter>
    </ClInclude>
    <ClInclude Include="..\..\xbmc\guilib\GUIListLabel.h">
      <Filter>guilib</Filter>
    </ClInclude>
    <ClInclude Include="..\..\xbmc\guilib\GUIMessage.h">
      <Filter>guilib</Filter>
    </ClInclude>
    <ClInclude Include="..\..\xbmc\guilib\GUIMoverControl.h">
      <Filter>guilib</Filter>
    </ClInclude>
    <ClInclude Include="..\..\xbmc\guilib\GUIMultiImage.h">
      <Filter>guilib</Filter>
    </ClInclude>
    <ClInclude Include="..\..\xbmc\guilib\GUIMultiSelectText.h">
      <Filter>guilib</Filter>
    </ClInclude>
    <ClInclude Include="..\..\xbmc\guilib\GUIPanelContainer.h">
      <Filter>guilib</Filter>
    </ClInclude>
    <ClInclude Include="..\..\xbmc\guilib\GUIProgressControl.h">
      <Filter>guilib</Filter>
    </ClInclude>
    <ClInclude Include="..\..\xbmc\guilib\GUIRadioButtonControl.h">
      <Filter>guilib</Filter>
    </ClInclude>
    <ClInclude Include="..\..\xbmc\guilib\GUIRenderingControl.h">
      <Filter>guilib</Filter>
    </ClInclude>
    <ClInclude Include="..\..\xbmc\guilib\GUIResizeControl.h">
      <Filter>guilib</Filter>
    </ClInclude>
    <ClInclude Include="..\..\xbmc\guilib\GUIRSSControl.h">
      <Filter>guilib</Filter>
    </ClInclude>
    <ClInclude Include="..\..\xbmc\guilib\GUIScrollBarControl.h">
      <Filter>guilib</Filter>
    </ClInclude>
    <ClInclude Include="..\..\xbmc\guilib\GUISelectButtonControl.h">
      <Filter>guilib</Filter>
    </ClInclude>
    <ClInclude Include="..\..\xbmc\guilib\GUISettingsSliderControl.h">
      <Filter>guilib</Filter>
    </ClInclude>
    <ClInclude Include="..\..\xbmc\guilib\GUIShader.h">
      <Filter>guilib</Filter>
    </ClInclude>
    <ClInclude Include="..\..\xbmc\guilib\GUISliderControl.h">
      <Filter>guilib</Filter>
    </ClInclude>
    <ClInclude Include="..\..\xbmc\guilib\GUISpinControl.h">
      <Filter>guilib</Filter>
    </ClInclude>
    <ClInclude Include="..\..\xbmc\guilib\GUISpinControlEx.h">
      <Filter>guilib</Filter>
    </ClInclude>
    <ClInclude Include="..\..\xbmc\guilib\GUIStandardWindow.h">
      <Filter>guilib</Filter>
    </ClInclude>
    <ClInclude Include="..\..\xbmc\guilib\GUIStaticItem.h">
      <Filter>guilib</Filter>
    </ClInclude>
    <ClInclude Include="..\..\xbmc\guilib\GUITextBox.h">
      <Filter>guilib</Filter>
    </ClInclude>
    <ClInclude Include="..\..\xbmc\guilib\GUITextLayout.h">
      <Filter>guilib</Filter>
    </ClInclude>
    <ClInclude Include="..\..\xbmc\guilib\GUIToggleButtonControl.h">
      <Filter>guilib</Filter>
    </ClInclude>
    <ClInclude Include="..\..\xbmc\guilib\GUIVideoControl.h">
      <Filter>guilib</Filter>
    </ClInclude>
    <ClInclude Include="..\..\xbmc\guilib\GUIVisualisationControl.h">
      <Filter>guilib</Filter>
    </ClInclude>
    <ClInclude Include="..\..\xbmc\guilib\GUIWindow.h">
      <Filter>guilib</Filter>
    </ClInclude>
    <ClInclude Include="..\..\xbmc\guilib\GUIWindowManager.h">
      <Filter>guilib</Filter>
    </ClInclude>
    <ClInclude Include="..\..\xbmc\guilib\GUIWrappingListContainer.h">
      <Filter>guilib</Filter>
    </ClInclude>
    <ClInclude Include="..\..\xbmc\guilib\IAudioDeviceChangedCallback.h">
      <Filter>guilib</Filter>
    </ClInclude>
    <ClInclude Include="..\..\xbmc\guilib\IMsgTargetCallback.h">
      <Filter>guilib</Filter>
    </ClInclude>
    <ClInclude Include="..\..\xbmc\guilib\IWindowManagerCallback.h">
      <Filter>guilib</Filter>
    </ClInclude>
    <ClInclude Include="..\..\xbmc\guilib\Key.h">
      <Filter>guilib</Filter>
    </ClInclude>
    <ClInclude Include="..\..\xbmc\guilib\LocalizeStrings.h">
      <Filter>guilib</Filter>
    </ClInclude>
    <ClInclude Include="..\..\xbmc\guilib\MatrixGLES.h">
      <Filter>guilib</Filter>
    </ClInclude>
    <ClInclude Include="..\..\xbmc\guilib\Resolution.h">
      <Filter>guilib</Filter>
    </ClInclude>
    <ClInclude Include="..\..\xbmc\guilib\Shader.h">
      <Filter>guilib</Filter>
    </ClInclude>
    <ClInclude Include="..\..\xbmc\guilib\TextureBundle.h">
      <Filter>guilib</Filter>
    </ClInclude>
    <ClInclude Include="..\..\xbmc\guilib\TextureBundleXBT.h">
      <Filter>guilib</Filter>
    </ClInclude>
    <ClInclude Include="..\..\xbmc\guilib\TextureBundleXPR.h">
      <Filter>guilib</Filter>
    </ClInclude>
    <ClInclude Include="..\..\xbmc\guilib\TransformMatrix.h">
      <Filter>guilib</Filter>
    </ClInclude>
    <ClInclude Include="..\..\xbmc\guilib\Tween.h">
      <Filter>guilib</Filter>
    </ClInclude>
    <ClInclude Include="..\..\xbmc\guilib\VisibleEffect.h">
      <Filter>guilib</Filter>
    </ClInclude>
    <ClInclude Include="..\..\xbmc\guilib\XBTF.h">
      <Filter>guilib</Filter>
    </ClInclude>
    <ClInclude Include="..\..\xbmc\guilib\XBTFReader.h">
      <Filter>guilib</Filter>
    </ClInclude>
    <ClInclude Include="..\..\xbmc\input\ButtonTranslator.h">
      <Filter>input</Filter>
    </ClInclude>
    <ClInclude Include="..\..\xbmc\input\KeyboardLayoutConfiguration.h">
      <Filter>input</Filter>
    </ClInclude>
    <ClInclude Include="..\..\xbmc\input\KeyboardStat.h">
      <Filter>input</Filter>
    </ClInclude>
    <ClInclude Include="..\..\xbmc\input\MouseStat.h">
      <Filter>input</Filter>
    </ClInclude>
    <ClInclude Include="..\..\xbmc\input\SDLJoystick.h">
      <Filter>input</Filter>
    </ClInclude>
    <ClInclude Include="..\..\xbmc\input\XBIRRemote.h">
      <Filter>input</Filter>
    </ClInclude>
    <ClInclude Include="..\..\xbmc\input\XBMC_keyboard.h">
      <Filter>input</Filter>
    </ClInclude>
    <ClInclude Include="..\..\xbmc\input\XBMC_keysym.h">
      <Filter>input</Filter>
    </ClInclude>
    <ClInclude Include="..\..\xbmc\input\XBMC_mouse.h">
      <Filter>input</Filter>
    </ClInclude>
    <ClInclude Include="..\..\xbmc\input\XBMC_vkeys.h">
      <Filter>input</Filter>
    </ClInclude>
    <ClInclude Include="..\..\xbmc\input\windows\IRServerSuite.h">
      <Filter>input\windows</Filter>
    </ClInclude>
    <ClInclude Include="..\..\xbmc\input\windows\IrssMessage.h">
      <Filter>input\windows</Filter>
    </ClInclude>
    <ClInclude Include="..\..\xbmc\interfaces\http-api\HttpApi.h">
      <Filter>interfaces\http-api</Filter>
    </ClInclude>
    <ClInclude Include="..\..\xbmc\interfaces\http-api\XBMChttp.h">
      <Filter>interfaces\http-api</Filter>
    </ClInclude>
    <ClInclude Include="..\..\xbmc\interfaces\json-rpc\AudioLibrary.h">
      <Filter>interfaces\json-rpc</Filter>
    </ClInclude>
    <ClInclude Include="..\..\xbmc\interfaces\json-rpc\FileItemHandler.h">
      <Filter>interfaces\json-rpc</Filter>
    </ClInclude>
    <ClInclude Include="..\..\xbmc\interfaces\json-rpc\FileOperations.h">
      <Filter>interfaces\json-rpc</Filter>
    </ClInclude>
    <ClInclude Include="..\..\xbmc\interfaces\json-rpc\IClient.h">
      <Filter>interfaces\json-rpc</Filter>
    </ClInclude>
    <ClInclude Include="..\..\xbmc\interfaces\json-rpc\ITransportLayer.h">
      <Filter>interfaces\json-rpc</Filter>
    </ClInclude>
    <ClInclude Include="..\..\xbmc\interfaces\json-rpc\JSONRPC.h">
      <Filter>interfaces\json-rpc</Filter>
    </ClInclude>
    <ClInclude Include="..\..\xbmc\interfaces\json-rpc\JSONUtils.h">
      <Filter>interfaces\json-rpc</Filter>
    </ClInclude>
    <ClInclude Include="..\..\xbmc\interfaces\json-rpc\PlayerOperations.h">
      <Filter>interfaces\json-rpc</Filter>
    </ClInclude>
    <ClInclude Include="..\..\xbmc\interfaces\json-rpc\PlaylistOperations.h">
      <Filter>interfaces\json-rpc</Filter>
    </ClInclude>
    <ClInclude Include="..\..\xbmc\interfaces\json-rpc\SystemOperations.h">
      <Filter>interfaces\json-rpc</Filter>
    </ClInclude>
    <ClInclude Include="..\..\xbmc\interfaces\json-rpc\VideoLibrary.h">
      <Filter>interfaces\json-rpc</Filter>
    </ClInclude>
    <ClInclude Include="..\..\xbmc\interfaces\json-rpc\XBMCOperations.h">
      <Filter>interfaces\json-rpc</Filter>
    </ClInclude>
    <ClInclude Include="..\..\xbmc\interfaces\python\XBPython.h">
      <Filter>interfaces\python</Filter>
    </ClInclude>
    <ClInclude Include="..\..\xbmc\interfaces\python\XBPyThread.h">
      <Filter>interfaces\python</Filter>
    </ClInclude>
    <ClInclude Include="..\..\xbmc\music\dialogs\GUIDialogMusicInfo.h">
      <Filter>music\dialogs</Filter>
    </ClInclude>
    <ClInclude Include="..\..\xbmc\music\dialogs\GUIDialogMusicOSD.h">
      <Filter>music\dialogs</Filter>
    </ClInclude>
    <ClInclude Include="..\..\xbmc\music\dialogs\GUIDialogMusicOverlay.h">
      <Filter>music\dialogs</Filter>
    </ClInclude>
    <ClInclude Include="..\..\xbmc\music\dialogs\GUIDialogMusicScan.h">
      <Filter>music\dialogs</Filter>
    </ClInclude>
    <ClInclude Include="..\..\xbmc\music\dialogs\GUIDialogSongInfo.h">
      <Filter>music\dialogs</Filter>
    </ClInclude>
    <ClInclude Include="..\..\xbmc\music\dialogs\GUIDialogVisualisationPresetList.h">
      <Filter>music\dialogs</Filter>
    </ClInclude>
    <ClInclude Include="..\..\xbmc\music\infoscanner\MusicAlbumInfo.h">
      <Filter>music\infoscanner</Filter>
    </ClInclude>
    <ClInclude Include="..\..\xbmc\music\infoscanner\MusicArtistInfo.h">
      <Filter>music\infoscanner</Filter>
    </ClInclude>
    <ClInclude Include="..\..\xbmc\music\infoscanner\MusicInfoScanner.h">
      <Filter>music\infoscanner</Filter>
    </ClInclude>
    <ClInclude Include="..\..\xbmc\music\infoscanner\MusicInfoScraper.h">
      <Filter>music\infoscanner</Filter>
    </ClInclude>
    <ClInclude Include="..\..\xbmc\music\windows\GUIWindowMusicBase.h">
      <Filter>music\windows</Filter>
    </ClInclude>
    <ClInclude Include="..\..\xbmc\music\windows\GUIWindowMusicNav.h">
      <Filter>music\windows</Filter>
    </ClInclude>
    <ClInclude Include="..\..\xbmc\music\windows\GUIWindowMusicPlaylist.h">
      <Filter>music\windows</Filter>
    </ClInclude>
    <ClInclude Include="..\..\xbmc\music\windows\GUIWindowMusicPlaylistEditor.h">
      <Filter>music\windows</Filter>
    </ClInclude>
    <ClInclude Include="..\..\xbmc\music\windows\GUIWindowMusicSongs.h">
      <Filter>music\windows</Filter>
    </ClInclude>
    <ClInclude Include="..\..\xbmc\music\windows\GUIWindowVisualisation.h">
      <Filter>music\windows</Filter>
    </ClInclude>
    <ClInclude Include="..\..\xbmc\music\tags\APEv2Tag.h">
      <Filter>music\tags</Filter>
    </ClInclude>
    <ClInclude Include="..\..\xbmc\music\tags\DllLibapetag.h">
      <Filter>music\tags</Filter>
    </ClInclude>
    <ClInclude Include="..\..\xbmc\music\tags\DllLibid3tag.h">
      <Filter>music\tags</Filter>
    </ClInclude>
    <ClInclude Include="..\..\xbmc\music\tags\FlacTag.h">
      <Filter>music\tags</Filter>
    </ClInclude>
    <ClInclude Include="..\..\xbmc\music\tags\Id3Tag.h">
      <Filter>music\tags</Filter>
    </ClInclude>
    <ClInclude Include="..\..\xbmc\music\tags\id3v1genre.h">
      <Filter>music\tags</Filter>
    </ClInclude>
    <ClInclude Include="..\..\xbmc\music\tags\ImusicInfoTagLoader.h">
      <Filter>music\tags</Filter>
    </ClInclude>
    <ClInclude Include="..\..\xbmc\music\tags\MusicInfoTag.h">
      <Filter>music\tags</Filter>
    </ClInclude>
    <ClInclude Include="..\..\xbmc\music\tags\MusicInfoTagLoaderAAC.h">
      <Filter>music\tags</Filter>
    </ClInclude>
    <ClInclude Include="..\..\xbmc\music\tags\MusicInfoTagLoaderApe.h">
      <Filter>music\tags</Filter>
    </ClInclude>
    <ClInclude Include="..\..\xbmc\music\tags\MusicInfoTagLoaderASAP.h">
      <Filter>music\tags</Filter>
    </ClInclude>
    <ClInclude Include="..\..\xbmc\music\tags\MusicInfoTagLoaderCDDA.h">
      <Filter>music\tags</Filter>
    </ClInclude>
    <ClInclude Include="..\..\xbmc\music\tags\MusicInfoTagLoaderDatabase.h">
      <Filter>music\tags</Filter>
    </ClInclude>
    <ClInclude Include="..\..\xbmc\music\tags\MusicInfoTagLoaderFactory.h">
      <Filter>music\tags</Filter>
    </ClInclude>
    <ClInclude Include="..\..\xbmc\music\tags\MusicInfoTagLoaderFlac.h">
      <Filter>music\tags</Filter>
    </ClInclude>
    <ClInclude Include="..\..\xbmc\music\tags\MusicInfoTagLoaderMidi.h">
      <Filter>music\tags</Filter>
    </ClInclude>
    <ClInclude Include="..\..\xbmc\music\tags\MusicInfoTagLoaderMod.h">
      <Filter>music\tags</Filter>
    </ClInclude>
    <ClInclude Include="..\..\xbmc\music\tags\MusicInfoTagLoaderMP3.h">
      <Filter>music\tags</Filter>
    </ClInclude>
    <ClInclude Include="..\..\xbmc\music\tags\MusicInfoTagLoaderMP4.h">
      <Filter>music\tags</Filter>
    </ClInclude>
    <ClInclude Include="..\..\xbmc\music\tags\MusicInfoTagLoaderMPC.h">
      <Filter>music\tags</Filter>
    </ClInclude>
    <ClInclude Include="..\..\xbmc\music\tags\MusicInfoTagLoaderNSF.h">
      <Filter>music\tags</Filter>
    </ClInclude>
    <ClInclude Include="..\..\xbmc\music\tags\MusicInfoTagLoaderOgg.h">
      <Filter>music\tags</Filter>
    </ClInclude>
    <ClInclude Include="..\..\xbmc\music\tags\MusicInfoTagLoaderShn.h">
      <Filter>music\tags</Filter>
    </ClInclude>
    <ClInclude Include="..\..\xbmc\music\tags\MusicInfoTagLoaderSPC.h">
      <Filter>music\tags</Filter>
    </ClInclude>
    <ClInclude Include="..\..\xbmc\music\tags\MusicInfoTagLoaderWav.h">
      <Filter>music\tags</Filter>
    </ClInclude>
    <ClInclude Include="..\..\xbmc\music\tags\MusicInfoTagLoaderWavPack.h">
      <Filter>music\tags</Filter>
    </ClInclude>
    <ClInclude Include="..\..\xbmc\music\tags\MusicInfoTagLoaderWMA.h">
      <Filter>music\tags</Filter>
    </ClInclude>
    <ClInclude Include="..\..\xbmc\music\tags\MusicInfoTagLoaderYM.h">
      <Filter>music\tags</Filter>
    </ClInclude>
    <ClInclude Include="..\..\xbmc\music\tags\OggTag.h">
      <Filter>music\tags</Filter>
    </ClInclude>
    <ClInclude Include="..\..\xbmc\music\tags\Tag.h">
      <Filter>music\tags</Filter>
    </ClInclude>
    <ClInclude Include="..\..\xbmc\music\tags\VorbisTag.h">
      <Filter>music\tags</Filter>
    </ClInclude>
    <ClInclude Include="..\..\xbmc\network\cddb.h">
      <Filter>network</Filter>
    </ClInclude>
    <ClInclude Include="..\..\xbmc\network\DNSNameCache.h">
      <Filter>network</Filter>
    </ClInclude>
    <ClInclude Include="..\..\xbmc\network\EventClient.h">
      <Filter>network</Filter>
    </ClInclude>
    <ClInclude Include="..\..\xbmc\network\EventPacket.h">
      <Filter>network</Filter>
    </ClInclude>
    <ClInclude Include="..\..\xbmc\network\EventServer.h">
      <Filter>network</Filter>
    </ClInclude>
    <ClInclude Include="..\..\xbmc\network\GUIDialogAccessPoints.h">
      <Filter>network</Filter>
    </ClInclude>
    <ClInclude Include="..\..\xbmc\network\GUIDialogNetworkSetup.h">
      <Filter>network</Filter>
    </ClInclude>
    <ClInclude Include="..\..\xbmc\network\Network.h">
      <Filter>network</Filter>
    </ClInclude>
    <ClInclude Include="..\..\xbmc\network\Socket.h">
      <Filter>network</Filter>
    </ClInclude>
    <ClInclude Include="..\..\xbmc\network\TCPServer.h">
      <Filter>network</Filter>
    </ClInclude>
    <ClInclude Include="..\..\xbmc\network\UdpClient.h">
      <Filter>network</Filter>
    </ClInclude>
    <ClInclude Include="..\..\xbmc\network\UPnP.h">
      <Filter>network</Filter>
    </ClInclude>
    <ClInclude Include="..\..\xbmc\network\WebServer.h">
      <Filter>network</Filter>
    </ClInclude>
    <ClInclude Include="..\..\xbmc\network\Zeroconf.h">
      <Filter>network</Filter>
    </ClInclude>
    <ClInclude Include="..\..\xbmc\network\libscrobbler\errors.h">
      <Filter>network\libscrobbler</Filter>
    </ClInclude>
    <ClInclude Include="..\..\xbmc\network\libscrobbler\lastfmscrobbler.h">
      <Filter>network\libscrobbler</Filter>
    </ClInclude>
    <ClInclude Include="..\..\xbmc\network\libscrobbler\librefmscrobbler.h">
      <Filter>network\libscrobbler</Filter>
    </ClInclude>
    <ClInclude Include="..\..\xbmc\network\libscrobbler\scrobbler.h">
      <Filter>network\libscrobbler</Filter>
    </ClInclude>
    <ClInclude Include="..\..\xbmc\network\windows\NetworkWin32.h">
      <Filter>network\windows</Filter>
    </ClInclude>
    <ClInclude Include="..\..\xbmc\pictures\DllImageLib.h">
      <Filter>pictures</Filter>
    </ClInclude>
    <ClInclude Include="..\..\xbmc\pictures\DllLibExif.h">
      <Filter>pictures</Filter>
    </ClInclude>
    <ClInclude Include="..\..\xbmc\pictures\GUIDialogPictureInfo.h">
      <Filter>pictures</Filter>
    </ClInclude>
    <ClInclude Include="..\..\xbmc\pictures\GUIViewStatePictures.h">
      <Filter>pictures</Filter>
    </ClInclude>
    <ClInclude Include="..\..\xbmc\pictures\GUIWindowPictures.h">
      <Filter>pictures</Filter>
    </ClInclude>
    <ClInclude Include="..\..\xbmc\pictures\GUIWindowSlideShow.h">
      <Filter>pictures</Filter>
    </ClInclude>
    <ClInclude Include="..\..\xbmc\pictures\Picture.h">
      <Filter>pictures</Filter>
    </ClInclude>
    <ClInclude Include="..\..\xbmc\pictures\PictureInfoLoader.h">
      <Filter>pictures</Filter>
    </ClInclude>
    <ClInclude Include="..\..\xbmc\pictures\PictureInfoTag.h">
      <Filter>pictures</Filter>
    </ClInclude>
    <ClInclude Include="..\..\xbmc\pictures\SlideShowPicture.h">
      <Filter>pictures</Filter>
    </ClInclude>
    <ClInclude Include="..\..\xbmc\playlists\PlayList.h">
      <Filter>playlists</Filter>
    </ClInclude>
    <ClInclude Include="..\..\xbmc\playlists\PlayListB4S.h">
      <Filter>playlists</Filter>
    </ClInclude>
    <ClInclude Include="..\..\xbmc\playlists\PlayListFactory.h">
      <Filter>playlists</Filter>
    </ClInclude>
    <ClInclude Include="..\..\xbmc\playlists\PlayListM3U.h">
      <Filter>playlists</Filter>
    </ClInclude>
    <ClInclude Include="..\..\xbmc\playlists\PlayListPLS.h">
      <Filter>playlists</Filter>
    </ClInclude>
    <ClInclude Include="..\..\xbmc\playlists\PlayListURL.h">
      <Filter>playlists</Filter>
    </ClInclude>
    <ClInclude Include="..\..\xbmc\playlists\PlayListWPL.h">
      <Filter>playlists</Filter>
    </ClInclude>
    <ClInclude Include="..\..\xbmc\playlists\PlayListXML.h">
      <Filter>playlists</Filter>
    </ClInclude>
    <ClInclude Include="..\..\xbmc\playlists\SmartPlayList.h">
      <Filter>playlists</Filter>
    </ClInclude>
    <ClInclude Include="..\..\xbmc\powermanagement\IPowerSyscall.h">
      <Filter>powermanagement</Filter>
    </ClInclude>
    <ClInclude Include="..\..\xbmc\powermanagement\PowerManager.h">
      <Filter>powermanagement</Filter>
    </ClInclude>
    <ClInclude Include="..\..\xbmc\powermanagement\windows\Win32PowerSyscall.h">
      <Filter>powermanagement\windows</Filter>
    </ClInclude>
    <ClInclude Include="..\..\xbmc\programs\GUIViewStatePrograms.h">
      <Filter>programs</Filter>
    </ClInclude>
    <ClInclude Include="..\..\xbmc\programs\GUIWindowPrograms.h">
      <Filter>programs</Filter>
    </ClInclude>
    <ClInclude Include="..\..\xbmc\programs\Shortcut.h">
      <Filter>programs</Filter>
    </ClInclude>
    <ClInclude Include="..\..\xbmc\rendering\RenderSystem.h">
      <Filter>rendering</Filter>
    </ClInclude>
    <ClInclude Include="..\..\xbmc\rendering\dx\GUIWindowTestPatternDX.h">
      <Filter>rendering\dx</Filter>
    </ClInclude>
    <ClInclude Include="..\..\xbmc\rendering\dx\RenderSystemDX.h">
      <Filter>rendering\dx</Filter>
    </ClInclude>
    <ClInclude Include="..\..\xbmc\rendering\gl\GUIWindowTestPatternGL.h">
      <Filter>rendering\gl</Filter>
    </ClInclude>
    <ClInclude Include="..\..\xbmc\rendering\gl\RenderSystemGL.h">
      <Filter>rendering\gl</Filter>
    </ClInclude>
    <ClInclude Include="..\..\xbmc\settings\AdvancedSettings.h">
      <Filter>settings</Filter>
    </ClInclude>
    <ClInclude Include="..\..\xbmc\settings\GUIDialogContentSettings.h">
      <Filter>settings</Filter>
    </ClInclude>
    <ClInclude Include="..\..\xbmc\settings\GUIDialogLockSettings.h">
      <Filter>settings</Filter>
    </ClInclude>
    <ClInclude Include="..\..\xbmc\settings\GUIDialogProfileSettings.h">
      <Filter>settings</Filter>
    </ClInclude>
    <ClInclude Include="..\..\xbmc\settings\GUIDialogSettings.h">
      <Filter>settings</Filter>
    </ClInclude>
    <ClInclude Include="..\..\xbmc\settings\GUISettings.h">
      <Filter>settings</Filter>
    </ClInclude>
    <ClInclude Include="..\..\xbmc\settings\GUIWindowSettings.h">
      <Filter>settings</Filter>
    </ClInclude>
    <ClInclude Include="..\..\xbmc\settings\GUIWindowSettingsCategory.h">
      <Filter>settings</Filter>
    </ClInclude>
    <ClInclude Include="..\..\xbmc\settings\GUIWindowSettingsProfile.h">
      <Filter>settings</Filter>
    </ClInclude>
    <ClInclude Include="..\..\xbmc\settings\GUIWindowSettingsScreenCalibration.h">
      <Filter>settings</Filter>
    </ClInclude>
    <ClInclude Include="..\..\xbmc\settings\GUIWindowTestPattern.h">
      <Filter>settings</Filter>
    </ClInclude>
    <ClInclude Include="..\..\xbmc\settings\Profile.h">
      <Filter>settings</Filter>
    </ClInclude>
    <ClInclude Include="..\..\xbmc\settings\Settings.h">
      <Filter>settings</Filter>
    </ClInclude>
    <ClInclude Include="..\..\xbmc\settings\SettingsControls.h">
      <Filter>settings</Filter>
    </ClInclude>
    <ClInclude Include="..\..\xbmc\settings\VideoSettings.h">
      <Filter>settings</Filter>
    </ClInclude>
    <ClInclude Include="..\..\xbmc\storage\AutorunMediaJob.h">
      <Filter>storage</Filter>
    </ClInclude>
    <ClInclude Include="..\..\xbmc\storage\cdioSupport.h">
      <Filter>storage</Filter>
    </ClInclude>
    <ClInclude Include="..\..\xbmc\storage\IoSupport.h">
      <Filter>storage</Filter>
    </ClInclude>
    <ClInclude Include="..\..\xbmc\storage\IStorageProvider.h">
      <Filter>storage</Filter>
    </ClInclude>
    <ClInclude Include="..\..\xbmc\storage\MediaManager.h">
      <Filter>storage</Filter>
    </ClInclude>
    <ClInclude Include="..\..\xbmc\storage\windows\Win32StorageProvider.h">
      <Filter>storage\windows</Filter>
    </ClInclude>
    <ClInclude Include="..\..\xbmc\utils\AlarmClock.h">
      <Filter>utils</Filter>
    </ClInclude>
    <ClInclude Include="..\..\xbmc\utils\AliasShortcutUtils.h">
      <Filter>utils</Filter>
    </ClInclude>
    <ClInclude Include="..\..\xbmc\utils\Archive.h">
      <Filter>utils</Filter>
    </ClInclude>
    <ClInclude Include="..\..\xbmc\utils\AsyncFileCopy.h">
      <Filter>utils</Filter>
    </ClInclude>
    <ClInclude Include="..\..\xbmc\utils\AutoPtrHandle.h">
      <Filter>utils</Filter>
    </ClInclude>
    <ClInclude Include="..\..\xbmc\utils\BitstreamStats.h">
      <Filter>utils</Filter>
    </ClInclude>
    <ClInclude Include="..\..\xbmc\utils\CharsetConverter.h">
      <Filter>utils</Filter>
    </ClInclude>
    <ClInclude Include="..\..\xbmc\utils\CPUInfo.h">
      <Filter>utils</Filter>
    </ClInclude>
    <ClInclude Include="..\..\xbmc\utils\Crc32.h">
      <Filter>utils</Filter>
    </ClInclude>
    <ClInclude Include="..\..\xbmc\utils\DownloadQueue.h">
      <Filter>utils</Filter>
    </ClInclude>
    <ClInclude Include="..\..\xbmc\utils\DownloadQueueManager.h">
      <Filter>utils</Filter>
    </ClInclude>
    <ClInclude Include="..\..\xbmc\utils\EndianSwap.h">
      <Filter>utils</Filter>
    </ClInclude>
    <ClInclude Include="..\..\xbmc\utils\Fanart.h">
      <Filter>utils</Filter>
    </ClInclude>
    <ClInclude Include="..\..\xbmc\utils\fft.h">
      <Filter>utils</Filter>
    </ClInclude>
    <ClInclude Include="..\..\xbmc\utils\FileOperationJob.h">
      <Filter>utils</Filter>
    </ClInclude>
    <ClInclude Include="..\..\xbmc\utils\FileUtils.h">
      <Filter>utils</Filter>
    </ClInclude>
    <ClInclude Include="..\..\xbmc\utils\fstrcmp.h">
      <Filter>utils</Filter>
    </ClInclude>
    <ClInclude Include="..\..\xbmc\utils\HTMLTable.h">
      <Filter>utils</Filter>
    </ClInclude>
    <ClInclude Include="..\..\xbmc\utils\HTMLUtil.h">
      <Filter>utils</Filter>
    </ClInclude>
    <ClInclude Include="..\..\xbmc\utils\HttpHeader.h">
      <Filter>utils</Filter>
    </ClInclude>
    <ClInclude Include="..\..\xbmc\utils\InfoLoader.h">
      <Filter>utils</Filter>
    </ClInclude>
    <ClInclude Include="..\..\xbmc\utils\ISerializable.h">
      <Filter>utils</Filter>
    </ClInclude>
    <ClInclude Include="..\..\xbmc\utils\Job.h">
      <Filter>utils</Filter>
    </ClInclude>
    <ClInclude Include="..\..\xbmc\utils\JobManager.h">
      <Filter>utils</Filter>
    </ClInclude>
    <ClInclude Include="..\..\xbmc\utils\LabelFormatter.h">
      <Filter>utils</Filter>
    </ClInclude>
    <ClInclude Include="..\..\xbmc\utils\LCD.h">
      <Filter>utils</Filter>
    </ClInclude>
    <ClInclude Include="..\..\xbmc\utils\log.h">
      <Filter>utils</Filter>
    </ClInclude>
    <ClInclude Include="..\..\xbmc\utils\MathUtils.h">
      <Filter>utils</Filter>
    </ClInclude>
    <ClInclude Include="..\..\xbmc\utils\md5.h">
      <Filter>utils</Filter>
    </ClInclude>
    <ClInclude Include="..\..\xbmc\utils\PerformanceSample.h">
      <Filter>utils</Filter>
    </ClInclude>
    <ClInclude Include="..\..\xbmc\utils\PerformanceStats.h">
      <Filter>utils</Filter>
    </ClInclude>
    <ClInclude Include="..\..\xbmc\utils\RegExp.h">
      <Filter>utils</Filter>
    </ClInclude>
    <ClInclude Include="..\..\xbmc\utils\RingBuffer.h">
      <Filter>utils</Filter>
    </ClInclude>
    <ClInclude Include="..\..\xbmc\utils\RssReader.h">
      <Filter>utils</Filter>
    </ClInclude>
    <ClInclude Include="..\..\xbmc\utils\SaveFileStateJob.h">
      <Filter>utils</Filter>
    </ClInclude>
    <ClInclude Include="..\..\xbmc\utils\ScraperParser.h">
      <Filter>utils</Filter>
    </ClInclude>
    <ClInclude Include="..\..\xbmc\utils\ScraperUrl.h">
      <Filter>utils</Filter>
    </ClInclude>
    <ClInclude Include="..\..\xbmc\utils\Splash.h">
      <Filter>utils</Filter>
    </ClInclude>
    <ClInclude Include="..\..\xbmc\utils\StdString.h">
      <Filter>utils</Filter>
    </ClInclude>
    <ClInclude Include="..\..\xbmc\utils\Stopwatch.h">
      <Filter>utils</Filter>
    </ClInclude>
    <ClInclude Include="..\..\xbmc\utils\StreamDetails.h">
      <Filter>utils</Filter>
    </ClInclude>
    <ClInclude Include="..\..\xbmc\utils\StreamUtils.h">
      <Filter>utils</Filter>
    </ClInclude>
    <ClInclude Include="..\..\xbmc\utils\StringUtils.h">
      <Filter>utils</Filter>
    </ClInclude>
    <ClInclude Include="..\..\xbmc\utils\SystemInfo.h">
      <Filter>utils</Filter>
    </ClInclude>
    <ClInclude Include="..\..\xbmc\utils\TimeSmoother.h">
      <Filter>utils</Filter>
    </ClInclude>
    <ClInclude Include="..\..\xbmc\utils\TimeUtils.h">
      <Filter>utils</Filter>
    </ClInclude>
    <ClInclude Include="..\..\xbmc\utils\TuxBoxUtil.h">
      <Filter>utils</Filter>
    </ClInclude>
    <ClInclude Include="..\..\xbmc\utils\URIUtils.h">
      <Filter>utils</Filter>
    </ClInclude>
    <ClInclude Include="..\..\xbmc\utils\Variant.h">
      <Filter>utils</Filter>
    </ClInclude>
    <ClInclude Include="..\..\xbmc\utils\Weather.h">
      <Filter>utils</Filter>
    </ClInclude>
    <ClInclude Include="..\..\xbmc\utils\Win32Exception.h">
      <Filter>utils</Filter>
    </ClInclude>
    <ClInclude Include="..\..\xbmc\utils\XMLUtils.h">
      <Filter>utils</Filter>
    </ClInclude>
    <ClInclude Include="..\..\xbmc\video\Bookmark.h">
      <Filter>video</Filter>
    </ClInclude>
    <ClInclude Include="..\..\xbmc\video\GUIViewStateVideo.h">
      <Filter>video</Filter>
    </ClInclude>
    <ClInclude Include="..\..\xbmc\video\Teletext.h">
      <Filter>video</Filter>
    </ClInclude>
    <ClInclude Include="..\..\xbmc\video\TeletextDefines.h">
      <Filter>video</Filter>
    </ClInclude>
    <ClInclude Include="..\..\xbmc\video\VideoInfoDownloader.h">
      <Filter>video</Filter>
    </ClInclude>
    <ClInclude Include="..\..\xbmc\video\VideoInfoScanner.h">
      <Filter>video</Filter>
    </ClInclude>
    <ClInclude Include="..\..\xbmc\video\VideoInfoTag.h">
      <Filter>video</Filter>
    </ClInclude>
    <ClInclude Include="..\..\xbmc\video\VideoReferenceClock.h">
      <Filter>video</Filter>
    </ClInclude>
    <ClInclude Include="..\..\xbmc\video\dialogs\GUIDialogAudioSubtitleSettings.h">
      <Filter>video\dialogs</Filter>
    </ClInclude>
    <ClInclude Include="..\..\xbmc\video\dialogs\GUIDialogFileStacking.h">
      <Filter>video\dialogs</Filter>
    </ClInclude>
    <ClInclude Include="..\..\xbmc\video\dialogs\GUIDialogFullScreenInfo.h">
      <Filter>video\dialogs</Filter>
    </ClInclude>
    <ClInclude Include="..\..\xbmc\video\dialogs\GUIDialogTeletext.h">
      <Filter>video\dialogs</Filter>
    </ClInclude>
    <ClInclude Include="..\..\xbmc\video\dialogs\GUIDialogVideoBookmarks.h">
      <Filter>video\dialogs</Filter>
    </ClInclude>
    <ClInclude Include="..\..\xbmc\video\dialogs\GUIDialogVideoInfo.h">
      <Filter>video\dialogs</Filter>
    </ClInclude>
    <ClInclude Include="..\..\xbmc\video\dialogs\GUIDialogVideoOSD.h">
      <Filter>video\dialogs</Filter>
    </ClInclude>
    <ClInclude Include="..\..\xbmc\video\dialogs\GUIDialogVideoOverlay.h">
      <Filter>video\dialogs</Filter>
    </ClInclude>
    <ClInclude Include="..\..\xbmc\video\dialogs\GUIDialogVideoScan.h">
      <Filter>video\dialogs</Filter>
    </ClInclude>
    <ClInclude Include="..\..\xbmc\video\dialogs\GUIDialogVideoSettings.h">
      <Filter>video\dialogs</Filter>
    </ClInclude>
    <ClInclude Include="..\..\xbmc\video\windows\GUIWindowFullScreen.h">
      <Filter>video\windows</Filter>
    </ClInclude>
    <ClInclude Include="..\..\xbmc\video\windows\GUIWindowVideoBase.h">
      <Filter>video\windows</Filter>
    </ClInclude>
    <ClInclude Include="..\..\xbmc\video\windows\GUIWindowVideoNav.h">
      <Filter>video\windows</Filter>
    </ClInclude>
    <ClInclude Include="..\..\xbmc\video\windows\GUIWindowVideoPlaylist.h">
      <Filter>video\windows</Filter>
    </ClInclude>
    <ClInclude Include="..\..\xbmc\windowing\WindowingFactory.h">
      <Filter>windowing</Filter>
    </ClInclude>
    <ClInclude Include="..\..\xbmc\windowing\WinEvents.h">
      <Filter>windowing</Filter>
    </ClInclude>
    <ClInclude Include="..\..\xbmc\windowing\WinSystem.h">
      <Filter>windowing</Filter>
    </ClInclude>
    <ClInclude Include="..\..\xbmc\windowing\XBMC_events.h">
      <Filter>windowing</Filter>
    </ClInclude>
    <ClInclude Include="..\..\xbmc\windowing\windows\WinEventsWin32.h">
      <Filter>windowing\windows</Filter>
    </ClInclude>
    <ClInclude Include="..\..\xbmc\windowing\windows\WinSystemWin32.h">
      <Filter>windowing\windows</Filter>
    </ClInclude>
    <ClInclude Include="..\..\xbmc\windowing\windows\WinSystemWin32DX.h">
      <Filter>windowing\windows</Filter>
    </ClInclude>
    <ClInclude Include="..\..\xbmc\windowing\windows\WinSystemWin32GL.h">
      <Filter>windowing\windows</Filter>
    </ClInclude>
    <ClInclude Include="..\..\xbmc\addons\GUIViewStateAddonBrowser.h">
      <Filter>addons</Filter>
    </ClInclude>
    <ClInclude Include="..\..\xbmc\addons\GUIWindowAddonBrowser.h">
      <Filter>addons</Filter>
    </ClInclude>
    <ClInclude Include="..\..\xbmc\interfaces\python\xbmcmodule\action.h">
      <Filter>interfaces\python\xbmcmodule</Filter>
    </ClInclude>
    <ClInclude Include="..\..\xbmc\interfaces\python\xbmcmodule\control.h">
      <Filter>interfaces\python\xbmcmodule</Filter>
    </ClInclude>
    <ClInclude Include="..\..\xbmc\interfaces\python\xbmcmodule\dialog.h">
      <Filter>interfaces\python\xbmcmodule</Filter>
    </ClInclude>
    <ClInclude Include="..\..\xbmc\interfaces\python\xbmcmodule\GUIPythonWindow.h">
      <Filter>interfaces\python\xbmcmodule</Filter>
    </ClInclude>
    <ClInclude Include="..\..\xbmc\interfaces\python\xbmcmodule\GUIPythonWindowDialog.h">
      <Filter>interfaces\python\xbmcmodule</Filter>
    </ClInclude>
    <ClInclude Include="..\..\xbmc\interfaces\python\xbmcmodule\GUIPythonWindowXML.h">
      <Filter>interfaces\python\xbmcmodule</Filter>
    </ClInclude>
    <ClInclude Include="..\..\xbmc\interfaces\python\xbmcmodule\GUIPythonWindowXMLDialog.h">
      <Filter>interfaces\python\xbmcmodule</Filter>
    </ClInclude>
    <ClInclude Include="..\..\xbmc\interfaces\python\xbmcmodule\infotagmusic.h">
      <Filter>interfaces\python\xbmcmodule</Filter>
    </ClInclude>
    <ClInclude Include="..\..\xbmc\interfaces\python\xbmcmodule\infotagvideo.h">
      <Filter>interfaces\python\xbmcmodule</Filter>
    </ClInclude>
    <ClInclude Include="..\..\xbmc\interfaces\python\xbmcmodule\keyboard.h">
      <Filter>interfaces\python\xbmcmodule</Filter>
    </ClInclude>
    <ClInclude Include="..\..\xbmc\interfaces\python\xbmcmodule\listitem.h">
      <Filter>interfaces\python\xbmcmodule</Filter>
    </ClInclude>
    <ClInclude Include="..\..\xbmc\interfaces\python\xbmcmodule\monitor.h">
      <Filter>interfaces\python\xbmcmodule</Filter>
    </ClInclude>
    <ClInclude Include="..\..\xbmc\interfaces\python\xbmcmodule\player.h">
      <Filter>interfaces\python\xbmcmodule</Filter>
    </ClInclude>
    <ClInclude Include="..\..\xbmc\interfaces\python\xbmcmodule\pyjsonrpc.h">
      <Filter>interfaces\python\xbmcmodule</Filter>
    </ClInclude>
    <ClInclude Include="..\..\xbmc\interfaces\python\xbmcmodule\pyplaylist.h">
      <Filter>interfaces\python\xbmcmodule</Filter>
    </ClInclude>
    <ClInclude Include="..\..\xbmc\interfaces\python\xbmcmodule\PythonAddon.h">
      <Filter>interfaces\python\xbmcmodule</Filter>
    </ClInclude>
    <ClInclude Include="..\..\xbmc\interfaces\python\xbmcmodule\PythonMonitor.h">
      <Filter>interfaces\python\xbmcmodule</Filter>
    </ClInclude>
    <ClInclude Include="..\..\xbmc\interfaces\python\xbmcmodule\PythonPlayer.h">
      <Filter>interfaces\python\xbmcmodule</Filter>
    </ClInclude>
    <ClInclude Include="..\..\xbmc\interfaces\python\xbmcmodule\pyutil.h">
      <Filter>interfaces\python\xbmcmodule</Filter>
    </ClInclude>
    <ClInclude Include="..\..\xbmc\interfaces\python\xbmcmodule\window.h">
      <Filter>interfaces\python\xbmcmodule</Filter>
    </ClInclude>
    <ClInclude Include="..\..\xbmc\interfaces\python\xbmcmodule\winxml.h">
      <Filter>interfaces\python\xbmcmodule</Filter>
    </ClInclude>
    <ClInclude Include="..\..\xbmc\utils\ssrc.h">
      <Filter>cores</Filter>
    </ClInclude>
    <ClInclude Include="..\..\xbmc\dialogs\GUIDialogCache.h">
      <Filter>dialogs</Filter>
    </ClInclude>
    <ClInclude Include="..\..\xbmc\interfaces\Builtins.h">
      <Filter>interfaces</Filter>
    </ClInclude>
    <ClInclude Include="..\..\xbmc\interfaces\IAnnouncer.h">
      <Filter>interfaces</Filter>
    </ClInclude>
    <ClInclude Include="..\..\xbmc\interfaces\AnnouncementManager.h">
      <Filter>interfaces</Filter>
    </ClInclude>
    <ClInclude Include="..\..\xbmc\powermanagement\DPMSSupport.h">
      <Filter>powermanagement</Filter>
    </ClInclude>
    <ClInclude Include="..\..\xbmc\windows\GUIMediaWindow.h">
      <Filter>windows</Filter>
    </ClInclude>
    <ClInclude Include="..\..\xbmc\windows\GUIWindowDebugInfo.h">
      <Filter>windows</Filter>
    </ClInclude>
    <ClInclude Include="..\..\xbmc\windows\GUIWindowFileManager.h">
      <Filter>windows</Filter>
    </ClInclude>
    <ClInclude Include="..\..\xbmc\windows\GUIWindowHome.h">
      <Filter>windows</Filter>
    </ClInclude>
    <ClInclude Include="..\..\xbmc\windows\GUIWindowLoginScreen.h">
      <Filter>windows</Filter>
    </ClInclude>
    <ClInclude Include="..\..\xbmc\windows\GUIWindowPointer.h">
      <Filter>windows</Filter>
    </ClInclude>
    <ClInclude Include="..\..\xbmc\windows\GUIWindowScreensaver.h">
      <Filter>windows</Filter>
    </ClInclude>
    <ClInclude Include="..\..\xbmc\windows\GUIWindowScreensaverDim.h">
      <Filter>windows</Filter>
    </ClInclude>
    <ClInclude Include="..\..\xbmc\windows\GUIWindowStartup.h">
      <Filter>windows</Filter>
    </ClInclude>
    <ClInclude Include="..\..\xbmc\windows\GUIWindowSystemInfo.h">
      <Filter>windows</Filter>
    </ClInclude>
    <ClInclude Include="..\..\xbmc\windows\GUIWindowWeather.h">
      <Filter>windows</Filter>
    </ClInclude>
    <ClInclude Include="..\..\xbmc\utils\LangCodeExpander.h">
      <Filter>utils</Filter>
    </ClInclude>
    <ClInclude Include="..\..\xbmc\addons\AddonInstaller.h">
      <Filter>addons</Filter>
    </ClInclude>
    <ClInclude Include="..\..\xbmc\epg\EpgSearchFilter.h">
      <Filter>epg</Filter>
    </ClInclude>
    <ClInclude Include="..\..\xbmc\epg\Epg.h">
      <Filter>epg</Filter>
    </ClInclude>
    <ClInclude Include="..\..\xbmc\epg\EpgContainer.h">
      <Filter>epg</Filter>
    </ClInclude>
    <ClInclude Include="..\..\xbmc\epg\EpgDatabase.h">
      <Filter>epg</Filter>
    </ClInclude>
    <ClInclude Include="..\..\xbmc\epg\EpgInfoTag.h">
      <Filter>epg</Filter>
    </ClInclude>
    <ClInclude Include="..\..\xbmc\filesystem\PVRFile.h">
      <Filter>filesystem</Filter>
    </ClInclude>
    <ClInclude Include="..\..\xbmc\filesystem\PVRDirectory.h">
      <Filter>filesystem</Filter>
    </ClInclude>
    <ClInclude Include="..\..\xbmc\addons\DllPVRClient.h">
      <Filter>addons</Filter>
    </ClInclude>
    <ClInclude Include="..\..\xbmc\utils\Observer.h">
      <Filter>utils</Filter>
    </ClInclude>
    <ClInclude Include="..\..\xbmc\cores\dvdplayer\DVDInputStreams\DVDInputStreamPVRManager.h">
      <Filter>cores\dvdplayer\DVDInputStreams</Filter>
    </ClInclude>
    <ClInclude Include="..\..\xbmc\cores\dvdplayer\DVDDemuxers\DVDDemuxPVRClient.h">
      <Filter>cores\dvdplayer\DVDDemuxers</Filter>
    </ClInclude>
    <ClInclude Include="..\..\xbmc\utils\TextSearch.h">
      <Filter>utils</Filter>
    </ClInclude>
    <ClInclude Include="..\..\xbmc\utils\GLUtils.h">
      <Filter>utils</Filter>
    </ClInclude>
    <ClInclude Include="..\..\xbmc\win32\stdio_utf8.h">
      <Filter>win32</Filter>
    </ClInclude>
    <ClInclude Include="..\..\xbmc\win32\stat_utf8.h">
      <Filter>win32</Filter>
    </ClInclude>
    <ClInclude Include="..\..\lib\ffmpeg\include-xbmc-win32\libavutil\avconfig.h" />
    <ClInclude Include="..\..\xbmc\pvr\windows\GUIWindowPVR.h">
      <Filter>pvr\windows</Filter>
    </ClInclude>
    <ClInclude Include="..\..\xbmc\pvr\timers\PVRTimers.h">
      <Filter>pvr\timers</Filter>
    </ClInclude>
    <ClInclude Include="..\..\xbmc\pvr\timers\PVRTimerInfoTag.h">
      <Filter>pvr\timers</Filter>
    </ClInclude>
    <ClInclude Include="..\..\xbmc\pvr\recordings\PVRRecordings.h">
      <Filter>pvr\recordings</Filter>
    </ClInclude>
    <ClInclude Include="..\..\xbmc\pvr\recordings\PVRRecording.h">
      <Filter>pvr\recordings</Filter>
    </ClInclude>
    <ClInclude Include="..\..\xbmc\pvr\dialogs\GUIDialogPVRTimerSettings.h">
      <Filter>pvr\dialogs</Filter>
    </ClInclude>
    <ClInclude Include="..\..\xbmc\pvr\dialogs\GUIDialogPVRChannelManager.h">
      <Filter>pvr\dialogs</Filter>
    </ClInclude>
    <ClInclude Include="..\..\xbmc\pvr\dialogs\GUIDialogPVRChannelsOSD.h">
      <Filter>pvr\dialogs</Filter>
    </ClInclude>
    <ClInclude Include="..\..\xbmc\pvr\dialogs\GUIDialogPVRCutterOSD.h">
      <Filter>pvr\dialogs</Filter>
    </ClInclude>
    <ClInclude Include="..\..\xbmc\pvr\dialogs\GUIDialogPVRDirectorOSD.h">
      <Filter>pvr\dialogs</Filter>
    </ClInclude>
    <ClInclude Include="..\..\xbmc\pvr\dialogs\GUIDialogPVRGroupManager.h">
      <Filter>pvr\dialogs</Filter>
    </ClInclude>
    <ClInclude Include="..\..\xbmc\pvr\dialogs\GUIDialogPVRGuideInfo.h">
      <Filter>pvr\dialogs</Filter>
    </ClInclude>
    <ClInclude Include="..\..\xbmc\pvr\dialogs\GUIDialogPVRGuideOSD.h">
      <Filter>pvr\dialogs</Filter>
    </ClInclude>
    <ClInclude Include="..\..\xbmc\pvr\dialogs\GUIDialogPVRGuideSearch.h">
      <Filter>pvr\dialogs</Filter>
    </ClInclude>
    <ClInclude Include="..\..\xbmc\pvr\dialogs\GUIDialogPVRRecordingInfo.h">
      <Filter>pvr\dialogs</Filter>
    </ClInclude>
    <ClInclude Include="..\..\xbmc\pvr\channels\PVRChannelGroupsContainer.h">
      <Filter>pvr\channels</Filter>
    </ClInclude>
    <ClInclude Include="..\..\xbmc\pvr\channels\PVRChannel.h">
      <Filter>pvr\channels</Filter>
    </ClInclude>
    <ClInclude Include="..\..\xbmc\pvr\channels\PVRChannelGroup.h">
      <Filter>pvr\channels</Filter>
    </ClInclude>
    <ClInclude Include="..\..\xbmc\pvr\channels\PVRChannelGroupInternal.h">
      <Filter>pvr\channels</Filter>
    </ClInclude>
    <ClInclude Include="..\..\xbmc\pvr\channels\PVRChannelGroups.h">
      <Filter>pvr\channels</Filter>
    </ClInclude>
    <ClInclude Include="..\..\xbmc\pvr\addons\PVRClient.h">
      <Filter>pvr\addons</Filter>
    </ClInclude>
    <ClInclude Include="..\..\xbmc\dialogs\GUIDialogExtendedProgressBar.h">
      <Filter>dialogs</Filter>
    </ClInclude>
    <ClInclude Include="..\..\xbmc\pvr\PVRDatabase.h">
      <Filter>pvr</Filter>
    </ClInclude>
    <ClInclude Include="..\..\xbmc\pvr\PVRManager.h">
      <Filter>pvr</Filter>
    </ClInclude>
    <ClInclude Include="..\..\xbmc\cores\VideoRenderers\RenderCapture.h">
      <Filter>cores\VideoRenderers</Filter>
    </ClInclude>
    <ClInclude Include="..\..\xbmc\pvr\windows\GUIWindowPVRTimers.h">
      <Filter>pvr\windows</Filter>
    </ClInclude>
    <ClInclude Include="..\..\xbmc\pvr\windows\GUIViewStatePVR.h">
      <Filter>pvr\windows</Filter>
    </ClInclude>
    <ClInclude Include="..\..\xbmc\pvr\windows\GUIWindowPVRChannels.h">
      <Filter>pvr\windows</Filter>
    </ClInclude>
    <ClInclude Include="..\..\xbmc\pvr\windows\GUIWindowPVRCommon.h">
      <Filter>pvr\windows</Filter>
    </ClInclude>
    <ClInclude Include="..\..\xbmc\pvr\windows\GUIWindowPVRGuide.h">
      <Filter>pvr\windows</Filter>
    </ClInclude>
    <ClInclude Include="..\..\xbmc\pvr\windows\GUIWindowPVRRecordings.h">
      <Filter>pvr\windows</Filter>
    </ClInclude>
    <ClInclude Include="..\..\xbmc\pvr\windows\GUIWindowPVRSearch.h">
      <Filter>pvr\windows</Filter>
    </ClInclude>
    <ClInclude Include="..\..\xbmc\utils\GlobalsHandling.h">
      <Filter>utils</Filter>
    </ClInclude>
    <ClInclude Include="..\..\xbmc\pvr\addons\PVRClients.h">
      <Filter>pvr\addons</Filter>
    </ClInclude>
    <ClInclude Include="..\..\xbmc\addons\AddonCallbacks.h">
      <Filter>addons</Filter>
    </ClInclude>
    <ClInclude Include="..\..\xbmc\addons\AddonCallbacksAddon.h">
      <Filter>addons</Filter>
    </ClInclude>
    <ClInclude Include="..\..\xbmc\addons\AddonCallbacksGUI.h">
      <Filter>addons</Filter>
    </ClInclude>
    <ClInclude Include="..\..\xbmc\addons\AddonCallbacksPVR.h">
      <Filter>addons</Filter>
    </ClInclude>
    <ClInclude Include="..\..\lib\SlingboxLib\SlingboxLib.h">
      <Filter>libs\SlingboxLib</Filter>
    </ClInclude>
    <ClInclude Include="..\..\xbmc\dialogs\GUIDialogPlayEject.h">
      <Filter>dialogs</Filter>
    </ClInclude>
    <ClInclude Include="..\..\xbmc\pvr\PVRGUIInfo.h">
      <Filter>pvr</Filter>
    </ClInclude>
    <ClInclude Include="..\..\xbmc\interfaces\json-rpc\JSONServiceDescription.h">
      <Filter>interfaces\json-rpc</Filter>
    </ClInclude>
    <ClInclude Include="..\..\xbmc\interfaces\json-rpc\ServiceDescription.h">
      <Filter>interfaces\json-rpc</Filter>
    </ClInclude>
    <ClInclude Include="..\..\xbmc\interfaces\json-rpc\InputOperations.h">
      <Filter>interfaces\json-rpc</Filter>
    </ClInclude>
    <ClInclude Include="..\..\xbmc\epg\GUIEPGGridContainer.h">
      <Filter>epg</Filter>
    </ClInclude>
    <ClInclude Include="..\..\xbmc\input\XBMC_keytable.h">
      <Filter>input</Filter>
    </ClInclude>
    <ClInclude Include="..\..\xbmc\utils\JSONVariantParser.h">
      <Filter>utils</Filter>
    </ClInclude>
    <ClInclude Include="..\..\xbmc\utils\JSONVariantWriter.h">
      <Filter>utils</Filter>
    </ClInclude>
    <ClInclude Include="..\..\xbmc\settings\AppParamParser.h">
      <Filter>settings</Filter>
    </ClInclude>
    <ClInclude Include="..\..\xbmc\addons\AddonVersion.h">
      <Filter>addons</Filter>
    </ClInclude>
    <ClInclude Include="..\..\lib\DllAvFilter.h">
      <Filter>cores\dvdplayer\DVDHeaders</Filter>
    </ClInclude>
    <ClInclude Include="..\..\xbmc\guilib\DirtyRegionTracker.h">
      <Filter>guilib</Filter>
    </ClInclude>
    <ClInclude Include="..\..\xbmc\guilib\DirtyRegion.h">
      <Filter>guilib</Filter>
    </ClInclude>
    <ClInclude Include="..\..\xbmc\guilib\DirtyRegionSolvers.h">
      <Filter>guilib</Filter>
    </ClInclude>
    <ClInclude Include="..\..\xbmc\input\InertialScrollingHandler.h">
      <Filter>input</Filter>
    </ClInclude>
    <ClInclude Include="..\..\xbmc\interfaces\info\InfoBool.h">
      <Filter>interfaces\info</Filter>
    </ClInclude>
    <ClInclude Include="..\..\xbmc\guilib\GUIAction.h">
      <Filter>guilib</Filter>
    </ClInclude>
    <ClInclude Include="..\..\xbmc\interfaces\json-rpc\ApplicationOperations.h">
      <Filter>interfaces\json-rpc</Filter>
    </ClInclude>
    <ClInclude Include="..\..\xbmc\guilib\JpegIO.h">
      <Filter>guilib</Filter>
    </ClInclude>
    <ClInclude Include="..\..\xbmc\cores\paplayer\BXAcodec.h">
      <Filter>cores\paplayer</Filter>
    </ClInclude>
    <ClInclude Include="..\..\xbmc\interfaces\info\SkinVariable.h">
      <Filter>interfaces\info</Filter>
    </ClInclude>
    <ClInclude Include="..\..\xbmc\network\AirPlayServer.h">
      <Filter>network</Filter>
    </ClInclude>
    <ClInclude Include="..\..\xbmc\utils\HttpParser.h">
      <Filter>utils</Filter>
    </ClInclude>
    <ClInclude Include="..\..\xbmc\network\windows\ZeroconfWIN.h">
      <Filter>network\windows</Filter>
    </ClInclude>
    <ClInclude Include="..\..\xbmc\network\DllLibPlist.h">
      <Filter>network</Filter>
    </ClInclude>
    <ClInclude Include="..\..\xbmc\peripherals\Peripherals.h">
      <Filter>peripherals</Filter>
    </ClInclude>
    <ClInclude Include="..\..\xbmc\peripherals\bus\PeripheralBus.h">
      <Filter>peripherals\bus</Filter>
    </ClInclude>
    <ClInclude Include="..\..\xbmc\peripherals\devices\Peripheral.h">
      <Filter>peripherals\devices</Filter>
    </ClInclude>
    <ClInclude Include="..\..\xbmc\peripherals\devices\PeripheralCecAdapter.h">
      <Filter>peripherals\devices</Filter>
    </ClInclude>
    <ClInclude Include="..\..\xbmc\peripherals\devices\PeripheralDisk.h">
      <Filter>peripherals\devices</Filter>
    </ClInclude>
    <ClInclude Include="..\..\xbmc\peripherals\devices\PeripheralHID.h">
      <Filter>peripherals\devices</Filter>
    </ClInclude>
    <ClInclude Include="..\..\xbmc\peripherals\devices\PeripheralNIC.h">
      <Filter>peripherals\devices</Filter>
    </ClInclude>
    <ClInclude Include="..\..\xbmc\peripherals\devices\PeripheralNyxboard.h">
      <Filter>peripherals\devices</Filter>
    </ClInclude>
    <ClInclude Include="..\..\xbmc\peripherals\bus\win32\PeripheralBusUSB.h">
      <Filter>peripherals\bus</Filter>
    </ClInclude>
    <ClInclude Include="..\..\xbmc\peripherals\PeripheralTypes.h">
      <Filter>peripherals</Filter>
    </ClInclude>
    <ClInclude Include="..\..\xbmc\peripherals\devices\PeripheralBluetooth.h">
      <Filter>peripherals\devices</Filter>
    </ClInclude>
    <ClInclude Include="..\..\xbmc\peripherals\devices\PeripheralTuner.h">
      <Filter>peripherals\devices</Filter>
    </ClInclude>
    <ClInclude Include="..\..\xbmc\peripherals\dialogs\GUIDialogPeripheralManager.h">
      <Filter>peripherals\dialogs</Filter>
    </ClInclude>
    <ClInclude Include="..\..\xbmc\peripherals\dialogs\GUIDialogPeripheralSettings.h">
      <Filter>peripherals\dialogs</Filter>
    </ClInclude>
    <ClInclude Include="..\..\xbmc\interfaces\python\xbmcmodule\pyrendercapture.h">
      <Filter>interfaces\python\xbmcmodule</Filter>
    </ClInclude>
    <ClInclude Include="..\..\xbmc\filesystem\ZipManager.h">
      <Filter>filesystem</Filter>
    </ClInclude>
    <ClInclude Include="..\..\xbmc\filesystem\AddonsDirectory.h">
      <Filter>filesystem</Filter>
    </ClInclude>
    <ClInclude Include="..\..\xbmc\filesystem\AFPDirectory.h">
      <Filter>filesystem</Filter>
    </ClInclude>
    <ClInclude Include="..\..\xbmc\filesystem\AFPFile.h">
      <Filter>filesystem</Filter>
    </ClInclude>
    <ClInclude Include="..\..\xbmc\filesystem\ASAPFileDirectory.h">
      <Filter>filesystem</Filter>
    </ClInclude>
    <ClInclude Include="..\..\xbmc\filesystem\CacheStrategy.h">
      <Filter>filesystem</Filter>
    </ClInclude>
    <ClInclude Include="..\..\xbmc\filesystem\CDDADirectory.h">
      <Filter>filesystem</Filter>
    </ClInclude>
    <ClInclude Include="..\..\xbmc\filesystem\CDDAFile.h">
      <Filter>filesystem</Filter>
    </ClInclude>
    <ClInclude Include="..\..\xbmc\filesystem\CurlFile.h">
      <Filter>filesystem</Filter>
    </ClInclude>
    <ClInclude Include="..\..\xbmc\filesystem\DAAPDirectory.h">
      <Filter>filesystem</Filter>
    </ClInclude>
    <ClInclude Include="..\..\xbmc\filesystem\DAAPFile.h">
      <Filter>filesystem</Filter>
    </ClInclude>
    <ClInclude Include="..\..\xbmc\filesystem\DAVDirectory.h">
      <Filter>filesystem</Filter>
    </ClInclude>
    <ClInclude Include="..\..\xbmc\filesystem\Directory.h">
      <Filter>filesystem</Filter>
    </ClInclude>
    <ClInclude Include="..\..\xbmc\filesystem\DirectoryFactory.h">
      <Filter>filesystem</Filter>
    </ClInclude>
    <ClInclude Include="..\..\xbmc\filesystem\DirectoryHistory.h">
      <Filter>filesystem</Filter>
    </ClInclude>
    <ClInclude Include="..\..\xbmc\filesystem\DllHDHomeRunDirectory.h">
      <Filter>filesystem</Filter>
    </ClInclude>
    <ClInclude Include="..\..\xbmc\filesystem\DllHDHomeRunFile.h">
      <Filter>filesystem</Filter>
    </ClInclude>
    <ClInclude Include="..\..\xbmc\filesystem\DllLibAfp.h">
      <Filter>filesystem</Filter>
    </ClInclude>
    <ClInclude Include="..\..\xbmc\filesystem\DllLibCMyth.h">
      <Filter>filesystem</Filter>
    </ClInclude>
    <ClInclude Include="..\..\xbmc\filesystem\DllLibCurl.h">
      <Filter>filesystem</Filter>
    </ClInclude>
    <ClInclude Include="..\..\xbmc\filesystem\DllLibNfs.h">
      <Filter>filesystem</Filter>
    </ClInclude>
    <ClInclude Include="..\..\xbmc\filesystem\File.h">
      <Filter>filesystem</Filter>
    </ClInclude>
    <ClInclude Include="..\..\xbmc\filesystem\FileDirectoryFactory.h">
      <Filter>filesystem</Filter>
    </ClInclude>
    <ClInclude Include="..\..\xbmc\filesystem\FileFactory.h">
      <Filter>filesystem</Filter>
    </ClInclude>
    <ClInclude Include="..\..\xbmc\filesystem\FileReaderFile.h">
      <Filter>filesystem</Filter>
    </ClInclude>
    <ClInclude Include="..\..\xbmc\filesystem\FTPDirectory.h">
      <Filter>filesystem</Filter>
    </ClInclude>
    <ClInclude Include="..\..\xbmc\filesystem\FTPParse.h">
      <Filter>filesystem</Filter>
    </ClInclude>
    <ClInclude Include="..\..\xbmc\filesystem\HDDirectory.h">
      <Filter>filesystem</Filter>
    </ClInclude>
    <ClInclude Include="..\..\xbmc\filesystem\HDFile.h">
      <Filter>filesystem</Filter>
    </ClInclude>
    <ClInclude Include="..\..\xbmc\filesystem\HDHomeRunDirectory.h">
      <Filter>filesystem</Filter>
    </ClInclude>
    <ClInclude Include="..\..\xbmc\filesystem\HDHomeRunFile.h">
      <Filter>filesystem</Filter>
    </ClInclude>
    <ClInclude Include="..\..\xbmc\filesystem\HTSPDirectory.h">
      <Filter>filesystem</Filter>
    </ClInclude>
    <ClInclude Include="..\..\xbmc\filesystem\HTSPSession.h">
      <Filter>filesystem</Filter>
    </ClInclude>
    <ClInclude Include="..\..\xbmc\filesystem\HTTPDirectory.h">
      <Filter>filesystem</Filter>
    </ClInclude>
    <ClInclude Include="..\..\xbmc\filesystem\IDirectory.h">
      <Filter>filesystem</Filter>
    </ClInclude>
    <ClInclude Include="..\..\xbmc\filesystem\IFile.h">
      <Filter>filesystem</Filter>
    </ClInclude>
    <ClInclude Include="..\..\xbmc\filesystem\IFileDirectory.h">
      <Filter>filesystem</Filter>
    </ClInclude>
    <ClInclude Include="..\..\xbmc\filesystem\ILiveTV.h">
      <Filter>filesystem</Filter>
    </ClInclude>
    <ClInclude Include="..\..\xbmc\filesystem\iso9660.h">
      <Filter>filesystem</Filter>
    </ClInclude>
    <ClInclude Include="..\..\xbmc\filesystem\ISO9660Directory.h">
      <Filter>filesystem</Filter>
    </ClInclude>
    <ClInclude Include="..\..\xbmc\filesystem\ISOFile.h">
      <Filter>filesystem</Filter>
    </ClInclude>
    <ClInclude Include="..\..\xbmc\filesystem\LastFMDirectory.h">
      <Filter>filesystem</Filter>
    </ClInclude>
    <ClInclude Include="..\..\xbmc\filesystem\LastFMFile.h">
      <Filter>filesystem</Filter>
    </ClInclude>
    <ClInclude Include="..\..\xbmc\filesystem\LibraryDirectory.h">
      <Filter>filesystem</Filter>
    </ClInclude>
    <ClInclude Include="..\..\xbmc\filesystem\MultiPathDirectory.h">
      <Filter>filesystem</Filter>
    </ClInclude>
    <ClInclude Include="..\..\xbmc\filesystem\MultiPathFile.h">
      <Filter>filesystem</Filter>
    </ClInclude>
    <ClInclude Include="..\..\xbmc\filesystem\MusicDatabaseDirectory.h">
      <Filter>filesystem</Filter>
    </ClInclude>
    <ClInclude Include="..\..\xbmc\filesystem\MusicDatabaseFile.h">
      <Filter>filesystem</Filter>
    </ClInclude>
    <ClInclude Include="..\..\xbmc\filesystem\MusicFileDirectory.h">
      <Filter>filesystem</Filter>
    </ClInclude>
    <ClInclude Include="..\..\xbmc\filesystem\MusicSearchDirectory.h">
      <Filter>filesystem</Filter>
    </ClInclude>
    <ClInclude Include="..\..\xbmc\filesystem\MythDirectory.h">
      <Filter>filesystem</Filter>
    </ClInclude>
    <ClInclude Include="..\..\xbmc\filesystem\MythFile.h">
      <Filter>filesystem</Filter>
    </ClInclude>
    <ClInclude Include="..\..\xbmc\filesystem\MythSession.h">
      <Filter>filesystem</Filter>
    </ClInclude>
    <ClInclude Include="..\..\xbmc\filesystem\NFSDirectory.h">
      <Filter>filesystem</Filter>
    </ClInclude>
    <ClInclude Include="..\..\xbmc\filesystem\NFSFile.h">
      <Filter>filesystem</Filter>
    </ClInclude>
    <ClInclude Include="..\..\xbmc\filesystem\NSFFileDirectory.h">
      <Filter>filesystem</Filter>
    </ClInclude>
    <ClInclude Include="..\..\xbmc\filesystem\OGGFileDirectory.h">
      <Filter>filesystem</Filter>
    </ClInclude>
    <ClInclude Include="..\..\xbmc\filesystem\PipeFile.h">
      <Filter>filesystem</Filter>
    </ClInclude>
    <ClInclude Include="..\..\xbmc\filesystem\PipesManager.h">
      <Filter>filesystem</Filter>
    </ClInclude>
    <ClInclude Include="..\..\xbmc\filesystem\PlaylistDirectory.h">
      <Filter>filesystem</Filter>
    </ClInclude>
    <ClInclude Include="..\..\xbmc\filesystem\PlaylistFileDirectory.h">
      <Filter>filesystem</Filter>
    </ClInclude>
    <ClInclude Include="..\..\xbmc\filesystem\PluginDirectory.h">
      <Filter>filesystem</Filter>
    </ClInclude>
    <ClInclude Include="..\..\xbmc\filesystem\RarDirectory.h">
      <Filter>filesystem</Filter>
    </ClInclude>
    <ClInclude Include="..\..\xbmc\filesystem\RarFile.h">
      <Filter>filesystem</Filter>
    </ClInclude>
    <ClInclude Include="..\..\xbmc\filesystem\RarManager.h">
      <Filter>filesystem</Filter>
    </ClInclude>
    <ClInclude Include="..\..\xbmc\filesystem\RSSDirectory.h">
      <Filter>filesystem</Filter>
    </ClInclude>
    <ClInclude Include="..\..\xbmc\filesystem\RTVDirectory.h">
      <Filter>filesystem</Filter>
    </ClInclude>
    <ClInclude Include="..\..\xbmc\filesystem\RTVFile.h">
      <Filter>filesystem</Filter>
    </ClInclude>
    <ClInclude Include="..\..\xbmc\filesystem\SAPDirectory.h">
      <Filter>filesystem</Filter>
    </ClInclude>
    <ClInclude Include="..\..\xbmc\filesystem\SAPFile.h">
      <Filter>filesystem</Filter>
    </ClInclude>
    <ClInclude Include="..\..\xbmc\filesystem\SFTPDirectory.h">
      <Filter>filesystem</Filter>
    </ClInclude>
    <ClInclude Include="..\..\xbmc\filesystem\SFTPFile.h">
      <Filter>filesystem</Filter>
    </ClInclude>
    <ClInclude Include="..\..\xbmc\filesystem\ShoutcastFile.h">
      <Filter>filesystem</Filter>
    </ClInclude>
    <ClInclude Include="..\..\xbmc\filesystem\SIDFileDirectory.h">
      <Filter>filesystem</Filter>
    </ClInclude>
    <ClInclude Include="..\..\xbmc\filesystem\SlingboxDirectory.h">
      <Filter>filesystem</Filter>
    </ClInclude>
    <ClInclude Include="..\..\xbmc\filesystem\SlingboxFile.h">
      <Filter>filesystem</Filter>
    </ClInclude>
    <ClInclude Include="..\..\xbmc\filesystem\SmartPlaylistDirectory.h">
      <Filter>filesystem</Filter>
    </ClInclude>
    <ClInclude Include="..\..\xbmc\filesystem\SourcesDirectory.h">
      <Filter>filesystem</Filter>
    </ClInclude>
    <ClInclude Include="..\..\xbmc\filesystem\SpecialProtocol.h">
      <Filter>filesystem</Filter>
    </ClInclude>
    <ClInclude Include="..\..\xbmc\filesystem\SpecialProtocolDirectory.h">
      <Filter>filesystem</Filter>
    </ClInclude>
    <ClInclude Include="..\..\xbmc\filesystem\SpecialProtocolFile.h">
      <Filter>filesystem</Filter>
    </ClInclude>
    <ClInclude Include="..\..\xbmc\filesystem\StackDirectory.h">
      <Filter>filesystem</Filter>
    </ClInclude>
    <ClInclude Include="..\..\xbmc\filesystem\TuxBoxDirectory.h">
      <Filter>filesystem</Filter>
    </ClInclude>
    <ClInclude Include="..\..\xbmc\filesystem\TuxBoxFile.h">
      <Filter>filesystem</Filter>
    </ClInclude>
    <ClInclude Include="..\..\xbmc\filesystem\udf25.h">
      <Filter>filesystem</Filter>
    </ClInclude>
    <ClInclude Include="..\..\xbmc\filesystem\UDFDirectory.h">
      <Filter>filesystem</Filter>
    </ClInclude>
    <ClInclude Include="..\..\xbmc\filesystem\UDFFile.h">
      <Filter>filesystem</Filter>
    </ClInclude>
    <ClInclude Include="..\..\xbmc\filesystem\UPnPDirectory.h">
      <Filter>filesystem</Filter>
    </ClInclude>
    <ClInclude Include="..\..\xbmc\filesystem\UPnPFile.h">
      <Filter>filesystem</Filter>
    </ClInclude>
    <ClInclude Include="..\..\xbmc\filesystem\VideoDatabaseDirectory.h">
      <Filter>filesystem</Filter>
    </ClInclude>
    <ClInclude Include="..\..\xbmc\filesystem\VirtualDirectory.h">
      <Filter>filesystem</Filter>
    </ClInclude>
    <ClInclude Include="..\..\xbmc\filesystem\VTPDirectory.h">
      <Filter>filesystem</Filter>
    </ClInclude>
    <ClInclude Include="..\..\xbmc\filesystem\VTPFile.h">
      <Filter>filesystem</Filter>
    </ClInclude>
    <ClInclude Include="..\..\xbmc\filesystem\VTPSession.h">
      <Filter>filesystem</Filter>
    </ClInclude>
    <ClInclude Include="..\..\xbmc\filesystem\ZeroconfDirectory.h">
      <Filter>filesystem</Filter>
    </ClInclude>
    <ClInclude Include="..\..\xbmc\filesystem\ZipDirectory.h">
      <Filter>filesystem</Filter>
    </ClInclude>
    <ClInclude Include="..\..\xbmc\filesystem\ZipFile.h">
      <Filter>filesystem</Filter>
    </ClInclude>
    <ClInclude Include="..\..\xbmc\interfaces\json-rpc\PVROperations.h">
      <Filter>interfaces\json-rpc</Filter>
    </ClInclude>
    <ClInclude Include="..\..\xbmc\cores\paplayer\PCMCodec.h">
      <Filter>cores\paplayer</Filter>
    </ClInclude>
    <ClInclude Include="..\..\xbmc\XbmcContext.h" />
    <ClInclude Include="..\..\xbmc\filesystem\MemBufferCache.h">
      <Filter>filesystem</Filter>
    </ClInclude>
    <ClInclude Include="..\..\xbmc\filesystem\CircularCache.h">
      <Filter>filesystem</Filter>
    </ClInclude>
    <ClInclude Include="..\..\xbmc\filesystem\DirectoryCache.h">
      <Filter>filesystem</Filter>
    </ClInclude>
    <ClInclude Include="..\..\xbmc\filesystem\FileCache.h">
      <Filter>filesystem</Filter>
    </ClInclude>
    <ClInclude Include="..\..\xbmc\utils\XBMCTinyXML.h">
      <Filter>utils</Filter>
    </ClInclude>
    <ClInclude Include="..\..\xbmc\filesystem\BlurayDirectory.h">
      <Filter>filesystem</Filter>
    </ClInclude>
    <ClInclude Include="..\..\xbmc\utils\Base64.h">
      <Filter>utils</Filter>
    </ClInclude>
    <ClInclude Include="..\..\xbmc\utils\HttpResponse.h">
      <Filter>utils</Filter>
    </ClInclude>
    <ClInclude Include="..\..\xbmc\network\websocket\WebSocket.h">
      <Filter>network\websocket</Filter>
    </ClInclude>
    <ClInclude Include="..\..\xbmc\network\websocket\WebSocketV8.h">
      <Filter>network\websocket</Filter>
    </ClInclude>
    <ClInclude Include="..\..\xbmc\network\websocket\WebSocketManager.h">
      <Filter>network\websocket</Filter>
    </ClInclude>
    <ClInclude Include="..\..\xbmc\network\websocket\WebSocketV13.h">
      <Filter>network\websocket</Filter>
    </ClInclude>
    <ClInclude Include="..\..\xbmc\filesystem\windows\WINFileSMB.h">
      <Filter>filesystem\windows</Filter>
    </ClInclude>
    <ClInclude Include="..\..\xbmc\filesystem\windows\WINSMBDirectory.h">
      <Filter>filesystem\windows</Filter>
    </ClInclude>
    <ClInclude Include="..\..\xbmc\interfaces\json-rpc\JSONRPCUtils.h">
      <Filter>interfaces\json-rpc</Filter>
    </ClInclude>
    <ClInclude Include="..\..\xbmc\interfaces\json-rpc\IJSONRPCAnnouncer.h">
      <Filter>interfaces\json-rpc</Filter>
    </ClInclude>
    <ClInclude Include="..\..\xbmc\interfaces\json-rpc\GUIOperations.h">
      <Filter>interfaces\json-rpc</Filter>
    </ClInclude>
    <ClInclude Include="..\..\xbmc\utils\Mime.h">
      <Filter>utils</Filter>
    </ClInclude>
    <ClInclude Include="..\..\xbmc\network\httprequesthandler\IHTTPRequestHandler.h">
      <Filter>network\httprequesthandler</Filter>
    </ClInclude>
    <ClInclude Include="..\..\xbmc\network\httprequesthandler\HTTPApiHandler.h">
      <Filter>network\httprequesthandler</Filter>
    </ClInclude>
    <ClInclude Include="..\..\xbmc\network\httprequesthandler\HTTPVfsHandler.h">
      <Filter>network\httprequesthandler</Filter>
    </ClInclude>
    <ClInclude Include="..\..\xbmc\network\httprequesthandler\HTTPWebinterfaceHandler.h">
      <Filter>network\httprequesthandler</Filter>
    </ClInclude>
    <ClInclude Include="..\..\xbmc\network\httprequesthandler\HTTPWebinterfaceAddonsHandler.h">
      <Filter>network\httprequesthandler</Filter>
    </ClInclude>
    <ClInclude Include="..\..\xbmc\network\httprequesthandler\HTTPJsonRpcHandler.h">
      <Filter>network\httprequesthandler</Filter>
    </ClInclude>
    <ClInclude Include="..\..\xbmc\utils\POUtils.h">
      <Filter>utils</Filter>
    </ClInclude>
    <ClInclude Include="..\..\xbmc\interfaces\python\xbmcmodule\pythreadstate.h">
      <Filter>interfaces\python\xbmcmodule</Filter>
    </ClInclude>
    <ClInclude Include="..\..\xbmc\network\ZeroconfBrowser.h">
      <Filter>network</Filter>
    </ClInclude>
    <ClInclude Include="..\..\xbmc\network\windows\ZeroconfBrowserWIN.h">
      <Filter>network\windows</Filter>
    </ClInclude>
    <ClInclude Include="..\..\xbmc\cores\AudioEngine\Encoders\AEEncoderFFmpeg.h">
      <Filter>cores\AudioEngine\Encoders</Filter>
    </ClInclude>
    <ClInclude Include="..\..\xbmc\cores\AudioEngine\AEAudioFormat.h">
      <Filter>cores\AudioEngine</Filter>
    </ClInclude>
    <ClInclude Include="..\..\xbmc\cores\AudioEngine\AEFactory.h">
      <Filter>cores\AudioEngine</Filter>
    </ClInclude>
    <ClInclude Include="..\..\xbmc\cores\AudioEngine\AESinkFactory.h">
      <Filter>cores\AudioEngine</Filter>
    </ClInclude>
    <ClInclude Include="..\..\xbmc\cores\AudioEngine\Engines\SoftAE\SoftAE.h">
      <Filter>cores\AudioEngine\Engines</Filter>
    </ClInclude>
    <ClInclude Include="..\..\xbmc\cores\AudioEngine\Engines\SoftAE\SoftAESound.h">
      <Filter>cores\AudioEngine\Engines</Filter>
    </ClInclude>
    <ClInclude Include="..\..\xbmc\cores\AudioEngine\Engines\SoftAE\SoftAEStream.h">
      <Filter>cores\AudioEngine\Engines</Filter>
    </ClInclude>
    <ClInclude Include="..\..\xbmc\cores\AudioEngine\Interfaces\AE.h">
      <Filter>cores\AudioEngine\Interfaces</Filter>
    </ClInclude>
    <ClInclude Include="..\..\xbmc\cores\AudioEngine\Interfaces\AEEncoder.h">
      <Filter>cores\AudioEngine\Interfaces</Filter>
    </ClInclude>
    <ClInclude Include="..\..\xbmc\cores\AudioEngine\Interfaces\AESink.h">
      <Filter>cores\AudioEngine\Interfaces</Filter>
    </ClInclude>
    <ClInclude Include="..\..\xbmc\cores\AudioEngine\Interfaces\AESound.h">
      <Filter>cores\AudioEngine\Interfaces</Filter>
    </ClInclude>
    <ClInclude Include="..\..\xbmc\cores\AudioEngine\Interfaces\AEStream.h">
      <Filter>cores\AudioEngine\Interfaces</Filter>
    </ClInclude>
    <ClInclude Include="..\..\xbmc\cores\AudioEngine\Interfaces\ThreadedAE.h">
      <Filter>cores\AudioEngine\Interfaces</Filter>
    </ClInclude>
    <ClInclude Include="..\..\xbmc\cores\AudioEngine\Sinks\AESinkDirectSound.h">
      <Filter>cores\AudioEngine\Sinks</Filter>
    </ClInclude>
    <ClInclude Include="..\..\xbmc\cores\AudioEngine\Sinks\AESinkNULL.h">
      <Filter>cores\AudioEngine\Sinks</Filter>
    </ClInclude>
    <ClInclude Include="..\..\xbmc\cores\AudioEngine\Sinks\AESinkProfiler.h">
      <Filter>cores\AudioEngine\Sinks</Filter>
    </ClInclude>
    <ClInclude Include="..\..\xbmc\cores\AudioEngine\Sinks\AESinkWASAPI.h">
      <Filter>cores\AudioEngine\Sinks</Filter>
    </ClInclude>
    <ClInclude Include="..\..\xbmc\cores\AudioEngine\Utils\AEBitstreamPacker.h">
      <Filter>cores\AudioEngine\Utils</Filter>
    </ClInclude>
    <ClInclude Include="..\..\xbmc\cores\AudioEngine\Utils\AEBuffer.h">
      <Filter>cores\AudioEngine\Utils</Filter>
    </ClInclude>
    <ClInclude Include="..\..\xbmc\cores\AudioEngine\Utils\AEChannelInfo.h">
      <Filter>cores\AudioEngine\Utils</Filter>
    </ClInclude>
    <ClInclude Include="..\..\xbmc\cores\AudioEngine\Utils\AEConvert.h">
      <Filter>cores\AudioEngine\Utils</Filter>
    </ClInclude>
    <ClInclude Include="..\..\xbmc\cores\AudioEngine\Utils\AEPackIEC61937.h">
      <Filter>cores\AudioEngine\Utils</Filter>
    </ClInclude>
    <ClInclude Include="..\..\xbmc\cores\AudioEngine\Utils\AERemap.h">
      <Filter>cores\AudioEngine\Utils</Filter>
    </ClInclude>
    <ClInclude Include="..\..\xbmc\cores\AudioEngine\Utils\AEStreamInfo.h">
      <Filter>cores\AudioEngine\Utils</Filter>
    </ClInclude>
    <ClInclude Include="..\..\xbmc\cores\AudioEngine\Utils\AEUtil.h">
      <Filter>cores\AudioEngine\Utils</Filter>
    </ClInclude>
    <ClInclude Include="..\..\xbmc\cores\AudioEngine\Utils\AEWAVLoader.h">
      <Filter>cores\AudioEngine\Utils</Filter>
    </ClInclude>
    <ClInclude Include="..\..\xbmc\cores\AudioEngine\Utils\AEDeviceInfo.h">
      <Filter>cores\AudioEngine\Utils</Filter>
    </ClInclude>
    <ClInclude Include="..\..\xbmc\cores\dvdplayer\DVDCodecs\Audio\DVDAudioCodecPassthrough.h">
      <Filter>cores\dvdplayer\DVDCodecs\Audio</Filter>
    </ClInclude>
    <ClInclude Include="..\..\xbmc\guilib\TextureGL.h">
      <Filter>guilib</Filter>
    </ClInclude>
    <ClInclude Include="..\..\xbmc\guilib\GUIFontTTFGL.h">
      <Filter>guilib</Filter>
    </ClInclude>
    <ClInclude Include="..\..\xbmc\guilib\GUITextureGL.h">
      <Filter>guilib</Filter>
    </ClInclude>
    <ClInclude Include="..\..\xbmc\guilib\GUITextureGLES.h">
      <Filter>guilib</Filter>
    </ClInclude>
    <ClInclude Include="..\..\xbmc\guilib\TextureManager.h">
      <Filter>guilib</Filter>
    </ClInclude>
    <ClInclude Include="..\..\xbmc\guilib\GraphicContext.h">
      <Filter>guilib</Filter>
    </ClInclude>
    <ClInclude Include="..\..\xbmc\guilib\GUIFontTTF.h">
      <Filter>guilib</Filter>
    </ClInclude>
    <ClInclude Include="..\..\xbmc\guilib\GUITexture.h">
      <Filter>guilib</Filter>
    </ClInclude>
    <ClInclude Include="..\..\xbmc\guilib\Texture.h">
      <Filter>guilib</Filter>
    </ClInclude>
    <ClInclude Include="..\..\xbmc\guilib\TextureDX.h">
      <Filter>guilib</Filter>
    </ClInclude>
    <ClInclude Include="..\..\xbmc\guilib\GUIFontTTFDX.h">
      <Filter>guilib</Filter>
    </ClInclude>
    <ClInclude Include="..\..\xbmc\guilib\GUITextureD3D.h">
      <Filter>guilib</Filter>
    </ClInclude>
    <ClInclude Include="..\..\xbmc\addons\AddonDatabase.h">
      <Filter>addons</Filter>
    </ClInclude>
    <ClInclude Include="..\..\xbmc\music\MusicDatabase.h">
      <Filter>music</Filter>
    </ClInclude>
    <ClInclude Include="..\..\xbmc\programs\ProgramDatabase.h">
      <Filter>programs</Filter>
    </ClInclude>
    <ClInclude Include="..\..\xbmc\video\VideoDatabase.h">
      <Filter>video</Filter>
    </ClInclude>
    <ClInclude Include="..\..\xbmc\ViewDatabase.h" />
    <ClInclude Include="..\..\xbmc\ApplicationMessenger.h" />
    <ClInclude Include="..\..\xbmc\Autorun.h" />
    <ClInclude Include="..\..\xbmc\AutoSwitch.h" />
    <ClInclude Include="..\..\xbmc\Favourites.h" />
    <ClInclude Include="..\..\xbmc\DynamicDll.h" />
    <ClInclude Include="..\..\xbmc\CueDocument.h" />
    <ClInclude Include="..\..\xbmc\FileItem.h" />
    <ClInclude Include="..\..\xbmc\GUIInfoManager.h" />
    <ClInclude Include="..\..\xbmc\GUIPassword.h" />
    <ClInclude Include="..\..\xbmc\GUIUserMessages.h" />
    <ClInclude Include="..\..\xbmc\IProgressCallback.h" />
    <ClInclude Include="..\..\xbmc\LangInfo.h" />
    <ClInclude Include="..\..\xbmc\MediaSource.h" />
    <ClInclude Include="..\..\xbmc\NfoFile.h" />
    <ClInclude Include="..\..\xbmc\PartyModeManager.h" />
    <ClInclude Include="..\..\xbmc\PasswordManager.h" />
    <ClInclude Include="..\..\xbmc\SortFileItem.h" />
    <ClInclude Include="..\..\xbmc\SectionLoader.h" />
    <ClInclude Include="..\..\xbmc\Temperature.h" />
    <ClInclude Include="..\..\xbmc\TextureCache.h" />
    <ClInclude Include="..\..\xbmc\TextureCacheJob.h" />
    <ClInclude Include="..\..\xbmc\TextureDatabase.h" />
    <ClInclude Include="..\..\xbmc\ThumbnailCache.h" />
    <ClInclude Include="..\..\xbmc\URL.h" />
    <ClInclude Include="..\..\xbmc\Util.h" />
    <ClInclude Include="..\..\xbmc\XBApplicationEx.h" />
    <ClInclude Include="..\..\xbmc\XBDateTime.h" />
    <ClInclude Include="..\..\xbmc\GUILargeTextureManager.h" />
    <ClInclude Include="..\..\xbmc\GUIViewControl.h" />
    <ClInclude Include="..\..\xbmc\GUIViewState.h" />
    <ClInclude Include="..\..\xbmc\ViewState.h" />
    <ClInclude Include="..\..\xbmc\ThumbLoader.h" />
    <ClInclude Include="..\..\xbmc\pictures\PictureThumbLoader.h">
      <Filter>pictures</Filter>
    </ClInclude>
    <ClInclude Include="..\..\xbmc\dbwrappers\Database.h">
      <Filter>dbwrappers</Filter>
    </ClInclude>
    <ClInclude Include="..\..\xbmc\dbwrappers\dataset.h">
      <Filter>dbwrappers</Filter>
    </ClInclude>
    <ClInclude Include="..\..\xbmc\dbwrappers\qry_dat.h">
      <Filter>dbwrappers</Filter>
    </ClInclude>
    <ClInclude Include="..\..\xbmc\dbwrappers\mysqldataset.h">
      <Filter>dbwrappers</Filter>
    </ClInclude>
    <ClInclude Include="..\..\xbmc\dbwrappers\sqlitedataset.h">
      <Filter>dbwrappers</Filter>
    </ClInclude>
    <ClInclude Include="..\..\xbmc\filesystem\FileUPnP.h">
      <Filter>filesystem</Filter>
    </ClInclude>
    <ClInclude Include="..\..\xbmc\system_gl.h" />
    <ClInclude Include="..\..\xbmc\PlayListPlayer.h" />
    <ClInclude Include="..\..\xbmc\BackgroundInfoLoader.h" />
    <ClInclude Include="..\..\xbmc\utils\RecentlyAddedJob.h">
      <Filter>utils</Filter>
    </ClInclude>
    <ClInclude Include="..\..\xbmc\filesystem\ImageFile.h">
      <Filter>filesystem</Filter>
    </ClInclude>
    <ClInclude Include="..\..\xbmc\network\httprequesthandler\HTTPImageHandler.h">
      <Filter>network\httprequesthandler</Filter>
    </ClInclude>
  </ItemGroup>
  <ItemGroup>
    <ResourceCompile Include="..\..\xbmc\win32\XBMC_PC.rc">
      <Filter>win32</Filter>
    </ResourceCompile>
  </ItemGroup>
  <ItemGroup>
    <CustomBuild Include="..\..\xbmc\win32\PlatformInclude.h">
      <Filter>win32</Filter>
    </CustomBuild>
  </ItemGroup>
</Project><|MERGE_RESOLUTION|>--- conflicted
+++ resolved
@@ -190,28 +190,6 @@
     <Filter Include="windows">
       <UniqueIdentifier>{910f98b6-acfa-4b29-a589-21fd2544d142}</UniqueIdentifier>
     </Filter>
-<<<<<<< HEAD
-    <Filter Include="BackgroundLoaders">
-      <UniqueIdentifier>{b6238b6d-f2b3-4ffd-8c97-12dd28e038f9}</UniqueIdentifier>
-    </Filter>
-    <Filter Include="database">
-      <UniqueIdentifier>{b613c254-c9f4-4e5a-bd09-0b07f28b8506}</UniqueIdentifier>
-    </Filter>
-    <Filter Include="libs\mysql">
-      <UniqueIdentifier>{2abbe66b-d85a-4f1e-a350-4de36284f545}</UniqueIdentifier>
-    </Filter>
-    <Filter Include="guilib\Rendering">
-      <UniqueIdentifier>{75a93b39-d863-4919-bbd8-6c28c9b5c67c}</UniqueIdentifier>
-    </Filter>
-    <Filter Include="guilib\Rendering\Base">
-      <UniqueIdentifier>{3aceac76-8bef-4262-b821-f0987eccba47}</UniqueIdentifier>
-    </Filter>
-    <Filter Include="guilib\Rendering\DX">
-      <UniqueIdentifier>{9fe81a88-9346-477b-8ecc-f4eee05d7d13}</UniqueIdentifier>
-    </Filter>
-    <Filter Include="guilib\Rendering\GL">
-      <UniqueIdentifier>{9592a005-d33b-48d1-8462-d95c42c383c2}</UniqueIdentifier>
-    </Filter>
     <Filter Include="pvr">
       <UniqueIdentifier>{5d07f015-2e93-4085-bda3-2be566fb07a8}</UniqueIdentifier>
     </Filter>
@@ -236,8 +214,6 @@
     <Filter Include="pvr\addons">
       <UniqueIdentifier>{dbfd4898-7df3-4393-8b04-ab0cc1265c33}</UniqueIdentifier>
     </Filter>
-=======
->>>>>>> 3450c8a7
     <Filter Include="libs\SlingboxLib">
       <UniqueIdentifier>{dfa70c36-927b-4540-b505-35919e64eb3d}</UniqueIdentifier>
     </Filter>
