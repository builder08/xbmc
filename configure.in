#                                               -*- Autoconf -*-
# Process this file with autoconf to produce a configure script.

AC_PREREQ(2.59)
AC_INIT([xbmc], [11.9.3], [http://trac.xbmc.org])
AC_CONFIG_HEADERS([xbmc/config.h])
AH_TOP([#pragma once])
m4_include([m4/ax_python_devel.m4])

AC_CONFIG_AUX_DIR([build-aux])
AM_INIT_AUTOMAKE([foreign])
AC_CANONICAL_HOST

tolower(){
  echo "$@" | tr ABCDEFGHIJKLMNOPQRSTUVWXYZ abcdefghijklmnopqrstuvwxyz
}

# check for library basenames
AC_DEFUN([XB_FIND_SONAME],
[
  if echo "$host" | grep -q freebsd ; then
    AC_MSG_CHECKING([for lib$2 soname])
    $1_SONAME=[`ldconfig -r | sed -n "s;.* \(/.*lib$2\.so.*\)$;\1;p" | head -n 1`]
    if test x$$1_SONAME != x ; then
      $1_SONAME=[`basename $$1_SONAME`]
    fi
  elif [[ "$host_vendor" != "apple" ]]; then
    AC_MSG_CHECKING([for lib$2 soname])
    $1_FILENAME=$($CC -nostdlib -o /dev/null $LDFLAGS -l$2 -Wl,-M 2>/dev/null | grep "^LOAD.*$2" | awk '{V=2; print $V}')
    if [[ ! -z $$1_FILENAME ]]; then
      $1_SONAME=$(objdump -p $$1_FILENAME | grep "SONAME.*$2" | awk '{V=2; print $V}')
    fi
  else
    AC_MSG_CHECKING([for lib$2 dylib])
    gcc_lib_path=[`$CC -print-search-dirs 2>/dev/null | fgrep libraries: | sed 's/[^=]*=\(.*\)/\1/' | sed 's/:/ /g'`]
    env_lib_path=[`echo $LDFLAGS | sed 's/-L[ ]*//g'`]
    if test "$cross_compiling" = yes; then
      host_lib_path=""
    else
      host_lib_path="/usr/lib /usr/local/lib"
    fi
    for path in $gcc_lib_path $env_lib_path $host_lib_path; do
      lib=[`ls -- $path/lib$2.dylib 2>/dev/null`]
      if test x$lib != x; then
        # we want the path/name that is embedded in the dylib 
        $1_SONAME=[`otool -L $lib | grep -v lib$2.dylib | grep lib$2 | awk '{V=1; print $V}'`]
        $1_SONAME=[`basename $$1_SONAME`]
      fi
    done
  fi
  if [[ -z "$$1_SONAME" ]]; then
    AC_MSG_RESULT([no])
    if test -z "$3" || test "x${$3}" = "xyes"; then
      AC_MSG_ERROR([Unable to determine soname of lib$2 library])
    else
      AC_MSG_WARN([Unable to determine soname of lib$2 library])
      $3=no
      AC_MSG_WARN([lib$2 support disabled])
    fi
  else
    AC_MSG_RESULT([$$1_SONAME])
    AC_SUBST($1_SONAME)
  fi
])

# Function to push and pop libs and includes for a command
AC_DEFUN([XB_PUSH_FLAGS], [
  SAVE_LIBS="$LIBS"
  SAVE_INCLUDES="$INCLUDES"
  LIBS="[$2]"
  INCLUDES="[$1]"
  [$3]
  LIBS="$SAVE_LIBS"
  INCLUDES="$SAVE_INCLUDES"
])

# General message strings
configure_debug="ERROR: this is a configure debug statement"
missing_library="Could not find a required library. Please see the README for your platform."
missing_headers="Could not find some required headers. Please see the README for your platform."
missing_program="Could not find a required program. Please see the README for your platform."
xrandr_not_found="== Could not find libXRandR. SDL will be used for resolution support. =="
xrandr_disabled="== XRandR support disabled. SDL will be used for resolution support. =="
goom_enabled="== GOOM enabled. =="
goom_disabled="== GOOM disabled. =="
alsa_disabled="== ALSA support disabled. =="
rsxs_enabled="== RSXS enabled. =="
rsxs_disabled="== RSXS disabled. =="
projectm_enabled="== ProjectM enabled. =="
projectm_disabled="== ProjectM disabled. =="
x11_enabled="== X11 enabled. =="
x11_disabled="== X11 disabled. =="
pulse_not_found="== Could not find libpulse. PulseAudio support disabled. =="
pulse_disabled="== PulseAudio support manually disabled. =="
dvdcss_enabled="== DVDCSS support enabled. =="
dvdcss_disabled="== DVDCSS support disabled. =="
hal_not_found="== Could not find hal. HAL support disabled. =="
halstorage_not_found="== Could not find hal-storage. HAL support disabled. =="
hal_disabled="== HAL support disabled. =="
avahi_not_found="== Could not find libavahi-common or libavahi-client. Avahi support disabled. =="
avahi_disabled="== Avahi support disabled. =="
vdpau_not_found="== Could not find libvdpau. VDPAU support disabled. =="
vdpau_disabled="== VDPAU support manually disabled. =="
vaapi_not_found="== Could not find libva. VAAPI support disabled. =="
vaapi_disabled="== VAAPI support manually disabled. =="
crystalhd_not_found="== Could not find libcrystalhd. CrystalHD support disabled. =="
crystalhd_disabled="== CrystalHD support manually disabled. =="
vdadecoder_enabled="== VDADecoder support enabled. =="
vdadecoder_disabled="== VDADecoder support manually disabled. =="
vtbdecoder_enabled="== VTBDecoder support enabled. =="
vtbdecoder_disabled="== VTBDecoder support manually disabled. =="
openmax_disabled="== OpenMax support manually disabled. =="
openmax_not_found="== Could not find libnvomx. OpenMax support disabled. =="
ssh_not_found="== Could not find libssh. SSH FTP VFS support disabled. =="
librtmp_not_found="== Could not find libRTMP. RTMP support disabled. =="
librtmp_disabled="== RTMP support disabled. =="
libnfs_not_found="== Could not find libnfs. NFS client support disabled. =="
libnfs_disabled="== NFS support disabled. =="
libafpclient_not_found="== Could not find libafpclient. AFP client support disabled. =="
libafpclient_disabled="== AFP support disabled. =="
libshairport_not_found="== Could not find libshairport. AirTunes support disabled. =="
libshairport_disabled="== AirTunes support disabled. =="
samba_disabled="== SAMBA support disabled. =="
libplist_not_found="== Could not find libplist. AirPlay support disabled. =="
libplist_disabled="== AirPlay support disabled. =="
alsa_not_found="== Could not find ALSA. ALSA support disabled. =="
dbus_not_found="== Could not find DBUS. DBUS support disabled. =="
libcap_disabled="== Capabilities detection support disabled. =="
libcap_not_found="== Could not find libcap. Capabilities detection support disabled. =="

libudev_not_found="== Could not find libudev. Will use polling to check for device changes. =="
libudev_disabled="== udev support disabled. Will use polling to check for device changes. =="
libusb_not_found="== Could not find libusb. Plug and play USB device support will not be available. =="
libusb_disabled="== libusb disabled. Plug and play USB device support will not be available. =="
libusb_disabled_udev_found="== libusb disabled. =="
libcec_enabled="== libcec enabled. =="
libcec_disabled="== libcec disabled. CEC adapter support will not be available. =="
libcec_disabled_missing_libs="== libcec disabled because both libudev and libusb are not available. CEC adapter support will not be available. =="

# External library message strings
external_libraries_enabled="== Use of all supported external libraries enabled. =="
external_libraries_disabled="== Use of all supported external libraries disabled. =="
external_ffmpeg_enabled="== Use of external ffmpeg enabled. =="
external_ffmpeg_disabled="== Use of external ffmpeg disabled. =="
ffmpeg_vdpau_not_supported="== External ffmpeg doesn't support VDPAU. VDPAU support disabled. =="
dashes="------------------------"
final_message="\n  XBMC Configuration:"
final_message="\n$dashes$final_message\n$dashes"

AC_ARG_ENABLE([shared-lib],
  [AS_HELP_STRING([--enable-shared-lib],
  [build libxbmc. helpful for tests (default is no)])],
  [build_shared_lib=$enableval],
  [build_shared_lib=no])

AC_ARG_ENABLE([debug],
  [AS_HELP_STRING([--enable-debug],
  [enable debugging information (default is yes)])],
  [use_debug=$enableval],
  [use_debug=yes])

AC_ARG_WITH([arch],
  [AS_HELP_STRING([--with-arch],
  [build with given arch passing to internal ffmpeg (default is no, needed for crosscompiling)])],
  [use_arch=$withval],
  [use_arch=no])

AC_ARG_WITH([cpu],
  [AS_HELP_STRING([--with-cpu],
  [build with given cpu passing to ffmpeg (default is no)])],
  [use_cpu=$withval],
  [use_cpu=no])

AC_ARG_ENABLE([neon],
  [AS_HELP_STRING([--enable-neon],
  [enable neon passing to ffmpeg (default is no)])],
  [use_neon=$enableval],
  [use_neon=no])

AC_ARG_ENABLE([optimizations],
  [AS_HELP_STRING([--enable-optimizations],
  [enable optimization (default is yes)])],
  [use_optimizations=$enableval],
  [use_optimizations=yes])

AC_ARG_ENABLE([gl],
  [AS_HELP_STRING([--enable-gl],
  [enable OpenGL rendering (default is yes)])],
  [use_gl=$enableval],
  [use_gl=yes])

AC_ARG_ENABLE([gles],
  [AS_HELP_STRING([--enable-gles],
  [enable OpenGLES rendering (default is no)])],
  [use_gles=$enableval],
  [use_gles=no])

AC_ARG_ENABLE([sdl],
  [AS_HELP_STRING([--enable-sdl],
  [enable SDL (default is auto)])],
  [use_sdl=$enableval],
  [use_sdl=auto])

AC_ARG_ENABLE([vdpau],
  [AS_HELP_STRING([--enable-vdpau],
  [enable VDPAU decoding (default is auto)])],
  [use_vdpau=$enableval],
  [use_vdpau=auto])

AC_ARG_ENABLE([vaapi],
  [AS_HELP_STRING([--enable-vaapi],
  [enable VAAPI decoding (default is auto)])],
  [use_vaapi=$enableval],
  [use_vaapi=auto])

AC_ARG_ENABLE([crystalhd],
  [AS_HELP_STRING([--enable-crystalhd],
  [enable CrystalHD decoding (default is auto)])],
  [use_crystalhd=$enableval],
  [use_crystalhd=auto])

AC_ARG_ENABLE([vdadecoder],
  [AS_HELP_STRING([--enable-vdadecoder],
  [enable VDADecoder decoding (default is auto)])],
  [use_vdadecoder=$enableval],
  [use_vdadecoder=auto])

AC_ARG_ENABLE([vtbdecoder],
  [AS_HELP_STRING([--enable-vtbdecoder],
  [enable VTBDecoder decoding (default is auto)])],
  [use_vtbdecoder=$enableval],
  [use_vtbdecoder=auto])

AC_ARG_ENABLE([openmax],
  [AS_HELP_STRING([--enable-openmax],
  [enable OpenMax decoding (default is auto, requires OpenGLES)])],
  [use_openmax=$enableval],
  [use_openmax=auto])

AC_ARG_ENABLE([tegra],
  [AS_HELP_STRING([--enable-tegra],
  [enable Tegra2 arm (default is no)])],
  [use_tegra=$enableval],
  [use_tegra=no])

AC_ARG_ENABLE([profiling],
  [AS_HELP_STRING([--enable-profiling],
  [enable gprof profiling (default is no)])],
  [use_profiling=$enableval],
  [use_profiling=no])

AC_ARG_ENABLE([joystick],
  [AS_HELP_STRING([--enable-joystick],
  [enable SDL joystick support (default is yes)])],
  [use_joystick=$enableval],
  [use_joystick=yes])

AC_ARG_ENABLE([xrandr],
  [AS_HELP_STRING([--enable-xrandr],
  [enable XRandR support (default is yes)])],
  [use_xrandr=$enableval],
  [use_xrandr=yes])

AC_ARG_ENABLE([goom],
  [AS_HELP_STRING([--enable-goom],
  [enable GOOM visualisation (default is no)])],
  [use_goom=$enableval],
  [use_goom=no])

AC_ARG_ENABLE([rsxs],
  [AS_HELP_STRING([--enable-rsxs],
  [enable really slick X screensavers (default is yes)])],
  [use_rsxs=$enableval],
  [use_rsxs=yes])

AC_ARG_ENABLE([projectm],
  [AS_HELP_STRING([--enable-projectm],
  [enable ProjectM visualisation (default is yes)])],
  [use_projectm=$enableval],
  [use_projectm=yes])

AC_ARG_ENABLE([x11],
  [AS_HELP_STRING([--enable-x11],
  [enable x11 (default is yes) 'Linux Only'])],
  [use_x11=$enableval],
  [use_x11=yes])

AC_ARG_ENABLE([ccache],
  [AS_HELP_STRING([--enable-ccache],
  [enable building with ccache feature (default is auto)])],
  [use_ccache=$enableval],
  [use_ccache=auto])

AC_ARG_ENABLE([alsa],
  [AS_HELP_STRING([--disable-alsa],
  [disable ALSA support (only for linux/freebsd)])],
  [use_alsa=$enableval],
  [use_alsa=yes])

AC_ARG_ENABLE([pulse],
  [AS_HELP_STRING([--enable-pulse],
  [enable PulseAudio support (default is no)])],
  [use_pulse=$enableval],
  [use_pulse=no])

AC_ARG_ENABLE([rtmp],
  [AS_HELP_STRING([--enable-rtmp],
  [enable RTMP support via librtmp (default is auto)])],
  [use_librtmp=$enableval],
  [use_librtmp=auto])

AC_ARG_ENABLE([samba],
  [AS_HELP_STRING([--disable-samba],
  [disable SAMBA support (default is enabled)])],
  [use_samba=$enableval],
  [use_samba=yes])

AC_ARG_ENABLE([nfs],
  [AS_HELP_STRING([--enable-nfs],
  [enable NFS support via libnfs (default is auto)])],
  [use_libnfs=$enableval],
  [use_libnfs=auto])

AC_ARG_ENABLE([afpclient],
  [AS_HELP_STRING([--enable-afpclient],
  [enable AFP support via libafpclient (default is auto)])],
  [use_libafpclient=$enableval],
  [use_libafpclient=auto])

AC_ARG_ENABLE([airplay],
  [AS_HELP_STRING([--enable-airplay],
  [enable AirPlay support(default is auto)])],
  [use_airplay=$enableval],
  [use_airplay=auto])

AC_ARG_ENABLE([airtunes],
  [AS_HELP_STRING([--enable-airtunes],
  [enable AirTunes support(default is auto)])],
  [use_airtunes=$enableval],
  [use_airtunes=auto])

AC_ARG_ENABLE([ffmpeg_libvorbis],
  [AS_HELP_STRING([--enable-ffmpeg-libvorbis],
  [enable FFmpeg vorbis encoding (default is no)])],
  [use_ffmpeg_libvorbis=$enableval],
  [use_ffmpeg_libvorbis=no])

AC_ARG_ENABLE([dvdcss],
  [AS_HELP_STRING([--enable-dvdcss],
  [enable DVDCSS support (default is yes)])],
  [use_dvdcss=$enableval],
  [use_dvdcss=yes])

AC_ARG_ENABLE([mid],
  [AS_HELP_STRING([--enable-mid],
  [enable MID support (default is no)])],
  [use_mid=$enableval],
  [use_mid=no])

AC_ARG_ENABLE([hal],
  [AS_HELP_STRING([--disable-hal],
  [disable HAL support (default is enabled if hal and hal-storage is found)])],
  [use_hal=$enableval],
  [use_hal=yes])

AC_ARG_ENABLE([avahi],
  [AS_HELP_STRING([--disable-avahi],
  [disable Avahi support (default is enabled if libavahi-common and libavahi-client is found)])],
  [use_avahi=$enableval],
  [use_avahi=yes])

AC_ARG_ENABLE([non-free],
  [AS_HELP_STRING([--disable-non-free],
  [disable componentents with non-compliant licenses])],
  [use_nonfree=$enableval],
  [use_nonfree=yes])

AC_ARG_ENABLE([asap-codec],
  [AS_HELP_STRING([--enable-asap-codec],
  [enable ASAP ADPCM support])],
  [use_asap=$enableval],
  [use_asap=no])

AC_ARG_ENABLE([webserver],
  [AS_HELP_STRING([--disable-webserver],
  [disable webserver])],
  [use_webserver=$enableval],
  [use_webserver=yes])

AC_ARG_ENABLE([optical-drive],
  [AS_HELP_STRING([--disable-optical-drive],
  [disable optical drive])],
  [use_optical_drive=$enableval],
  [use_optical_drive=yes])

AC_ARG_ENABLE([libbluray],
  [AS_HELP_STRING([--enable-libbluray],
  [enable libbluray support])],
  [use_libbluray=$enableval],
  [use_libbluray=auto])

AC_ARG_ENABLE([texturepacker],
  [AS_HELP_STRING([--enable-texturepacker],
  [enable texturepacker support (default is yes)])],
  [use_texturepacker=$enableval],
  [use_texturepacker=auto])

AC_ARG_WITH([lirc-device],
  [AS_HELP_STRING([--with-lirc-device=file],
  [specify the default LIRC device (default is /dev/lircd)])],
  [lirc_device=$withval],
  [lirc_device=/dev/lircd])
AC_DEFINE_UNQUOTED([LIRC_DEVICE], ["$lirc_device"], [Default LIRC device])

AC_ARG_ENABLE([udev],
  [AS_HELP_STRING([--enable-udev],
  [enable udev support (default is auto)])],
  [use_libudev=$enableval],
  [use_libudev=auto])

AC_ARG_ENABLE([libusb],
  [AS_HELP_STRING([--enable-libusb],
  [enable libusb support (default is auto)])],
  [use_libusb=$enableval],
  [use_libusb=auto])

AC_ARG_ENABLE([libcec],
  [AS_HELP_STRING([--enable-libcec],
  [enable libcec support (default is auto)])],
  [use_libcec=$enableval],
  [use_libcec=auto])

AC_ARG_ENABLE([libmp3lame],
  [AS_HELP_STRING([--enable-libmp3lame],
  [enable lame mp3 encoder support (default is auto)])],
  [use_libmp3lame=$enableval],
  [use_libmp3lame=auto])

AC_ARG_ENABLE([vorbisenc],
  [AS_HELP_STRING([--enable-libvorbisenc],
  [enable vorbis encoder support (default is auto)])],
  [use_libvorbisenc=$enableval],
  [use_libvorbisenc=auto])

AC_ARG_ENABLE([libcap],
  [AS_HELP_STRING([--enable-libcap],
  [enable libcap support (default is auto)])],
  [use_libcap=$enableval],
  [use_libcap=auto])

### External libraries options
AC_ARG_ENABLE([external-libraries],
  [AS_HELP_STRING([--enable-external-libraries],
  [enable use of all supported external libraries (default is no) 'Linux only'])],
  [use_external_libraries=$enableval],
  [use_external_libraries=no])

AC_ARG_ENABLE([external-ffmpeg],
  [AS_HELP_STRING([--enable-external-ffmpeg],
  [enable use of external ffmpeg libraries (default is no) 'Linux only'])],
  [use_external_ffmpeg=$enableval],
  [use_external_ffmpeg=$use_external_libraries])

### End of external library options

if test "x$host_vendor" != "xapple"; then
  DEFAULT_COMPILE_FLAGS="-fPIC -DPIC -D_REENTRANT"
  DEFAULT_COMPILE_FLAGS="$DEFAULT_COMPILE_FLAGS -D_LARGEFILE64_SOURCE -D_FILE_OFFSET_BITS=64"
fi

# Checks for programs.
PASSED_CXXFLAGS=$CXXFLAGS # Hack to override autoconf default values
AC_PROG_CXX
CXXFLAGS="$PASSED_CXXFLAGS $DEFAULT_COMPILE_FLAGS"
PASSED_CFLAGS=$CFLAGS # Hack to override autoconf default values
AC_PROG_CC
AC_PROG_LIBTOOL
CFLAGS="$PASSED_CFLAGS $DEFAULT_COMPILE_FLAGS"
AC_PROG_AWK
AC_PROG_LN_S
AC_PROG_MAKE_SET
MAKE="${MAKE:-make}"

# host detection and setup
case $host in
  i*86*-linux-gnu*)
     ARCH="i486-linux"
     AC_SUBST(ARCH_DEFINES, "-DTARGET_POSIX -DTARGET_LINUX -D_LINUX")
     ;;
  x86_64-*-linux-gnu*)
     ARCH="x86_64-linux"
     AC_SUBST(ARCH_DEFINES, "-DTARGET_POSIX -DTARGET_LINUX -D_LINUX")
     ;;
  i386-*-freebsd*)
     ARCH="x86-freebsd"
     MAKE="gmake"
     use_external_ffmpeg="yes"
     AC_SUBST(ARCH_DEFINES, "-DTARGET_POSIX -DTARGET_FREEBSD -D_LINUX")
     ;;
  amd64-*-freebsd*)
     ARCH="x86_64-freebsd"
     MAKE="gmake"
     use_external_ffmpeg="yes"
     AC_SUBST(ARCH_DEFINES, "-DTARGET_POSIX -DTARGET_FREEBSD -D_LINUX")
     ;;
  arm-apple-darwin*)
     use_joystick=no
     use_neon=yes
     use_libcec=no
     use_crystalhd=no
     use_vdadecoder=no
     use_vtbdecoder=yes
     use_optical_drive=no
     use_dvdcss=no
     use_gles=yes
     use_cpu=cortex-a8
     check_sdl_arch=[`file /opt/local/lib/libSDL_image.dylib | awk '{V=7; print $V}'`]
     if test "x$check_sdl_arch" = "xi386"; then
       use_texturepacker_native=yes
       USE_TEXTUREPACKER_NATIVE_ROOT="/opt/local"
     else
       use_texturepacker=no
     fi
     ARCH="arm-osx"
     use_arch="arm"
     PYTHON_VERSION="2.6"
     PYTHON_LDFLAGS="-L${prefix}/lib -lpython2.6"
     PYTHON_CPPFLAGS="-I${prefix}/include/python2.6"
     PYTHON_SITE_PKG="${prefix}/lib/python2.6/site-packages"
     PYTHON_NOVERSIONCHECK="no-check"
     AC_SUBST(ARCH_DEFINES, "-DTARGET_POSIX -DTARGET_DARWIN -DTARGET_DARWIN_IOS -D_LINUX")
     ;;
  *86*-apple-darwin*)
     use_joystick=no
     use_vtbdecoder=no
     use_texturepacker_native=yes
     USE_TEXTUREPACKER_NATIVE_ROOT="$prefix"
     ARCH="x86-osx"
     AC_SUBST(ARCH_DEFINES, "-DTARGET_POSIX -DTARGET_DARWIN -DTARGET_DARWIN_OSX -D_LINUX")
     ;;
  powerpc-apple-darwin*)
     use_joystick=no
     use_vdadecoder=no
     use_vtbdecoder=no
     use_crystalhd=no
     ARCH="powerpc-osx"
     use_arch="ppc"
     AC_SUBST(ARCH_DEFINES, "-DTARGET_POSIX -DTARGET_DARWIN -DTARGET_DARWIN_OSX -D_LINUX")
     ;;
  powerpc-*-linux-gnu*)
     ARCH="powerpc-linux"
     AC_SUBST(ARCH_DEFINES, "-DTARGET_POSIX -DTARGET_LINUX -D_LINUX -D_POWERPC")
     ;;
  powerpc64-*-linux-gnu*)
     ARCH="powerpc64-linux"
     AC_SUBST(ARCH_DEFINES, "-DTARGET_POSIX -DTARGET_LINUX -D_LINUX -D_POWERPC64")
     ;;
  arm*-*-linux-gnu*)
     use_texturepacker=no
     ARCH="arm"
     use_arch="arm"
     AC_SUBST(ARCH_DEFINES, "-DTARGET_POSIX -DTARGET_LINUX -D_LINUX")
     ;;
  *)
     AC_MSG_ERROR(unsupported host ($host))
esac
AC_SUBST([ARCH])

if test "$build_shared_lib" = "yes"; then
  final_message="$final_message\n Shared lib\tYes"
  AC_SUBST(USE_LIBXBMC,1)
fi

# platform debug flags
if test "$use_debug" = "yes"; then
  final_message="$final_message\n  Debugging:\tYes"
  if test "$use_profiling" = "yes"; then
    final_message="$final_message\n  Profiling:\tYes"
    DEBUG_FLAGS="-g -pg -D_DEBUG -Wall"
  else
    final_message="$final_message\n  Profiling:\tNo"
    DEBUG_FLAGS="-g -D_DEBUG -Wall"
  fi
else
  final_message="$final_message\n  Debugging:\tNo"
  if test "$use_profiling" = "yes"; then
    final_message="$final_message\n  Profiling:\tYes"
    DEBUG_FLAGS="-pg -DNDEBUG=1"
  else
    final_message="$final_message\n  Profiling:\tNo"
    DEBUG_FLAGS="-DNDEBUG=1"
  fi
fi
CFLAGS="$CFLAGS $DEBUG_FLAGS"
CXXFLAGS="$CXXFLAGS $DEBUG_FLAGS"


if test "$use_optimizations" = "yes"; then
  final_message="$final_message\n  Optimization:\tYes"
  CXXFLAGS="$CXXFLAGS -O2"
  CFLAGS="$CFLAGS -O2"
else
  final_message="$final_message\n  Optimization:\tNo"
fi


# platform specific flags
if echo "$ARCH" | grep -q "freebsd" ; then
  LOCALBASE="${LOCALBASE:-/usr/local}"
  CFLAGS="$CFLAGS -I$LOCALBASE/include"
  CXXFLAGS="$CXXFLAGS -I$LOCALBASE/include"
  CPPFLAGS="$CPPFLAGS -I$LOCALBASE/include"
  LDFLAGS="$LDFLAGS -L$LOCALBASE/lib"
fi
if test "$host_vendor" = "apple" ; then
  # standard xbmc paths
  INCLUDES="$INCLUDES -I\$(abs_top_srcdir)/xbmc/osx"
  if test "$use_arch" != "arm"; then
    LIBS="$LIBS -framework IOKit"
    LIBS="$LIBS -framework Cocoa"
    LIBS="$LIBS -framework AppKit"
    LIBS="$LIBS -framework Carbon"
    LIBS="$LIBS -framework CoreAudio"
    LIBS="$LIBS -framework QuickTime"
    LIBS="$LIBS -framework AudioUnit"
    LIBS="$LIBS -framework Foundation"
    LIBS="$LIBS -framework CoreServices"
    LIBS="$LIBS -framework CoreVideo"
    LIBS="$LIBS -framework CoreAudio"
    LIBS="$LIBS -framework AudioToolbox"
    LIBS="$LIBS -framework CoreFoundation"
    LIBS="$LIBS -framework DiskArbitration"
    LIBS="$LIBS -framework ApplicationServices"
  fi
elif test "$use_arch" = "arm"; then
  CFLAGS="$CFLAGS -mno-apcs-stack-check"
  CXXFLAGS="$CXXFLAGS -mno-apcs-stack-check"
  FFMPEG_EXTRACFLAGS=""
  if test "$use_tegra" = "yes"; then
    # Compile for ARMv7a architecture, need to test gcc for vfpv3-d16 support 
    SAVE_CFLAGS="$CFLAGS"
    CFLAGS="-mfpu=vfpv3-d16"
    AC_COMPILE_IFELSE(
      [AC_LANG_SOURCE([int foo;])],
      [ CFLAGS="$SAVE_CFLAGS -Wno-psabi -Wa,-march=armv7a -mtune=cortex-a9 -mfpu=vfpv3-d16 -mthumb-interwork"
        CXXFLAGS="$CXXFLAGS -Wno-psabi -Wa,-march=armv7a -mtune=cortex-a9 -mfpu=vfpv3-d16 -mthumb-interwork"
        FFMPEG_EXTRACFLAGS="$FFMPEG_EXTRACFLAGS -mtune=cortex-a9 -mfpu=vfpv3-d16"
        use_cpu=cortex-a9],
      [ CFLAGS="$SAVE_CFLAGS -Wa,-march=armv6 -mtune=cortex-a8 -mthumb-interwork"
        CXXFLAGS="$CXXFLAGS -Wa,-march=armv6 -mtune=cortex-a8 -mthumb-interwork"    
        use_cpu=cortex-a8])
  else
    if test "$use_neon" = "yes"; then 
      CFLAGS="$CFLAGS -mfpu=neon -mvectorize-with-neon-quad"
      CXXFLAGS="$CXXFLAGS -mfpu=neon -mvectorize-with-neon-quad"
      FFMPEG_EXTRACFLAGS="$FFMPEG_EXTRACFLAGS -mfpu=neon"
    fi
  fi
fi

# Checks for library functions.
AC_FUNC_ALLOCA
AC_FUNC_CHOWN
AC_FUNC_CLOSEDIR_VOID
AC_FUNC_ERROR_AT_LINE
AC_FUNC_FSEEKO
AC_PROG_GCC_TRADITIONAL
AC_FUNC_LSTAT
AC_FUNC_LSTAT_FOLLOWS_SLASHED_SYMLINK
AC_FUNC_MEMCMP
AC_FUNC_MKTIME
AC_FUNC_MMAP
# Boxee is apparently having compile problems
# if HAVE_REALLOC is defined.  Sort this later.
#AC_FUNC_REALLOC
AC_FUNC_SELECT_ARGTYPES
AC_FUNC_SETVBUF_REVERSED
AC_TYPE_SIGNAL
AC_FUNC_STAT
AC_FUNC_STRCOLL
AC_FUNC_STRFTIME
AC_FUNC_STRTOD
AC_FUNC_UTIME_NULL
AC_FUNC_VPRINTF
AC_CHECK_FUNCS([atexit dup2 fdatasync floor fs_stat_dev ftime ftruncate getcwd gethostbyaddr gethostbyname gethostname getpagesize getpass gettimeofday inet_ntoa lchown localeconv memchr memmove memset mkdir modf munmap pow rmdir select setenv setlocale socket sqrt strcasecmp strchr strcspn strdup strerror strncasecmp strpbrk strrchr strspn strstr strtol strtoul sysinfo tzset utime])

# Check for various sizes
AC_CHECK_SIZEOF([int])
AC_CHECK_SIZEOF([size_t])

# Add top source directory for all builds so we can use config.h
INCLUDES="$INCLUDES -I\$(abs_top_srcdir)"

# Check inotify availability
AC_CHECK_HEADER([sys/inotify.h], AC_DEFINE([HAVE_INOTIFY],[1],[Define if we have inotify]),)

# Checks for boost headers using CXX instead of CC
AC_LANG_PUSH([C++])
AC_CHECK_HEADER([boost/shared_ptr.hpp],, AC_MSG_ERROR($missing_library))
AC_LANG_POP([C++])

# Checks for platforms libraries.
if test "$use_gles" = "yes"; then
  use_gl="no"
  # GLES overwrites GL if both set to yes.
  if test "$host_vendor" = "apple" ; then
    AC_DEFINE([HAVE_LIBEGL],[1],["Define to 1 if you have the `EGL' library (-lEGL)."])
    AC_DEFINE([HAVE_LIBGLESV2],[1],["Define to 1 if you have the `GLESv2' library (-lGLESv2)."])
    AC_MSG_RESULT(== WARNING: OpenGLES support is assumed.)
  else
    AC_CHECK_LIB([EGL],   [main],, AC_MSG_ERROR($missing_library))
    AC_CHECK_LIB([GLESv2],[main],, AC_MSG_ERROR($missing_library))
  fi
else
  if test "$use_gl" = "yes"; then
    if test "$host_vendor" = "apple" ; then
      # linking to OpenGL.framework instead of libGL, libGLU so AC_CHECK_LIB will fail
      LIBS="$LIBS -framework OpenGL"
      AC_DEFINE([HAVE_LIBGL],[1],["Define to 1 if you have the `GL' library (-lGL)."])
      AC_MSG_RESULT(== WARNING: OpenGL support is assumed.)
      AC_DEFINE([HAVE_LIBGLU],[1],["Define to 1 if you have the `GLU' library (-lGLU)."])
      AC_MSG_RESULT(== WARNING: OpenGLU support is assumed.)
      AC_CHECK_LIB([GLEW],[main],, AC_MSG_ERROR($missing_library))
    else
      AC_CHECK_LIB([GL],  [main],, AC_MSG_ERROR($missing_library))
      AC_CHECK_LIB([GLEW],[main],, AC_MSG_ERROR($missing_library))
      AC_CHECK_LIB([GLU], [main],, AC_MSG_ERROR($missing_library))
    fi
  else
    AC_MSG_RESULT(== WARNING: OpenGL support is disabled. XBMC will run VERY slow. ==)
    AC_CHECK_LIB([SDL_gfx],[main])
  fi
fi

# platform common libraries
AC_CHECK_PROG(MYSQL_CONFIG, mysql_config, "yes", "no")
if test $MYSQL_CONFIG = "yes"; then
  INCLUDES="$INCLUDES `mysql_config --include`"
  MYSQL_LIBS=`mysql_config --libs`
  LIBS="$LIBS $MYSQL_LIBS"
  AC_SUBST(MYSQL_LIBS)
else
  AC_MSG_ERROR($missing_program)
fi
AC_CHECK_HEADER([ass/ass.h],, AC_MSG_ERROR($missing_library))
AC_CHECK_HEADER([mpeg2dec/mpeg2.h],, AC_MSG_ERROR($missing_library))
AC_CHECK_HEADER([mpeg2dec/mpeg2convert.h],, AC_MSG_ERROR($missing_library),
  AC_INCLUDES_DEFAULT()
  [#include <mpeg2dec/mpeg2.h>])
AC_CHECK_HEADER([mad.h],,            AC_MSG_ERROR($missing_library))
AC_CHECK_HEADER([jpeglib.h],,        AC_MSG_ERROR($missing_library))
AC_CHECK_HEADER([samplerate.h],,     AC_MSG_ERROR($missing_library))
AC_CHECK_HEADER([ogg/ogg.h],,        AC_MSG_ERROR($missing_library))
AC_CHECK_HEADER([vorbis/vorbisfile.h],, AC_MSG_ERROR($missing_library))
AC_CHECK_HEADER([libmodplug/modplug.h],, AC_MSG_ERROR($missing_library))
AC_CHECK_HEADER([curl/curl.h],, AC_MSG_ERROR($missing_library))
AC_CHECK_HEADER([FLAC/stream_decoder.h],, AC_MSG_ERROR($missing_library))

# we need to check for the header because if it exists we set the openssl
# and gcrypt MT callback hooks. This is mostly so that libcurl operates 
# in MT manner correctly.
AC_CHECK_HEADER([openssl/crypto.h], AC_DEFINE([HAVE_OPENSSL],[1],[Define if we have openssl]),)
AC_CHECK_HEADER([gcrypt.h], gcrypt_headers_available=yes,gcrypt_headers_available=no)
if test "$gcrypt_headers_available" = "yes"; then
   # if we have the headers then we must have the lib
   AC_CHECK_LIB([gcrypt],[gcry_control],, AC_MSG_ERROR($missing_library))
   AC_DEFINE([HAVE_GCRYPT],[1],[Define if we have gcrypt])
fi

AC_CHECK_LIB([bz2],         [main],, AC_MSG_ERROR($missing_library))
AC_CHECK_LIB([jpeg],        [main],, AC_MSG_ERROR($missing_library)) # check for cximage
AC_CHECK_LIB([tiff],        [main],, AC_MSG_ERROR($missing_library))
if echo "$ARCH" | grep -q freebsd; then
AC_CHECK_LIB([pthread],     [main],LIBS="-pthread $LIBS", AC_MSG_ERROR($missing_library))
else
AC_CHECK_LIB([pthread],     [main],, AC_MSG_ERROR($missing_library))
fi
AC_CHECK_LIB([lzo2],        [main],, AC_MSG_ERROR($missing_library))
AC_CHECK_LIB([z],           [main],, AC_MSG_ERROR($missing_library))
AC_CHECK_LIB([crypto],      [main],, AC_MSG_ERROR($missing_library))
AC_CHECK_LIB([ssl],         [main],, AC_MSG_ERROR($missing_library))
AC_CHECK_LIB([mysqlclient], [main],, AC_MSG_ERROR($missing_library))
AC_CHECK_LIB([ssh],         [sftp_tell64],, AC_MSG_RESULT([Could not find suitable version of libssh]))
AC_CHECK_LIB([bluetooth],   [hci_devid],, AC_MSG_RESULT([Could not find suitable version of libbluetooth]))
AC_CHECK_LIB([yajl],        [main],, AC_MSG_ERROR($missing_library))
AC_CHECK_LIB([tinyxml],     [main],, AC_MSG_ERROR($missing_library))

PKG_CHECK_MODULES([FONTCONFIG], [fontconfig],
  [INCLUDES="$INCLUDES $FONTCONFIG_CFLAGS"; LIBS="$LIBS $FONTCONFIG_LIBS"],
  AC_MSG_ERROR($missing_library))
PKG_CHECK_MODULES([FRIBIDI],    [fribidi],
  [INCLUDES="$INCLUDES $FRIBIDI_CFLAGS"; LIBS="$LIBS $FRIBIDI_LIBS"],
  AC_MSG_ERROR($missing_library))
PKG_CHECK_MODULES([SQLITE3],    [sqlite3],
  [INCLUDES="$INCLUDES $SQLITE3_CFLAGS"; LIBS="$LIBS $SQLITE3_LIBS"],
  AC_MSG_ERROR($missing_library))
PKG_CHECK_MODULES([PNG],        [libpng],
  [INCLUDES="$INCLUDES $PNG_CFLAGS"; LIBS="$LIBS $PNG_LIBS"],
  AC_MSG_ERROR($missing_library))
PKG_CHECK_MODULES([PCRE],       [libpcre],
  [INCLUDES="$INCLUDES $PCRE_CFLAGS"; LIBS="$LIBS $PCRE_LIBS"]; \
  AC_DEFINE([HAVE_LIBPCRE],[1],["Define to 1 if libpcre is installed"]),
  AC_MSG_ERROR($missing_library))
PKG_CHECK_MODULES([PCRECPP],    [libpcrecpp],
  [INCLUDES="$INCLUDES $PCRECPP_CFLAGS"; LIBS="$LIBS $PCRECPP_LIBS"]; \
  AC_DEFINE([HAVE_LIBPCRECPP],[1],["Define to 1 if libpcrecpp is installed"]),
  AC_MSG_ERROR($missing_library))
PKG_CHECK_MODULES([CDIO],       [libcdio],
  [INCLUDES="$INCLUDES $CDIO_CFLAGS"; LIBS="$LIBS $CDIO_LIBS"],
  AC_MSG_ERROR($missing_library))
PKG_CHECK_MODULES([SAMPLERATE], [samplerate],
  [INCLUDES="$INCLUDES $SAMPLERATE_CFLAGS"; LIBS="$LIBS $SAMPLERATE_LIBS"],
  AC_MSG_ERROR($missing_library))
PKG_CHECK_MODULES([FREETYPE2],  [freetype2],
  [INCLUDES="$INCLUDES $FREETYPE2_CFLAGS"; LIBS="$LIBS $FREETYPE2_LIBS"],
  AC_MSG_ERROR($missing_library))

# check for libbluray
AS_CASE([x$use_libbluray],
  [xyes],[
    PKG_CHECK_MODULES([LIBBLURAY],[libbluray >= 0.2.1],[use_libbluray="yes"], AC_MSG_ERROR($missing_library))
  ],
  [xauto],[
    PKG_CHECK_MODULES([LIBBLURAY],[libbluray >= 0.2.1],[use_libbluray="yes"], [use_libbluray="no"])
  ])

AS_CASE([x$use_libbluray],
  [xyes],[
    INCLUDES="$INCLUDES $LIBBLURAY_CFLAGS";
    XB_FIND_SONAME([BLURAY], [bluray], [use_libbluray])
    AC_DEFINE([HAVE_LIBBLURAY], 1, [System has libbluray library])
    AC_SUBST([HAVE_LIBBLURAY], 1)
  ],[
    AC_SUBST([HAVE_LIBBLURAY], 0)
  ]
)

# platform dependent libraries
if test "$host_vendor" = "apple" ; then
  AC_CHECK_LIB([iconv],     [main],, AC_MSG_ERROR($missing_library))
  if test "$use_arch" != "arm"; then
    AC_CHECK_LIB([SDL],      [main],, AC_MSG_ERROR($missing_library))
    AC_DEFINE([HAVE_SDL],[1],["Define to 1 if using sdl"])
  fi
else
  case $host_os in
    linux*) AC_CHECK_LIB([dl], [main],, AC_MSG_ERROR($missing_library)) ;;
    freebsd*) AC_CHECK_LIB([iconv], [main],, AC_MSG_ERROR($missing_library)) ;;
  esac
  case $host_os in
    freebsd*) ;;
    *) AC_CHECK_LIB([resolv],     [main],, AC_MSG_ERROR($missing_library)) ;;
  esac
  AC_CHECK_LIB([jasper],     [main],, AC_MSG_ERROR($missing_library)) # check for cximage
  AC_CHECK_LIB([rt],         [clock_gettime],, AC_MSG_ERROR($missing_library))

  PKG_CHECK_MODULES([ALSA],  [alsa],
    [INCLUDES="$INCLUDES $ALSA_CFLAGS"; LIBS="$LIBS $ALSA_LIBS"; use_alsa=yes],
    AC_MSG_NOTICE($alsa_not_found); use_alsa=no)
  PKG_CHECK_MODULES([DBUS],    [dbus-1],
    [INCLUDES="$INCLUDES $DBUS_CFLAGS"; LIBS="$LIBS $DBUS_LIBS"; use_dbus=yes]; \
    AC_DEFINE([HAVE_DBUS],[1],["Define to 1 if dbus is installed"]),
    AC_MSG_NOTICE($missing_library); use_dbus=no)

  if test "x$use_sdl" != "xno"; then
    PKG_CHECK_MODULES([SDL],   [sdl],
      [INCLUDES="$INCLUDES $SDL_CFLAGS"; LIBS="$LIBS $SDL_LIBS"],
      AC_MSG_ERROR($missing_library))
    AC_CHECK_LIB([SDL_image],  [main],, AC_MSG_ERROR($missing_library))
    AC_DEFINE([HAVE_SDL],[1],["Define to 1 if using sdl"])
  fi
fi

XB_FIND_SONAME([MAD],         [mad])
XB_FIND_SONAME([OGG],         [ogg])
XB_FIND_SONAME([CURL],        [curl])
XB_FIND_SONAME([FLAC],        [FLAC])
XB_FIND_SONAME([VORBIS],      [vorbis])
XB_FIND_SONAME([VORBISFILE],  [vorbisfile])
XB_FIND_SONAME([MODPLUG],     [modplug])
XB_FIND_SONAME([ASS],         [ass])
XB_FIND_SONAME([MPEG2],       [mpeg2])

# Audio encoders
if test "x$use_libmp3lame" != "xno"; then
  XB_FIND_SONAME([LAMEENC], [mp3lame], [use_libmp3lame])
  if test "x$use_libmp3lame" != "xno"; then
    AC_CHECK_HEADER([lame/lame.h],, AC_MSG_ERROR($missing_headers))
  fi
fi
AS_CASE([x$use_libmp3lame],
  [xno],[
    AC_SUBST([HAVE_LIBMP3LAME], 0)
  ],
  [
    AC_DEFINE([HAVE_LIBMP3LAME], 1, [System has libmp3lame library])
    AC_SUBST([HAVE_LIBMP3LAME], 1)
  ]
)
if test "x$use_libvorbisenc" != "xno"; then
  XB_FIND_SONAME([VORBISENC], [vorbisenc], [use_libvorbisenc])
  if test "x$use_libvorbisenc" != "xno"; then
    AC_CHECK_HEADER([vorbis/vorbisenc.h],, AC_MSG_ERROR($missing_headers))
  fi
fi
AS_CASE([x$use_libvorbisenc],
  [xno],[
    AC_SUBST([HAVE_LIBVORBISENC], 0)
  ],[
    AC_DEFINE([HAVE_LIBVORBISENC], 1, [System has libvorbisenc library])
    AC_SUBST([HAVE_LIBVORBISENC], 1)
  ]
)

# WebServer
if test "$use_webserver" = "yes"; then
  AC_CHECK_LIB([microhttpd],  [main],, AC_MSG_ERROR($missing_library))
fi

# Optical
if test "$use_optical_drive" = "yes"; then
  AC_DEFINE([HAS_DVD_DRIVE], [1], [Define to 1 to have optical drive support])
fi

# Alsa
if test "$use_alsa" = "yes" && test "$host_vendor" != "apple"; then
  PKG_CHECK_MODULES([ALSA],  [alsa],
    [INCLUDES="$INCLUDES $ALSA_CFLAGS"; LIBS="$LIBS $ALSA_LIBS"],
    AC_MSG_ERROR($missing_library))
  AC_DEFINE([HAS_ALSA], [1], [Define to 0 to disable ALSA support])
else
  use_alsa="no"
  AC_MSG_RESULT($alsa_disabled)
fi

# PulseAudio
if test "x$use_pulse" != "xno"; then
  if test "$host_vendor" = "apple" ; then
    if test "x$use_pulse" = "xyes"; then
      AC_MSG_ERROR($pulse_disabled)
    else
      use_pulse="no"
      AC_MSG_RESULT($pulse_disabled)
    fi
    USE_PULSE=0
  else
    AC_CHECK_LIB([pulse], [main],,
      [if test "x$use_pulse" = "xyes"; then
        AC_MSG_ERROR($pulse_not_found)
      else
        use_pulse=no
        USE_PULSE=0
        AC_MSG_RESULT($pulse_not_found)
      fi])
      USE_PULSE=1
  fi
else
  AC_MSG_RESULT($pulse_disabled)
  USE_PULSE=0
fi

# HAL
if test "$host_vendor" = "apple" ; then
  use_hal="no"
  AC_MSG_RESULT($hal_disabled)
else
  if test "$use_hal" = "yes"; then
    PKG_CHECK_MODULES([HAL], [hal],
      [INCLUDES="$INCLUDES $HAL_CFLAGS"; LIBS="$LIBS $HAL_LIBS"],
      use_hal=no;AC_MSG_RESULT($hal_not_found))
    PKG_CHECK_MODULES([HAL_STORAGE], [hal-storage],
      [INCLUDES="$INCLUDES $HAL_STORAGE_CFLAGS"; LIBS="$LIBS $HAL_STORAGE_LIBS"],
      use_hal=no;AC_MSG_RESULT($halstorage_not_found))
  else
    AC_MSG_RESULT($hal_disabled)
  fi
  if test "$use_hal" = "yes"; then
    AC_DEFINE([HAS_HAL], [1], [Define to 1 if you have HAL installed])
  fi
fi

# avahi
if test "$host_vendor" = "apple" ; then
  use_avahi="no"
  AC_MSG_RESULT($avahi_disabled)
else
  if test "$use_avahi" = "yes"; then
    AC_CHECK_LIB([avahi-common], [main],,
      use_avahi=no;AC_MSG_RESULT($avahi_not_found))
    if test "$use_avahi" = "yes"; then
      #either both libs or none
      AC_CHECK_LIB([avahi-client], [main],,
        use_avahi=no;AC_MSG_RESULT($avahi_not_found))
    fi
  else
    AC_MSG_RESULT($avahi_disabled)
  fi
fi

# X11
if test "$use_x11" = "yes" && test "$host_vendor" != "apple"; then
  AC_MSG_NOTICE($x11_enabled)
  PKG_CHECK_MODULES([X11],    [x11],
    [INCLUDES="$INCLUDES $X11_CFLAGS"; LIBS="$LIBS $X11_LIBS"],
    AC_MSG_ERROR($missing_library))
  PKG_CHECK_MODULES([XEXT],  [xext],
    [INCLUDES="$INCLUDES $XEXT_CFLAGS"; LIBS="$LIBS $XEXT_LIBS"],
    AC_MSG_ERROR($missing_library))
  AC_DEFINE([HAVE_X11], [1], [Define to 1 if you have X11 libs installed.])
else
  AC_MSG_RESULT($x11_disabled)
fi

# XRandR
if test "$host_vendor" = "apple" || test "$use_x11" = "no"; then
  use_xrandr="no"
  AC_MSG_RESULT($xrandr_disabled)
else
  if test "$use_xrandr" = "yes" ; then
    AC_CHECK_LIB([Xrandr], [main],,
      use_xrandr="no";AC_MSG_RESULT($xrandr_not_found))
  else
    AC_MSG_RESULT($xrandr_disabled)
  fi
fi

# GOOM
if test "$host_vendor" = "apple" ; then
  AC_MSG_NOTICE($goom_disabled)
  DISABLE_GOOM=1
else
  if test "$use_goom" = "yes" && test "$use_gl" = "yes"; then
    AC_MSG_NOTICE($goom_enabled)
    DISABLE_GOOM=0
  else
    AC_MSG_NOTICE($goom_disabled)
    DISABLE_GOOM=1
  fi
fi

# RSXS
if test "$use_rsxs" = "no" || test "$use_gl" = "no"; then
  AC_MSG_NOTICE($rsxs_disabled)
  DISABLE_RSXS=1
else
  AC_MSG_NOTICE($rsxs_enabled)
  DISABLE_RSXS=0
  # darwin osx can do rsxs but does not use x11, so do not pkg-config check for them
  if test "$host_vendor" != "apple" ; then
    PKG_CHECK_MODULES([XT],    [xt],
      [INCLUDES="$INCLUDES $XT_CFLAGS"; LIBS="$LIBS $XT_LIBS"],
      AC_MSG_ERROR($missing_library))
    PKG_CHECK_MODULES([XMU],   [xmu],
      [INCLUDES="$INCLUDES $XMU_CFLAGS"; LIBS="$LIBS $XMU_LIBS"],
      AC_MSG_ERROR($missing_library))
  fi
fi

# PROJECTM
if test "$use_projectm" = "no" || test "$use_gl" = "no"; then
  AC_MSG_NOTICE($projectm_disabled)
  DISABLE_PROJECTM=1
else
  AC_MSG_NOTICE($projectm_enabled)
  DISABLE_PROJECTM=0
fi

# skin touched
use_skin_touched=no
if [[ -f "addons/skin.touched/addon.xml" ]]; then 
  use_skin_touched=yes
  USE_SKIN_TOUCHED=1
  AC_DEFINE([HAS_SKIN_TOUCHED], [1], [Whether to build skin touched.])
else
  USE_SKIN_TOUCHED=0
fi


# libRTMP
if test "$use_librtmp" != "no"; then
  AC_CHECK_HEADERS([librtmp/log.h librtmp/amf.h librtmp/rtmp.h],,
   [if test "$use_librtmp" = "yes"; then
      AC_MSG_ERROR($librtmp_not_found)
    elif test "$use_librtmp" != "no"; then
      AC_MSG_NOTICE($librtmp_not_found)
      use_librtmp="no"
    fi
   ])
  if test "$use_librtmp" != "no"; then
    XB_FIND_SONAME([RTMP], [rtmp], [use_librtmp])
  fi
  if test "$use_librtmp" != "no"; then
    AC_DEFINE([HAS_LIBRTMP], [1], [Whether to use libRTMP library.])
  fi
else
  AC_MSG_NOTICE($librtmp_disabled)
fi

# samba
if test "x$use_samba" != "xno"; then
  AC_CHECK_LIB([smbclient], [main],,
    use_samba=no;AC_MSG_ERROR($missing_library))
    USE_LIBSMBCLIENT=0
else
  AC_MSG_RESULT($samba_disabled)
  USE_LIBSMBCLIENT=0
fi

if test "x$use_samba" != "xno"; then
  AC_DEFINE([HAVE_LIBSMBCLIENT], [1], [Define to 1 if you have Samba installed])
  USE_LIBSMBCLIENT=1
fi

# libnfs
if test "$use_libnfs" != "no"; then
  AC_CHECK_HEADERS([nfsc/libnfs.h],,
   [if test "$use_libnfs" = "yes"; then
      AC_MSG_ERROR($libnfs_not_found)
      USE_LIBNFS=0
    elif test "$use_libnfs" != "no"; then
      AC_MSG_NOTICE($libnfs_not_found)
      use_libnfs="no"
      USE_LIBNFS=0
    fi
   ])
  if test "$use_libnfs" != "no"; then
    XB_FIND_SONAME([NFS], [nfs], [use_libnfs])
  fi
  if test "$use_libnfs" != "no"; then
    AC_DEFINE([HAVE_LIBNFS], [1], [Whether to use libnfs library.])
    USE_LIBNFS=1
  fi
else
  USE_LIBNFS=0
  AC_MSG_NOTICE($libnfs_disabled)
fi

# libafpclient
USE_LIBAFPCLIENT=0
if test "x$use_libafpclient" != "xno"; then
  AC_CHECK_HEADERS([afpfs-ng/libafpclient.h],,
   [if test "x$use_libafpclient" = "xyes"; then
      AC_MSG_ERROR($libafpclient_not_found)
    elif test "x$use_libafpclient" != "xno"; then
      AC_MSG_NOTICE($libafpclient_not_found)
      use_libafpclient="no"
    fi
   ])
  if test "x$use_libafpclient" != "xno"; then
    XB_FIND_SONAME([AFPCLIENT], [afpclient], [use_libafpclient])
    AC_DEFINE([HAVE_LIBAFPCLIENT], [1], [Whether to use libafpclient library.])
    USE_LIBAFPCLIENT=1
  fi
else
  AC_MSG_NOTICE($libafpclient_disabled)
fi

# libplist for airplay feature
USE_AIRPLAY=0
if test "$use_airplay" != "no"; then
  AC_CHECK_LIB([plist],[main],,
   [if test "$use_airplay" = "yes"; then
      AC_MSG_ERROR($libplist_not_found)
    elif test "$use_airplay" != "no"; then
      AC_MSG_NOTICE($libplist_not_found)
      use_airplay="no"
    fi
   ])

  if test "$use_airplay" != "no"; then
    XB_FIND_SONAME([PLIST], [plist], [use_airplay])
    USE_AIRPLAY=1
  fi
fi

# libshairport for AirTunes
USE_AIRTUNES=0
if test "x$use_airtunes" != "xno"; then
  AC_CHECK_LIB([shairport], [shairport_set_ao],,
   [if test "x$use_airtunes" = "xyes"; then
      AC_MSG_ERROR($libshairport_not_found)
    elif test "x$use_airtunes" != "xno"; then
      AC_MSG_NOTICE($libshairport_not_found)
      use_airtunes="no"
    fi
   ])

  if test "x$use_airtunes" != "xno"; then
    XB_FIND_SONAME([SHAIRPORT], [shairport], [use_airtunes])
    USE_AIRTUNES=1
  fi
fi

# libudev
USE_LIBUDEV=0
if test "$host_vendor" = "apple" ; then
  use_libudev="no"
  AC_MSG_NOTICE($libudev_disabled)
else
  if test "$use_libudev" = "auto"; then
    PKG_CHECK_MODULES([UDEV],[libudev],,[use_libudev="no";AC_MSG_RESULT($libudev_not_found)])
  elif test "$use_libudev" = "yes" ; then
    PKG_CHECK_MODULES([UDEV],[libudev],,[use_libudev="no";AC_MSG_ERROR($libudev_not_found)])
  else
    AC_MSG_NOTICE($libudev_disabled)
  fi

  if test "x$use_libudev" != "xno"; then
    USE_LIBUDEV=1;INCLUDES="$INCLUDES $UDEV_CFLAGS";LIBS="$LIBS $UDEV_LIBS"
    AC_DEFINE([HAVE_LIBUDEV],[1],["Define to 1 if libudev is installed"])
  fi
fi

# libusb
USE_LIBUSB=0

# if libudev is available, we don't need libusb
if test "x$use_libudev" != "xno"; then
  use_libusb="no"
  AC_MSG_NOTICE($libusb_disabled_udev_found)
else
  if test "$host_vendor" = "apple" ; then
    use_libusb="no"
    AC_MSG_NOTICE($libusb_disabled)
  else
    if echo "$ARCH" | grep -q freebsd ; then
      AC_CHECK_LIB([usb],[main],
	  	[use_libusb="yes";USB_LIBS="-lusb"],
		[use_libusb="no";AC_MSG_RESULT($libusb_not_found)])
    elif test "$use_libusb" = "auto"; then
      PKG_CHECK_MODULES([USB],[libusb],,[use_libusb="no";AC_MSG_RESULT($libusb_not_found)])
    elif test "$use_libusb" = "yes"; then
      PKG_CHECK_MODULES([USB],[libusb],,[use_libusb="no";AC_MSG_ERROR($libusb_not_found)])
    else
      AC_MSG_NOTICE($libusb_disabled)
    fi
  
    if test "x$use_libusb" != "xno"; then
      USE_LIBUSB=1;INCLUDES="$INCLUDES $USB_CFLAGS";LIBS="$LIBS $USB_LIBS"
      AC_DEFINE([HAVE_LIBUSB],[1],["Define to 1 if libusb is installed"])
    fi
  fi
fi

# libcec
USE_LIBCEC=0
if test "x$use_libcec" != "xno"; then
  # libcec needs libudev or libusb under linux, or the device will never be detected.
  if test "$host_vendor" != "apple" && test "$use_libusb" = "no" && test "$use_libudev" = "no"; then
    if test "x$use_libcec" != "xauto"; then
      AC_MSG_ERROR($libcec_disabled_missing_libs)
    else
      use_libcec="no"
      AC_MSG_NOTICE($libcec_disabled_missing_libs)
    fi
  fi

  # libcec is dyloaded, so we need to check for its headers and link any depends.
  if test "x$use_libcec" != "xno"; then
    PKG_CHECK_MODULES([CEC],[libcec >= 1.5.0],,[use_libcec="no";AC_MSG_RESULT($libcec_disabled)])

    if test "x$use_libcec" != "xno"; then
      INCLUDES="$INCLUDES $CEC_CFLAGS"
      USE_LIBCEC=1;AC_DEFINE([HAVE_LIBCEC],[1],["Define to 1 if libcec is installed"])
      XB_FIND_SONAME([LIBCEC],[cec],[use_libcec])
      AC_MSG_NOTICE($libcec_enabled)
    else
      use_libcec="no"
      AC_MSG_NOTICE($libcec_disabled)
    fi
  fi
else
  use_libcec="no"
  AC_MSG_NOTICE($libcec_disabled)
fi

# libcap
<<<<<<< HEAD
if test "$use_libcap" = "auto"; then
  if echo "$ARCH" | grep -q "linux" ; then
    use_libcap="yes"
  else
    use_libcap="no"
  fi
fi

=======
>>>>>>> 3c4481d6
if test "$use_libcap" != "no"; then
  AC_CHECK_HEADERS([sys/capability.h],,
   [if test "$use_libcap" = "yes"; then
      AC_MSG_ERROR($libcap_not_found)
    elif test "$use_libcap" != "no"; then
      AC_MSG_NOTICE($libcap_not_found)
      use_libcap="no"
    fi
   ])
  if test "$use_libcap" != "no"; then
    AC_CHECK_LIB([cap], main, LIBS="$LIBS -lcap", use_libcap=no)
  fi
  if test "$use_libcap" != "no"; then
    AC_DEFINE([HAVE_LIBCAP], [1], [Whether to use libcap library.])
  fi
else
  AC_MSG_NOTICE($libcap_disabled)
fi

### External libraries checks

# External FFmpeg
if test "$use_external_ffmpeg" = "yes"; then
  FFMPEG_LIBNAMES="libavcodec libavfilter libavformat libavutil libpostproc libswscale"

  # libavcore is optional
  PKG_CHECK_EXISTS([libavcore], FFMPEG_LIBNAMES="$FFMPEG_LIBNAMES libavcore")

  PKG_CHECK_MODULES([FFMPEG], [$FFMPEG_LIBNAMES],
                    [INCLUDES="$INCLUDES $FFMPEG_CFLAGS"; LIBS="$LIBS $FFMPEG_LIBS"],
                    AC_MSG_ERROR($missing_library))

  # Determine whether AVPacket and relevant functions are defined in libavformat
  # or libavcodec
  AC_CHECK_LIB([avcodec], [av_free_packet],
  [AC_MSG_NOTICE(== AVPacket and relevant functions defined in libavcodec. ==)],
  [AC_MSG_NOTICE(== AVPacket and relevant functions defined in libavformat. ==)
   AC_DEFINE([AVPACKET_IN_AVFORMAT], [1], [Whether AVPacket is in libavformat.])])

  # in case the headers are in a custom directory
  SAVE_CPPFLAGS="$CPPFLAGS"
  CPPFLAGS="$CPPFLAGS $FFMPEG_CFLAGS"

  # Possible places the ffmpeg headers may be
  AC_CHECK_HEADERS([libavcodec/avcodec.h libavfilter/avfilter.h libavformat/avformat.h libavutil/avutil.h libpostproc/postprocess.h libswscale/swscale.h],,
  [AC_CHECK_HEADERS([ffmpeg/avcodec.h ffmpeg/avfilter.h ffmpeg/avformat.h ffmpeg/avutil.h postproc/postprocess.h ffmpeg/swscale.h],,
  [AC_MSG_ERROR($missing_headers)])])

  # optional
  AC_CHECK_HEADERS([libavcore/avcore.h libavcore/samplefmt.h libavutil/mem.h libavutil/samplefmt.h])

  # old FFmpeg have this in libavcodec/opt.h instead:
  AC_CHECK_HEADERS([libavutil/opt.h])

  # new FFmpeg have math headers
  AC_CHECK_HEADERS([libavutil/mathematics.h],,)

  # We'll support the use of rgb2rgb.h if it exists.
  AC_CHECK_HEADERS([libswscale/rgb2rgb.h],,)
  AC_CHECK_HEADERS([ffmpeg/rgb2rgb.h],,)

  # Check if AVFilterBufferRefVideoProps AVRational member is named
  # 'pixel_aspect' or 'sample_aspect_ratio'.
  AC_CHECK_MEMBER([AVFilterBufferRefVideoProps.sample_aspect_ratio],
    [AC_DEFINE([HAVE_AVFILTERBUFFERREFVIDEOPROPS_SAMPLE_ASPECT_RATIO],
    [1],
    [Define to 1 if AVFilterBufferRefVideoProps has member sample_aspect_ratio.])],
      [AC_CHECK_MEMBER([AVFilterBufferRefVideoProps.sample_aspect_ratio],
      [AC_DEFINE([HAVE_AVFILTERBUFFERREFVIDEOPROPS_SAMPLE_ASPECT_RATIO],
      [1],
      [Define to 1 if AVFilterBufferRefVideoProps has member sample_aspect_ratio.])],
      ,
      [[#include <ffmpeg/avfilter.h>]])],
    [[#include <libavfilter/avfilter.h>]])

  AC_MSG_NOTICE($external_ffmpeg_enabled)
  USE_EXTERNAL_FFMPEG=1
  AC_DEFINE([USE_EXTERNAL_FFMPEG], [1], [Whether to use external FFmpeg libraries.])

  # Disable vdpau support if external libavcodec doesn't have it
  AC_CHECK_LIB([avcodec], [ff_vdpau_vc1_decode_picture],,
    [if test "x$use_vdpau" = "xyes"; then
      AC_MSG_ERROR($ffmpeg_vdpau_not_supported)
    else
      use_vdpau=no
      AC_MSG_RESULT($ffmpeg_vdpau_not_supported)
    fi])

  # Check for 'PIX_FMT_VDPAU_MPEG4' from libavutil
  if test "x$use_vdpau" != "xno"; then
    AC_LANG_PUSH([C++])
    AC_LINK_IFELSE(
      [AC_LANG_SOURCE([ #include <libavutil/pixfmt.h>
        int main() { PixelFormat format = PIX_FMT_VDPAU_MPEG4; }])],
      [AC_DEFINE([PIX_FMT_VDPAU_MPEG4_IN_AVUTIL], [1],
      [Whether AVUtil defines PIX_FMT_VDPAU_MPEG4.])],)
    AC_LANG_POP([C++])
  fi
  CPPFLAGS="$SAVE_CPPFLAGS"
else
  AC_MSG_NOTICE($external_ffmpeg_disabled)
  USE_EXTERNAL_FFMPEG=0
  AC_DEFINE([PIX_FMT_VDPAU_MPEG4_IN_AVUTIL], [1], [Whether AVUtil defines PIX_FMT_VDPAU_MPEG4.])
fi

# Python
if test -z "$PYTHON_NOVERSIONCHECK"; then
  AX_PYTHON_DEVEL([>= 2.4])
  PYTHON_VERSION=$ac_python_version
fi

if test -z "$PYTHON_VERSION"; then
  AC_MSG_ERROR([Can't find a Python version.])
else
  AC_MSG_NOTICE([Using Python $PYTHON_VERSION])
fi

# VDPAU
if test "x$use_vdpau" != "xno"; then
  if test "$host_vendor" = "apple" ; then
    if test "x$use_vdpau" = "xyes"; then
      AC_MSG_ERROR([VDPAU not supported on this platform])
    else
      use_vdpau="no"
      AC_MSG_NOTICE($vdpau_disabled)
    fi
    USE_VDPAU=0
  else
    USE_VDPAU=1
    AC_CHECK_HEADER([vdpau/vdpau.h],AC_DEFINE([HAVE_LIBVDPAU], [],
      [Define to 1 if you have the 'vdpau' library (-lvdpau).]),
    [if test "x$use_vdpau" = "xyes"; then
      USE_VDPAU=0
      AC_MSG_ERROR([$vdpau_not_found])
    else
      use_vdpau="no"
      USE_VDPAU=0
      AC_MSG_RESULT($vdpau_not_found)
    fi])
  fi
else
  USE_VDPAU=0
  AC_MSG_NOTICE($vdpau_disabled)
fi

# VAAPI
if test "x$use_vaapi" != "xno"; then
  if test "$host_vendor" = "apple" ; then
    if test "x$use_vaapi" = "xyes"; then
      AC_MSG_ERROR([VAAPI not supported on this platform])
    else
      use_vaapi="no"
      AC_MSG_NOTICE($vaapi_disabled)
    fi
    USE_VAAPI=0
  else
    initial_val=$use_vaapi
    AC_CHECK_LIB([va], main, :, use_vaapi=no)
    if test "x$use_vaapi" != "xno"; then
      AC_CHECK_LIB([va-glx], main, LIBS="-lva -lva-glx $LIBS", use_vaapi=no, -lva)
    fi

    if test "x$use_vaapi" = "xno"; then
      if test "x$initial_val" = "xyes"; then
        AC_MSG_ERROR($vaapi_not_found)
      else
        AC_MSG_RESULT($vaapi_not_found)
      fi
      USE_VAAPI=0
    else
      AC_DEFINE([HAVE_LIBVA], [1], [Define to 1 if you have the 'vaapi' libraries (-lva AND -lva-glx)])
      USE_VAAPI=1
    fi
  fi
else
  AC_MSG_NOTICE($vaapi_disabled)
  USE_VAAPI=0
fi

# CrystalHD
if test "x$use_crystalhd" != "xno"; then
  SAVE_CFLAGS="$CFLAGS"
  CFLAGS="-D__LINUX_USER__"
  AC_CHECK_HEADER([libcrystalhd/libcrystalhd_if.h], [],
    [ if test "x$use_crystalhd" = "xyes"; then
        AC_MSG_ERROR($crystalhd_not_found)
      else
        use_crystalhd=no
        AC_MSG_RESULT($crystalhd_not_found)
      fi
      USE_CRYSTALHD=0
    ])
    CFLAGS="$SAVE_CFLAGS"
    if test "$host_vendor" != "apple"; then
      XB_FIND_SONAME([CRYSTALHD], [crystalhd], [use_crystalhd])
    fi
    if test "x$use_crystalhd" != "xno"; then
      SAVE_CFLAGS="$CFLAGS"
      CFLAGS="-D__LINUX_USER__ -lcrystalhd"
      # check for new crystalhd lib
      AC_COMPILE_IFELSE(
        [AC_LANG_SOURCE([#include <libcrystalhd/bc_dts_types.h>
          #include <libcrystalhd/bc_dts_defs.h>
          PBC_INFO_CRYSTAL bCrystalInfo;])],
        [ AC_DEFINE([HAVE_LIBCRYSTALHD], [2], [Define to 2 if you have the 'New Broadcom Crystal HD' library.]) ], 
        [ AC_DEFINE([HAVE_LIBCRYSTALHD], [1], [Define to 1 if you have the 'Old Broadcom Crystal HD' library.]) ])
      CFLAGS="$SAVE_CFLAGS"
      USE_CRYSTALHD=1
    fi
else
  AC_MSG_NOTICE($crystalhd_disabled)
  USE_CRYSTALHD=0
fi

# VDADecoder
if test "x$use_vdadecoder" != "xno"; then
  if test "$host_vendor" = "apple" ; then
    HAVE_LIBVDADECODER=1
    AC_DEFINE([HAVE_LIBVDADECODER], [1], [Define to 1 if you have the 'VDADecoder' library.])
    AC_MSG_NOTICE($vdadecoder_enabled)
    USE_VDA=1
  else
    if test "x$use_vdadecoder" = "xyes"; then
      AC_MSG_ERROR([VDA Decoder not supported on this platform])
    else
      use_vdadecoder="no"
      AC_MSG_NOTICE($vdadecoder_disabled)
    fi
    USE_VDA=0
  fi
else
  AC_MSG_NOTICE($vdadecoder_disabled)
fi

# VTBDecoder
if test "x$use_vtbdecoder" != "xno"; then
  if test "$host_vendor" = "apple" ; then
    HAVE_VIDEOTOOLBOXDECODER=1
    AC_DEFINE([HAVE_VIDEOTOOLBOXDECODER], [1], [Define to 1 if you have the 'VTBDecoder' library.])
    AC_MSG_NOTICE($vtbdecoder_enabled)
  else
    if test "x$use_vtbdecoder" = "xyes"; then
      AC_MSG_ERROR([VTB Decoder not supported on this platform])
    else
      use_vtbdecoder="no"
      AC_MSG_NOTICE($vtbdecoder_disabled)
    fi
  fi
else
  AC_MSG_NOTICE($vtbdecoder_disabled)
fi

# OpenMax
if test "$host_vendor" = "apple" ; then
  use_openmax="no"
  USE_OPENMAX=0
  AC_MSG_NOTICE($openmax_disabled)
else
  if test "$use_gles" = "yes" && test "$use_openmax" = "auto"; then
    PKG_CHECK_MODULES([OPENMAX], [libomxil-bellagio],
                      USE_OPENMAX=1;[INCLUDES="$INCLUDES $OPENMAX_CFLAGS"; LIBS="$LIBS $OPENMAX_LIBS"],
                      use_openmax=no;USE_OPENMAX=0;AC_MSG_RESULT($openmax_not_found))
  elif test "$use_gles" = "yes" && test "$use_openmax" = "yes"; then
    PKG_CHECK_MODULES([OPENMAX], [libomxil-bellagio],
                      USE_OPENMAX=1;[INCLUDES="$INCLUDES $OPENMAX_CFLAGS"; LIBS="$LIBS $OPENMAX_LIBS"],
                      AC_MSG_ERROR($openmax_not_found))
  else
    AC_MSG_NOTICE($openmax_disabled)
    use_openmax=no
    USE_OPENMAX=0
  fi
fi

# yajl version check (yajl_version.h was added in yajl 2.0)
AC_CHECK_HEADERS([yajl/yajl_version.h], [], [
AC_DEFINE(YAJL_MAJOR, 1, [yajl version 1])
], [])

# platform specific bin utilities
if test "$host_vendor" != "apple" ; then
  AC_CHECK_PROG(HAVE_GAWK,gawk,"yes","no",)
  if test "$HAVE_GAWK" = "no" ; then
    AC_MSG_ERROR($missing_program)
  fi
fi

if test "$use_arch" != "arm" ; then
  AC_CHECK_PROG(HAVE_CMAKE,cmake,"yes","no",)
  if test "$HAVE_CMAKE" = "no" ; then
    AC_MSG_ERROR($missing_program)
  fi
fi

AC_CHECK_PROG(HAVE_GPERF,gperf,"yes","no",)
if test "$HAVE_GPERF" = "no" ; then
  AC_MSG_ERROR($missing_program)
fi

AC_CHECK_PROG(HAVE_UNZIP,unzip,"yes","no",)
if test "$HAVE_UNZIP" = "no" ; then
  AC_MSG_ERROR($missing_program)
fi

AC_CHECK_PROG(HAVE_ZIP,zip,"yes","no",)
if test "$HAVE_ZIP" = "no" ; then
  AC_MSG_ERROR($missing_program)
fi

if test "$ARCH" = "i486-linux" || test "$ARCH" = "x86-freebsd"; then
  AC_CHECK_PROG(HAVE_NASM,nasm,"yes","no",)
  if test "$HAVE_NASM" = "no" ; then
    AC_MSG_ERROR($missing_program)
  fi
fi

AC_CHECK_PROG(HAVE_GIT,git,"yes","no",)

# Checks for header files.
AC_HEADER_DIRENT
AC_HEADER_STDC
AC_HEADER_SYS_WAIT
AC_CHECK_HEADERS([arpa/inet.h fcntl.h float.h inttypes.h limits.h locale.h \
  malloc.h memory.h netdb.h netinet/in.h stddef.h stdint.h stdlib.h string.h \
  strings.h sys/file.h sys/ioctl.h sys/mount.h sys/param.h sys/socket.h \
  sys/time.h sys/timeb.h sys/vfs.h termios.h unistd.h utime.h wchar.h wctype.h])
AC_CHECK_HEADERS([cdio/iso9660.h],,AC_MSG_ERROR([$missing_headers]))

# Checks for typedefs, structures, and compiler characteristics.
AC_HEADER_STAT
AC_HEADER_STDBOOL
AC_C_CONST
AC_TYPE_UID_T
AC_C_INLINE
AC_TYPE_INT8_T
AC_TYPE_INT16_T
AC_TYPE_INT32_T
AC_TYPE_INT64_T
AC_TYPE_MODE_T
AC_TYPE_OFF_T
AC_TYPE_PID_T
AC_C_RESTRICT
AC_TYPE_SIZE_T
AC_TYPE_SSIZE_T
AC_CHECK_MEMBERS([struct stat.st_rdev])
AC_HEADER_TIME
AC_STRUCT_TM
AC_TYPE_UINT8_T
AC_TYPE_UINT16_T
AC_TYPE_UINT32_T
AC_TYPE_UINT64_T
AC_C_BIGENDIAN

if test "$cross_compiling" = "yes"; then
  final_message="$final_message\n  Crosscomp.:\tYes"
else
  final_message="$final_message\n  Crosscomp.:\tNo"
fi

final_message="$final_message\n  target ARCH:\t$use_arch"
final_message="$final_message\n  target CPU:\t$use_cpu"

if test "$use_gles" = "yes"; then
  final_message="$final_message\n  OpenGLES:\tYes"
  USE_OPENGLES=1
  USE_OPENGL=0
else
  USE_OPENGLES=0
  if test "$use_gl" = "yes"; then
    final_message="$final_message\n  OpenGL:\tYes"
    USE_OPENGL=1
  else
    final_message="$final_message\n  OpenGL:\tNo (Very Slow)"
    SDL_DEFINES="-DHAS_SDL_2D"
    USE_OPENGL=0
  fi
fi

if test "$use_alsa" = "yes"; then
  USE_ALSA=1
  AC_DEFINE([USE_ALSA],[1],["Define to 1 if alsa is installed"])
  final_message="$final_message\n  ALSA:\t\tYes"
else
  USE_ALSA=0
  final_message="$final_message\n  ALSA:\t\tNo"
fi

if test "$use_dbus" = "yes"; then
  final_message="$final_message\n  DBUS:\t\tYes"
else
  final_message="$final_message\n  DBUS:\t\tNo"
fi

if test "x$use_vdpau" != "xno"; then
  final_message="$final_message\n  VDPAU:\tYes"
else
  final_message="$final_message\n  VDPAU:\tNo"
fi

if test "x$use_vaapi" != "xno"; then
  final_message="$final_message\n  VAAPI:\tYes"
else
  final_message="$final_message\n  VAAPI:\tNo"
fi

if test "x$use_crystalhd" != "xno"; then
  final_message="$final_message\n  CrystalHD:\tYes"
else
  final_message="$final_message\n  CrystalHD:\tNo"
fi

if test "x$use_vdadecoder" != "xno"; then
  final_message="$final_message\n  VDADecoder:\tYes"
else
  final_message="$final_message\n  VDADecoder:\tNo"
fi

if test "x$use_vtbdecoder" != "xno"; then
  final_message="$final_message\n  VTBDecoder:\tYes"
else
  final_message="$final_message\n  VTBDecoder:\tNo"
fi

if test "$use_openmax" != "no"; then
  final_message="$final_message\n  OpenMax:\tYes"
else
  final_message="$final_message\n  OpenMax:\tNo"
fi

if test "$use_joystick" = "yes"; then
  final_message="$final_message\n  Joystick:\tYes"
  SDL_DEFINES="$SDL_DEFINES -DHAS_SDL_JOYSTICK"
else
  final_message="$final_message\n  Joystick:\tNo"
fi

if test "$use_xrandr" = "yes"; then
  final_message="$final_message\n  XRandR:\tYes"
  USE_XRANDR=1
else
  final_message="$final_message\n  XRandR:\tNo"
  USE_XRANDR=0
fi

if test "$use_goom" = "yes"; then
  final_message="$final_message\n  GOOM:\t\tYes"
else
  final_message="$final_message\n  GOOM:\t\tNo"
fi

if test "$use_rsxs" = "yes"; then
  final_message="$final_message\n  RSXS:\t\tYes"
else
  final_message="$final_message\n  RSXS:\t\tNo"
fi

if test "$use_projectm" = "yes"; then
  final_message="$final_message\n  ProjectM:\tYes"
else
  final_message="$final_message\n  ProjectM:\tNo"
fi

if test "$use_skin_touched" = "yes"; then
  final_message="$final_message\n  Skin Touched:\tYes"
else
  final_message="$final_message\n  Skin Touched:\tNo"
fi

if test "$use_x11" = "yes"; then
  final_message="$final_message\n  X11:\t\tYes"
else
  final_message="$final_message\n  X11:\t\tNo"
fi

if test "$use_libbluray" = "yes"; then
  final_message="$final_message\n  Bluray:\tYes"
else
  final_message="$final_message\n  Bluray:\tNo"
fi

USE_TEXTUREPACKER_NATIVE=0
if test "x$use_texturepacker" != "xno"; then
  final_message="$final_message\n  TexturePacker:Yes"
  USE_TEXTUREPACKER=1
  if test "x$use_texturepacker_native" = "xyes"; then
    USE_TEXTUREPACKER_NATIVE=1
    if [[ ! -d "$USE_TEXTUREPACKER_NATIVE_ROOT" ]]; then 
      USE_TEXTUREPACKER_NATIVE_ROOT= 
    fi
  fi
else
  final_message="$final_message\n  TexturePacker:No"
  USE_TEXTUREPACKER=0
fi

if test "$use_mid" = "yes"; then
  final_message="$final_message\n  MID Support:\tYes"
  SDL_DEFINES="$SDL_DEFINES -DMID"
else
  final_message="$final_message\n  MID Support:\tNo"
fi

ORIGCC=$CC
ORIGCXX=$CXX
if test "x$use_ccache" != "xno"; then
  AC_PATH_PROG(CCACHE,ccache,none)
  if test "$ac_cv_path_CCACHE" = "none"; then
    if test "x$use_ccache" = "xyes"; then
      AC_MSG_ERROR([ccache not found.]);
    else
      AC_MSG_NOTICE([ccache not found. Falling back to default CC])
      final_message="$final_message\n  ccache:\tNo"
    fi
  else
    CC="$ac_cv_path_CCACHE $CC"
    CXX="$ac_cv_path_CCACHE $CXX"
    AC_MSG_NOTICE(enabling ccache)
    final_message="$final_message\n  ccache:\tYes"
  fi
else
  final_message="$final_message\n  ccache:\tNo"
fi

if test "$use_alsa" = "yes"; then
  final_message="$final_message\n  ALSA Support:\tYes"
else
  final_message="$final_message\n  ALSA Support:\tNo"
fi

if test "x$use_pulse" != "xno"; then
  XBMC_STANDALONE_SH_PULSE=tools/Linux/xbmc-standalone.sh.pulse
  final_message="$final_message\n  PulseAudio:\tYes"
else
  XBMC_STANDALONE_SH_PULSE=/dev/null
  final_message="$final_message\n  PulseAudio:\tNo"
fi

if test "$use_hal" = "yes"; then
  final_message="$final_message\n  HAL Support:\tYes"
else
  final_message="$final_message\n  HAL Support:\tNo"
fi

# DVDCSS
if test "$use_dvdcss" = "yes"; then
  AC_MSG_NOTICE($dvdcss_enabled)
  final_message="$final_message\n  DVDCSS:\tYes"
  BUILD_DVDCSS=1
  SKIP_CONFIG_DVDCSS=0
  DVDREAD_CFLAGS="-D_XBMC -DHAVE_DVDCSS_DVDCSS_H"
else
  AC_MSG_NOTICE($dvdcss_disabled)
  final_message="$final_message\n  DVDCSS:\tNo"
  BUILD_DVDCSS=0
  SKIP_CONFIG_DVDCSS=1
  DVDREAD_CFLAGS="-D_XBMC -UHAVE_DVDCSS_DVDCSS_H"
fi
if test "$host_vendor" = "apple"; then
 DVDREAD_CFLAGS="$DVDREAD_CFLAGS -D__DARWIN__"
fi

if test "$use_avahi" = "yes"; then
  final_message="$final_message\n  Avahi:\tYes"
else
  final_message="$final_message\n  Avahi:\tNo"
fi

if test "$HAVE_GIT" = "yes"; then
  GIT_REV=$(git --no-pager log --abbrev=7 -n 1 --pretty=format:"%h %ci" HEAD | awk '{gsub("-", "");print $2"-"$1}')
fi
if test "$GIT_REV" = ""; then
  GIT_REV="Unknown"
fi
if test "$host_vendor" = "apple"; then
  echo "#define GIT_REV \"$GIT_REV\"" > git_revision.h
else
  SDL_DEFINES="$SDL_DEFINES -D'GIT_REV=\"$GIT_REV\"'"
fi

if test "$use_nonfree" = "yes"; then
  final_message="$final_message\n  Non-free:\tYes"
  HAVE_XBMC_NONFREE=1
  AC_DEFINE([HAVE_XBMC_NONFREE], [1], [Define to 1 to enable non-free components.])
else
  HAVE_XBMC_NONFREE=0
  final_message="$final_message\n  Non-free:\tNo"
fi

if test "$use_asap" = "yes"; then
  AC_CHECK_PROG(HAVE_GDC,gdc,"yes","no")
  if test "$HAVE_GDC" = "no"; then
    AC_MSG_ERROR($missing_program);
  fi
  AC_CHECK_PROG(HAVE_FPC,fpc,"yes","no")
  if test "$HAVE_FPC" = "no"; then
    AC_MSG_ERROR($missing_program);
  fi
  USE_ASAP_CODEC=1
  AC_DEFINE([USE_ASAP_CODEC], [1], [Define to 1 to enable ASAP codec.])
  final_message="$final_message\n  ASAP Codec:\tYes"
else
  USE_ASAP_CODEC=0
  final_message="$final_message\n  ASAP Codec:\tNo"
fi

if test "$use_webserver" = "yes"; then
  final_message="$final_message\n  Webserver:\tYes"
  USE_WEB_SERVER=1
else
  final_message="$final_message\n  Webserver:\tNo"
  USE_WEB_SERVER=0
fi

if test "$use_librtmp" != "no"; then
  final_message="$final_message\n  libRTMP support:\tYes"
else
  final_message="$final_message\n  libRTMP support:\tNo"
fi

if test "x$use_samba" != "xno"; then
  final_message="$final_message\n  libsmbclient support:\tYes"
else
  final_message="$final_message\n  libsmbclient support:\tNo"
fi

if test "$use_libnfs" != "no"; then
  final_message="$final_message\n  libnfs client support:Yes"
else
  final_message="$final_message\n  libnfs client support:No"
fi

if test "x$use_libafpclient" != "xno"; then
  final_message="$final_message\n  libafpclient support:\tYes"
else  
  final_message="$final_message\n  libafpclient support:\tNo"
fi

if test "$use_airplay" != "no"; then
  final_message="$final_message\n  AirPlay support:\tYes"
else
  final_message="$final_message\n  AirPLay support:\tNo"
fi

if test "x$use_airtunes" != "xno"; then
  final_message="$final_message\n  AirTunes support:\tYes"  
else
  final_message="$final_message\n  AirTunes support:\tNo"
fi

if test "$use_optical_drive" = "yes"; then
  final_message="$final_message\n  Optical drive:\tYes"
else
  final_message="$final_message\n  Optical drive:\tNo"
fi

if test "x$use_libudev" != "xno"; then
  final_message="$final_message\n  libudev support:\tYes"
else
  final_message="$final_message\n  libudev support:\tNo"
fi

if test "x$use_libusb" != "xno"; then
  final_message="$final_message\n  libusb support:\tYes"
else
  final_message="$final_message\n  libusb support:\tNo"
fi

if test "x$use_libcec" != "xno"; then
  final_message="$final_message\n  libcec support:\tYes"
else
  final_message="$final_message\n  libcec support:\tNo"
fi

if test "x$use_libmp3lame" != "xno"; then
  final_message="$final_message\n  libmp3lame support:\tYes"
else
  final_message="$final_message\n  libmp3lame support:\tNo"
fi

if test "x$use_libvorbisenc" != "xno"; then
  final_message="$final_message\n  libvorbisenc support:\tYes"
else
  final_message="$final_message\n  libvorbisenc support:\tNo"
fi

if test "x$use_libcap" != "xno"; then
  final_message="$final_message\n  libcap support:\tYes"
else
  final_message="$final_message\n  libcap support:\tNo"
fi

### External libraries messages

if test "$use_external_ffmpeg" = "yes"; then
  final_message="$final_message\n  External FFmpeg:\tYes"
else
  final_message="$final_message\n  External FFmpeg:\tNo"
fi

OUTPUT_FILES="Makefile \
    Makefile.include \
    addons/skin.confluence/media/Makefile \
    xbmc/Makefile \
    xbmc/cdrip/Makefile \
    xbmc/cores/Makefile \
    xbmc/cores/VideoRenderers/Makefile \
    xbmc/cores/dvdplayer/Makefile \
    lib/Makefile \
    lib/libdvd/Makefile \
    xbmc/cores/DllLoader/Makefile \
    xbmc/cores/dvdplayer/DVDCodecs/Makefile \
    xbmc/cores/dvdplayer/DVDCodecs/Audio/Makefile \
    xbmc/cores/dvdplayer/DVDCodecs/Overlay/Makefile \
    xbmc/cores/dvdplayer/DVDCodecs/Video/Makefile \
    xbmc/cores/dvdplayer/DVDDemuxers/Makefile \
    xbmc/cores/dvdplayer/DVDSubtitles/Makefile \
    xbmc/cores/AudioEngine/Makefile \
    xbmc/cores/paplayer/Makefile \
    lib/timidity/Makefile \
    lib/xbadpcm/Makefile \
    lib/asap/Makefile \
    lib/nosefart/Makefile \
    lib/libsidplay2/Makefile \
    lib/vgmstream/Makefile \
    lib/snesapu/SNES/SNESAPU/Makefile \
    lib/stsound/StSoundLibrary/Makefile \
    xbmc/cores/playercorefactory/Makefile \
    xbmc/music/karaoke/Makefile \
    xbmc/osx/Makefile \
    xbmc/guilib/Makefile \
    xbmc/interfaces/Makefile \
    xbmc/network/Makefile \
    lib/libRTV/Makefile \
    lib/libexif/Makefile \
    lib/libXDAAP/Makefile \
    lib/cmyth/Makefile \
    lib/libhdhomerun/Makefile \
    lib/libsquish/Makefile \
    lib/libid3tag/Makefile \
    lib/cximage-6.0/Makefile \
    lib/addons/script.module.pil/Makefile \
    xbmc/interfaces/python/Makefile \
    xbmc/interfaces/python/xbmcmodule/Makefile \
    lib/libUPnP/Makefile \
    xbmc/DllPaths_generated.h \
    xbmc/freebsd/Makefile \
    xbmc/linux/Makefile \
    xbmc/filesystem/Makefile \
    xbmc/screensavers/rsxs-0.9/xbmc/Makefile \
    xbmc/visualizations/XBMCProjectM/Makefile \
    xbmc/visualizations/Goom/Makefile \
    xbmc/visualizations/OpenGLSpectrum/Makefile \
    xbmc/visualizations/WaveForm/Makefile \
    xbmc/visualizations/iTunes/Makefile \
    xbmc/pvrclients/Makefile.include \
    xbmc/pvrclients/MediaPortal/Makefile \
    xbmc/pvrclients/pvr-demo/Makefile \
    xbmc/pvrclients/ForTheRecord/Makefile \
    xbmc/pvrclients/vuplus/Makefile \
    xbmc/pvrclients/xvdr/Makefile \
    xbmc/pvrclients/tvheadend/Makefile \
    xbmc/pvrclients/vdr-vnsi/Makefile \
    lib/addons/library.xbmc.addon/Makefile \
    lib/addons/library.xbmc.gui/Makefile \
    lib/addons/library.xbmc.pvr/Makefile \
    tools/Linux/xbmc.sh \
    tools/Linux/xbmc-standalone.sh \
    tools/TexturePacker/Makefile \
    tools/EventClients/Clients/OSXRemote/Makefile \
    xbmc/peripherals/bus/Makefile \
    xbmc/peripherals/devices/Makefile"

if test "$use_skin_touched" = "yes"; then
OUTPUT_FILES="$OUTPUT_FILES addons/skin.touched/media/Makefile"
fi

# Line below is used so we can use AM_INIT_AUTOMAKE. The corresponding
# .dummy.am does nothing.
AC_CONFIG_FILES([.dummy])

AC_CONFIG_FILES([${OUTPUT_FILES}])
OUTPUT_FILES="$OUTPUT_FILES \
  .dummy"
AC_SUBST(CFLAGS)
AC_SUBST(CXXFLAGS)
AC_SUBST(INCLUDES)
AC_SUBST(LDFLAGS)
AC_SUBST(SDL_DEFINES)
AC_SUBST(BUILD_DVDCSS)
AC_SUBST(DISABLE_GOOM)
AC_SUBST(DISABLE_RSXS)
AC_SUBST(DISABLE_PROJECTM)
AC_SUBST(USE_SKIN_TOUCHED)
AC_SUBST(USE_EXTERNAL_FFMPEG)
AC_SUBST(PYTHON_VERSION)
AC_SUBST(OUTPUT_FILES)
AC_SUBST(HAVE_XBMC_NONFREE)
AC_SUBST(USE_ASAP_CODEC)
AC_SUBST(LIBCURL_BASENAME)
AC_SUBST(LIBFLAC_BASENAME)
AC_SUBST(LIBVORBISFILE_BASENAME)
AC_SUBST(LIBMODPLUG_BASENAME)
AC_SUBST(LIBMAD_BASENAME)
AC_SUBST(LIBOGG_BASENAME)
AC_SUBST(LIBVORBISENC_BASENAME)
AC_SUBST(LIBVORBIS_BASENAME)
AC_SUBST(LIBASS_BASENAME)
AC_SUBST(LIBMEPG2_BASENAME)
AC_SUBST_FILE(XBMC_STANDALONE_SH_PULSE)
AC_SUBST(USE_OPENGL)
AC_SUBST(USE_OPENGLES)
AC_SUBST(USE_VDPAU)
AC_SUBST(USE_VAAPI)
AC_SUBST(USE_CRYSTALHD)
AC_SUBST(USE_LIBSMBCLIENT)
AC_SUBST(USE_LIBNFS)
AC_SUBST(USE_LIBAFPCLIENT)
AC_SUBST(USE_AIRPLAY)
AC_SUBST(USE_VDA)
AC_SUBST(USE_OPENMAX)
AC_SUBST(USE_PULSE)
AC_SUBST(USE_XRANDR)
AC_SUBST(USE_ALSA)
AC_SUBST(USE_TEXTUREPACKER)
AC_SUBST(USE_TEXTUREPACKER_NATIVE)
AC_SUBST(USE_TEXTUREPACKER_NATIVE_ROOT)
AC_SUBST(USE_AIRTUNES)
AC_SUBST(USE_LIBUDEV)
AC_SUBST(USE_LIBUSB)
AC_SUBST(USE_LIBCEC)
AC_SUBST(USE_WEB_SERVER)


# pushd and popd are not available in other shells besides bash, so implement
# our own pushd/popd functions
XB_DIRSTACK="$PWD"
xb_pushd()
{
  local dirname="$1"
  if [[ -d "$dirname" ]] && [[ -x "$dirname" ]]; then
    cd "$dirname"
    XB_DIRSTACK="$dirname ${XB_DIRSTACK:-$PWD}"
    return 0
  else
    AC_MSG_ERROR(xb_pushd: unable to change to $dirname)
  fi
}
xb_popd()
{
  if [[ -n "$XB_DIRSTACK" ]]; then
    XB_DIRSTACK="${XB_DIRSTACK#* }"
    cd "${XB_DIRSTACK%% *}"
    return 0
  else
    AC_MSG_ERROR(xb_popd: unable to go back to previous directory)
  fi
}

# Function to run the configure scripts in our submodules
# Consists of three paramaters, the path to the submodule, the configure command
# with appropriate arguments, and a third parameter set to 1 if we are to skip
# running the script, anything else if not.
AC_DEFUN([XB_CONFIG_MODULE],[
AC_CONFIG_COMMANDS_POST([
if [[ $3 != "1" ]]; then
    if [[ -d $1 ]]; then
      xb_pushd $1
      $2
      if [[ $? -ne 0 ]]; then
        xb_popd
        AC_MSG_ERROR([[Submodule $1 failed to configure]])
      else
        xb_popd
      fi
    else
      AC_MSG_ERROR([[Submodule $1 does not exist]])
    fi
else
    AC_MSG_NOTICE([[Skipping configuration of submodule $1.]])
fi
])
])

XB_CONFIG_MODULE([lib/ffmpeg], [
  if test "$host_vendor" = "apple" ; then
    ffmpg_config="--target-os=$(tolower $(uname -s))"
    # handle disables first, we do individual enables later
    ffmpg_config="$ffmpg_config --disable-muxers   --disable-encoders"
    ffmpg_config="$ffmpg_config --disable-devices  --disable-doc"
    ffmpg_config="$ffmpg_config --disable-ffplay   --disable-ffmpeg"
    ffmpg_config="$ffmpg_config --disable-ffprobe  --disable-ffserver"
    ffmpg_config="$ffmpg_config --disable-vda      --disable-crystalhd"
    ffmpg_config="$ffmpg_config --disable-decoder=mpeg_xvmc"

    # handle conditional enables/disables
    if test "$use_debug" = "no"; then
      ffmpg_config="$ffmpg_config --disable-debug"
    fi
    if test "$use_cpu"  != "no";  then
      ffmpg_config="$ffmpg_config --cpu=$use_cpu"
    fi
    if test "$use_arch" != "no"; then
      ffmpg_config="$ffmpg_config --arch=$use_arch --enable-cross-compile"
    fi
    if test "$use_arch"  = "arm"; then
      ffmpg_config="$ffmpg_config --enable-pic"
      ffmpg_config="$ffmpg_config --disable-armv5te --disable-armv6t2"
      if test "$use_neon"  = "yes"; then
        ffmpg_config="$ffmpg_config --enable-neon"
      else
        ffmpg_config="$ffmpg_config --disable-neon"
      fi
    else
      ffmpg_config="$ffmpg_config --disable-amd3dnow"
    fi
    if test "$use_ffmpeg_libvorbis" = "yes"; then
      ffmpg_config="$ffmpg_config --enable-libvorbis --enable-muxer=ogg --enable-encoder=libvorbis"
    else
      ffmpg_config="$ffmpg_config --disable-libvorbis"
    fi

    # handle individual enables
    ffmpg_config="$ffmpg_config --enable-gpl"
    ffmpg_config="$ffmpg_config --enable-postproc"
    ffmpg_config="$ffmpg_config --enable-static      --enable-pthreads"
    ffmpg_config="$ffmpg_config --enable-muxer=spdif --enable-muxer=adts"
    ffmpg_config="$ffmpg_config --enable-encoder=ac3 --enable-encoder=aac"
    ffmpg_config="$ffmpg_config --enable-protocol=http"
    ffmpg_config="$ffmpg_config --enable-runtime-cpudetect"

    # ffmpeg will not compile with llvm-gcc-4.2, use clang instead
    case $CC in
      *llvm-gcc-4.2*)
        ffmpg_config="$ffmpg_config --cc=clang" ;;
      *)
        ffmpg_config="$ffmpg_config --cc=$CC" ;;
    esac
    
    # extra-cflags must be passed alone or it gets expanded wrong by the ffmpeg configure
    FFMPEG_EXTRACFLAGS="$CFLAGS $FFMPEG_EXTRACFLAGS -w -D_DARWIN_C_SOURCE -Dattribute_deprecated="

    ./configure --extra-cflags="$FFMPEG_EXTRACFLAGS" $ffmpg_config --as="$AS"

    # if using llvm-gcc-4.2 as assembler, -MMD is not enough to generate
    # dependency files in the right place, replace it with something that works
    case $AS in
      *llvm-gcc-4.2*)
        sed -ie "s#AS_DEPFLAGS=-MMD#AS_DEPFLAGS=-MMD -MF \$(\@:.o=.d) -MT \$\@#" config.mak ;;
    esac

    # ffmpeg will use yasm found at ${prefix}/bin during configure
    # but then hardcodes 'yasm' in config.mak, fix it.
    sed -ie "s#YASM=yasm#YASM=${prefix}/bin/yasm#" config.mak
    sed -ie "s#YASMDEP=yasm#YASMDEP=${prefix}/bin/yasm#" config.mak
    sed -ie "s# -D_ISOC99_SOURCE -D_POSIX_C_SOURCE=200112 # #" config.mak
  else
    CFLAGS="" \
    LDFLAGS="$(echo "$LDFLAGS" | sed "s/-Wl,-Bsymbolic-functions//g")" \
    ./configure \
      --extra-cflags="$PASSED_CFLAGS $FFMPEG_EXTRACFLAGS" \
      --disable-static \
      `if test "$use_debug" = "no"; then echo --disable-debug; fi` \
      `if test "$cross_compiling" = "yes"; then echo --enable-cross-compile; fi` \
      `if test "$use_arch" != "no"; then echo --arch=$use_arch; fi`\
      `if test "$use_cpu" != "no"; then echo --cpu=$use_cpu; fi`\
      `if test "$use_neon" = "yes"; then echo --enable-neon; else echo --disable-neon; fi`\
      --target-os=$(tolower $(uname -s)) \
      --disable-muxers \
      --enable-muxer=spdif \
      --enable-muxer=adts \
      --disable-encoders \
      --enable-encoder=ac3 \
      --enable-encoder=aac \
      `if test "$use_ffmpeg_libvorbis" = "yes"; then echo --enable-libvorbis --enable-muxer=ogg --enable-encoder=libvorbis; else echo --disable-libvorbis; fi` \
      --disable-decoder=mpeg_xvmc \
      --disable-devices \
      --disable-ffprobe \
      --disable-ffplay \
      --disable-ffserver \
      --disable-ffmpeg \
      --disable-crystalhd \
      --enable-shared \
      --disable-doc \
      --enable-postproc \
      --enable-gpl \
      `if test "x$use_vdpau" != "xno"; then echo --enable-vdpau; else echo --disable-vdpau; fi` \
      `if test "x$use_vaapi" != "xno"; then echo --enable-vaapi; else echo --disable-vaapi; fi` \
      --enable-protocol=http \
      --enable-pthreads \
      --enable-runtime-cpudetect \
      --custom-libname-with-major="\$(FULLNAME)-\$(LIBMAJOR)-${ARCH}\$(SLIBSUF)" \
      `case $host_cpu in i?86*) echo --disable-pic ;; *) echo --enable-pic ;; esac` \
      --cc="$CC" &&
      sed -i -e "s#define HAVE_SYMVER 1#define HAVE_SYMVER 0#" config.h &&
      sed -i -e "s#define HAVE_SYMVER_GNU_ASM 1#define HAVE_SYMVER_GNU_ASM 0#" config.h
  fi
], [$USE_EXTERNAL_FFMPEG])

XB_CONFIG_MODULE([lib/libdvd/libdvdcss], [
  ./configure \
    CC="$CC" \
    CXX="$CXX" \
    CFLAGS="$CFLAGS" \
    --prefix="${prefix}" --includedir="${includedir}" --libdir="${libdir}" --datadir="${datadir}" \
    --host=$host_alias \
    --build=$build_alias \
    --target=$target_alias \      
    --disable-doc \
    --enable-static \
    --with-pic
], [$SKIP_CONFIG_DVDCSS])

XB_CONFIG_MODULE([lib/libdvd/libdvdread], [
  ./configure2 \
    --extra-cflags="$CFLAGS $DVDREAD_CFLAGS -I`pwd`/../libdvdcss/src" \
    --prefix="${prefix}" --includedir="${includedir}" --libdir="${libdir}" --datadir="${datadir}" \
    --host=$host_alias \
    --build=$build_alias \
    --target=$target_alias \      
    --enable-static \
    --disable-shared \
    --disable-strip \
    --disable-opts \
    --cc="$CC" &&
  $MAKE dvdread-config &&
  mkdir -p `pwd`/../includes/dvdread
  cp `pwd`/../libdvdread/src/*.h `pwd`/../includes/dvdread
], [0])

XB_CONFIG_MODULE([lib/libdvd/libdvdnav], [
  ./configure2 \
    --extra-cflags="$CFLAGS $DVDREAD_CFLAGS -I`pwd`/../includes" \
    --extra-ldflags="-L`pwd`/../libdvdread/obj" \
    --with-dvdread-config="`pwd`/../libdvdread/obj/dvdread-config" \
    --prefix="${prefix}" --includedir="${includedir}" --libdir="${libdir}" --datadir="${datadir}" \
    --host=$host_alias \
    --build=$build_alias \
    --target=$target_alias \      
    --enable-static \
    --disable-shared \
    --cc="$CC"
], [0])

XB_CONFIG_MODULE([lib/libid3tag/libid3tag],[
  ./configure \
    CC="$CC" \
    CXX="$CXX" \
    CFLAGS="$CFLAGS" \ 
    CXXFLAGS="$CXXFLAGS" \
    --prefix="${prefix}" --includedir="${includedir}" --libdir="${libdir}" --datadir="${datadir}" \
    --host=$host_alias \
    --build=$build_alias \
    --target=$target_alias \      
    --disable-static \
    --with-pic
], [0])

XB_CONFIG_MODULE([xbmc/visualizations/XBMCProjectM/libprojectM],[
  set -x
  rm -f CMakeCache.txt &&                              \
  CC="$ORIGCC" CXX="$ORIGCXX" LDFLAGS="$LDFLAGS" cmake \
    -DCMAKE_BUILD_TYPE=None -DUSE_FTGL:BOOL=OFF        \
    -DCMAKE_C_FLAGS:STRING="${CPPFLAGS} ${CFLAGS}"     \
    -DCMAKE_CXX_FLAGS:STRING="${CPPFLAGS} ${CXXFLAGS}" \
    -DCMAKE_INSTALL_PREFIX="${prefix}"                 \
    -DCMAKE_INSTALL_LIBDIR:PATH="${libdir}"            \
    -DINCLUDE_INSTALL_DIR:PATH="${includedir}"         \
    -DLIB_INSTALL_DIR:PATH="${libdir}"                 \
    -DSYSCONF_INSTALL_DIR:PATH="${sysconfdir}"         \
    -DSHARE_INSTALL_PREFIX:PATH="${datadir}" . &&
  if test "$host_vendor" = "apple" ; then
    # cmake has hardcoded paths to macports which bork our darwin depends cross/ppc, remove them
    sed -ie "s|-L/opt/local/lib| |" CMakeFiles/projectM.dir/link.txt
    sed -ie "s|-L/opt/local/lib| |" CMakeFiles/projectM.dir/flags.make
    sed -ie "s|-I/opt/local/include| |" CMakeFiles/projectM.dir/flags.make
  fi
  set +x
], [$DISABLE_PROJECTM])

XB_CONFIG_MODULE([xbmc/visualizations/Goom/goom2k4-0],[
  ./configure  \
    CFLAGS="$CFLAGS" \ 
    CXXFLAGS="$CXXFLAGS" \
    --prefix="${prefix}" --includedir="${includedir}" --libdir="${libdir}" --datadir="${datadir}" \
    --host=$host_alias \
    --build=$build_alias \
    --target=$target_alias \      
    --disable-shared \
    --enable-static \
    --with-pic
], [$DISABLE_GOOM])

XB_CONFIG_MODULE([xbmc/screensavers/rsxs-0.9/], [
  ./configure \
    CC="$CC" \
    CXX="$CXX" \
    CFLAGS="$CFLAGS" \ 
    CXXFLAGS="$CXXFLAGS" \
    `if test "$host_vendor" = "apple"; then echo --x-includes=/usr/X11/include --x-libraries=/usr/X11/lib; fi` \
    --prefix="${prefix}" --includedir="${includedir}" --libdir="${libdir}" --datadir="${datadir}" \
    --host=$host_alias \
    --build=$build_alias \
    --target=$target_alias \      
    --without-xscreensaver \
    --disable-sound \
    --disable-cyclone \
    --disable-fieldlines \
    --disable-flocks \
    --disable-flux \
    --disable-helios \
    --disable-hyperspace \
    --disable-lattice \
    --disable-skyrocket
  if echo "$ARCH" | grep -q freebsd ; then
    sed -i.back "s;\(STDBOOL_H = \)stdbool.h;\1;" lib/Makefile
  fi
], [$DISABLE_RSXS])

XB_CONFIG_MODULE([lib/libapetag], [
  ./configure \
    `if test "$host_vendor" = "apple"; then echo --disable-shared; fi` \
    --prefix="${prefix}" --includedir="${includedir}" --libdir="${libdir}" --datadir="${datadir}" \
    --host=$host_alias \
    --build=$build_alias \
    --target=$target_alias CFLAGS="$CFLAGS" CC="$CC" CXX="$CXX"
], [0])

XB_CONFIG_MODULE([lib/cpluff], [
  ./configure --disable-nls \
    --prefix="${prefix}" --includedir="${includedir}" --libdir="${libdir}" --datadir="${datadir}" \
    --host=$host_alias \
    --build=$build_alias \
    --target=$target_alias CFLAGS="$CFLAGS" CC="$CC" CXX="$CXX" LDFLAGS="$LDFLAGS"
    #LDFLAGS="$LDFLAGS -Wl,-read_only_relocs,suppress"    
], [0])

AC_OUTPUT

final_message="$final_message\n  prefix:\t$prefix\n$dashes"
echo -e "$final_message\n"<|MERGE_RESOLUTION|>--- conflicted
+++ resolved
@@ -1275,17 +1275,6 @@
 fi
 
 # libcap
-<<<<<<< HEAD
-if test "$use_libcap" = "auto"; then
-  if echo "$ARCH" | grep -q "linux" ; then
-    use_libcap="yes"
-  else
-    use_libcap="no"
-  fi
-fi
-
-=======
->>>>>>> 3c4481d6
 if test "$use_libcap" != "no"; then
   AC_CHECK_HEADERS([sys/capability.h],,
    [if test "$use_libcap" = "yes"; then
