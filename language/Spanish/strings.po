# XBMC Media Center language file
# XBMC-core v12.0-ALPHA6
msgid ""
msgstr ""
"Project-Id-Version: XBMC Main Translation Project (Frodo)\n"
"Report-Msgid-Bugs-To: http://trac.xbmc.org/\n"
"POT-Creation-Date: 2012-05-04 12:46+0000\n"
"PO-Revision-Date: 2012-07-04 12:52+0000\n"
"Last-Translator: XBMC Translation Team\n"
"Language-Team: Spanish (http://www.transifex.com/projects/p/XBMC-Main-Frodo/language/es/)\n"
"MIME-Version: 1.0\n"
"Content-Type: text/plain; charset=UTF-8\n"
"Content-Transfer-Encoding: 8bit\n"
"Language: es\n"
"Plural-Forms: nplurals=2; plural=(n != 1);\n"

msgctxt "#0"
msgid "Programs"
msgstr "Programas"

msgctxt "#1"
msgid "Pictures"
msgstr "Imágenes"

msgctxt "#2"
msgid "Music"
msgstr "Música"

msgctxt "#3"
msgid "Videos"
msgstr "Vídeos"

msgctxt "#4"
msgid "TV-Guide"
msgstr "Guía de TV"

msgctxt "#5"
msgid "Settings"
msgstr "Ajustes"

msgctxt "#6"
msgid "XBMC SVN"
msgstr "XBMC SVN"

msgctxt "#7"
msgid "File manager"
msgstr "Archivos"

msgctxt "#8"
msgid "Weather"
msgstr "El Tiempo"

msgctxt "#9"
msgid "xbmc media center"
msgstr "xbmc media center"

msgctxt "#11"
msgid "Monday"
msgstr "Lunes"

msgctxt "#12"
msgid "Tuesday"
msgstr "Martes"

msgctxt "#13"
msgid "Wednesday"
msgstr "Miércoles"

msgctxt "#14"
msgid "Thursday"
msgstr "Jueves"

msgctxt "#15"
msgid "Friday"
msgstr "Viernes"

msgctxt "#16"
msgid "Saturday"
msgstr "Sábado"

msgctxt "#17"
msgid "Sunday"
msgstr "Domingo"

msgctxt "#21"
msgid "January"
msgstr "Enero"

msgctxt "#22"
msgid "February"
msgstr "Febrero"

msgctxt "#23"
msgid "March"
msgstr "Marzo"

msgctxt "#24"
msgid "April"
msgstr "Abril"

msgctxt "#25"
msgid "May"
msgstr "Mayo"

msgctxt "#26"
msgid "June"
msgstr "Junio"

msgctxt "#27"
msgid "July"
msgstr "Julio"

msgctxt "#28"
msgid "August"
msgstr "Agosto"

msgctxt "#29"
msgid "September"
msgstr "Septiembre"

msgctxt "#30"
msgid "October"
msgstr "Octubre"

msgctxt "#31"
msgid "November"
msgstr "Noviembre"

msgctxt "#32"
msgid "December"
msgstr "Diciembre"

msgctxt "#41"
msgid "Mon"
msgstr "Lun"

msgctxt "#42"
msgid "Tue"
msgstr "Mar"

msgctxt "#43"
msgid "Wed"
msgstr "Mie"

msgctxt "#44"
msgid "Thu"
msgstr "Jue"

msgctxt "#45"
msgid "Fri"
msgstr "Vie"

msgctxt "#46"
msgid "Sat"
msgstr "Sab"

msgctxt "#47"
msgid "Sun"
msgstr "Dom"

msgctxt "#51"
msgid "Jan"
msgstr "Ene"

msgctxt "#52"
msgid "Feb"
msgstr "Feb"

msgctxt "#53"
msgid "Mar"
msgstr "Mar"

msgctxt "#54"
msgid "Apr"
msgstr "Abr"

msgctxt "#55"
msgid "May"
msgstr "May"

msgctxt "#56"
msgid "Jun"
msgstr "Jun"

msgctxt "#57"
msgid "Jul"
msgstr "Jul"

msgctxt "#58"
msgid "Aug"
msgstr "Ago"

msgctxt "#59"
msgid "Sep"
msgstr "Sep"

msgctxt "#60"
msgid "Oct"
msgstr "Oct"

msgctxt "#61"
msgid "Nov"
msgstr "Nov"

msgctxt "#62"
msgid "Dec"
msgstr "Dic"

msgctxt "#71"
msgid "N"
msgstr "N"

msgctxt "#72"
msgid "NNE"
msgstr "NNE"

msgctxt "#73"
msgid "NE"
msgstr "NE"

msgctxt "#74"
msgid "ENE"
msgstr "ENE"

msgctxt "#75"
msgid "E"
msgstr "E"

msgctxt "#76"
msgid "ESE"
msgstr "ESE"

msgctxt "#77"
msgid "SE"
msgstr "SE"

msgctxt "#78"
msgid "SSE"
msgstr "SSE"

msgctxt "#79"
msgid "S"
msgstr "S"

msgctxt "#80"
msgid "SSW"
msgstr "SSO"

msgctxt "#81"
msgid "SW"
msgstr "SO"

msgctxt "#82"
msgid "WSW"
msgstr "OSO"

msgctxt "#83"
msgid "W"
msgstr "O"

msgctxt "#84"
msgid "WNW"
msgstr "ONO"

msgctxt "#85"
msgid "NW"
msgstr "NO"

msgctxt "#86"
msgid "NNW"
msgstr "NNO"

msgctxt "#87"
msgid "VAR"
msgstr "VAR"

msgctxt "#98"
msgid "View: Auto"
msgstr "Ver: Auto"

msgctxt "#99"
msgid "View: Auto big"
msgstr "Ver: Auto grande"

msgctxt "#100"
msgid "View: Icons"
msgstr "Ver: Iconos"

msgctxt "#101"
msgid "View: List"
msgstr "Ver: Lista"

msgctxt "#102"
msgid "Scan"
msgstr "Analizar"

msgctxt "#103"
msgid "Sort by: Name"
msgstr "Ordenar por: Nombre"

msgctxt "#104"
msgid "Sort by: Date"
msgstr "Ordenar por: Fecha"

msgctxt "#105"
msgid "Sort by: Size"
msgstr "Ordenar por: Tamaño"

msgctxt "#106"
msgid "No"
msgstr "No"

msgctxt "#107"
msgid "Yes"
msgstr "Sí"

msgctxt "#108"
msgid "Slideshow"
msgstr "Presentación"

msgctxt "#109"
msgid "Create thumbs"
msgstr "Crear miniat."

msgctxt "#110"
msgid "Create thumbnails"
msgstr "Crear miniaturas"

msgctxt "#111"
msgid "Shortcuts"
msgstr "Accesos directos"

msgctxt "#112"
msgid "Paused"
msgstr "Pausado"

msgctxt "#113"
msgid "Update failed"
msgstr "Ha fallado la actualización"

msgctxt "#114"
msgid "Installation failed"
msgstr "Ha fallado la instalación"

msgctxt "#115"
msgid "Copy"
msgstr "Copiar"

msgctxt "#116"
msgid "Move"
msgstr "Mover"

msgctxt "#117"
msgid "Delete"
msgstr "Eliminar"

msgctxt "#118"
msgid "Rename"
msgstr "Renombrar"

msgctxt "#119"
msgid "New folder"
msgstr "Nueva carpeta"

msgctxt "#120"
msgid "Confirm file copy"
msgstr "Confirmar copiar"

msgctxt "#121"
msgid "Confirm file move"
msgstr "Confirmar mover"

msgctxt "#122"
msgid "Confirm file delete?"
msgstr "Confirmar eliminar"

msgctxt "#123"
msgid "Copy these files?"
msgstr "¿Copiar estos archivos?"

msgctxt "#124"
msgid "Move these files?"
msgstr "¿Mover estos archivos?"

msgctxt "#125"
msgid "Delete these files? - Deleting files cannot be undone!"
msgstr "¿Eliminar estos archivos? ¡Ojo, no podrá deshacerse!"

msgctxt "#126"
msgid "Status"
msgstr "Estado"

msgctxt "#127"
msgid "Objects"
msgstr "Objetos"

msgctxt "#128"
msgid "General"
msgstr "General"

msgctxt "#129"
msgid "Slideshow"
msgstr "Presentación"

msgctxt "#130"
msgid "System info"
msgstr "Info del sistema"

msgctxt "#131"
msgid "Display"
msgstr "Pantalla"

msgctxt "#132"
msgid "Albums"
msgstr "Álbumes"

msgctxt "#133"
msgid "Artists"
msgstr "Intérpretes"

msgctxt "#134"
msgid "Songs"
msgstr "Canciones"

msgctxt "#135"
msgid "Genres"
msgstr "Géneros"

msgctxt "#136"
msgid "Playlists"
msgstr "Listas de reproducción"

msgctxt "#137"
msgid "Search"
msgstr "Buscar"

msgctxt "#138"
msgid "System Information"
msgstr "Información del sistema"

msgctxt "#139"
msgid "Temperatures:"
msgstr "Temperaturas:"

msgctxt "#140"
msgid "CPU:"
msgstr "CPU:"

msgctxt "#141"
msgid "GPU:"
msgstr "GPU:"

msgctxt "#142"
msgid "Time:"
msgstr "Hora:"

msgctxt "#143"
msgid "Current:"
msgstr "Actual:"

msgctxt "#144"
msgid "Build:"
msgstr "Compilación:"

msgctxt "#145"
msgid "Network:"
msgstr "Red:"

msgctxt "#146"
msgid "Type:"
msgstr "Tipo:"

msgctxt "#147"
msgid "Static"
msgstr "IP estática"

msgctxt "#148"
msgid "DHCP"
msgstr "DHCP"

msgctxt "#149"
msgid "MAC address"
msgstr "MAC"

msgctxt "#150"
msgid "IP address"
msgstr "IP"

msgctxt "#151"
msgid "Link:"
msgstr "Estado del enlace: "

msgctxt "#152"
msgid "Half duplex"
msgstr "Half-duplex"

msgctxt "#153"
msgid "Full duplex"
msgstr "Full-duplex"

msgctxt "#154"
msgid "Storage"
msgstr "Almacenamiento"

msgctxt "#155"
msgid "Drive"
msgstr "Unidad"

msgctxt "#156"
msgid "Free"
msgstr "Libres"

msgctxt "#157"
msgid "Video"
msgstr "Vídeo"

msgctxt "#158"
msgid "Free memory"
msgstr "Memoria libre"

msgctxt "#159"
msgid "No link"
msgstr "Sin enlace"

msgctxt "#160"
msgid "Free"
msgstr "Libres"

msgctxt "#161"
msgid "Unavailable"
msgstr "No disponible"

msgctxt "#162"
msgid "Tray open"
msgstr "Bandeja abierta"

msgctxt "#163"
msgid "Reading"
msgstr "Leyendo"

msgctxt "#164"
msgid "No disc"
msgstr "Sin disco"

msgctxt "#165"
msgid "Disc present"
msgstr "Disco presente"

msgctxt "#166"
msgid "Skin"
msgstr "Skin"

msgctxt "#169"
msgid "Resolution"
msgstr "Resolución"

msgctxt "#170"
msgid "Adjust display refresh rate to match video"
msgstr "Ajustar la frecuencia de refresco de la pantalla para ajustarse al vídeo"

msgctxt "#172"
msgid "Release date"
msgstr "Fecha de publicación"

msgctxt "#173"
msgid "Display 4:3 videos as"
msgstr "Mostrar vídeos 4:3 como"

msgctxt "#175"
msgid "Moods"
msgstr "Estados de ánimo"

msgctxt "#176"
msgid "Styles"
msgstr "Estilos"

msgctxt "#179"
msgid "Song"
msgstr "Canción"

msgctxt "#180"
msgid "Duration"
msgstr "Duración"

msgctxt "#181"
msgid "Select album"
msgstr "Seleccionar álbum"

msgctxt "#182"
msgid "Tracks"
msgstr "Pistas"

msgctxt "#183"
msgid "Review"
msgstr "Crítica"

msgctxt "#184"
msgid "Refresh"
msgstr "Actualizar"

msgctxt "#185"
msgid "Searching album"
msgstr "Buscando álbum"

msgctxt "#186"
msgid "OK"
msgstr "OK"

msgctxt "#187"
msgid "No albums found!"
msgstr "¡No se encontraron álbumes!"

msgctxt "#188"
msgid "Select all"
msgstr "Seleccionar todo"

msgctxt "#189"
msgid "Scanning media info"
msgstr "Obteniendo información de medios"

msgctxt "#190"
msgid "Save"
msgstr "Guardar"

msgctxt "#191"
msgid "Shuffle"
msgstr "Aleatorio"

msgctxt "#192"
msgid "Clear"
msgstr "Limpiar"

msgctxt "#193"
msgid "Scan"
msgstr "Analizar"

msgctxt "#194"
msgid "Searching..."
msgstr "Buscando..."

msgctxt "#195"
msgid "No info found!"
msgstr "¡No se encontró información!"

msgctxt "#196"
msgid "Select movie:"
msgstr "Seleccione película:"

msgctxt "#197"
msgid "Querying %s info"
msgstr "Consultando %s"

msgctxt "#198"
msgid "Loading movie details"
msgstr "Cargando detalles de la película"

msgctxt "#199"
msgid "Web interface"
msgstr "Interfaz Web"

msgctxt "#202"
msgid "Tagline"
msgstr "Eslogan"

msgctxt "#203"
msgid "Plot outline"
msgstr "Resumen"

msgctxt "#205"
msgid "Votes"
msgstr "Votos"

msgctxt "#206"
msgid "Cast"
msgstr "Reparto"

msgctxt "#207"
msgid "Plot"
msgstr "Argumento"

msgctxt "#208"
msgid "Play"
msgstr "Reproducir"

msgctxt "#209"
msgid "Next"
msgstr "Siguiente"

msgctxt "#210"
msgid "Previous"
msgstr "Anterior"

msgctxt "#213"
msgid "Calibrate user interface..."
msgstr "Calibrar interfaz de usuario..."

msgctxt "#214"
msgid "Video calibration..."
msgstr "Calibración de vídeo..."

msgctxt "#215"
msgid "Soften"
msgstr "Suavizar"

msgctxt "#216"
msgid "Zoom amount"
msgstr "Cantidad de zoom"

msgctxt "#217"
msgid "Pixel ratio"
msgstr "Relación de aspecto"

msgctxt "#218"
msgid "DVD drive"
msgstr "Unidad DVD"

msgctxt "#219"
msgid "Please insert disc"
msgstr "Por favor, inserte un disco"

msgctxt "#220"
msgid "Remote share"
msgstr "Recurso compartido remoto"

msgctxt "#221"
msgid "Network is not connected"
msgstr "La red no está conectada"

msgctxt "#222"
msgid "Cancel"
msgstr "Cancelar"

msgctxt "#224"
msgid "Speed"
msgstr "Velocidad"

msgctxt "#225"
msgid "Vertical Shift"
msgstr "Desplazamiento vertical"

msgctxt "#226"
msgid "Test patterns..."
msgstr "Probar patrones..."

msgctxt "#227"
msgid "Lookup audio CD track names from freedb.org"
msgstr "Consultar CDs de audio en Internet"

msgctxt "#228"
msgid "Shuffle playlist on load"
msgstr "Lista de reproducción aleatoria al cargar"

msgctxt "#229"
msgid "HDD spindown time"
msgstr "Parar el disco duro tras"

msgctxt "#230"
msgid "Video filters"
msgstr "Filtros de vídeo"

msgctxt "#231"
msgid "None"
msgstr "Ninguno"

msgctxt "#232"
msgid "Point"
msgstr "Punto"

msgctxt "#233"
msgid "Linear"
msgstr "Lineal"

msgctxt "#234"
msgid "Anisotropic"
msgstr "Anisotrópico"

msgctxt "#235"
msgid "Quincunx"
msgstr "Quincunx"

msgctxt "#236"
msgid "Gaussian cubic"
msgstr "Cúbico gaussiano"

msgctxt "#237"
msgid "Minification"
msgstr "Minimificación"

msgctxt "#238"
msgid "Magnification"
msgstr "Magnificación"

msgctxt "#239"
msgid "Clear playlist on finish"
msgstr "Borrar lista de reproducción al finalizar"

msgctxt "#240"
msgid "Display Mode"
msgstr "Modo de visualización"

msgctxt "#241"
msgid "Full Screen #%d"
msgstr "Pantalla completa #%d"

msgctxt "#242"
msgid "Windowed"
msgstr "Ventana"

msgctxt "#243"
msgid "Refresh Rate"
msgstr "Frecuencia de actualización"

msgctxt "#244"
msgid "Full screen"
msgstr "Pantalla completa"

msgctxt "#245"
msgid "Sizing: (%i,%i)->(%i,%i) (Zoom x%2.2f) AR:%2.2f:1 (Pixels: %2.2f:1) (VShift: %2.2f)"
msgstr "Ajustando tamaño: (%i,%i)->(%i,%i) (Zoom x%2.2f) AR:%2.2f:1 (Píxeles: %2.2f:1)  (VShift: %2.2f)"

msgctxt "#247"
msgid "Scripts"
msgstr "Scripts"

msgctxt "#248"
msgid "Language"
msgstr "Idioma"

msgctxt "#249"
msgid "Music"
msgstr "Música"

msgctxt "#250"
msgid "Visualization"
msgstr "Visualización"

msgctxt "#251"
msgid "Select destination directory"
msgstr "Seleccione el directorio destino"

msgctxt "#252"
msgid "Output stereo to all speakers"
msgstr "Salida estéreo a todos los altavoces"

msgctxt "#253"
msgid "Number of channels"
msgstr "Número de canales"

msgctxt "#254"
msgid "- DTS capable receiver"
msgstr "- Decodificador compatible DTS"

msgctxt "#255"
msgid "CDDB"
msgstr "CDDB"

msgctxt "#256"
msgid "Fetching CD information"
msgstr "Consultando información del CD"

msgctxt "#257"
msgid "Error"
msgstr "Error"

msgctxt "#258"
msgid "Enable tag reading"
msgstr "Habilitar lectura de etiquetas"

msgctxt "#259"
msgid "Opening"
msgstr "Abriendo"

msgctxt "#260"
msgid "Shoutcast"
msgstr "Shoutcast"

msgctxt "#261"
msgid "Waiting for start..."
msgstr "Esperando para empezar..."

msgctxt "#262"
msgid "Scripts output"
msgstr "Salida de Scripts"

msgctxt "#263"
msgid "Allow control of XBMC via HTTP"
msgstr "Permitir el control de XBMC por HTTP"

msgctxt "#264"
msgid "Record"
msgstr "Grabar"

msgctxt "#265"
msgid "Stop Rec."
msgstr "Detener grabación"

msgctxt "#266"
msgid "Sort by: Track"
msgstr "Ordenar por: Pista"

msgctxt "#267"
msgid "Sort by: Time"
msgstr "Ordenar por: Duración"

msgctxt "#268"
msgid "Sort by: Title"
msgstr "Ordenar por: Título"

msgctxt "#269"
msgid "Sort by: Artist"
msgstr "Ordenar por: Intérprete"

msgctxt "#270"
msgid "Sort by: Album"
msgstr "Ordenar por: Álbum"

msgctxt "#271"
msgid "Top 100"
msgstr "Top 100"

msgctxt "#272"
msgid "Top-Left overscan compensation"
msgstr "Compensación de overscan en esquina superior izquierda"

msgctxt "#273"
msgid "Bottom-Right overscan compensation"
msgstr "Compensación de overscan en esquina inferior derecha"

msgctxt "#274"
msgid "Subtitle positioning"
msgstr "Posición de los subtítulos"

msgctxt "#275"
msgid "Pixel ratio adjustment"
msgstr "Ajuste de la proporción del píxel"

msgctxt "#276"
msgid "Adjust the arrow to change the amount of overscan"
msgstr "Mueva la flecha para variar la cantidad de imagen perdida por los lados"

msgctxt "#277"
msgid "Adjust the bar to change the subtitles position"
msgstr "Modifique la barra para variar la posición de los subtítulos"

msgctxt "#278"
msgid "Adjust the rectangle so it is perfectly square"
msgstr "Modifique el rectángulo hasta que sea un cuadrado perfecto"

msgctxt "#279"
msgid "Unable to load settings"
msgstr "No se puede cargar la configuración"

msgctxt "#280"
msgid "Using default settings"
msgstr "Usando la configuración por defecto"

msgctxt "#281"
msgid "Please check the XML files"
msgstr "Por favor, compruebe los archivos .xml"

msgctxt "#282"
msgid "Found %i items"
msgstr "Encontrados %i elementos"

msgctxt "#283"
msgid "Search results"
msgstr "Resultados de la búsqueda"

msgctxt "#284"
msgid "No results found"
msgstr "No se encontraron resultados"

msgctxt "#285"
msgid "Preferred audio language"
msgstr "Idioma de audio preferido"

msgctxt "#286"
msgid "Preferred subtitle language"
msgstr "Idioma de subtitulos preferido"

msgctxt "#287"
msgid "Subtitles"
msgstr "Subtítulos"

msgctxt "#288"
msgid "Font"
msgstr "Fuente"

msgctxt "#289"
msgid "- Size"
msgstr "- Tamaño"

msgctxt "#290"
msgid "Dynamic range compression"
msgstr "Compresión de rango dinámico"

msgctxt "#291"
msgid "Video"
msgstr "Vídeo"

msgctxt "#292"
msgid "Audio"
msgstr "Sonido"

msgctxt "#293"
msgid "Browse for subtitles"
msgstr "Buscar subtítulos"

msgctxt "#294"
msgid "Create bookmark"
msgstr "Crear marcador"

msgctxt "#296"
msgid "Clear bookmarks"
msgstr "Borrar marcadores"

msgctxt "#297"
msgid "Audio offset"
msgstr "Retardo de sonido"

msgctxt "#298"
msgid "Bookmarks"
msgstr "Marcadores"

msgctxt "#299"
msgid "- AAC capable receiver"
msgstr "- Decodificador compatible AAC"

msgctxt "#300"
msgid "- MP1 capable receiver"
msgstr "- Decodificador compatible MP1"

msgctxt "#301"
msgid "- MP2 capable receiver"
msgstr "- Decodificador compatible MP2"

msgctxt "#302"
msgid "- MP3 capable receiver"
msgstr "- Decodificador compatible MP3"

msgctxt "#303"
msgid "Delay"
msgstr "Retardo"

msgctxt "#304"
msgid "Language"
msgstr "Idioma"

msgctxt "#305"
msgid "Enabled"
msgstr "Activado"

msgctxt "#306"
msgid "Non-interleaved"
msgstr "No-Interpolado"

msgctxt "#308"
msgid "Original stream's language"
msgstr "Idioma de audio original"

msgctxt "#309"
msgid "User Interface language"
msgstr "Idioma de la interfaz de usuario"

msgctxt "#312"
msgid "(0=auto)"
msgstr "(0=auto)"

msgctxt "#313"
msgid "Cleaning database"
msgstr "Limpieza de la base de datos"

msgctxt "#314"
msgid "Preparing..."
msgstr "Preparando..."

msgctxt "#315"
msgid "Database error"
msgstr "Error en la base de datos"

msgctxt "#316"
msgid "Searching songs..."
msgstr "Buscando canciones..."

msgctxt "#317"
msgid "Cleaned database successfully"
msgstr "Limpieza completada con éxito"

msgctxt "#318"
msgid "Cleaning songs..."
msgstr "Limpiando canciones..."

msgctxt "#319"
msgid "Error cleaning songs"
msgstr "Error limpiando canciones"

msgctxt "#320"
msgid "Cleaning artists..."
msgstr "Limpiando intérpretes..."

msgctxt "#321"
msgid "Error cleaning artists"
msgstr "Error limpiando intérpretes"

msgctxt "#322"
msgid "Cleaning genres..."
msgstr "Limpiando géneros..."

msgctxt "#323"
msgid "Error cleaning genres"
msgstr "Error limpiando géneros"

msgctxt "#324"
msgid "Cleaning paths..."
msgstr "Limpiando rutas..."

msgctxt "#325"
msgid "Error cleaning paths"
msgstr "Error limpiando rutas"

msgctxt "#326"
msgid "Cleaning albums..."
msgstr "Limpiando álbumes..."

msgctxt "#327"
msgid "Error cleaning albums"
msgstr "Error limpiando álbumes"

msgctxt "#328"
msgid "Writing changes..."
msgstr "Escribiendo cambios..."

msgctxt "#329"
msgid "Error writing changes"
msgstr "Error escribiendo cambios"

msgctxt "#330"
msgid "This may take some time..."
msgstr "Esto puede llevar algún tiempo..."

msgctxt "#331"
msgid "Compressing database..."
msgstr "Comprimiendo la base de datos..."

msgctxt "#332"
msgid "Error compressing database"
msgstr "Error comprimiendo la base de datos"

msgctxt "#333"
msgid "Do you want to clean the library?"
msgstr "¿Quieres limpiar la biblioteca?"

msgctxt "#334"
msgid "Clean library..."
msgstr "Limpiar la biblioteca..."

msgctxt "#335"
msgid "Start"
msgstr "Inicio"

msgctxt "#336"
msgid "Framerate conversion"
msgstr "Conversión de imágenes por segundo"

msgctxt "#337"
msgid "Audio output"
msgstr "Salida de audio"

msgctxt "#338"
msgid "Analog"
msgstr "Analógica"

msgctxt "#339"
msgid "Optical/Coax"
msgstr "Óptica/Coaxial"

msgctxt "#340"
msgid "Various artists"
msgstr "Varios intérpretes"

msgctxt "#341"
msgid "Play disc"
msgstr "Reproducir disco"

msgctxt "#342"
msgid "Movies"
msgstr "Películas"

msgctxt "#343"
msgid "Adjust framerate"
msgstr "Ajustar imágenes/seg"

msgctxt "#344"
msgid "Actors"
msgstr "Actores"

msgctxt "#345"
msgid "Year"
msgstr "Año"

msgctxt "#346"
msgid "Boost volume level on downmix"
msgstr "Aumentar el volumen al hacer un downmix"

msgctxt "#347"
msgid "- DTS-HD capable receiver"
msgstr "Receptor compatible DTS-HD"

msgctxt "#348"
msgid "- Multichannel LPCM capable receiver"
msgstr "Receptor compatible LPCM multicanal"

msgctxt "#349"
msgid "- TrueHD capable receiver"
msgstr "Receptor compatible TrueHD"

msgctxt "#350"
msgid "Programs"
msgstr "Programas"

msgctxt "#351"
msgid "Off"
msgstr "Apagado"

msgctxt "#352"
msgid "Dim"
msgstr "Atenuar"

msgctxt "#353"
msgid "Black"
msgstr "Negro"

msgctxt "#354"
msgid "Matrix trails"
msgstr "Tipo Matrix"

msgctxt "#355"
msgid "Screensaver time"
msgstr "Activar salvapantallas tras"

msgctxt "#356"
msgid "Screensaver mode"
msgstr "Modo del salvapantallas"

msgctxt "#357"
msgid "Shutdown function timer"
msgstr "Apagar el equipo tras"

msgctxt "#358"
msgid "All albums"
msgstr "Todos los álbumes"

msgctxt "#359"
msgid "Recently added albums"
msgstr "Álbumes recientes"

msgctxt "#360"
msgid "Screensaver"
msgstr "Salvapantallas"

msgctxt "#361"
msgid "R. Slideshow"
msgstr "Presentación R."

msgctxt "#362"
msgid "Screensaver dim level"
msgstr "Nivel de atenuación"

msgctxt "#363"
msgid "Sort by: File"
msgstr "Ordenar por: Archivo"

msgctxt "#364"
msgid "- Dolby Digital (AC3) capable receiver"
msgstr "- Decodificador compatible AC3"

msgctxt "#365"
msgid "Sort by: Name"
msgstr "Ordenar por: Nombre"

msgctxt "#366"
msgid "Sort by: Year"
msgstr "Ordenar por: Año"

msgctxt "#367"
msgid "Sort by: Rating"
msgstr "Ordenar por: Calificación"

msgctxt "#368"
msgid "IMDb"
msgstr "IMDb"

msgctxt "#369"
msgid "Title"
msgstr "Título"

msgctxt "#370"
msgid "Thunderstorms"
msgstr "Tormenta"

msgctxt "#371"
msgid "Partly"
msgstr "En parte"

msgctxt "#372"
msgid "Mostly"
msgstr "Sobre todo"

msgctxt "#373"
msgid "Sunny"
msgstr "Soleado"

msgctxt "#374"
msgid "Cloudy"
msgstr "Nuboso"

msgctxt "#375"
msgid "Snow"
msgstr "Nieve"

msgctxt "#376"
msgid "Rain"
msgstr "Lluvia"

msgctxt "#377"
msgid "Light"
msgstr "Débil"

msgctxt "#378"
msgid "AM"
msgstr "AM"

msgctxt "#379"
msgid "PM"
msgstr "PM"

msgctxt "#380"
msgid "Showers"
msgstr "Chubascos"

msgctxt "#381"
msgid "Few"
msgstr "Un poco"

msgctxt "#382"
msgid "Scattered"
msgstr "Aislados"

msgctxt "#383"
msgid "Wind"
msgstr "Viento"

msgctxt "#384"
msgid "Strong"
msgstr "Fuerte"

msgctxt "#385"
msgid "Fair"
msgstr "Bueno"

msgctxt "#386"
msgid "Clear"
msgstr "Despejado"

msgctxt "#387"
msgid "Clouds"
msgstr "Nuboso"

msgctxt "#388"
msgid "Early"
msgstr "Temprano"

msgctxt "#389"
msgid "Shower"
msgstr "Chubascos"

msgctxt "#390"
msgid "Flurries"
msgstr "Ráfagas de aire"

msgctxt "#391"
msgid "Low"
msgstr "Bajo"

msgctxt "#392"
msgid "Medium"
msgstr "Medio"

msgctxt "#393"
msgid "High"
msgstr "Alto"

msgctxt "#394"
msgid "Fog"
msgstr "Niebla"

msgctxt "#395"
msgid "Haze"
msgstr "Bruma"

msgctxt "#396"
msgid "Select location"
msgstr "Seleccione un lugar"

msgctxt "#397"
msgid "Refresh time"
msgstr "Actualizar cada"

msgctxt "#398"
msgid "Temperature units"
msgstr "Temperatura en"

msgctxt "#399"
msgid "Speed units"
msgstr "Velocidad en"

msgctxt "#400"
msgid "Weather"
msgstr "El Tiempo"

msgctxt "#401"
msgid "Temp"
msgstr "Temperatura"

msgctxt "#402"
msgid "Feels like"
msgstr "Sen. térmica"

msgctxt "#403"
msgid "UV index"
msgstr "Índice UV"

msgctxt "#404"
msgid "Wind"
msgstr "Viento"

msgctxt "#405"
msgid "Dew point"
msgstr "Punto de rocío"

msgctxt "#406"
msgid "Humidity"
msgstr "Humedad"

msgctxt "#409"
msgid "Defaults"
msgstr "Por defecto"

msgctxt "#410"
msgid "Accessing weather service"
msgstr "Accediendo a El Tiempo"

msgctxt "#411"
msgid "Getting weather for:"
msgstr "Obteniendo el tiempo para:"

msgctxt "#412"
msgid "Unable to get weather data"
msgstr "No se pueden obtener datos meteorológicos"

msgctxt "#413"
msgid "Manual"
msgstr "Manual"

msgctxt "#414"
msgid "No review for this album"
msgstr "No hay crítica para este álbum"

msgctxt "#415"
msgid "Downloading thumbnail..."
msgstr "Descargando miniatura..."

msgctxt "#416"
msgid "Not available"
msgstr "No disponible"

msgctxt "#417"
msgid "View: Big icons"
msgstr "Ver: Iconos grandes"

msgctxt "#418"
msgid "Low"
msgstr "Bajo"

msgctxt "#419"
msgid "High"
msgstr "Alto"

msgctxt "#420"
msgid "HDMI"
msgstr "HDMI"

msgctxt "#422"
msgid "Delete album info"
msgstr "Eliminar información del álbum"

msgctxt "#423"
msgid "Delete CD information"
msgstr "Eliminar información CDDB"

msgctxt "#424"
msgid "Select"
msgstr "Seleccionar"

msgctxt "#425"
msgid "No album information found"
msgstr "No se encontró información del álbum."

msgctxt "#426"
msgid "No CD information found"
msgstr "No se encontró información CDDB."

msgctxt "#427"
msgid "Disc"
msgstr "Disco"

msgctxt "#428"
msgid "Insert correct CD/DVD"
msgstr "Inserte el CD/DVD correcto"

msgctxt "#429"
msgid "Please insert the following disc:"
msgstr "Por favor, inserte el siguiente disco"

msgctxt "#430"
msgid "Sort by: DVD#"
msgstr "Por: DVD#"

msgctxt "#431"
msgid "No cache"
msgstr "Sin caché"

msgctxt "#432"
msgid "Remove movie from library"
msgstr "Eliminar película de la base de datos"

msgctxt "#433"
msgid "Really remove '%s'?"
msgstr "¿Eliminar realmente '%s'?"

msgctxt "#434"
msgid "From %s at %i %s"
msgstr "De %s a %i %s"

msgctxt "#435"
msgid "No optical disc drive detected"
msgstr ""

msgctxt "#436"
msgid "You need an optical disc drive to play this video"
msgstr ""

msgctxt "#437"
msgid "Removable disk"
msgstr "Disco extraíble"

msgctxt "#438"
msgid "Opening file"
msgstr "Abriendo archivo"

msgctxt "#439"
msgid "Cache"
msgstr "Caché"

msgctxt "#440"
msgid "Harddisk"
msgstr "Disco duro"

msgctxt "#441"
msgid "UDF"
msgstr "UDF"

msgctxt "#442"
msgid "Local network"
msgstr "Red local"

msgctxt "#443"
msgid "Internet"
msgstr "Internet"

msgctxt "#444"
msgid "Video"
msgstr "Vídeo"

msgctxt "#445"
msgid "Audio"
msgstr "Sonido"

msgctxt "#446"
msgid "DVD"
msgstr "DVD"

msgctxt "#447"
msgid "Autorun media"
msgstr "Reproducción automática"

msgctxt "#448"
msgid "LCD"
msgstr "LCD"

msgctxt "#449"
msgid "Enabled"
msgstr "Activado"

msgctxt "#450"
msgid "Columns"
msgstr "Columnas"

msgctxt "#451"
msgid "Row 1 address"
msgstr "Posición línea 1"

msgctxt "#452"
msgid "Row 2 address"
msgstr "Posición línea 2"

msgctxt "#453"
msgid "Row 3 address"
msgstr "Posición línea 3"

msgctxt "#454"
msgid "Row 4 address"
msgstr "Posición línea 4"

msgctxt "#455"
msgid "Rows"
msgstr "Líneas"

msgctxt "#456"
msgid "Mode"
msgstr "Modo"

msgctxt "#457"
msgid "Switch view"
msgstr "Cambiar vista"

msgctxt "#459"
msgid "Subs"
msgstr "Subtítulos"

msgctxt "#460"
msgid "Audio stream"
msgstr "Canal de sonido"

msgctxt "#461"
msgid "[active]"
msgstr "[activo]"

msgctxt "#462"
msgid "Subtitle"
msgstr "Subtítulos"

msgctxt "#463"
msgid "Backlight"
msgstr "Retroiluminación"

msgctxt "#464"
msgid "Brightness"
msgstr "Brillo"

msgctxt "#465"
msgid "Contrast"
msgstr "Contraste"

msgctxt "#466"
msgid "Gamma"
msgstr "Gamma"

msgctxt "#467"
msgid "Type"
msgstr "Tipo"

msgctxt "#468"
msgid "Move the bar to change the OSD position"
msgstr "Mueva la barra para variar la posición del OSD"

msgctxt "#469"
msgid "OSD position"
msgstr "Posición del OSD"

msgctxt "#470"
msgid "Credits"
msgstr "Créditos"

msgctxt "#471"
msgid "Modchip"
msgstr "Modchip"

msgctxt "#474"
msgid "Off"
msgstr "Apagado"

msgctxt "#475"
msgid "Music only"
msgstr "Sólo música"

msgctxt "#476"
msgid "Music & video"
msgstr "Música y vídeo"

msgctxt "#477"
msgid "Unable to load playlist"
msgstr "No se puede cargar la lista de reproducción"

msgctxt "#478"
msgid "OSD"
msgstr "OSD"

msgctxt "#479"
msgid "Skin & language"
msgstr "Skin e idioma"

msgctxt "#480"
msgid "Appearance"
msgstr "Apariencia"

msgctxt "#481"
msgid "Audio options"
msgstr "Opciones de sonido"

msgctxt "#482"
msgid "About XBMC"
msgstr "Acerca de XBMC"

msgctxt "#485"
msgid "Delete album"
msgstr "Eliminar álbum"

msgctxt "#486"
msgid "Repeat"
msgstr "Repetir"

msgctxt "#487"
msgid "Repeat one"
msgstr "Repetir uno"

msgctxt "#488"
msgid "Repeat folder"
msgstr "Repetir directorio"

msgctxt "#489"
msgid "Play the next song automatically"
msgstr "Reproducir automáticamente la siguiente canción"

msgctxt "#491"
msgid "- Use big icons"
msgstr "- Usar iconos grandes"

msgctxt "#492"
msgid "Resize VobSubs"
msgstr "Redimensionar subtítulos VOB"

msgctxt "#493"
msgid "Advanced options (Experts Only!)"
msgstr "Opciones avanzadas (¡Sólo expertos!)"

msgctxt "#494"
msgid "Overall audio headroom"
msgstr "Margen total de sonido (dB)"

msgctxt "#495"
msgid "Upsample videos to GUI resolution"
msgstr "Sobremuestrear vídeos a resolución XBMC"

msgctxt "#496"
msgid "Calibration"
msgstr "Calibración"

msgctxt "#497"
msgid "Show file extensions"
msgstr "Mostrar las extensiones de archivo"

msgctxt "#498"
msgid "Sort by: Type"
msgstr "Ordenar por: Tipo"

msgctxt "#499"
msgid "Unable to connect to online lookup service"
msgstr "No se puede conectar al servicio de búsqueda online"

msgctxt "#500"
msgid "Downloading album information failed"
msgstr "Error al obtener la información del álbum"

msgctxt "#501"
msgid "Looking for album names..."
msgstr "Buscando nombres de los álbumes..."

msgctxt "#502"
msgid "Open"
msgstr "Abierto"

msgctxt "#503"
msgid "Busy"
msgstr "Ocupado"

msgctxt "#504"
msgid "Empty"
msgstr "Vacío"

msgctxt "#505"
msgid "Loading media info from files..."
msgstr "Cargando información de archivos..."

msgctxt "#507"
msgid "Sort by: Usage"
msgstr "Odenar por: Uso"

msgctxt "#510"
msgid "Enable visualizations"
msgstr "Habilitar visualizaciones"

msgctxt "#511"
msgid "Enable video mode switching"
msgstr "Habilitar cambio de modo de vídeo"

msgctxt "#512"
msgid "Startup window"
msgstr "Pantalla de inicio"

msgctxt "#513"
msgid "Home window"
msgstr "Pantalla principal"

msgctxt "#514"
msgid "Manual settings"
msgstr "Ajustes manuales"

msgctxt "#515"
msgid "Genre"
msgstr "Género"

msgctxt "#517"
msgid "Recently played albums"
msgstr "Álbumes reproducidos recientemente"

msgctxt "#518"
msgid "Launch"
msgstr "Lanzar"

msgctxt "#519"
msgid "Launch in..."
msgstr "Lanzar en.."

msgctxt "#521"
msgid "Compilations"
msgstr "Compilaciones"

msgctxt "#522"
msgid "Remove source"
msgstr "Eliminar fuente"

msgctxt "#523"
msgid "Switch media"
msgstr "Cambiar medio"

msgctxt "#524"
msgid "Select playlist"
msgstr "Seleccione lista de reproducción"

msgctxt "#525"
msgid "New playlist..."
msgstr "Nueva lista de reproducción"

msgctxt "#526"
msgid "Add to playlist"
msgstr "Añadir a lista de reproducción"

msgctxt "#527"
msgid "Manually add to library"
msgstr "Añadir manualmente a biblioteca"

msgctxt "#528"
msgid "Enter title"
msgstr "Introduzca título"

msgctxt "#529"
msgid "Error: Duplicate title"
msgstr "Error: Título duplicado"

msgctxt "#530"
msgid "Select genre"
msgstr "Seleccione género"

msgctxt "#531"
msgid "New genre"
msgstr "Nuevo género"

msgctxt "#532"
msgid "Manual addition"
msgstr "Adición manual"

msgctxt "#533"
msgid "Enter genre"
msgstr "Introduzca género"

msgctxt "#534"
msgid "View: %s"
msgstr "Ver: %s"

msgctxt "#535"
msgid "List"
msgstr "Lista"

msgctxt "#536"
msgid "Icons"
msgstr "Iconos"

msgctxt "#537"
msgid "Big list"
msgstr "Lista grande"

msgctxt "#538"
msgid "Big icons"
msgstr "Iconos grandes"

msgctxt "#539"
msgid "Wide"
msgstr "Ancho"

msgctxt "#540"
msgid "Big wide"
msgstr "Ancho grande"

msgctxt "#541"
msgid "Album icons"
msgstr "Iconos de álbum"

msgctxt "#542"
msgid "DVD icons"
msgstr "Iconos de DVD"

msgctxt "#543"
msgid "DVD"
msgstr "DVD"

msgctxt "#544"
msgid "Media info"
msgstr "Info del medio"

msgctxt "#545"
msgid "Audio output device"
msgstr "Dispositivo de salida de audio"

msgctxt "#546"
msgid "Passthrough output device"
msgstr "Dispositivo de salida passthrough"

msgctxt "#547"
msgid "No biography for this artist"
msgstr "No hay biografía para este artista"

msgctxt "#548"
msgid "Downmix multichannel audio to stereo"
msgstr "Mezcla de audio multicanal a estéreo"

msgctxt "#550"
msgid "Sort by: %s"
msgstr "Ordenar por: %s"

msgctxt "#551"
msgid "Name"
msgstr "Nombre"

msgctxt "#552"
msgid "Date"
msgstr "Fecha"

msgctxt "#553"
msgid "Size"
msgstr "Tamaño"

msgctxt "#554"
msgid "Track"
msgstr "Pista"

msgctxt "#555"
msgid "Time"
msgstr "Hora"

msgctxt "#556"
msgid "Title"
msgstr "Título"

msgctxt "#557"
msgid "Artist"
msgstr "Artista"

msgctxt "#558"
msgid "Album"
msgstr "Álbum"

msgctxt "#559"
msgid "Playlist"
msgstr "Lista de reproducción"

msgctxt "#560"
msgid "ID"
msgstr "ID"

msgctxt "#561"
msgid "File"
msgstr "Archivo"

msgctxt "#562"
msgid "Year"
msgstr "Año"

msgctxt "#563"
msgid "Rating"
msgstr "Valoración"

msgctxt "#564"
msgid "Type"
msgstr "Tipo"

msgctxt "#565"
msgid "Usage"
msgstr "Uso"

msgctxt "#566"
msgid "Album artist"
msgstr "Álbum artista"

msgctxt "#567"
msgid "Play count"
msgstr "Contador de reproducción"

msgctxt "#568"
msgid "Last played"
msgstr "Reproducido por última vez"

msgctxt "#569"
msgid "Comment"
msgstr "Comentario"

msgctxt "#570"
msgid "Date added"
msgstr "Fecha de inclusión"

msgctxt "#571"
msgid "Default"
msgstr "Por defecto"

msgctxt "#572"
msgid "Studio"
msgstr "Estudio"

msgctxt "#573"
msgid "Path"
msgstr "Ruta"

msgctxt "#574"
msgid "Country"
msgstr "País"

msgctxt "#575"
msgid "In progress"
msgstr "En progreso"

msgctxt "#576"
msgid "Times played"
msgstr "Veces reproducido"

msgctxt "#580"
msgid "Sort direction"
msgstr "Dirección de ordenación"

msgctxt "#581"
msgid "Sort method"
msgstr "Método de ordenación"

msgctxt "#582"
msgid "View mode"
msgstr "Modo de vista"

msgctxt "#583"
msgid "Remember views for different folders"
msgstr "Recordar vistas para distintos directorios"

msgctxt "#584"
msgid "Ascending"
msgstr "Ascendente"

msgctxt "#585"
msgid "Descending"
msgstr "Descendente"

msgctxt "#586"
msgid "Edit playlist"
msgstr "Editar lista de reproducción"

msgctxt "#587"
msgid "Filter"
msgstr "Filtro"

msgctxt "#588"
msgid "Cancel party mode"
msgstr "Cancelar modo fiesta"

msgctxt "#589"
msgid "Party mode"
msgstr "Modo fiesta"

msgctxt "#590"
msgid "Random"
msgstr "Aleatorio"

msgctxt "#591"
msgid "Off"
msgstr "Off"

msgctxt "#592"
msgid "One"
msgstr "Uno"

msgctxt "#593"
msgid "All"
msgstr "Todos"

msgctxt "#594"
msgid "Off"
msgstr "Off"

msgctxt "#595"
msgid "Repeat: Off"
msgstr "Repetir: Off"

msgctxt "#596"
msgid "Repeat: One"
msgstr "Repetir: Uno"

msgctxt "#597"
msgid "Repeat: All"
msgstr "Repetir: Todos"

msgctxt "#600"
msgid "Rip audio CD"
msgstr "Ripear CD de audio"

msgctxt "#601"
msgid "Medium"
msgstr "Media"

msgctxt "#602"
msgid "Standard"
msgstr "Estándar"

msgctxt "#603"
msgid "Extreme"
msgstr "Extrema"

msgctxt "#604"
msgid "Constant bitrate"
msgstr "Bitrate constante (CBR)"

msgctxt "#605"
msgid "Ripping..."
msgstr "Ripeando..."

msgctxt "#607"
msgid "To:"
msgstr "A:"

msgctxt "#608"
msgid "Could not rip CD or track"
msgstr "No se puede ripear CD o Pista"

msgctxt "#609"
msgid "CDDARipPath is not set."
msgstr "CDDARipPath no está definido."

msgctxt "#610"
msgid "Rip audio track"
msgstr "Ripear pista de audio"

msgctxt "#611"
msgid "Enter number"
msgstr "Introducir número"

msgctxt "#612"
msgid "Bits/Sample"
msgstr "Bits/Muestreo"

msgctxt "#613"
msgid "Sample Frequency"
msgstr "Frecuencia de muestreo"

msgctxt "#620"
msgid "Audio CDs"
msgstr "CDs de audio"

msgctxt "#621"
msgid "Encoder"
msgstr "Codificador"

msgctxt "#622"
msgid "Quality"
msgstr "Calidad"

msgctxt "#623"
msgid "Bitrate"
msgstr "Bitrate"

msgctxt "#624"
msgid "Include track number"
msgstr "Incluir número de pista"

msgctxt "#625"
msgid "All songs of"
msgstr "Todas las canciones de"

msgctxt "#626"
msgid "In progress TV shows"
msgstr ""

msgctxt "#629"
msgid "View mode"
msgstr "Modo de vista"

msgctxt "#630"
msgid "Normal"
msgstr "Normal"

msgctxt "#631"
msgid "Zoom"
msgstr "Zoom"

msgctxt "#632"
msgid "Stretch 4:3"
msgstr "Adaptar a 4:3"

msgctxt "#633"
msgid "Wide Zoom"
msgstr "Zoom amplio"

msgctxt "#634"
msgid "Stretch 16:9"
msgstr "Adaptar a 16:9"

msgctxt "#635"
msgid "Original Size"
msgstr "Tamaño original"

msgctxt "#636"
msgid "Custom"
msgstr "Personalizado"

msgctxt "#637"
msgid "Replay gain"
msgstr "Replay Gain"

msgctxt "#638"
msgid "Replaygain volume adjustments"
msgstr "Ajustes de volumen Replay Gain"

msgctxt "#639"
msgid "Use track levels"
msgstr "Usar volumen de la pista"

msgctxt "#640"
msgid "Use album levels"
msgstr "Usar volumen del álbum"

msgctxt "#641"
msgid "PreAmp Level - Replay gained files"
msgstr "Nivel PreAmp - Archivos con Replay Gain"

msgctxt "#642"
msgid "PreAmp Level - Non replay gained files"
msgstr "Nivel PreAmp - Archivos sin Replay Gain"

msgctxt "#643"
msgid "Avoid clipping on replay gained files"
msgstr "Evitar distorsión digital en archivos con Replay Gain"

msgctxt "#644"
msgid "Crop black bars"
msgstr "Eliminar bordes negros"

msgctxt "#645"
msgid "Need to unpack a big file. Continue?"
msgstr "Es necesario descomprimir un archivos grande. ¿Continuar?"

msgctxt "#646"
msgid "Remove from library"
msgstr "Eliminar de la base de datos"

msgctxt "#647"
msgid "Export video library"
msgstr "Exportar la biblioteca de vídeo"

msgctxt "#648"
msgid "Import video library"
msgstr "Importar la biblioteca de vídeo"

msgctxt "#649"
msgid "Importing"
msgstr "Importando"

msgctxt "#650"
msgid "Exporting"
msgstr "Exportando"

msgctxt "#651"
msgid "Browse for library"
msgstr "Explorar la biblioteca"

msgctxt "#652"
msgid "Years"
msgstr "Años"

msgctxt "#653"
msgid "Update library"
msgstr "Actualizar la biblioteca"

msgctxt "#654"
msgid "Show debug info"
msgstr "Ver información de depuración"

msgctxt "#655"
msgid "Browse for executable"
msgstr "Buscar ejecutable"

msgctxt "#656"
msgid "Browse for playlist"
msgstr "Buscar lista de reproducción"

msgctxt "#657"
msgid "Browse for folder"
msgstr "Buscar directorio"

msgctxt "#658"
msgid "Song information"
msgstr "Info de la canción"

msgctxt "#659"
msgid "Non-linear stretch"
msgstr "Estirado no-lineal"

msgctxt "#660"
msgid "Volume amplification"
msgstr "Amplificación de volumen"

msgctxt "#661"
msgid "Choose export folder"
msgstr "Escoja el directorio de exportación"

msgctxt "#662"
msgid "This file is no longer available."
msgstr "Éste archivo ya no está disponible"

msgctxt "#663"
msgid "Would you like to remove it from the library?"
msgstr "¿Le gustaría eliminarlo de la biblioteca?"

msgctxt "#664"
msgid "Browse for Script"
msgstr "Búsqueda de script"

msgctxt "#665"
msgid "Compression level"
msgstr "Nivel de compresión"

msgctxt "#700"
msgid "Cleaning up library"
msgstr "Limpiar la biblioteca"

msgctxt "#701"
msgid "Removing old songs from the library"
msgstr "Eliminando canciones antiguas de la biblioteca"

msgctxt "#702"
msgid "This path has been scanned before"
msgstr "Esta ruta ya ha sido explorada anteriormente"

msgctxt "#705"
msgid "Network"
msgstr "Red"

msgctxt "#706"
msgid "- Server"
msgstr "- Servidor"

msgctxt "#708"
msgid "Use an HTTP proxy server to access the internet"
msgstr "Usar un proxy HTTP para acceder a internet"

msgctxt "#711"
msgid "Internet Protocol (IP)"
msgstr "Protocolo de Internet (IP)"

msgctxt "#712"
msgid "Invalid port specified. Value must be between 1 and 65535."
msgstr "Puerto especificado no válido. El valor debe estar entre 1 y 65535."

msgctxt "#713"
msgid "HTTP proxy"
msgstr "Proxy HTTP"

msgctxt "#715"
msgid "- Assignment"
msgstr "- Asignación"

msgctxt "#716"
msgid "Automatic (DHCP)"
msgstr "Automática (DHCP)"

msgctxt "#717"
msgid "Manual (Static)"
msgstr "Manual (Estática)"

msgctxt "#719"
msgid "- IP address"
msgstr "- Dirección IP"

msgctxt "#720"
msgid "- Netmask"
msgstr "- Máscara de Subred"

msgctxt "#721"
msgid "- Default gateway"
msgstr "- Puerta de Enlace"

msgctxt "#722"
msgid "- DNS server"
msgstr "- Servidor DNS"

msgctxt "#723"
msgid "Save & restart"
msgstr "Guardar y reiniciar"

msgctxt "#724"
msgid "Invalid address specified. Value must be AAA.BBB.CCC.DDD"
msgstr "Dirección especificada no válida. El valor debe ser AAA.BBB.CCC.DDD"

msgctxt "#725"
msgid "with numbers between 0 and 255."
msgstr "con números entre 0 y 255"

msgctxt "#726"
msgid "Changes not saved. Continue without saving?"
msgstr "Cambios no guardados. ¿Seguir sin guardar?"

msgctxt "#727"
msgid "Web server"
msgstr "Servidor Web"

msgctxt "#728"
msgid "FTP server"
msgstr "Servidor FTP"

msgctxt "#730"
msgid "- Port"
msgstr "- Puerto"

msgctxt "#732"
msgid "Save & apply"
msgstr "Guardar y aplicar"

msgctxt "#733"
msgid "- Password"
msgstr "- Contraseña"

msgctxt "#734"
msgid "No pass"
msgstr "Sin contraseña"

msgctxt "#735"
msgid "- Character set"
msgstr "- Juego de caracteres"

msgctxt "#736"
msgid "- Style"
msgstr "- Estilo"

msgctxt "#737"
msgid "- Colour"
msgstr "- Color"

msgctxt "#738"
msgid "Normal"
msgstr "Normal"

msgctxt "#739"
msgid "Bold"
msgstr "Negrita"

msgctxt "#740"
msgid "Italics"
msgstr "Cursiva"

msgctxt "#741"
msgid "Bold italics"
msgstr "Negrita cursiva"

msgctxt "#742"
msgid "White"
msgstr "Blanco"

msgctxt "#743"
msgid "Yellow"
msgstr "Amarillo"

msgctxt "#744"
msgid "Files"
msgstr "Archivos"

msgctxt "#745"
msgid "No scanned information for this view"
msgstr "No se ha explorado información para esta vista"

msgctxt "#746"
msgid "Please turn off library mode"
msgstr "Por favor desactive el modo biblioteca"

msgctxt "#747"
msgid "Error loading image"
msgstr "Error cargando imagen"

msgctxt "#748"
msgid "Edit path"
msgstr "Editar ruta"

msgctxt "#749"
msgid "Mirror image"
msgstr "Añadir rec. compartido"

msgctxt "#750"
msgid "Are you sure?"
msgstr "¿Está seguro?"

msgctxt "#751"
msgid "Removing source"
msgstr "Eliminando rec. compartido"

msgctxt "#754"
msgid "Add program link"
msgstr "Añadir enlace a programa"

msgctxt "#755"
msgid "Edit program path"
msgstr "Editar ruta programa"

msgctxt "#756"
msgid "Edit program name"
msgstr "Editar nombre programa"

msgctxt "#757"
msgid "Edit path depth"
msgstr "Editar profundidad ruta"

msgctxt "#759"
msgid "View: Big list"
msgstr "Ver: Lista grande"

msgctxt "#760"
msgid "Yellow"
msgstr "Amarillo"

msgctxt "#761"
msgid "White"
msgstr "Blanco"

msgctxt "#762"
msgid "Blue"
msgstr "Azul"

msgctxt "#763"
msgid "Bright green"
msgstr "Verde claro"

msgctxt "#764"
msgid "Yellow green"
msgstr "Verde amarillento"

msgctxt "#765"
msgid "Cyan"
msgstr "Verde azulado"

msgctxt "#766"
msgid "Light grey"
msgstr "Gris Claro"

msgctxt "#767"
msgid "Grey"
msgstr "Gris"

msgctxt "#770"
msgid "Error %i: share not available"
msgstr "Error %i: recurso no disponible"

msgctxt "#772"
msgid "Audio output"
msgstr "Salida de audio"

msgctxt "#773"
msgid "Seeking"
msgstr "Buscando"

msgctxt "#774"
msgid "Slideshow folder"
msgstr "Directorio de diapositivas"

msgctxt "#775"
msgid "Network interface"
msgstr "Interfaz de red"

msgctxt "#776"
msgid "- Wireless network name (ESSID)"
msgstr "- Nombre de la red inalámbrica (ESSID)"

msgctxt "#777"
msgid "- Wireless password"
msgstr "- Contraseña de la red inalámbrica"

msgctxt "#778"
msgid "- Wireless security"
msgstr "- Seguridad de la red inalámbrica"

msgctxt "#779"
msgid "Save and apply network interface settings"
msgstr "Guardar y aplicar la configuración de interfaz de red"

msgctxt "#780"
msgid "No encryption"
msgstr "Sin cifrado"

msgctxt "#781"
msgid "WEP"
msgstr "WEP"

msgctxt "#782"
msgid "WPA"
msgstr "WPA"

msgctxt "#783"
msgid "WPA2"
msgstr "WPA2"

msgctxt "#784"
msgid "Applying network interface settings. Please wait."
msgstr "Aplicando la configuración de interfaz de red. Por favor, espere."

msgctxt "#785"
msgid "Network interface restarted successfully."
msgstr "La interfaz de red se reinició con éxito."

msgctxt "#786"
msgid "Network interface did not start successfully."
msgstr "La interfaz de red no se inició con éxito."

msgctxt "#787"
msgid "Interface disabled"
msgstr "Interfaz deshabilitada"

msgctxt "#788"
msgid "Network interface disabled successfully."
msgstr "La interfaz de red se deshabilitó con éxito."

msgctxt "#789"
msgid "Wireless network name (ESSID)"
msgstr "Nombre de la red inalámbrica (ESSID)"

msgctxt "#790"
msgid "Remote control"
msgstr "Control remoto"

msgctxt "#791"
msgid "Allow programs on this system to control XBMC"
msgstr "Permitir que los programas de este equipo controlen XBMC"

msgctxt "#792"
msgid "Port"
msgstr "Puerto"

msgctxt "#793"
msgid "Port range"
msgstr "Rango de puertos"

msgctxt "#794"
msgid "Allow programs on other systems to control XBMC"
msgstr "Permitir que los programas de otro equipo controlen XBMC"

msgctxt "#795"
msgid "Initial repeat delay (ms)"
msgstr "Retraso inicial de repetición (ms)"

msgctxt "#796"
msgid "Continuous repeat delay (ms)"
msgstr "Retraso continuo de repetición (ms)"

msgctxt "#797"
msgid "Maximum number of clients"
msgstr "Número máximo de clientes"

msgctxt "#798"
msgid "Internet access"
msgstr "Acceso a internet"

msgctxt "#799"
msgid "Library Update"
msgstr ""

msgctxt "#800"
msgid "Music library needs to rescan art from tags"
msgstr ""

msgctxt "#801"
msgid "Would you like to scan now?"
msgstr ""

msgctxt "#850"
msgid "Invalid port number entered"
msgstr "Número de puerto introducido inválido"

msgctxt "#851"
msgid "Valid port range is 1-65535"
msgstr "El rango válido de puertos es 1-65535"

msgctxt "#852"
msgid "Valid port range is 1024-65535"
msgstr "El rango válido de puertos es 1024-65535"

msgctxt "#998"
msgid "Add Music..."
msgstr "Añadir Música..."

msgctxt "#999"
msgid "Add Videos..."
msgstr "Añadir Vídeos..."

msgctxt "#1000"
msgid "- Preview"
msgstr "- Vista previa"

msgctxt "#1001"
msgid "Unable to connect"
msgstr "Imposible conectar"

msgctxt "#1002"
msgid "XBMC was unable to connect to the network location."
msgstr "XBMC ha sido incapaz de conectar a la dirección de red."

msgctxt "#1003"
msgid "This could be due to the network not being connected."
msgstr "Podría ser debido a que la red no esté conectada."

msgctxt "#1004"
msgid "Would you like to add it anyway?"
msgstr "¿Desea añadirla de todos modos?"

msgctxt "#1006"
msgid "IP address"
msgstr "Dirección IP"

msgctxt "#1007"
msgid "Add network location"
msgstr "Añadir dirección de red"

msgctxt "#1008"
msgid "Protocol"
msgstr "Protocolo"

msgctxt "#1009"
msgid "Server address"
msgstr "Dirección del servidor"

msgctxt "#1010"
msgid "Server name"
msgstr "Nombre del servidor"

msgctxt "#1011"
msgid "Remote path"
msgstr "Ruta remota"

msgctxt "#1012"
msgid "Shared folder"
msgstr "Directorio compartido"

msgctxt "#1013"
msgid "Port"
msgstr "Puerto"

msgctxt "#1014"
msgid "Username"
msgstr "Usuario"

msgctxt "#1015"
msgid "Browse for network server"
msgstr "Buscar servidor de red"

msgctxt "#1016"
msgid "Enter the network address of the server"
msgstr "Introduzca la dirección de red del servidor"

msgctxt "#1017"
msgid "Enter the path on the server"
msgstr "Introduzca la ruta en el servidor"

msgctxt "#1018"
msgid "Enter the port number"
msgstr "Introduzca el número de puerto"

msgctxt "#1019"
msgid "Enter the username"
msgstr "Introduzca el nombre de usuario"

msgctxt "#1020"
msgid "Add %s source"
msgstr "Añadir fuente %s"

msgctxt "#1021"
msgid "Enter the paths or browse for the media locations."
msgstr "Introduzca las rutas o busque la ubicación del medio."

msgctxt "#1022"
msgid "Enter a name for this media Source."
msgstr "Introduzca un nombre para la Fuente."

msgctxt "#1023"
msgid "Browse for new share"
msgstr "Buscar un nuevo recurso compartido"

msgctxt "#1024"
msgid "Browse"
msgstr "Buscar"

msgctxt "#1025"
msgid "Could not retrieve directory information."
msgstr "No se ha podido recuperar información del directorio."

msgctxt "#1026"
msgid "Add source"
msgstr "Añadir fuente"

msgctxt "#1027"
msgid "Edit source"
msgstr "Editar fuente"

msgctxt "#1028"
msgid "Edit %s source"
msgstr "Editar fuente %s"

msgctxt "#1029"
msgid "Enter the new label"
msgstr "Introduzca la nueva etiqueta"

msgctxt "#1030"
msgid "Browse for image"
msgstr "Buscar una imagen"

msgctxt "#1031"
msgid "Browse for image folder"
msgstr "Buscar un directorio de imágenes"

msgctxt "#1032"
msgid "Add network location..."
msgstr "Añadir sitio de red..."

msgctxt "#1033"
msgid "Browse for file"
msgstr "Buscar un archivo"

msgctxt "#1034"
msgid "Submenu"
msgstr "Submenú"

msgctxt "#1035"
msgid "Enable submenu buttons"
msgstr "Habilitar botones de submenú"

msgctxt "#1036"
msgid "Favourites"
msgstr "Favoritos"

msgctxt "#1037"
msgid "Video Add-ons"
msgstr "Add-ons de vídeo"

msgctxt "#1038"
msgid "Music Add-ons"
msgstr "Add-ons de música"

msgctxt "#1039"
msgid "Picture Add-ons"
msgstr "Add-ons de imágenes"

msgctxt "#1040"
msgid "Loading directory"
msgstr "Cargando directorio"

msgctxt "#1041"
msgid "Retrieved %i items"
msgstr "%i elementos obtenidos"

msgctxt "#1042"
msgid "Retrieved %i of %i items"
msgstr "%i de %i elementos obtenidos"

msgctxt "#1043"
msgid "Program Add-ons"
msgstr "Add-ons de aplicaciones"

msgctxt "#1044"
msgid "Set plugin thumb"
msgstr "Establecer miniatura de plugin"

msgctxt "#1045"
msgid "Add-on settings"
msgstr "Configuración del Add-on"

msgctxt "#1046"
msgid "Access points"
msgstr "Puntos de acceso"

msgctxt "#1047"
msgid "Other..."
msgstr "Otro..."

msgctxt "#1048"
msgid "- Username"
msgstr "- Nombre usuario"

msgctxt "#1049"
msgid "Script settings"
msgstr "Configuración de script"

msgctxt "#1050"
msgid "Singles"
msgstr "Individual"

msgctxt "#1051"
msgid "Enter web address"
msgstr "Introduzca la dirección web"

msgctxt "#1200"
msgid "SMB client"
msgstr "Cliente SMB"

msgctxt "#1202"
msgid "Workgroup"
msgstr "Grupo de trabajo"

msgctxt "#1203"
msgid "Default username"
msgstr "Usuario por defecto"

msgctxt "#1204"
msgid "Default password"
msgstr "Contraseña por defecto"

msgctxt "#1207"
msgid "WINS server"
msgstr "Servidor WINS"

msgctxt "#1208"
msgid "Mount SMB shares"
msgstr "Montar recursos compartidos por SMB"

msgctxt "#1210"
msgid "Remove"
msgstr "Eliminar"

msgctxt "#1211"
msgid "Music"
msgstr "Música"

msgctxt "#1212"
msgid "Video"
msgstr "Vídeo"

msgctxt "#1213"
msgid "Pictures"
msgstr "Imágenes"

msgctxt "#1214"
msgid "Files"
msgstr "Archivos"

msgctxt "#1215"
msgid "Music & video "
msgstr "Música y vídeo "

msgctxt "#1216"
msgid "Music & pictures"
msgstr "Música e imágenes"

msgctxt "#1217"
msgid "Music & files"
msgstr "Música y archivos"

msgctxt "#1218"
msgid "Video & pictures"
msgstr "Vídeo e imágenes"

msgctxt "#1219"
msgid "Video & files"
msgstr "Vídeo y archivos"

msgctxt "#1220"
msgid "Pictures & files"
msgstr "Imágenes y archivos"

msgctxt "#1221"
msgid "Music & video & pictures"
msgstr "Música, vídeo e imágenes"

msgctxt "#1222"
msgid "Music & video & pictures & files"
msgstr "Música, vídeo, imágenes y archivos"

msgctxt "#1223"
msgid "Disabled"
msgstr "Deshabilitado"

msgctxt "#1226"
msgid "Files & music & video"
msgstr "Archivos, música y vídeo"

msgctxt "#1227"
msgid "Files & pictures & music"
msgstr "Archivos, imágenes y música"

msgctxt "#1228"
msgid "Files & pictures & video"
msgstr "Archivos, imágenes y vídeo"

msgctxt "#1229"
msgid "Music & programs"
msgstr "Música y programas"

msgctxt "#1230"
msgid "Video & programs"
msgstr "Vídeo y programas"

msgctxt "#1231"
msgid "Pictures & programs"
msgstr "Imágenes y programas"

msgctxt "#1232"
msgid "Music & video & pictures & programs"
msgstr "Música, vídeo, imágenes y programas"

msgctxt "#1233"
msgid "Programs & video & music"
msgstr "Programas, vídeo y música"

msgctxt "#1234"
msgid "Programs & pictures & music"
msgstr "Programas, imágenes y música"

msgctxt "#1235"
msgid "Programs & pictures & video"
msgstr "Programas, imágenes y vídeo"

msgctxt "#1259"
msgid "Zeroconf"
msgstr "Zeroconf"

msgctxt "#1260"
msgid "Announce these services to other systems via Zeroconf"
msgstr "Anunciar estos servicios a otros sistemas a través de Zeroconf"

msgctxt "#1270"
msgid "Allow XBMC to receive AirPlay content"
msgstr "Permitir a XBMC recibir contenido de AirPlay"

msgctxt "#1271"
msgid "Device name"
msgstr "Nombre del Dispositivo"

msgctxt "#1272"
msgid "- Use password protection"
msgstr "- Utilizar protección con contraseña"

msgctxt "#1273"
msgid "AirPlay"
msgstr "AirPlay"

msgctxt "#1300"
msgid "Custom audio device"
msgstr "Dispositivo de audio personalizado"

msgctxt "#1301"
msgid "Custom passthrough device"
msgstr "Dispositivo passthrough personalizado"

msgctxt "#1396"
msgid "Drifting"
msgstr "A la deriva"

msgctxt "#1397"
msgid "and"
msgstr "y"

msgctxt "#1398"
msgid "Freezing"
msgstr "Helando"

msgctxt "#1399"
msgid "Late"
msgstr "Tarde"

msgctxt "#1400"
msgid "Isolated"
msgstr "Aisladas"

msgctxt "#1401"
msgid "Thundershowers"
msgstr "Tormentoso"

msgctxt "#1402"
msgid "Thunder"
msgstr "Truenos"

msgctxt "#1403"
msgid "Sun"
msgstr "Sol"

msgctxt "#1404"
msgid "Heavy"
msgstr "Fuerte"

msgctxt "#1405"
msgid "in"
msgstr "en"

msgctxt "#1406"
msgid "the"
msgstr "los"

msgctxt "#1407"
msgid "Vicinity"
msgstr "Alrededores"

msgctxt "#1408"
msgid "Ice"
msgstr "Hielo"

msgctxt "#1409"
msgid "Crystals"
msgstr "Granizo"

msgctxt "#1410"
msgid "Calm"
msgstr "Calma"

msgctxt "#1411"
msgid "with"
msgstr "con"

msgctxt "#1412"
msgid "windy"
msgstr "viento"

msgctxt "#1413"
msgid "drizzle"
msgstr "llovizna"

msgctxt "#1414"
msgid "Thunderstorm"
msgstr "Tempestad"

msgctxt "#1415"
msgid "Drizzle"
msgstr "Llovizna"

msgctxt "#1416"
msgid "Foggy"
msgstr "Nublado"

msgctxt "#1417"
msgid "Grains"
msgstr "Granos"

msgctxt "#1418"
msgid "T-Storms"
msgstr "Tempestades"

msgctxt "#1419"
msgid "T-Showers"
msgstr "Tormentas"

msgctxt "#1420"
msgid "Moderate"
msgstr "Moderado"

msgctxt "#1421"
msgid "Very High"
msgstr "Muy fuerte"

msgctxt "#1422"
msgid "Windy"
msgstr "Viento"

msgctxt "#1423"
msgid "Mist"
msgstr "Niebla"

msgctxt "#1450"
msgid "Put display to sleep when idle"
msgstr "Apagar la pantalla cuando está inactivo"

msgctxt "#2050"
msgid "Runtime"
msgstr "Duración"

msgctxt "#2100"
msgid "Script failed! : %s"
msgstr "¡Fallo en el script! : %s"

msgctxt "#2101"
msgid "Newer version needed - See log"
msgstr "Necesaria versión nueva. Consulta el log"

msgctxt "#4501"
msgid "Enable LCD/VFD"
msgstr "Habilitar LCD/VFD"

msgctxt "#10000"
msgid "Home"
msgstr "Inicio"

msgctxt "#10001"
msgid "Programs"
msgstr "Programas"

msgctxt "#10002"
msgid "Pictures"
msgstr "Imágenes"

msgctxt "#10003"
msgid "File manager"
msgstr "Explorador de archivos"

msgctxt "#10004"
msgid "Settings"
msgstr "Configuración"

msgctxt "#10005"
msgid "Music"
msgstr "Música"

msgctxt "#10006"
msgid "Videos"
msgstr "Vídeos"

msgctxt "#10007"
msgid "System information"
msgstr "Información del sistema"

msgctxt "#10008"
msgid "Settings - General"
msgstr "Configuración - General"

msgctxt "#10009"
msgid "Settings - Screen"
msgstr "Configuración - Pantalla"

msgctxt "#10010"
msgid "Settings - Appearance - GUI Calibration"
msgstr "Configuración - Pantalla - Posición del GUI"

msgctxt "#10011"
msgid "Settings - Videos - Screen Calibration"
msgstr "Configuración - Pantalla - Calibración de pantalla"

msgctxt "#10012"
msgid "Settings - Pictures"
msgstr "Configuración - Imágenes"

msgctxt "#10013"
msgid "Settings - Programs"
msgstr "Configuración - Programas"

msgctxt "#10014"
msgid "Settings - Weather"
msgstr "Configuración - El Tiempo"

msgctxt "#10015"
msgid "Settings - Music"
msgstr "Configuración - Música"

msgctxt "#10016"
msgid "Settings - System"
msgstr "Configuración - Sistema"

msgctxt "#10017"
msgid "Settings - Videos"
msgstr "Configuración - Vídeos"

msgctxt "#10018"
msgid "Settings - Network"
msgstr "Configuración - Red"

msgctxt "#10019"
msgid "Settings - Appearance"
msgstr "Configuración - Apariencia"

msgctxt "#10020"
msgid "Scripts"
msgstr "Scripts"

msgctxt "#10021"
msgid "Web Browser"
msgstr "Navegador Web"

msgctxt "#10025"
msgid "Videos"
msgstr "Vídeos"

msgctxt "#10028"
msgid "Videos/Playlist"
msgstr "Vídeos/Lista de reproducción"

msgctxt "#10029"
msgid "Login screen"
msgstr "Inicio de sesión"

msgctxt "#10034"
msgid "Settings - Profiles"
msgstr "Configuración - Perfiles"

msgctxt "#10040"
msgid "Addon browser"
msgstr "Buscador de addons"

msgctxt "#10100"
msgid "Yes/No dialog"
msgstr "Cuadro de diálogo Sí/No"

msgctxt "#10101"
msgid "Progress dialog"
msgstr "Diálogo de progreso"

msgctxt "#10210"
msgid "Looking for subtitles..."
msgstr "Buscando subtítulos..."

msgctxt "#10211"
msgid "Looking for or caching subtitles..."
msgstr "Cacheando subtítulos..."

msgctxt "#10212"
msgid "terminating"
msgstr "finalizando"

msgctxt "#10213"
msgid "buffering"
msgstr "buffering"

msgctxt "#10214"
msgid "Opening stream"
msgstr "Abriendo flujo"

msgctxt "#10500"
msgid "Music/Playlist"
msgstr "Música/Lista de reproducción"

msgctxt "#10501"
msgid "Music/Files"
msgstr "Música/Archivos"

msgctxt "#10502"
msgid "Music/Library"
msgstr "Música/Biblioteca"

msgctxt "#10503"
msgid "Playlist editor"
msgstr "Editor de listas de reproducción"

msgctxt "#10504"
msgid "Top 100 songs"
msgstr "Top 100 canciones"

msgctxt "#10505"
msgid "Top 100 albums"
msgstr "Top 100 álbums"

msgctxt "#10506"
msgid "Programs"
msgstr "Programas"

msgctxt "#10507"
msgid "Configuration"
msgstr "Configuración"

msgctxt "#10508"
msgid "Weather forecast"
msgstr "Pronóstico del Tiempo"

msgctxt "#10509"
msgid "Network gaming"
msgstr "Juego en red"

msgctxt "#10510"
msgid "Extensions"
msgstr "Extensiones"

msgctxt "#10511"
msgid "System info"
msgstr "Info. sistema"

msgctxt "#10516"
msgid "Music - Library"
msgstr "Música - Biblioteca"

msgctxt "#10517"
msgid "Now Playing - Music"
msgstr "Reproduciendo - Música"

msgctxt "#10522"
msgid "Now Playing - Videos"
msgstr "Reproduciendo - Vídeo"

msgctxt "#10523"
msgid "Album info"
msgstr "Información de álbum"

msgctxt "#10524"
msgid "Movie info"
msgstr "Información de película"

msgctxt "#12000"
msgid "Select dialog"
msgstr "Diálogo de selección"

msgctxt "#12001"
msgid "Music/Info"
msgstr "Música/info"

msgctxt "#12002"
msgid "Dialog OK"
msgstr "Diálogo de OK"

msgctxt "#12003"
msgid "Videos/Info"
msgstr "Vídeos/Info"

msgctxt "#12004"
msgid "Scripts/Info"
msgstr "Scripts/Info"

msgctxt "#12005"
msgid "Fullscreen video"
msgstr "Vídeo a pantalla completa"

msgctxt "#12006"
msgid "Audio visualization"
msgstr "Visualización de sonido"

msgctxt "#12008"
msgid "File stacking dialog"
msgstr "Diálogo de agrupar archivos"

msgctxt "#12009"
msgid "Rebuild index..."
msgstr "Reconstruir índice..."

msgctxt "#12010"
msgid "Return to music window"
msgstr "Volver a ventana Música"

msgctxt "#12011"
msgid "Return to videos window"
msgstr "Volver a ventana Vídeos"

msgctxt "#12021"
msgid "Start from beginning"
msgstr "Comenzar desde el principio"

msgctxt "#12022"
msgid "Resume from %s"
msgstr "Reanudar desde %s"

msgctxt "#12310"
msgid "0"
msgstr "0"

msgctxt "#12311"
msgid "1"
msgstr "1"

msgctxt "#12312"
msgid "2"
msgstr "2"

msgctxt "#12313"
msgid "3"
msgstr "3"

msgctxt "#12314"
msgid "4"
msgstr "4"

msgctxt "#12315"
msgid "5"
msgstr "5"

msgctxt "#12316"
msgid "6"
msgstr "6"

msgctxt "#12317"
msgid "7"
msgstr "7"

msgctxt "#12318"
msgid "8"
msgstr "8"

msgctxt "#12319"
msgid "9"
msgstr "9"

msgctxt "#12320"
msgid "c"
msgstr "c"

msgctxt "#12321"
msgid "Ok"
msgstr "Ok"

msgctxt "#12322"
msgid "*"
msgstr "*"

msgctxt "#12325"
msgid "Locked! Enter code..."
msgstr "¡Bloqueado! Introduzca código..."

msgctxt "#12326"
msgid "Enter password"
msgstr "Introduzca la contraseña"

msgctxt "#12327"
msgid "Enter master code"
msgstr "Introduzca el código maestro"

msgctxt "#12328"
msgid "Enter unlock code"
msgstr "Introduzca el código de desbloqueo"

msgctxt "#12329"
msgid "or press C to cancel"
msgstr "o pulse C para cancelar"

msgctxt "#12330"
msgid "Enter gamepad button combo and"
msgstr "Introduzca la combinación de botones en el gamepad y"

msgctxt "#12331"
msgid "press OK, or Back to cancel"
msgstr "pulse Inicio, o Atrás para cancelar"

msgctxt "#12332"
msgid "Set lock"
msgstr "Bloquear"

msgctxt "#12333"
msgid "Unlock"
msgstr "Desbloquear"

msgctxt "#12334"
msgid "Reset lock"
msgstr "Reiniciar bloqueo"

msgctxt "#12335"
msgid "Remove lock"
msgstr "Quitar bloqueo"

msgctxt "#12337"
msgid "Numeric password"
msgstr "Contraseña numérica"

msgctxt "#12338"
msgid "Gamepad button combo"
msgstr "Combinación de botones del mando de juego"

msgctxt "#12339"
msgid "Full-text password"
msgstr "Contraseña alfanumérica"

msgctxt "#12340"
msgid "Enter new password"
msgstr "Introduzca la nueva contraseña"

msgctxt "#12341"
msgid "Re-Enter new password"
msgstr "Reintroduzca la nueva contraseña"

msgctxt "#12342"
msgid "Incorrect password,"
msgstr "Contraseña incorrecta,"

msgctxt "#12343"
msgid "retries left "
msgstr "intentos restantes"

msgctxt "#12344"
msgid "Passwords entered did not match."
msgstr "Las contraseñas introducidas no coinciden."

msgctxt "#12345"
msgid "Access denied"
msgstr "Acceso denegado"

msgctxt "#12346"
msgid "Password retry limit exceeded."
msgstr "Límite de intentos de contraseña excedidos."

msgctxt "#12347"
msgid "The system will now shut off."
msgstr "El equipo se apagará ahora."

msgctxt "#12348"
msgid "Item locked"
msgstr "Elemento bloqueado"

msgctxt "#12353"
msgid "Reactivate lock"
msgstr "Reactivar bloqueo"

msgctxt "#12356"
msgid "Change lock"
msgstr "Cambiar bloqueo"

msgctxt "#12357"
msgid "Source lock"
msgstr "Bloqueo de recurso"

msgctxt "#12358"
msgid "Password entry was blank. Try again."
msgstr "Contraseña introducida en blanco. Inténtelo de nuevo."

msgctxt "#12360"
msgid "Master lock"
msgstr "Bloqueo maestro"

msgctxt "#12362"
msgid "Shutdown system if Master Lock retries exceeded"
msgstr "Apagar equipo si se excede el máximo de intentos"

msgctxt "#12367"
msgid "Master code is not valid"
msgstr "¡Código maestro no válido!"

msgctxt "#12368"
msgid "Please enter a valid master code"
msgstr "¡Por favor, introduzca un código maestro válido!"

msgctxt "#12373"
msgid "Settings & file manager"
msgstr "Configuración y explorador de archivos"

msgctxt "#12376"
msgid "Set as default for all movies"
msgstr "Asignar por defecto para todas las películas"

msgctxt "#12377"
msgid "This will reset any previously saved values"
msgstr "Esto eliminará cualquier valor previamente salvado"

msgctxt "#12378"
msgid "Amount of time to display each image"
msgstr "Mostrar cada imagen durante"

msgctxt "#12379"
msgid "Use pan and zoom effects"
msgstr "Usar efectos de movimiento y ampliación"

msgctxt "#12383"
msgid "12 hour clock"
msgstr "Reloj de 12 horas"

msgctxt "#12384"
msgid "24 hour clock"
msgstr "Reloj de 24 horas"

msgctxt "#12385"
msgid "Day/Month"
msgstr "Día/Mes"

msgctxt "#12386"
msgid "Month/Day"
msgstr "Mes/Día"

msgctxt "#12390"
msgid "System uptime"
msgstr "Encendido hace"

msgctxt "#12391"
msgid "Minutes"
msgstr "Minutos"

msgctxt "#12392"
msgid "Hours"
msgstr "Horas"

msgctxt "#12393"
msgid "Days"
msgstr "Días"

msgctxt "#12394"
msgid "Total uptime"
msgstr "Tiempo total encendido"

msgctxt "#12395"
msgid "Battery level"
msgstr "Nivel de batería"

msgctxt "#12600"
msgid "Weather"
msgstr "El Tiempo"

msgctxt "#12900"
msgid "Screensaver"
msgstr "Salvapantallas"

msgctxt "#12901"
msgid "Fullscreen OSD"
msgstr "OSD a pantalla completa"

msgctxt "#13000"
msgid "System"
msgstr "Sistema"

msgctxt "#13001"
msgid "Immediate HD spindown"
msgstr "Parar el disco duro inmediatamente"

msgctxt "#13002"
msgid "Video only"
msgstr "Sólo vídeo"

msgctxt "#13003"
msgid "- Delay"
msgstr "- Retardo"

msgctxt "#13004"
msgid "- Minimum file duration"
msgstr "- Duración mínima del archivo"

msgctxt "#13005"
msgid "Shutdown"
msgstr "Apagar"

msgctxt "#13008"
msgid "Shutdown function"
msgstr "Modo de apagado por defecto"

msgctxt "#13009"
msgid "Quit"
msgstr "Salir"

msgctxt "#13010"
msgid "Hibernate"
msgstr "Hibernar"

msgctxt "#13011"
msgid "Suspend"
msgstr "Suspender"

msgctxt "#13012"
msgid "Exit"
msgstr "Salir"

msgctxt "#13013"
msgid "Reboot"
msgstr "Reiniciar"

msgctxt "#13014"
msgid "Minimize"
msgstr "Minimizar"

msgctxt "#13015"
msgid "Power button action"
msgstr "Acción del botón de apagado"

msgctxt "#13016"
msgid "Power off System"
msgstr "Apagar el sistema"

msgctxt "#13017"
msgid "Inhibit idle shutdown"
msgstr ""

msgctxt "#13018"
msgid "Allow idle shutdown"
msgstr ""

msgctxt "#13020"
msgid "Is another session active, perhaps over ssh?"
msgstr "Existe otra sesión activa, ¿tal vez sobre ssh?"

msgctxt "#13021"
msgid "Mounted removable harddrive"
msgstr "Disco duro extraíble montado"

msgctxt "#13022"
msgid "Unsafe device removal"
msgstr "Expulsión de dispositivo no segura"

msgctxt "#13023"
msgid "Successfully removed device"
msgstr "Dispositivo expulsado correctamente"

msgctxt "#13024"
msgid "Joystick plugged"
msgstr "Joystick conectado"

msgctxt "#13025"
msgid "Joystick unplugged"
msgstr "Joystick desconectado"

msgctxt "#13050"
msgid "Running low on battery"
msgstr "Batería baja"

msgctxt "#13100"
msgid "Flicker filter"
msgstr "Filtro antivibración"

msgctxt "#13101"
msgid "Let driver choose (requires restart)"
msgstr "Permitir al dispositivo elegir (requiere reinicio)"

msgctxt "#13105"
msgid "Vertical blank sync"
msgstr "Sinc. de refresco vertical"

msgctxt "#13106"
msgid "Disabled"
msgstr "Deshabilitado"

msgctxt "#13107"
msgid "Enabled during video playback"
msgstr "Al reproducir vídeo"

msgctxt "#13108"
msgid "Always enabled"
msgstr "Siempre habilitado"

msgctxt "#13109"
msgid "Test & apply resolution"
msgstr "Probar y aplicar resolución"

msgctxt "#13110"
msgid "Save resolution?"
msgstr "¿Guardar resolución?"

msgctxt "#13111"
msgid "Would you like to keep this resolution?"
msgstr "¿Desea mantener esta resolución?"

msgctxt "#13112"
msgid "High quality upscaling"
msgstr "Reescalado de alta calidad"

msgctxt "#13113"
msgid "Disabled"
msgstr "Deshabilitado"

msgctxt "#13114"
msgid "Enabled for SD content"
msgstr "Habilitado para contenido en baja definición"

msgctxt "#13115"
msgid "Always enabled"
msgstr "Siempre habilitado"

msgctxt "#13116"
msgid "Upscaling method"
msgstr "Método de reescalado"

msgctxt "#13117"
msgid "Bicubic"
msgstr "Bicúbico"

msgctxt "#13118"
msgid "Lanczos"
msgstr "Lanczos"

msgctxt "#13119"
msgid "Sinc"
msgstr "Sinc"

msgctxt "#13120"
msgid "VDPAU"
msgstr "VDPAU"

msgctxt "#13121"
msgid "VDPAU HQ Upscaling level"
msgstr "Nivel de escalado de VDPAU HQ"

msgctxt "#13122"
msgid "VDPAU Studio level color conversion"
msgstr "Conversión del nivel de color del estudio VDPAU"

msgctxt "#13130"
msgid "Blank other displays"
msgstr "Refrescar otras pantallas"

msgctxt "#13131"
msgid "Disabled"
msgstr "Deshabilitado"

msgctxt "#13132"
msgid "Blank displays"
msgstr "Refresco de pantallas"

msgctxt "#13140"
msgid "Active connections detected!"
msgstr "¡Conexiones activas detectadas!"

msgctxt "#13141"
msgid "If you proceed, you might not be able to control XBMC"
msgstr "Si continúa, puede que pierda el control de XBMC"

msgctxt "#13142"
msgid "any longer. Are you sure you want to stop the Event server?"
msgstr "¿Está seguro de que quiere parar el servidor de eventos?"

msgctxt "#13144"
msgid "Change Apple Remote mode?"
msgstr "¿Cambiar modo del mando Apple?"

msgctxt "#13145"
msgid "If you are currently using the Apple Remote to control"
msgstr "Si está usando el mando Apple para controlar"

msgctxt "#13146"
msgid "XBMC, changing this setting might affect your ability"
msgstr "XBMC, cambiar éste ajuste puede afectar su capacidad"

msgctxt "#13147"
msgid "to continue controlling it. Do you want to proceed?"
msgstr "para continuar controlándolo.¿Desea continuar?"

msgctxt "#13159"
msgid "Subnet mask"
msgstr "Máscara de red"

msgctxt "#13160"
msgid "Gateway"
msgstr "Puerta de enlace"

msgctxt "#13161"
msgid "Primary DNS"
msgstr "DNS Primario"

msgctxt "#13162"
msgid "Initialize failed"
msgstr "Fallo en inicialización"

msgctxt "#13170"
msgid "Never"
msgstr "Nunca"

msgctxt "#13171"
msgid "Immediately"
msgstr "Inmediatamente"

msgctxt "#13172"
msgid "After %i secs"
msgstr "Después de %i segs."

msgctxt "#13173"
msgid "HDD install date:"
msgstr "Fecha de instalación del disco duro:"

msgctxt "#13174"
msgid "HDD power cycle count:"
msgstr "Contador de encendidos del disco duro:"

msgctxt "#13200"
msgid "Profiles"
msgstr "Perfiles"

msgctxt "#13201"
msgid "Delete profile '%s'?"
msgstr "¿Eliminar el perfil '%s'?"

msgctxt "#13204"
msgid "Last loaded profile:"
msgstr "Último perfil cargado:"

msgctxt "#13205"
msgid "Unknown"
msgstr "Desconocido"

msgctxt "#13206"
msgid "Overwrite"
msgstr "Sobrescribir"

msgctxt "#13208"
msgid "Alarm clock"
msgstr "Alarma del reloj"

msgctxt "#13209"
msgid "Alarm clock interval (in minutes)"
msgstr "Intervalo de alarma del reloj (en minutos)"

msgctxt "#13210"
msgid "Started, alarm in %im"
msgstr "Iniciada, alarma en %im"

msgctxt "#13211"
msgid "Alarm!"
msgstr "¡Alarma!"

msgctxt "#13212"
msgid "Canceled with %im%is left"
msgstr "Cancelada antes de %im%is"

msgctxt "#13213"
msgid "%2.0fm"
msgstr "%2.0fm"

msgctxt "#13214"
msgid "%2.0fs"
msgstr "%2.0fs"

msgctxt "#13249"
msgid "Search for subtitles in RARs"
msgstr "Buscar subtítulos en RARs"

msgctxt "#13250"
msgid "Browse for subtitle..."
msgstr "Buscar subtítulos..."

msgctxt "#13251"
msgid "Move item"
msgstr "Mover elemento"

msgctxt "#13252"
msgid "Move item here"
msgstr "Mover elemento aquí"

msgctxt "#13253"
msgid "Cancel move"
msgstr "Cancelar mover"

msgctxt "#13270"
msgid "Hardware:"
msgstr "Hardware:"

msgctxt "#13271"
msgid "CPU Usage:"
msgstr "Uso de CPU:"

msgctxt "#13274"
msgid "Connected, but no DNS is available."
msgstr "Conectado, pero no hay un DNS disponible."

msgctxt "#13275"
msgid "Hard Disk"
msgstr "Disco duro"

msgctxt "#13276"
msgid "DVD-ROM"
msgstr "DVD-ROM"

msgctxt "#13277"
msgid "Storage"
msgstr "Almacenamiento"

msgctxt "#13278"
msgid "Default"
msgstr "Por defecto"

msgctxt "#13279"
msgid "Network"
msgstr "Red"

msgctxt "#13280"
msgid "Video"
msgstr "Vídeo"

msgctxt "#13281"
msgid "Hardware"
msgstr "Hardware"

msgctxt "#13283"
msgid "Operating system:"
msgstr "Sistema operativo:"

msgctxt "#13284"
msgid "CPU speed:"
msgstr "Velocidad de CPU:"

msgctxt "#13286"
msgid "Video encoder:"
msgstr "Codificador de vídeo:"

msgctxt "#13287"
msgid "Screen resolution:"
msgstr "Resolución de pantalla:"

msgctxt "#13292"
msgid "A/V cable:"
msgstr "Cable A/V:"

msgctxt "#13294"
msgid "DVD region:"
msgstr "Región de DVD:"

msgctxt "#13295"
msgid "Internet:"
msgstr "Internet:"

msgctxt "#13296"
msgid "Connected"
msgstr "Conectado"

msgctxt "#13297"
msgid "Not connected. Check network settings."
msgstr "No conectado. Compruebe la configuración de red."

msgctxt "#13299"
msgid "Target temperature"
msgstr "Temperatura deseada"

msgctxt "#13300"
msgid "Fan speed"
msgstr "Velocidad del ventilador"

msgctxt "#13301"
msgid "Auto temperature control"
msgstr "Control del ventilador por temperatura"

msgctxt "#13302"
msgid "Fan speed override"
msgstr "Control manual del ventilador"

msgctxt "#13303"
msgid "- Fonts"
msgstr "- Fuentes del skin"

msgctxt "#13304"
msgid "Enable flipping bi-directional strings"
msgstr "Invertir cadenas bidireccionales"

msgctxt "#13305"
msgid "Show RSS news feeds"
msgstr "Activar noticias RSS"

msgctxt "#13306"
msgid "Show parent folder items"
msgstr "Mostrar el icono de subir directorio"

msgctxt "#13307"
msgid "Track naming template"
msgstr "Plantilla de nombrado de pistas"

msgctxt "#13308"
msgid "Do you wish to reboot your system"
msgstr "¿Desea reiniciar su equipo"

msgctxt "#13309"
msgid "instead of just XBMC?"
msgstr "en lugar de sólo XBMC?"

msgctxt "#13310"
msgid "Zoom effect"
msgstr "Efecto de zoom"

msgctxt "#13311"
msgid "Float effect"
msgstr "Efecto de flotar"

msgctxt "#13312"
msgid "Black bar reduction"
msgstr "Reducción de las bandas negras"

msgctxt "#13313"
msgid "Restart"
msgstr "Reiniciar"

msgctxt "#13314"
msgid "Crossfade between songs"
msgstr "Mezclar pistas"

msgctxt "#13315"
msgid "Regenerate thumbnails"
msgstr "Regenerar miniaturas"

msgctxt "#13316"
msgid "Recursive thumbnails"
msgstr "Miniaturas recursivas"

msgctxt "#13317"
msgid "View slideshow"
msgstr "Ver presentación"

msgctxt "#13318"
msgid "Recursive slideshow"
msgstr "Presentación recursiva"

msgctxt "#13319"
msgid "Randomize"
msgstr "Reproducción aleatoria"

msgctxt "#13320"
msgid "Stereo"
msgstr "Estéreo"

msgctxt "#13321"
msgid "Left only"
msgstr "Sólo izquierdo"

msgctxt "#13322"
msgid "Right only"
msgstr "Sólo derecho"

msgctxt "#13323"
msgid "Enable karaoke support"
msgstr "Activar el soporte de karaoke"

msgctxt "#13324"
msgid "Background transparency"
msgstr "Transparencia del fondo"

msgctxt "#13325"
msgid "Foreground transparency"
msgstr "Transparencia del primer plano"

msgctxt "#13326"
msgid "A/V delay"
msgstr "Retardo A/V"

msgctxt "#13327"
msgid "Karaoke"
msgstr "Karaoke"

msgctxt "#13328"
msgid "%s not found"
msgstr "%s no encontrado"

msgctxt "#13329"
msgid "Error opening %s"
msgstr "Error abriendo %s"

msgctxt "#13330"
msgid "Unable to load %s"
msgstr "No se puede cargar %s"

msgctxt "#13331"
msgid "Error: Out of memory"
msgstr "Error: memoria insuficiente"

msgctxt "#13332"
msgid "Move up"
msgstr "Mover arriba"

msgctxt "#13333"
msgid "Move down"
msgstr "Mover abajo"

msgctxt "#13334"
msgid "Edit label"
msgstr "Editar etiqueta"

msgctxt "#13335"
msgid "Make default"
msgstr "Poner por defecto"

msgctxt "#13336"
msgid "Remove button"
msgstr "Quitar botón"

msgctxt "#13340"
msgid "Leave as is"
msgstr "Dejarlo tal cual"

msgctxt "#13341"
msgid "Green"
msgstr "Verde"

msgctxt "#13342"
msgid "Orange"
msgstr "Naranja"

msgctxt "#13343"
msgid "Red"
msgstr "Rojo"

msgctxt "#13344"
msgid "Cycle"
msgstr "Cíclico"

msgctxt "#13345"
msgid "Switch LED off on playback"
msgstr "Apagar el LED al reproducir"

msgctxt "#13346"
msgid "Movie information"
msgstr "Información de la película"

msgctxt "#13347"
msgid "Queue item"
msgstr "Añadir elemento a la cola"

msgctxt "#13348"
msgid "Search IMDb..."
msgstr "Buscar en IMDb..."

msgctxt "#13349"
msgid "Scan for new content"
msgstr "Explorar nuevo contenido"

msgctxt "#13350"
msgid "Now playing..."
msgstr "Reproduciendo..."

msgctxt "#13351"
msgid "Album information"
msgstr "Información del álbum"

msgctxt "#13352"
msgid "Scan item to library"
msgstr "Explorar todo para la BD"

msgctxt "#13353"
msgid "Stop scanning"
msgstr "Detener la exploración"

msgctxt "#13354"
msgid "Render method"
msgstr "Método de renderizado"

msgctxt "#13355"
msgid "Low quality pixel shader"
msgstr "Sombreado de píxeles de baja calidad"

msgctxt "#13356"
msgid "Hardware overlays"
msgstr "Superposición por hardware"

msgctxt "#13357"
msgid "High quality pixel shader"
msgstr "Sombreado de píxeles de alta calidad"

msgctxt "#13358"
msgid "Play item"
msgstr "Reproducir elemento"

msgctxt "#13359"
msgid "Set artist thumb"
msgstr "Establecer miniatura de artista"

msgctxt "#13360"
msgid "Automatically generate thumbnails"
msgstr "Generar miniaturas automáticamente"

msgctxt "#13361"
msgid "Enable voice"
msgstr "Habilitar voz"

msgctxt "#13375"
msgid "Enable device"
msgstr "Habilitar dispositivo"

msgctxt "#13376"
msgid "Volume"
msgstr "Volumen"

msgctxt "#13377"
msgid "Default view mode"
msgstr "Modo de vista por defecto"

msgctxt "#13378"
msgid "Default brightness"
msgstr "Brillo por defecto"

msgctxt "#13379"
msgid "Default contrast"
msgstr "Contraste por defecto"

msgctxt "#13380"
msgid "Default gamma"
msgstr "Gamma por defecto"

msgctxt "#13381"
msgid "Resume video"
msgstr "Reanudar vídeo"

msgctxt "#13382"
msgid "Voice mask - Port 1"
msgstr "Máscara voz - Puerto 0"

msgctxt "#13383"
msgid "Voice mask - Port 2"
msgstr "Máscara voz - Puerto 1"

msgctxt "#13384"
msgid "Voice mask - Port 3"
msgstr "Máscara voz - Puerto 2"

msgctxt "#13385"
msgid "Voice mask - Port 4"
msgstr "Máscara voz - Puerto 3"

msgctxt "#13386"
msgid "Use time based seeking"
msgstr "Usar búsqueda basada en tiempo"

msgctxt "#13387"
msgid "Track naming template - right"
msgstr "Plantilla de nombres de pistas correcta"

msgctxt "#13388"
msgid "Preset"
msgstr "Ajustes predeterminados"

msgctxt "#13389"
msgid "There are no presets available\nfor this visualization"
msgstr "No hay ajustes por defecto disponibles para esta visualización"

msgctxt "#13390"
msgid "There are no settings available\nfor this visualization"
msgstr "No hay ajustes disponibles para esta visualización"

msgctxt "#13391"
msgid "Eject/Load"
msgstr "Expulsar/Cargar"

msgctxt "#13392"
msgid "Use visualization if playing audio"
msgstr "Usar visualización mientras se reproduce sonido"

msgctxt "#13393"
msgid "Calculate size"
msgstr "Calcular tamaño"

msgctxt "#13394"
msgid "Calculating folder size"
msgstr "Calculando tamaño de directorio"

msgctxt "#13395"
msgid "Video settings"
msgstr "Ajustes de vídeo"

msgctxt "#13396"
msgid "Audio and subtitle settings"
msgstr "Ajustes de sonido y subtítulos"

msgctxt "#13397"
msgid "Enable subtitles"
msgstr "Habilitar subtítulos"

msgctxt "#13398"
msgid "Shortcuts"
msgstr "Accesos directos"

msgctxt "#13399"
msgid "Ignore articles when sorting (e.g. \"the\")"
msgstr "Ignorar los artículos al ordenar (p.e. \"el, los\")"

msgctxt "#13400"
msgid "Crossfade between songs on the same album"
msgstr "Mezclar las canciones del mismo álbum"

msgctxt "#13401"
msgid "Browse for %s"
msgstr "Buscar %s"

msgctxt "#13402"
msgid "Show track position"
msgstr "Mostrar posición de la pista"

msgctxt "#13403"
msgid "Clear default"
msgstr "Borrar por defecto"

msgctxt "#13404"
msgid "Resume"
msgstr "Continuar"

msgctxt "#13405"
msgid "Get thumb"
msgstr "Obtener miniatura"

msgctxt "#13406"
msgid "Picture information"
msgstr "Información de imagen"

msgctxt "#13407"
msgid "%s presets"
msgstr "%s ajustes por defecto"

msgctxt "#13408"
msgid "(IMDb user rating)"
msgstr "(Valoración de usuarios de IMDb)"

msgctxt "#13409"
msgid "Top 250"
msgstr "Top 250"

msgctxt "#13410"
msgid "Tune in on Last.fm"
msgstr "Sintonizar en Last.fm"

msgctxt "#13411"
msgid "Minimum fan speed"
msgstr "Velocidad mínima de ventilador"

msgctxt "#13412"
msgid "Play from here"
msgstr "Reproducir desde aquí"

msgctxt "#13413"
msgid "Downloading"
msgstr "Descargando"

msgctxt "#13414"
msgid "Include artists who appear only on compilations"
msgstr "Incluir artistas que sólo aparecen en recopilaciones"

msgctxt "#13415"
msgid "Render method"
msgstr "Método de renderizado"

msgctxt "#13416"
msgid "Auto detect"
msgstr "Auto detectar"

msgctxt "#13417"
msgid "Basic shaders (ARB)"
msgstr "Sombreado básico (ARB)"

msgctxt "#13418"
msgid "Advanced shaders (GLSL)"
msgstr "Sombreado avanzado (GLSL)"

msgctxt "#13419"
msgid "Software"
msgstr "Software"

msgctxt "#13420"
msgid "Remove safely"
msgstr "Expulsar"

msgctxt "#13421"
msgid "VDPAU"
msgstr "VDPAU"

msgctxt "#13422"
msgid "Start slideshow here"
msgstr "Comenzar presentación aquí"

msgctxt "#13423"
msgid "Remember for this path"
msgstr "Recordar esta ruta"

msgctxt "#13424"
msgid "Use pixel buffer objects"
msgstr "Usar objetos de búfer de píxeles"

msgctxt "#13425"
msgid "Allow hardware acceleration (VDPAU)"
msgstr "Permitir aceleración de hardware (VDPAU)"

msgctxt "#13426"
msgid "Allow hardware acceleration (VAAPI)"
msgstr "Permitir aceleración de hardware (VAAPI)"

msgctxt "#13427"
msgid "Allow hardware acceleration (DXVA2)"
msgstr "Permitir aceleración de hardware (DXVA2)"

msgctxt "#13428"
msgid "Allow hardware acceleration (CrystalHD)"
msgstr "Permitir aceleración de hardware (CrystalHD)"

msgctxt "#13429"
msgid "Allow hardware acceleration (VDADecoder)"
msgstr "Permitir aceleración de hardware (VDADecoder)"

msgctxt "#13430"
msgid "Allow hardware acceleration (OpenMax)"
msgstr "Permitir aceleración de hardware (OpenMax)"

msgctxt "#13431"
msgid "Pixel Shaders"
msgstr "Pixel Shaders"

msgctxt "#13432"
msgid "Allow hardware acceleration (VideoToolbox)"
msgstr "Permitir aceleración de hardware (VideoToolbox)"

msgctxt "#13500"
msgid "A/V sync method"
msgstr "Método sincronización de A/V"

msgctxt "#13501"
msgid "Audio clock"
msgstr "Reloj de audio"

msgctxt "#13502"
msgid "Video clock (Drop/Dupe audio)"
msgstr "Reloj de vídeo (Audio Drop/Dupe)"

msgctxt "#13503"
msgid "Video clock (Resample audio)"
msgstr "Reloj de vídeo (remuestreo de audio)"

msgctxt "#13504"
msgid "Maximum resample amount (%)"
msgstr "Cantidad máxima remuestreo (%)"

msgctxt "#13505"
msgid "Resample quality"
msgstr "Calidad remuestreo"

msgctxt "#13506"
msgid "Low(fast)"
msgstr "Bajo (rápido)"

msgctxt "#13507"
msgid "Medium"
msgstr "Medio"

msgctxt "#13508"
msgid "High"
msgstr "Alto"

msgctxt "#13509"
msgid "Really high(slow!)"
msgstr "Muy alto (¡lento!)"

msgctxt "#13510"
msgid "Sync playback to display"
msgstr "Sincronizar la reproducción con el monitor"

msgctxt "#13550"
msgid "Pause during refresh rate change"
msgstr "Pausar durante el cambio de frec. de actualización"

msgctxt "#13551"
msgid "Off"
msgstr "Desactivado"

msgctxt "#13552"
msgid "%.1f Second"
msgstr "%.1f Segundo"

msgctxt "#13553"
msgid "%.1f Seconds"
msgstr "%.1f Segundos"

msgctxt "#13600"
msgid "Apple remote"
msgstr "Mando Apple"

msgctxt "#13602"
msgid "Allow start of XBMC using the remote"
msgstr "Permitir el inicio de XBMC usando el mando"

msgctxt "#13603"
msgid "Sequence delay time"
msgstr "Retraso en tiempo de secuencia"

msgctxt "#13610"
msgid "Disabled"
msgstr "Deshabilitado"

msgctxt "#13611"
msgid "Standard"
msgstr "Estándar"

msgctxt "#13612"
msgid "Universal Remote"
msgstr "Mando universal"

msgctxt "#13613"
msgid "Multi Remote (Harmony)"
msgstr "Multi-mando (Harmony)"

msgctxt "#13620"
msgid "Apple Remote Error"
msgstr "Error de mando Apple"

msgctxt "#13621"
msgid "Apple Remote support could be enabled."
msgstr "No se puede activar el soporte para el mando Apple."

msgctxt "#14000"
msgid "Stack"
msgstr "Agrupar"

msgctxt "#14001"
msgid "Unstack"
msgstr "Desagrupar"

msgctxt "#14003"
msgid "Downloading playlist file..."
msgstr "Descargando archivo de lista de reproducción..."

msgctxt "#14004"
msgid "Downloading streams list..."
msgstr "Descargando lista de canales..."

msgctxt "#14005"
msgid "Parsing streams list..."
msgstr "Procesando lista de canales..."

msgctxt "#14006"
msgid "Downloading streams list failed"
msgstr "Descarga de lista de canales fallida"

msgctxt "#14007"
msgid "Downloading playlist file failed"
msgstr "Descarga del archivo de lista de reproducción fallida"

msgctxt "#14009"
msgid "Games directory"
msgstr "Directorio de juegos"

msgctxt "#14010"
msgid "Auto switch to thumbs based on"
msgstr "Cambiar autom. a miniaturas según"

msgctxt "#14011"
msgid "Enable auto switching to thumbs view"
msgstr "Activar cambio auto. a miniaturas"

msgctxt "#14012"
msgid "- Use large icons"
msgstr "- Usar iconos grandes"

msgctxt "#14013"
msgid "- Switch based on"
msgstr "- Cambio según:"

msgctxt "#14014"
msgid "- Percentage"
msgstr "- Porcentaje"

msgctxt "#14015"
msgid "No files and at least one thumb"
msgstr "Sin archivos y al menos una miniatura"

msgctxt "#14016"
msgid "At least one file and thumb"
msgstr "Al menos un archivo y una miniatura"

msgctxt "#14017"
msgid "Percentage of thumbs"
msgstr "Porcentaje de miniaturas"

msgctxt "#14018"
msgid "View options"
msgstr "Vista"

msgctxt "#14019"
msgid "Change area code 1"
msgstr "Cambiar el código del área 1"

msgctxt "#14020"
msgid "Change area code 2"
msgstr "Cambiar el código del área 2"

msgctxt "#14021"
msgid "Change area code 3"
msgstr "Cambiar el código del área 3"

msgctxt "#14022"
msgid "Library"
msgstr "Biblioteca"

msgctxt "#14023"
msgid "No TV"
msgstr "Sin TV"

msgctxt "#14024"
msgid "Enter the nearest large town"
msgstr "Introduzca la ciudad grande más cercana"

msgctxt "#14025"
msgid "Video/Audio/DVD cache - Harddisk"
msgstr "Caché de vídeo/sonido/DVD - Disco duro"

msgctxt "#14026"
msgid "Video cache - DVD-ROM"
msgstr "Caché de vídeo - DVDRom"

msgctxt "#14027"
msgid "- Local Network"
msgstr "- Red Local"

msgctxt "#14028"
msgid "- Internet"
msgstr "- Internet"

msgctxt "#14030"
msgid "Audio cache - DVD-ROM"
msgstr "Caché de sonido - DVD-ROM"

msgctxt "#14031"
msgid "- Local Network"
msgstr "- Red Local"

msgctxt "#14032"
msgid "- Internet"
msgstr "- Internet"

msgctxt "#14034"
msgid "DVD cache - DVD-ROM"
msgstr "Caché de DVD - DVD-ROM"

msgctxt "#14035"
msgid "- Local Network"
msgstr "- Red Local"

msgctxt "#14036"
msgid "Services"
msgstr "Servicios"

msgctxt "#14038"
msgid "Network settings changed"
msgstr "Configuración de red cambiada"

msgctxt "#14039"
msgid "XBMC requires to restart to change your"
msgstr "XBMC necesita reiniciar para poder cambiar su"

msgctxt "#14040"
msgid "network setup.  Would you like to restart now?"
msgstr "configuración de red. ¿Quiere reiniciar ahora?"

msgctxt "#14041"
msgid "Internet connection bandwidth limitation"
msgstr "Limitar el ancho de banda de conexión a Internet"

msgctxt "#14043"
msgid "- Shutdown while playing"
msgstr "- Apagar mientras se está reproduciendo"

msgctxt "#14044"
msgid "%i min"
msgstr "%i min"

msgctxt "#14045"
msgid "%i sec"
msgstr "%i seg"

msgctxt "#14046"
msgid "%i ms"
msgstr "%i ms"

msgctxt "#14047"
msgid "%i %%"
msgstr "%i %%"

msgctxt "#14048"
msgid "%i kbps"
msgstr "%i kbps"

msgctxt "#14049"
msgid "%i kb"
msgstr "%i kb"

msgctxt "#14050"
msgid "%i.0 dB"
msgstr "%i.0 dB"

msgctxt "#14051"
msgid "Time format"
msgstr "Formato de hora"

msgctxt "#14052"
msgid "Date format"
msgstr "Formato de fecha"

msgctxt "#14053"
msgid "GUI filters"
msgstr "Filtros GUI"

msgctxt "#14055"
msgid "Use background scanning"
msgstr "Realizar la exploración en segundo plano"

msgctxt "#14056"
msgid "Stop scan"
msgstr "Detener la exploración"

msgctxt "#14057"
msgid "Not possible while scanning for media info"
msgstr "No es posible mientras se explora la información de medios"

msgctxt "#14058"
msgid "Film grain effect"
msgstr "Efecto de granulado"

msgctxt "#14059"
msgid "Search for thumbnails on remote shares"
msgstr "Buscar miniaturas en recursos compartidos remotos"

msgctxt "#14060"
msgid "Unknown type cache - Internet"
msgstr "Tipo de caché desconocido - Internet"

msgctxt "#14061"
msgid "Auto"
msgstr "Auto"

msgctxt "#14062"
msgid "Enter username for"
msgstr "Introduzca nombre de usuario para"

msgctxt "#14063"
msgid "Date & time"
msgstr "Fecha y hora"

msgctxt "#14064"
msgid "Set date"
msgstr "Establecer la fecha"

msgctxt "#14065"
msgid "Set time"
msgstr "Establecer la hora"

msgctxt "#14066"
msgid "Enter the time in 24 hour HH:MM format"
msgstr "Introduzca la hora en formato 24 horas HH:MM"

msgctxt "#14067"
msgid "Enter the date in DD/MM/YYYY format"
msgstr "Introduzca la fecha en formato DD/MM/YYYY"

msgctxt "#14068"
msgid "Enter the IP address"
msgstr "Introduzca la dirección IP"

msgctxt "#14069"
msgid "Apply these settings now?"
msgstr "¿Quiere aplicar las opciones ahora?"

msgctxt "#14070"
msgid "Apply changes now"
msgstr "Aplicar cambios ahora"

msgctxt "#14071"
msgid "Allow file renaming and deletion"
msgstr "Permitir el renombrado y borrado de archivos"

msgctxt "#14074"
msgid "Set timezone"
msgstr "Establecer zona horaria"

msgctxt "#14075"
msgid "Use daylight saving time"
msgstr "Usar horario de verano"

msgctxt "#14076"
msgid "Add to favourites"
msgstr "Añadir a favoritos"

msgctxt "#14077"
msgid "Remove from favourites"
msgstr "Eliminar de favoritos"

msgctxt "#14078"
msgid "- Colours"
msgstr "- Colores"

msgctxt "#14079"
msgid "Timezone country"
msgstr "País del huso horario"

msgctxt "#14080"
msgid "Timezone"
msgstr "Huso horario"

msgctxt "#14081"
msgid "File lists"
msgstr "Listas de archivos"

msgctxt "#14082"
msgid "Show EXIF picture information"
msgstr "Mostrar la información EXIF de las imágenes"

msgctxt "#14083"
msgid "Use a fullscreen window rather than true fullscreen"
msgstr "Usar una ventana maximizada en lugar de pantalla completa"

msgctxt "#14084"
msgid "Queue songs on selection"
msgstr "Poner en la cola las canciones al seleccionarlas"

msgctxt "#14086"
msgid "Playback"
msgstr "Reproducción"

msgctxt "#14087"
msgid "DVDs"
msgstr "DVDs"

msgctxt "#14088"
msgid "Play DVDs automatically"
msgstr "Reproducir DVDs de forma automática"

msgctxt "#14089"
msgid "Font to use for text subtitles"
msgstr "Fuente para subtítulos"

msgctxt "#14090"
msgid "International"
msgstr "Internacional"

msgctxt "#14091"
msgid "Character set"
msgstr "Conjunto de caracteres"

msgctxt "#14092"
msgid "Debugging"
msgstr "Depuración"

msgctxt "#14093"
msgid "Security"
msgstr "Seguridad"

msgctxt "#14094"
msgid "Input devices"
msgstr "Dispositivos de entrada"

msgctxt "#14095"
msgid "Power saving"
msgstr "Ahorro de energía"

msgctxt "#14096"
msgid "Rip"
msgstr "Ripear"

msgctxt "#14097"
msgid "Audio CD Insert Action"
msgstr "Acción al insertar CD de Audio"

msgctxt "#14098"
msgid "Play"
msgstr "Reproducir"

msgctxt "#14099"
msgid "Eject disc when CD ripping is complete"
msgstr "Expulsar disco cuando el ripeo se complete"

msgctxt "#15015"
msgid "Remove"
msgstr "Eliminar"

msgctxt "#15016"
msgid "Games"
msgstr "Juegos"

msgctxt "#15019"
msgid "Add"
msgstr "Añadir"

msgctxt "#15052"
msgid "Password"
msgstr "Contraseña"

msgctxt "#15100"
msgid "Library"
msgstr "Biblioteca"

msgctxt "#15101"
msgid "Database"
msgstr "Base de Datos"

msgctxt "#15102"
msgid "* All albums"
msgstr "* Todos los álbumes"

msgctxt "#15103"
msgid "* All artists"
msgstr "* Todos los interpretes"

msgctxt "#15104"
msgid "* All songs"
msgstr "* Todas las canciones"

msgctxt "#15105"
msgid "* All genres"
msgstr "* Todos los géneros"

msgctxt "#15107"
msgid "Buffering..."
msgstr "Cargando..."

msgctxt "#15108"
msgid "Navigation sounds"
msgstr "Sonidos de Navegación"

msgctxt "#15109"
msgid "Skin default"
msgstr "Por defecto"

msgctxt "#15111"
msgid "- Theme"
msgstr "- Tema"

msgctxt "#15112"
msgid "Default theme"
msgstr "Tema predeterminado"

msgctxt "#15200"
msgid "Last.fm"
msgstr "Last.fm"

msgctxt "#15201"
msgid "Submit songs to Last.fm"
msgstr "Enviar canciones a Last.fm"

msgctxt "#15202"
msgid "Last.fm username"
msgstr "Usuario de Last.fm"

msgctxt "#15203"
msgid "Last.fm password"
msgstr "Contraseña de Last.fm"

msgctxt "#15204"
msgid "Unable to handshake: sleeping..."
msgstr "Imposible conectar: durmiendo..."

msgctxt "#15205"
msgid "Please update XBMC"
msgstr "Por favor, actualice XBMC"

msgctxt "#15206"
msgid "Bad authorization: Check username and password"
msgstr "Autorización incorrecta: compruebe usuario y contraseña"

msgctxt "#15207"
msgid "Connected"
msgstr "Conectado"

msgctxt "#15208"
msgid "Not connected"
msgstr "No conectado"

msgctxt "#15209"
msgid "Submit interval %i"
msgstr "Intervalo de envío %i"

msgctxt "#15210"
msgid "Cached %i songs"
msgstr "Almacenadas %i canciones"

msgctxt "#15211"
msgid "Submitting..."
msgstr "Enviando..."

msgctxt "#15212"
msgid "Submitting in %i secs"
msgstr "Enviando en %i segs"

msgctxt "#15213"
msgid "Play using..."
msgstr "Reproducir usando..."

msgctxt "#15214"
msgid "Use smoothed A/V synchronization"
msgstr "Usar sincronización A/V suavizada"

msgctxt "#15215"
msgid "Hide file names in thumbs view"
msgstr "Ocultar nombres de archivo en vista de miniaturas"

msgctxt "#15216"
msgid "Play in party mode"
msgstr "Reproducir en modo fiesta"

msgctxt "#15217"
msgid "Submit songs to Libre.fm"
msgstr "Enviar canciones a Libre.fm"

msgctxt "#15218"
msgid "Libre.fm username"
msgstr "Usuario de Libre.fm"

msgctxt "#15219"
msgid "Libre.fm password"
msgstr "Contraseña de Libre.fm"

msgctxt "#15220"
msgid "Libre.fm"
msgstr "Libre.fm"

msgctxt "#15221"
msgid "Song submission"
msgstr "Envío de canción"

msgctxt "#15250"
msgid "Submit Last.fm radio to Last.fm"
msgstr "Enviar datos de radio Last.fm a Last.fm"

msgctxt "#15251"
msgid "Connecting to Last.fm..."
msgstr "Conectando a Last.fm..."

msgctxt "#15252"
msgid "Selecting station..."
msgstr "Seleccionando emisora..."

msgctxt "#15253"
msgid "Search similar artists..."
msgstr "Buscar intérpretes similares..."

msgctxt "#15254"
msgid "Search similar tags..."
msgstr "Buscar géneros similares..."

msgctxt "#15255"
msgid "Your profile (%name%)"
msgstr "Tu perfil (%name%)"

msgctxt "#15256"
msgid "Overall top tags"
msgstr "Top global de géneros"

msgctxt "#15257"
msgid "Top artists for tag %name%"
msgstr "Top intérpretes del género %name%"

msgctxt "#15258"
msgid "Top albums for tag %name%"
msgstr "Top álbumes del género %name%"

msgctxt "#15259"
msgid "Top tracks for tag %name%"
msgstr "Top canciones del género %name%"

msgctxt "#15260"
msgid "Listen to tag %name% Last.fm radio"
msgstr "Oír el género %name% desde la radio Last.fm"

msgctxt "#15261"
msgid "Similar artists as %name%"
msgstr "Intérpretes similares a %name%"

msgctxt "#15262"
msgid "Top %name% albums"
msgstr "Top álbumes de %name%"

msgctxt "#15263"
msgid "Top %name% tracks"
msgstr "Top canciones de %name%"

msgctxt "#15264"
msgid "Top %name% tags"
msgstr "Top géneros de %name%"

msgctxt "#15265"
msgid "Biggest fans of %name%"
msgstr "Mayores fans de %name%"

msgctxt "#15266"
msgid "Listen to %name% fans Last.fm radio"
msgstr "Oír a fans de %name% desde la radio Last.fm"

msgctxt "#15267"
msgid "Listen to %name% similar artists Last.fm radio"
msgstr "Oír artistas similares a %name% desde la radio Last.fm"

msgctxt "#15268"
msgid "Top artists for user %name%"
msgstr "Top intérpretes del usuario %name%"

msgctxt "#15269"
msgid "Top albums for user %name%"
msgstr "Top álbumes del usuario %name%"

msgctxt "#15270"
msgid "Top tracks for user %name%"
msgstr "Top canciones del usuario %name%"

msgctxt "#15271"
msgid "Friends of user %name%"
msgstr "Amigos del usuario %name%"

msgctxt "#15272"
msgid "Neighbours of user %name%"
msgstr "Vecinos del usuario %name%"

msgctxt "#15273"
msgid "Weekly artist chart for %name%"
msgstr "Gráfica semanal de intérprete para %name%"

msgctxt "#15274"
msgid "Weekly album chart for %name%"
msgstr "Gráfica semanal de álbum para %name%"

msgctxt "#15275"
msgid "Weekly track chart for %name%"
msgstr "Gráfica semanal de canciones para %name%"

msgctxt "#15276"
msgid "Listen to %name%'s neighbours Last.fm radio"
msgstr "Oír a los vecinos de %name% desde la radio Last.fm"

msgctxt "#15277"
msgid "Listen to %name%'s personal Last.fm radio"
msgstr "Oír la radio Last.fm personal de %name%"

msgctxt "#15278"
msgid "Listen to %name%'s mix Last.fm radio"
msgstr "Oír el mix de %name% desde la radio Last.fm"

msgctxt "#15279"
msgid "Retrieving list from Last.fm..."
msgstr "Obteniendo la lista desde Last.fm..."

msgctxt "#15280"
msgid "Can't retrieve list from Last.fm..."
msgstr "No se puede obtener la lista desde Last.fm..."

msgctxt "#15281"
msgid "Enter an artist name to find related ones"
msgstr "Introduzca un nombre de intérprete para buscar relacionados"

msgctxt "#15282"
msgid "Enter a tag name to find similar ones"
msgstr "Introduzca un género para encontrar similares"

msgctxt "#15283"
msgid "Tracks recently listened by %name%"
msgstr "Canciones escuchadas recientemente por %name%"

msgctxt "#15284"
msgid "Listen to %name%'s recommendations Last.fm radio"
msgstr "Escuche recomendaciones de %name% en la radio Last.fm"

msgctxt "#15285"
msgid "Top tags for user %name%"
msgstr "Top de etiquetas para el usuario %name%"

msgctxt "#15287"
msgid "Do you want to add the current track to your loved tracks?"
msgstr "¿Desea añadir la pista actual a su lista de canciones favoritas?"

msgctxt "#15288"
msgid "Do you want to ban the current track?"
msgstr "¿Desea prohibir la reproducción de la pista actual?"

msgctxt "#15289"
msgid "Added to your loved tracks: '%s'."
msgstr "Se ha añadido a sus canciones favoritas: '%s'."

msgctxt "#15290"
msgid "Could not add '%s' to your loved tracks."
msgstr "No se pudo añadir '%s' a sus canciones favoritas."

msgctxt "#15291"
msgid "Banned: '%s'."
msgstr "Prohibida: '%s'."

msgctxt "#15292"
msgid "Could not ban '%s'."
msgstr "No se pudo prohibir '%s'."

msgctxt "#15293"
msgid "Tracks recently loved by %name%"
msgstr "Canciones favoritas recientemente por %name%"

msgctxt "#15294"
msgid "Tracks recently banned by %name%"
msgstr "Canciones prohibidas recientemente por %name%"

msgctxt "#15295"
msgid "Remove from loved tracks"
msgstr "Quitar de las canciones favoritas"

msgctxt "#15296"
msgid "Un-ban"
msgstr "Quitar prohibición"

msgctxt "#15297"
msgid "Do you want to remove this track from your loved tracks?"
msgstr "¿Desea quitar esta pista de sus canciones favoritas?"

msgctxt "#15298"
msgid "Do you want to un-ban this track?"
msgstr "¿Desea quitar la prohibición de esta pista?"

msgctxt "#15300"
msgid "Path not found or invalid"
msgstr "Ruta no encontrada o inválida"

msgctxt "#15301"
msgid "Could not connect to network server"
msgstr "Imposible conectar al servidor"

msgctxt "#15302"
msgid "No servers found"
msgstr "No se encontraron servidores"

msgctxt "#15303"
msgid "Workgroup not found"
msgstr "Grupo de trabajo no encontrado"

msgctxt "#15310"
msgid "Opening multi-path source"
msgstr "Abriendo marcador multi-directorio"

msgctxt "#15311"
msgid "Path:"
msgstr "Ruta:"

msgctxt "#16000"
msgid "General"
msgstr "General"

msgctxt "#16002"
msgid "Internet lookup"
msgstr "Consulta en internet"

msgctxt "#16003"
msgid "Player"
msgstr "Reproductor"

msgctxt "#16004"
msgid "Play media from disc"
msgstr "Reproducir desde disco"

msgctxt "#16008"
msgid "Enter new title"
msgstr "Introduzca nuevo título"

msgctxt "#16009"
msgid "Enter the movie name"
msgstr "Introduzca el nombre de la película"

msgctxt "#16010"
msgid "Enter the profile name"
msgstr "Introduzca el nombre del perfil"

msgctxt "#16011"
msgid "Enter the album name"
msgstr "Introduzca el nombre del álbum"

msgctxt "#16012"
msgid "Enter the playlist name"
msgstr "Introduzca el nombre de la lista de reproducción"

msgctxt "#16013"
msgid "Enter new filename"
msgstr "Introduzca el nombre del nuevo archivo"

msgctxt "#16014"
msgid "Enter folder name"
msgstr "Introduzca el nombre del directorio"

msgctxt "#16015"
msgid "Enter directory"
msgstr "Introduzca el directorio"

msgctxt "#16016"
msgid "Available options: %A, %T, %N, %B, %D, %G, %Y, %F, %S"
msgstr "Opciones disponibles: %A, %T, %N, %B, %D, %G, %Y, %F, %S"

msgctxt "#16017"
msgid "Enter search string"
msgstr "Introduzca la cadena de búsqueda"

msgctxt "#16018"
msgid "None"
msgstr "Ninguno"

msgctxt "#16019"
msgid "Auto select"
msgstr "Selección autom."

msgctxt "#16020"
msgid "De-interlace"
msgstr "Desentralazar"

msgctxt "#16021"
msgid "Bob"
msgstr "Bob"

msgctxt "#16022"
msgid "Bob (inverted)"
msgstr "Bob (Invertido)"

msgctxt "#16024"
msgid "Canceling..."
msgstr "Cancelando..."

msgctxt "#16025"
msgid "Enter the artist name"
msgstr "Introduzca el nombre del intérprete"

msgctxt "#16026"
msgid "Playback failed"
msgstr "Reproducción de lista abortada"

msgctxt "#16027"
msgid "One or more items failed to play."
msgstr "Uno o más elementos fallaron al reproducirlos."

msgctxt "#16028"
msgid "Enter value"
msgstr "Introducir valor"

msgctxt "#16029"
msgid "Check the log file for details."
msgstr "Compruebe el archivo de registro para más detalles."

msgctxt "#16030"
msgid "Party mode aborted."
msgstr "Modo fiesta abortado."

msgctxt "#16031"
msgid "No matching songs in the library."
msgstr "No hay canciones coincidentes en la base de datos."

msgctxt "#16032"
msgid "Could not initialize database."
msgstr "No se pudo inicializar la base de datos."

msgctxt "#16033"
msgid "Could not open database."
msgstr "No se pudo abrir la base de datos."

msgctxt "#16034"
msgid "Could not get songs from database."
msgstr "No se pudieron obtener canciones de la base de datos."

msgctxt "#16035"
msgid "Party mode playlist"
msgstr "Lista de reproducción del modo fiesta"

msgctxt "#16036"
msgid "De-interlace (Half)"
msgstr "Desentrelazar (Medio)"

msgctxt "#16037"
msgid "Deinterlace video"
msgstr "Desentrelazar vídeo"

msgctxt "#16038"
msgid "Deinterlace method"
msgstr "Método de desentrelazado"

msgctxt "#16039"
msgid "Off"
msgstr "Desactivado"

msgctxt "#16040"
msgid "Auto"
msgstr "Auto"

msgctxt "#16041"
msgid "On"
msgstr "Activado"

msgctxt "#16100"
msgid "All Videos"
msgstr "Todos los vídeos"

msgctxt "#16101"
msgid "Unwatched"
msgstr "No vistos"

msgctxt "#16102"
msgid "Watched"
msgstr "Vistos"

msgctxt "#16103"
msgid "Mark as watched"
msgstr "Marcar como visto"

msgctxt "#16104"
msgid "Mark as unwatched"
msgstr "Marcar como no visto"

msgctxt "#16105"
msgid "Edit title"
msgstr "Editar título"

msgctxt "#16200"
msgid "Operation was aborted"
msgstr "Operación abortada"

msgctxt "#16201"
msgid "Copy failed"
msgstr "Fallo al copiar"

msgctxt "#16202"
msgid "Failed to copy at least one file"
msgstr "Fallo al copiar al menos un archivo"

msgctxt "#16203"
msgid "Move failed"
msgstr "Fallo al mover"

msgctxt "#16204"
msgid "Failed to move at least one file"
msgstr "Fallo al mover al menos un archivo"

msgctxt "#16205"
msgid "Delete failed"
msgstr "Fallo al borrar"

msgctxt "#16206"
msgid "Failed to delete at least one file"
msgstr "Fallo al borrar al menos un archivo"

msgctxt "#16300"
msgid "Video scaling method"
msgstr "Método de escalado de vídeo"

msgctxt "#16301"
msgid "Nearest neighbour"
msgstr "Vecino más cercano"

msgctxt "#16302"
msgid "Bilinear"
msgstr "Bilinear"

msgctxt "#16303"
msgid "Bicubic"
msgstr "Bicúbico"

msgctxt "#16304"
msgid "Lanczos2"
msgstr "Lanczos2"

msgctxt "#16305"
msgid "Lanczos3"
msgstr "Lanczos3"

msgctxt "#16306"
msgid "Sinc8"
msgstr "Sinc8"

msgctxt "#16307"
msgid "Bicubic (software)"
msgstr "Bicúbico (software)"

msgctxt "#16308"
msgid "Lanczos (software)"
msgstr "Lanczos (software)"

msgctxt "#16309"
msgid "Sinc (software)"
msgstr "Sinc (software)"

msgctxt "#16310"
msgid "Temporal"
msgstr "Temporal"

msgctxt "#16311"
msgid "Temporal/Spatial"
msgstr "Temporal/Espacial"

msgctxt "#16312"
msgid "(VDPAU)Noise Reduction"
msgstr "(VDPAU)Reducción de Ruido"

msgctxt "#16313"
msgid "(VDPAU)Sharpness"
msgstr "(VDPAU)Agudeza"

msgctxt "#16314"
msgid "Inverse Telecine"
msgstr "Telecine inverso"

msgctxt "#16315"
msgid "Lanczos3 optimized"
msgstr "Lanczos3 optimizado"

msgctxt "#16316"
msgid "Auto"
msgstr "Auto"

msgctxt "#16317"
msgid "Temporal (Half)"
msgstr "Temporal (Medio)"

msgctxt "#16318"
msgid "Temporal/Spatial (Half)"
msgstr "Temporal/Espacial (Medio)"

msgctxt "#16319"
msgid "DXVA"
msgstr "DXVA"

msgctxt "#16320"
msgid "DXVA Bob"
msgstr "DXVA Bob"

msgctxt "#16321"
msgid "DXVA Best"
msgstr "DXVA Best"

msgctxt "#16322"
msgid "Spline36"
msgstr "Spline36"

msgctxt "#16323"
msgid "Spline36 optimized"
msgstr "Spline36 optimizado"

msgctxt "#16324"
msgid "Software Blend"
msgstr "Mezcla Software"

msgctxt "#16325"
msgid "Auto - ION Optimized"
msgstr ""

msgctxt "#16400"
msgid "Post-processing"
msgstr "Post-procesamiento de vídeo"

msgctxt "#17500"
msgid "Display sleep timeout"
msgstr "Mostrar la cuenta atrás para el reposo"

msgctxt "#17997"
msgid "%i MByte"
msgstr ""

msgctxt "#17998"
msgid "%i hours"
msgstr ""

msgctxt "#17999"
msgid "%i days"
msgstr ""

msgctxt "#19000"
msgid "Switch to channel"
msgstr "Cambiar al canal"

msgctxt "#19001"
msgid "Separate the search words by using AND, OR and/or NOT."
msgstr "Separar las palabras buscadas usando AND, OR y/o NOT."

msgctxt "#19002"
msgid "or use phrases to find an exact match, like \"The wizard of Oz\"."
msgstr "o usar frases para encontrar una coincidencia exacta, como \"El mago de Oz\"."

msgctxt "#19003"
msgid "Find similar programme"
msgstr "Buscar programa similar"

msgctxt "#19004"
msgid "Importing EPG from clients"
msgstr "Importando EPG desde los clientes"

msgctxt "#19005"
msgid "PVR stream information"
msgstr "Información del flujo PVR"

msgctxt "#19006"
msgid "Receiving device"
msgstr "Recibiendo dispositivo"

msgctxt "#19007"
msgid "Device status"
msgstr "Estado del dispositivo"

msgctxt "#19008"
msgid "Signal quality"
msgstr "Calidad de señal"

msgctxt "#19009"
msgid "SNR"
msgstr "SNR"

msgctxt "#19010"
msgid "BER"
msgstr "BER"

msgctxt "#19011"
msgid "UNC"
msgstr "UNC"

msgctxt "#19012"
msgid "PVR Backend"
msgstr "Backend PVR"

msgctxt "#19013"
msgid "Free to air"
msgstr "En abierto"

msgctxt "#19014"
msgid "Fixed"
msgstr "Fijo"

msgctxt "#19015"
msgid "Encryption"
msgstr "Cifrado"

msgctxt "#19016"
msgid "PVR Backend %i - %s"
msgstr "Backend PVR %i - %s"

msgctxt "#19017"
msgid "TV recordings"
msgstr "Grabaciones de TV"

msgctxt "#19018"
msgid "Default folder for PVR thumbnails"
msgstr "Directorio por defecto para vistas en miniatura de PVR"

msgctxt "#19019"
msgid "Channels"
msgstr "Canales"

msgctxt "#19020"
msgid "TV"
msgstr "TV"

msgctxt "#19021"
msgid "Radio"
msgstr "Radio"

msgctxt "#19022"
msgid "Hidden"
msgstr "Oculto"

msgctxt "#19023"
msgid "TV channels"
msgstr "Canales TV"

msgctxt "#19024"
msgid "Radio channels"
msgstr "Canales Radio"

msgctxt "#19025"
msgid "Upcoming recordings"
msgstr "Próximas grabaciones"

msgctxt "#19026"
msgid "Add timer..."
msgstr "Añadir temporizador..."

msgctxt "#19027"
msgid "No search results"
msgstr "Búsqueda sin resultados"

msgctxt "#19028"
msgid "No EPG entries"
msgstr "Sin información de EPG"

msgctxt "#19029"
msgid "Channel"
msgstr "Canal"

msgctxt "#19030"
msgid "Now"
msgstr "Ahora"

msgctxt "#19031"
msgid "Next"
msgstr "Siguiente"

msgctxt "#19032"
msgid "Timeline"
msgstr "Timeline"

msgctxt "#19033"
msgid "Information"
msgstr "Información"

msgctxt "#19034"
msgid "Already started recording on this channel"
msgstr "Ya se está grabando este canal"

msgctxt "#19035"
msgid "This channel cannot be played. Check the log for details."
msgstr "Este canal no se puede reproducir. Consulte el log para más detalles."

msgctxt "#19036"
msgid "This recording cannot be played. Check the log for details."
msgstr "Esta grabación no se puede reproducir. Consulte el log para más detalles."

msgctxt "#19037"
msgid "Show signal quality"
msgstr "Mostrar calidad de señal"

msgctxt "#19038"
msgid "Not supported by the PVR backend."
msgstr "No soportado por el backend PVR."

msgctxt "#19039"
msgid "Are you sure you want to hide this channel?"
msgstr "¿Está seguro de que desea ocultar este canal?"

msgctxt "#19040"
msgid "Timer"
msgstr "Temporizadores"

msgctxt "#19041"
msgid "Are you sure you want to rename this recording?"
msgstr "¿Está seguro de que quiere renombrar esta grabación?"

msgctxt "#19042"
msgid "Are you sure you want to rename this timer?"
msgstr "¿Está seguro de que quiere renombrar este temporizador?"

msgctxt "#19043"
msgid "Recording"
msgstr "Grabación"

msgctxt "#19044"
msgid "Please check your configuration or check the log for details."
msgstr "Por favor, revise su configuración o consulte el log para más detalles."

msgctxt "#19045"
msgid "No PVR clients have been started yet. Wait for the PVR clients to start up or check the log for details."
msgstr "No se ha iniciado ningún cliente PVR todavía. Espere a que se inicien los clientes PVR o consulte el log para más detalles."

msgctxt "#19046"
msgid "New channel"
msgstr "Nuevo canal"

msgctxt "#19047"
msgid "Programme info"
msgstr "Información de programa"

msgctxt "#19048"
msgid "Group management"
msgstr "Gestión de grupos"

msgctxt "#19049"
msgid "Show channel"
msgstr "Mostrar canal"

msgctxt "#19050"
msgid "Show visible channels"
msgstr "Mostrar canales visibles"

msgctxt "#19051"
msgid "Show hidden channels"
msgstr "Mostrar canales ocultos"

msgctxt "#19052"
msgid "Move channel to:"
msgstr "Mover canal a:"

msgctxt "#19053"
msgid "Recording information"
msgstr "Información de grabación"

msgctxt "#19054"
msgid "Hide channel"
msgstr "Ocultar canal"

msgctxt "#19055"
msgid "No information available"
msgstr "Sin información disponible"

msgctxt "#19056"
msgid "New timer"
msgstr "Nuevo temporizador"

msgctxt "#19057"
msgid "Edit timer"
msgstr "Editar temporizador"

msgctxt "#19058"
msgid "Timer enabled"
msgstr "Temporizador habilitado"

msgctxt "#19059"
msgid "Stop recording"
msgstr "Detener grabación"

msgctxt "#19060"
msgid "Delete timer"
msgstr "Eliminar temporizador"

msgctxt "#19061"
msgid "Add timer"
msgstr "Añadir temporizador"

msgctxt "#19062"
msgid "Sort by: Channel"
msgstr "Ordenar por: Canal"

msgctxt "#19063"
msgid "Go to begin"
msgstr "Ir a inicio"

msgctxt "#19064"
msgid "Go to end"
msgstr "Ir a final"

msgctxt "#19065"
msgid "Default EPG window"
msgstr "Vista de EPG por defecto"

<<<<<<< HEAD
msgctxt "#19066"
msgid "Loading recordings from clients"
msgstr "Cargando grabaciones de los clientes"

=======
>>>>>>> 004ebdd9
msgctxt "#19067"
msgid "This event is already being recorded."
msgstr "Este evento ya se está grabando."

msgctxt "#19068"
msgid "This recording could not be deleted. Check the log for details."
msgstr "Esta grabación no se ha podido eliminar. Consulte el log para más detalles."

msgctxt "#19069"
msgid "EPG"
msgstr "EPG"

<<<<<<< HEAD
msgctxt "#19070"
msgid "EPG scan timeout"
msgstr "Timeout de escaneo EPG"

=======
>>>>>>> 004ebdd9
msgctxt "#19071"
msgid "EPG update interval"
msgstr "Intervalo de actualización de EPG"

msgctxt "#19072"
msgid "Do not store the EPG in the database"
msgstr "No almacenar la EPG en la base de datos"

msgctxt "#19073"
msgid "Delay channel switch"
msgstr "Retrasar cambio de canal"

msgctxt "#19074"
msgid "Active:"
msgstr "Activo:"

msgctxt "#19075"
msgid "Name:"
msgstr "Nombre:"

msgctxt "#19076"
msgid "Folder:"
msgstr "Carpeta:"

msgctxt "#19077"
msgid "Radio:"
msgstr "Radio:"

msgctxt "#19078"
msgid "Channel:"
msgstr "Canal:"

msgctxt "#19079"
msgid "Day:"
msgstr "Día:"

msgctxt "#19080"
msgid "Begin:"
msgstr "Inicio:"

msgctxt "#19081"
msgid "End:"
msgstr "Fin:"

msgctxt "#19082"
msgid "Priority:"
msgstr "Prioridad:"

msgctxt "#19083"
msgid "Lifetime (days):"
msgstr "Tiempo de vida (días):"

msgctxt "#19084"
msgid "First day:"
msgstr "Primer día:"

msgctxt "#19085"
msgid "Unknown channel %u"
msgstr "Canal %u desconocido"

msgctxt "#19086"
msgid "Mo-__-__-__-__-__-__"
msgstr "Lu-__-__-__-__-__-__"

msgctxt "#19087"
msgid "__-Tu-__-__-__-__-__"
msgstr "__-Ma-__-__-__-__-__"

msgctxt "#19088"
msgid "__-__-We-__-__-__-__"
msgstr "__-__-Mi-__-__-__-__"

msgctxt "#19089"
msgid "__-__-__-Th-__-__-__"
msgstr "__-__-__-Ju-__-__-__"

msgctxt "#19090"
msgid "__-__-__-__-Fr-__-__"
msgstr "__-__-__-__-Vi-__-__"

msgctxt "#19091"
msgid "__-__-__-__-__-Sa-__"
msgstr "__-__-__-__-__-Sa-__"

msgctxt "#19092"
msgid "__-__-__-__-__-__-Su"
msgstr "__-__-__-__-__-__-Do"

msgctxt "#19093"
msgid "Mo-Tu-We-Th-Fr-__-__"
msgstr "Lu-Ma-Mi-Ju-Vi-__-__"

msgctxt "#19094"
msgid "Mo-Tu-We-Th-Fr-Sa-__"
msgstr "Lu-Ma-Mi-Ju-Vi-Sa-__"

msgctxt "#19095"
msgid "Mo-Tu-We-Th-Fr-Sa-Su"
msgstr "Lu-Ma-Mi-Ju-Vi-Sa-Do"

msgctxt "#19096"
msgid "__-__-__-__-__-Sa-Su"
msgstr "__-__-__-__-__-Sa-Do"

msgctxt "#19097"
msgid "Enter the name for the recording"
msgstr "Introduzca el nombre para la grabación"

msgctxt "#19098"
msgid "Warning"
msgstr "Advertencia"

<<<<<<< HEAD
msgctxt "#19099"
msgid "Timer present"
msgstr "Temporizador presente"

msgctxt "#19100"
msgid "Are you sure you want to delete this channel, including all timers on this channel?"
msgstr "¿Está seguro de que quiere eliminar este canal, incluyendo todos sus temporizadores?"

msgctxt "#19101"
msgid "This channel is currently being used for playback."
msgstr "Este canal está siendo reproducido ahora."

=======
>>>>>>> 004ebdd9
msgctxt "#19102"
msgid "Please switch to another channel."
msgstr "Por favor, cambie a otro canal."

msgctxt "#19103"
msgid "Scan for missing icons"
msgstr "Escanear por iconos ausentes"

msgctxt "#19104"
msgid "Enter the name of the folder for the recording"
msgstr "Introduzca el nombre del directorio para la grabación"

<<<<<<< HEAD
msgctxt "#19105"
msgid "Size:"
msgstr "Tamaño:"

=======
>>>>>>> 004ebdd9
msgctxt "#19106"
msgid "Next timer on"
msgstr "Próximo temporizador activo"

msgctxt "#19107"
msgid "at"
msgstr "a"

<<<<<<< HEAD
msgctxt "#19108"
msgid "Recordings not in sync. Check the log for details."
msgstr "Grabaciones no sincronizadas. Consulte el log para más detalles."

=======
>>>>>>> 004ebdd9
msgctxt "#19109"
msgid "Couldn't save timer. Check the log for details."
msgstr "No se ha podido guardar el temporizador. Consulte el log para más detalles."

msgctxt "#19110"
msgid "An unexpected error occurred. Try again later or check the log for details."
msgstr "Ha ocurrido un error inesperado. Inténtelo de nuevo o consulte el log para más detalles."

msgctxt "#19111"
msgid "PVR backend error. Check the log for details."
msgstr "Error del backend PVR. Consulte el log para más detalles."

<<<<<<< HEAD
msgctxt "#19112"
msgid "Timers not in sync. Check the log for details."
msgstr "Temporizadores no sincronizados. Consulte el log para más detalles."

msgctxt "#19113"
msgid "Next"
msgstr "Siguiente"

=======
>>>>>>> 004ebdd9
msgctxt "#19114"
msgid "Version"
msgstr "Versión"

msgctxt "#19115"
msgid "Address"
msgstr "Dirección"

msgctxt "#19116"
msgid "Disksize"
msgstr "Capacidad"

msgctxt "#19117"
msgid "Search for channels"
msgstr "Buscar canales"

msgctxt "#19118"
msgid "Cannot use PVR functions while searching."
msgstr "No se pueden utilizar funciones PVR mientras durante la búsqueda."

msgctxt "#19119"
msgid "On which server you want to search?"
msgstr "¿En qué servidor deseas buscar?"

msgctxt "#19120"
msgid "Client number"
msgstr "Cliente número"

msgctxt "#19121"
msgid "Avoid repeats"
msgstr "Evitar repeticiones"

msgctxt "#19122"
msgid "This timer is still recording. Are you sure you want to delete this timer?"
msgstr "Este temporizador todavía está grabando. ¿Está seguro de que desea eliminarlo?"

msgctxt "#19123"
msgid "Free to air channels only"
msgstr "Sólo canales en abierto"

msgctxt "#19124"
msgid "Ignore present timers"
msgstr "Ignorar temporizadores presentes"

msgctxt "#19125"
msgid "Ignore present recordings"
msgstr "Ignorar grabaciones presentes"

msgctxt "#19126"
msgid "Start time"
msgstr "Hora de inicio"

msgctxt "#19127"
msgid "End time"
msgstr "Hora de finalización"

msgctxt "#19128"
msgid "Start date"
msgstr "Fecha de inicio"

msgctxt "#19129"
msgid "End date"
msgstr "Fecha de finalización"

msgctxt "#19130"
msgid "Minimum duration"
msgstr "Duración mínima"

msgctxt "#19131"
msgid "Maximum duration"
msgstr "Duración máxima"

msgctxt "#19132"
msgid "Include unknown genres"
msgstr "Incluir géneros desconocidos"

msgctxt "#19133"
msgid "Search string"
msgstr "Cadena de búsqueda"

msgctxt "#19134"
msgid "Include description"
msgstr "Incluir descripción"

msgctxt "#19135"
msgid "Case sensitive"
msgstr "Distinguir mayúsculas/minúsculas"

msgctxt "#19136"
msgid "Channel unavailable"
msgstr "Canal no disponible"

msgctxt "#19137"
msgid "No groups defined"
msgstr "Sin grupos definidos"

msgctxt "#19138"
msgid "Please create a group first"
msgstr "Por favor, cree un grupo primero"

msgctxt "#19139"
msgid "Name of the new group"
msgstr "Nombre del nuevo grupo"

msgctxt "#19141"
msgid "Group"
msgstr "Grupo"

msgctxt "#19142"
msgid "Search guide"
msgstr "Guía de búsqueda"

msgctxt "#19143"
msgid "Group management"
msgstr "Gestión de grupos"

msgctxt "#19144"
msgid "No groups defined"
msgstr "Sin grupos definidos"

msgctxt "#19145"
msgid "Grouped"
msgstr "Agrupados"

msgctxt "#19146"
msgid "Groups"
msgstr "Grupos"

msgctxt "#19147"
msgid "The PVR backend does not support this action. Check the log for details."
msgstr "El backend PVR no soporta esta acción. Consulte el log para más detalles."

msgctxt "#19148"
msgid "Channel"
msgstr "Canal"

msgctxt "#19149"
msgid "Mo"
msgstr "Lu"

msgctxt "#19150"
msgid "Tu"
msgstr "Ma"

msgctxt "#19151"
msgid "We"
msgstr "Mi"

msgctxt "#19152"
msgid "Th"
msgstr "Ju"

msgctxt "#19153"
msgid "Fr"
msgstr "Vi"

msgctxt "#19154"
msgid "Sa"
msgstr "Sa"

msgctxt "#19155"
msgid "Su"
msgstr "Do"

msgctxt "#19156"
msgid "from"
msgstr "de"

msgctxt "#19157"
msgid "Next recording"
msgstr "Siguiente grabación"

msgctxt "#19158"
msgid "Currently recording"
msgstr "Actualmente grabando"

msgctxt "#19159"
msgid "from"
msgstr "de"

msgctxt "#19160"
msgid "to"
msgstr "a"

msgctxt "#19161"
msgid "On"
msgstr "En"

msgctxt "#19162"
msgid "Recording active"
msgstr "Grabación activa"

msgctxt "#19163"
msgid "Recordings"
msgstr "Grabaciones"

msgctxt "#19164"
msgid "Cannot start recording. Check the log for details."
msgstr "No se puede iniciar la grabación. Consulte el log para más detalles."

msgctxt "#19165"
msgid "Switch"
msgstr "Cambiar"

msgctxt "#19166"
msgid "PVR information"
msgstr "Información PVR"

msgctxt "#19167"
msgid "Scan for missing icons"
msgstr "Escanear por iconos ausentes"

msgctxt "#19168"
msgid "Switch channel without pressing OK"
msgstr "Cambiar de canal sin presionar OK"

msgctxt "#19169"
msgid "Hide video information box"
msgstr "Ocultar la caja de información de vídeo"

msgctxt "#19170"
msgid "Timeout when starting playback"
msgstr "Timeout al iniciar reproducción"

msgctxt "#19171"
msgid "Start playback minimized"
msgstr "Iniciar reproducción minimizado"

msgctxt "#19172"
msgid "Instant recording duration"
msgstr "Duración de la grabación inmediata"

msgctxt "#19173"
msgid "Default recording priority"
msgstr "Prioridad de grabación por defecto"

msgctxt "#19174"
msgid "Default recording lifetime"
msgstr "Tiempo de vida de las grabaciones por defecto"

msgctxt "#19175"
msgid "Margin at the start of a recording"
msgstr "Margen al inicio de la grabación"

msgctxt "#19176"
msgid "Margin at the end of a recording"
msgstr "Margen al final de la grabación"

msgctxt "#19177"
msgid "Playback"
msgstr "Reproducción"

msgctxt "#19178"
msgid "Show channel information when switching channels"
msgstr "Mostrar información de canal mientras se cambia"

msgctxt "#19179"
msgid "Automatically hide channel information"
msgstr "Ocultar automáticamente la información de canal"

msgctxt "#19180"
msgid "TV"
msgstr "TV"

msgctxt "#19181"
msgid "Menu/OSD"
msgstr "Menú/OSD"

msgctxt "#19182"
msgid "Days to display in the EPG"
msgstr "Días a mostrar de EPG"

msgctxt "#19184"
msgid "Channel information duration"
msgstr "Duración de la información de canal"

msgctxt "#19185"
msgid "Reset the PVR database"
msgstr "Reiniciar la base de datos de PVR"

msgctxt "#19186"
msgid "All data in the PVR database is being erased"
msgstr "Se está borrando toda la información de la base de datos PVR"

msgctxt "#19187"
msgid "Reset the EPG database"
msgstr "Reiniciar la base de datos de EPG"

msgctxt "#19188"
msgid "EPG is being reset"
msgstr "La EPG se está reiniciando"

msgctxt "#19189"
msgid "Continue last channel on startup"
msgstr "Continuar en el último canal al iniciar"

msgctxt "#19190"
msgid "Minimized"
msgstr "Minimizado"

msgctxt "#19191"
msgid "PVR service"
msgstr "Servicio PVR"

msgctxt "#19192"
msgid "None of the connected PVR backends supports scanning for channels."
msgstr "Ninguno de los backends PVR permite escaneo de canales."

msgctxt "#19193"
msgid "The channel scan cannot be started. Check the log for details."
msgstr "El escaneo de canales no se puede iniciar. Consulte el log para más detalles."

msgctxt "#19194"
msgid "Continue?"
msgstr "¿Continuar?"

msgctxt "#19195"
msgid "Client actions"
msgstr "Acciones del cliente"

msgctxt "#19196"
msgid "PVR client specific actions"
msgstr "Acciones específicas del cliente PVR"

msgctxt "#19197"
msgid "Recording started on: %s"
msgstr "Grabación iniciada en: %s"

msgctxt "#19198"
msgid "Recording finished on: %s"
msgstr "Grabación finalizada en: %s"

msgctxt "#19199"
msgid "Channel manager"
msgstr "Gestor de canales"

msgctxt "#19200"
msgid "EPG source:"
msgstr "Fuente de EPG:"

msgctxt "#19201"
msgid "Channel name:"
msgstr "Nombre del canal:"

msgctxt "#19202"
msgid "Channel icon:"
msgstr "Icono del canal:"

msgctxt "#19203"
msgid "Edit channel"
msgstr "Editar canal"

msgctxt "#19204"
msgid "New channel"
msgstr "Nuevo canal"

msgctxt "#19205"
msgid "Group management"
msgstr "Gestión de grupos"

msgctxt "#19206"
msgid "Activate EPG:"
msgstr "Activar EPG:"

msgctxt "#19207"
msgid "Group:"
msgstr "Grupo:"

msgctxt "#19208"
msgid "Enter the name of the new channel"
msgstr "Introduzca el nombre del nuevo canal"

msgctxt "#19209"
msgid "XBMC virtual backend"
msgstr "Backend virtual de XBMC"

msgctxt "#19210"
msgid "Client"
msgstr "Cliente"

msgctxt "#19211"
msgid "Delete channel"
msgstr "Eliminar canal"

msgctxt "#19212"
msgid "This list contains changes"
msgstr "Esta lista contiene cambios"

msgctxt "#19213"
msgid "Select backend"
msgstr "Seleccionar backend"

msgctxt "#19214"
msgid "Enter a valid URL for the new channel"
msgstr "Introduzca una URL válida para el nuevo canal"

msgctxt "#19215"
msgid "The PVR backend does not support timers."
msgstr "El backend PVR no soporta temporizadores."

msgctxt "#19216"
msgid "All radio channels"
msgstr "Todos los canales de radio"

msgctxt "#19217"
msgid "All TV channels"
msgstr "Todos los canales de TV"

msgctxt "#19218"
msgid "Visible"
msgstr "Visible"

msgctxt "#19219"
msgid "Ungrouped channels"
msgstr "Canales sin grupo"

msgctxt "#19220"
msgid "Channels in"
msgstr "Canales en"

msgctxt "#19221"
msgid "Synchronise channel groups with backends"
msgstr "Sincronizar grupos de canales con backends"

msgctxt "#19222"
msgid "EPG"
msgstr "EPG"

msgctxt "#19223"
msgid "No PVR add-on could be enabled. Check your settings or the log for more info."
msgstr "No se pudo activar ningún add-on PVR. Revise su configuración o consulte el log para más detalles."

msgctxt "#19224"
msgid "Recording aborted"
msgstr "Grabación abortada"

msgctxt "#19225"
msgid "Recording scheduled"
msgstr "Grabación programada"

msgctxt "#19226"
msgid "Recording started"
msgstr "Grabación iniciada"

msgctxt "#19227"
msgid "Recording completed"
msgstr "Grabación completada"

msgctxt "#19228"
msgid "Recording deleted"
msgstr "Grabación eliminada"

msgctxt "#19229"
msgid "Close channel OSD after switching channels"
msgstr "Cerrar OSD del canal al cambiar de canal"

msgctxt "#19230"
msgid "Prevent EPG updates while playing a TV stream"
msgstr "Evitar actualizaciones de EPG mientras se reproduce un canal"

msgctxt "#19231"
msgid "Always use the channel order from the backend(s)"
msgstr "Usar siempre el orden de canales de backend"

msgctxt "#19232"
msgid "Clear search results"
msgstr "Limpiar resultados de búsqueda"

msgctxt "#19233"
msgid "Display a notification on timer updates"
msgstr "Mostrar una notificación en las actualizaciones de temporizadores"

msgctxt "#19234"
msgid "Use backend channels numbers (only works with 1 enabled PVR addon)"
msgstr "Usar los números de canal del backend (sólo funciona cuando hay 1 addon PVR activo)"

msgctxt "#19235"
msgid "PVR manager is starting up"
msgstr "El Gestor PVR se está iniciando"

msgctxt "#19236"
<<<<<<< HEAD
msgid "importing channels"
msgstr "importando canales"

msgctxt "#19237"
msgid "importing timers"
msgstr "importando temporizadores"

msgctxt "#19238"
msgid "importing recordings"
msgstr "importando grabaciones"

msgctxt "#19239"
msgid "starting background threads"
msgstr "iniciando hilos en segundo plano"
=======
msgid "Loading channels from clients"
msgstr ""

msgctxt "#19237"
msgid "Loading timers from clients"
msgstr ""

msgctxt "#19238"
msgid "Loading recordings from clients"
msgstr ""

msgctxt "#19239"
msgid "Starting background threads"
msgstr ""
>>>>>>> 004ebdd9

msgctxt "#19240"
msgid "No PVR add-on enabled"
msgstr "No hay ningún add-on PVR activo"

msgctxt "#19241"
msgid "The PVR manager has been enabled without any"
msgstr "El gestor PVR se ha activado sin ningún"

msgctxt "#19242"
msgid "enabled PVR add-on. Enable at least one add-on"
msgstr "add-on PVR activado. Active al menos un add-on"

msgctxt "#19243"
msgid "in order to use the PVR functionality."
msgstr "para usar la funcionalidad PVR."

msgctxt "#19244"
msgid "Backend idle time"
msgstr "Tiempo de inactividad de backend"

msgctxt "#19245"
<<<<<<< HEAD
msgid "Set wakup command (cmd [timestamp])"
msgstr "Comando para despertar"

msgctxt "#19246"
msgid "Wakup before recording"
msgstr "Despertar antes de grabar"
=======
msgid "Set wakeup command (cmd [timestamp])"
msgstr ""

msgctxt "#19246"
msgid "Wakeup before recording"
msgstr ""
>>>>>>> 004ebdd9

msgctxt "#19247"
msgid "Daily wakeup"
msgstr "Despertar cada día"

msgctxt "#19248"
msgid "Daily wakeup time (HH:MM:SS)"
msgstr "Hora para despertar cada día (HH:MM:SS)"

msgctxt "#19249"
msgid "Filter channels"
msgstr "Filtrar canales"

msgctxt "#19250"
msgid "Loading EPG from database"
msgstr "Cargando EPG de la base de datos"

msgctxt "#19251"
msgid "Update EPG information"
msgstr "Actualizar información de EPG"

msgctxt "#19252"
msgid "Schedule EPG update for this channel?"
msgstr "¿Programar una actualización de EPG para este canal?"

msgctxt "#19253"
msgid "EPG update scheduled for channel"
msgstr "Actualización de EPG programada para el canal"

msgctxt "#19254"
msgid "EPG update failed for channel"
msgstr "Actualización de EPG programada fallida para el canal"

msgctxt "#19255"
msgid "Start recording"
msgstr "Iniciar grabación"

msgctxt "#19256"
msgid "Stop recording"
msgstr "Detener grabación"

msgctxt "#19257"
msgid "Lock channel"
msgstr "Bloquear canal"

msgctxt "#19258"
msgid "Unlock channel"
msgstr "Desbloquear canal"

msgctxt "#19259"
msgid "Parental control"
msgstr "Control paterno"

msgctxt "#19260"
msgid "Unlock duration"
msgstr "Desbloquear duración"

msgctxt "#19261"
msgid "Change PIN"
msgstr "Cambiar PIN"

msgctxt "#19262"
msgid "Parental control. Enter PIN:"
msgstr "Control paternal. Introduzca PIN:"

msgctxt "#19263"
msgid "Locked channel. Enter PIN:"
msgstr "Canal bloqueado. Introduzca PIN:"

msgctxt "#19264"
msgid "Incorrect PIN"
msgstr "PIN incorrecto"

msgctxt "#19265"
msgid "The entered PIN number was incorrect."
msgstr "El PIN introducido es incorrecto."

msgctxt "#19266"
msgid "Parental locked"
msgstr "Bloqueo paterno"

msgctxt "#19267"
msgid "Parental locked:"
msgstr "Bloqueo paterno:"

<<<<<<< HEAD
=======
msgctxt "#19268"
msgid "Do not show 'no information available' labels"
msgstr ""

msgctxt "#19269"
msgid "Do not show 'connection lost' warnings"
msgstr ""

msgctxt "#19270"
msgid "* All recordings"
msgstr ""

msgctxt "#19271"
msgid "No PVR add-ons could be found"
msgstr ""

msgctxt "#19272"
msgid "You need a tuner, backend software, and an"
msgstr ""

msgctxt "#19273"
msgid "add-on for the backend to be able to use PVR."
msgstr ""

msgctxt "#19274"
msgid "Please visit xbmc.org/pvr to learn more."
msgstr ""

>>>>>>> 004ebdd9
msgctxt "#19499"
msgid "Other/Unknown"
msgstr "Otros/Desconocido"

msgctxt "#19500"
msgid "Movie/Drama"
msgstr "Cine/Drama"

msgctxt "#19501"
msgid "Detective/Thriller"
msgstr "Detectives/Suspense"

msgctxt "#19502"
msgid "Adventure/Western/War"
msgstr "Aventuras/Oeste/Bélico"

msgctxt "#19503"
msgid "Science Fiction/Fantasy/Horror"
msgstr "Ciencia Ficción/Fantasía/Terror"

msgctxt "#19504"
msgid "Comedy"
msgstr "Comedia"

msgctxt "#19505"
msgid "Soap/Melodrama/Folkloric"
msgstr "Telenovela/Melodrama/Folclórico"

msgctxt "#19506"
msgid "Romance"
msgstr "Romance"

msgctxt "#19507"
msgid "Serious/Classical/Religious/Historical Movie/Drama"
msgstr "Serio/Clásico/Religioso/Cine Histórico/Drama"

msgctxt "#19508"
msgid "Adult Movie/Drama"
msgstr "Cine para adultos/Drama"

msgctxt "#19516"
msgid "News/Current Affairs"
msgstr "Noticias/Temas de actualidad"

msgctxt "#19517"
msgid "News/Weather Report"
msgstr "Noticias/Parte Meteorológico"

msgctxt "#19518"
msgid "News Magazine"
msgstr "Revista Informativa"

msgctxt "#19519"
msgid "Documentary"
msgstr "Documental"

msgctxt "#19520"
msgid "Discussion/Interview/Debate"
msgstr "Discusión/Entrevistas/Debate"

msgctxt "#19532"
msgid "Show/Game Show"
msgstr "Espectáculo/Concurso"

msgctxt "#19533"
msgid "Game Show/Quiz/Contest"
msgstr "Concurso"

msgctxt "#19534"
msgid "Variety Show"
msgstr "Espectáculo de variedades"

msgctxt "#19535"
msgid "Talk Show"
msgstr "Programa de Entrevistas"

msgctxt "#19548"
msgid "Sports"
msgstr "Deportes"

msgctxt "#19549"
msgid "Special Event"
msgstr "Evento Especial"

msgctxt "#19550"
msgid "Sport Magazine"
msgstr "Revista Deportiva"

msgctxt "#19551"
msgid "Football"
msgstr "Fútbol"

msgctxt "#19552"
msgid "Tennis/Squash"
msgstr "Tenis/Squash"

msgctxt "#19553"
msgid "Team Sports"
msgstr "Deportes de Equipo"

msgctxt "#19554"
msgid "Athletics"
msgstr "Atletismo"

msgctxt "#19555"
msgid "Motor Sport"
msgstr "Deportes de Motor"

msgctxt "#19556"
msgid "Water Sport"
msgstr "Deportes Acuáticos"

msgctxt "#19557"
msgid "Winter Sports"
msgstr "Deportes de Invierno"

msgctxt "#19558"
msgid "Equestrian"
msgstr "Equitación"

msgctxt "#19559"
msgid "Martial Sports"
msgstr "Artes Marciales"

msgctxt "#19564"
msgid "Children's/Youth Programmes"
msgstr "Infantil/Programas Juveniles"

msgctxt "#19565"
msgid "Pre-school Children's Programmes"
msgstr "Programas para niños preescolares"

msgctxt "#19566"
msgid "Entertainment Programmes for 6 to 14"
msgstr "Programas de entretenimiento de 6 a 14 años"

msgctxt "#19567"
msgid "Entertainment Programmes for 10 to 16"
msgstr "Programas de entretenimiento de 10 a 16 años"

msgctxt "#19568"
msgid "Informational/Educational/School Programme"
msgstr "Informativo/Educativo/Programa Escolar"

msgctxt "#19569"
msgid "Cartoons/Puppets"
msgstr "Dibujos Animados/Marionetas"

msgctxt "#19580"
msgid "Music/Ballet/Dance"
msgstr "Música/Ballet/Danza"

msgctxt "#19581"
msgid "Rock/Pop"
msgstr "Rock/Pop"

msgctxt "#19582"
msgid "Serious/Classical Music"
msgstr "Música Clásica"

msgctxt "#19583"
msgid "Folk/Traditional Music"
msgstr "Música Folk/Tradicional"

msgctxt "#19584"
msgid "Musical/Opera"
msgstr "Musical/Ópera"

msgctxt "#19585"
msgid "Ballet"
msgstr "Ballet"

msgctxt "#19596"
msgid "Arts/Culture"
msgstr "Arte/Cultura"

msgctxt "#19597"
msgid "Performing Arts"
msgstr "Artes Escénicas"

msgctxt "#19598"
msgid "Fine Arts"
msgstr "Bellas Artes"

msgctxt "#19599"
msgid "Religion"
msgstr "Religión"

msgctxt "#19600"
msgid "Popular Culture/Traditional Arts"
msgstr "Cultura Popular/Arte Tradicional"

msgctxt "#19601"
msgid "Literature"
msgstr "Literatura"

msgctxt "#19602"
msgid "Film/Cinema"
msgstr "Películas/Cine"

msgctxt "#19603"
msgid "Experimental Film/Video"
msgstr "Cine experimental"

msgctxt "#19604"
msgid "Broadcasting/Press"
msgstr "Transmisiones/Prensa"

msgctxt "#19605"
msgid "New Media"
msgstr "Medios de Comunicación"

msgctxt "#19606"
msgid "Arts/Culture Magazines"
msgstr "Revistas de Arte/Cultura"

msgctxt "#19607"
msgid "Fashion"
msgstr "Moda"

msgctxt "#19612"
msgid "Social/Political/Economics"
msgstr "Social/Política/Economía"

msgctxt "#19613"
msgid "Magazines/Reports/Documentary"
msgstr "Revistas/Reportajes/Documentales"

msgctxt "#19614"
msgid "Economics/Social Advisory"
msgstr "Consultoría Económica/Social"

msgctxt "#19615"
msgid "Remarkable People"
msgstr "Gente Notable"

msgctxt "#19628"
msgid "Education/Science/Factual"
msgstr "Educación/Ciencia/Factual"

msgctxt "#19629"
msgid "Nature/Animals/Environment"
msgstr "Naturaleza/Animales/Medio Ambiente"

msgctxt "#19630"
msgid "Technology/Natural Sciences"
msgstr "Tecnología/Ciencias Naturales"

msgctxt "#19631"
msgid "Medicine/Physiology/Psychology"
msgstr "Medicina/Fisiología/Sicología"

msgctxt "#19632"
msgid "Foreign Countries/Expeditions"
msgstr "Países Extranjeros/Expediciones"

msgctxt "#19633"
msgid "Social/Spiritual Sciences"
msgstr "Ciencias Sociales/Espirituales"

msgctxt "#19634"
msgid "Further Education"
msgstr "Educación para Adultos"

msgctxt "#19635"
msgid "Languages"
msgstr "Idiomas"

msgctxt "#19644"
msgid "Leisure/Hobbies"
msgstr "Tiempo Libre/Aficiones"

msgctxt "#19645"
msgid "Tourism/Travel"
msgstr "Turismo/Viajes"

msgctxt "#19646"
msgid "Handicraft"
msgstr "Artesanía"

msgctxt "#19647"
msgid "Motoring"
msgstr "Automovilismo"

msgctxt "#19648"
<<<<<<< HEAD
msgid "Fitness & Health"
msgstr "Salud"
=======
msgid "Fitness &amp; Health"
msgstr ""
>>>>>>> 004ebdd9

msgctxt "#19649"
msgid "Cooking"
msgstr "Cocina"

msgctxt "#19650"
msgid "Advertisement/Shopping"
msgstr "Anuncios/Compras"

msgctxt "#19651"
msgid "Gardening"
msgstr "Jardinería"

msgctxt "#19660"
msgid "Special Characteristics"
msgstr "Características Especiales"

msgctxt "#19661"
msgid "Original Language"
msgstr "Idioma Original"

msgctxt "#19662"
<<<<<<< HEAD
msgid "Black & White"
msgstr "Blanco y Negro"
=======
msgid "Black &amp; White"
msgstr ""
>>>>>>> 004ebdd9

msgctxt "#19663"
msgid "Unpublished"
msgstr "Inédito"

msgctxt "#19664"
msgid "Live Broadcast"
msgstr "En directo"

msgctxt "#19676"
msgid "Drama"
msgstr "Drama"

msgctxt "#19677"
msgid "Detective/Thriller"
msgstr "Detectives/Suspense"

msgctxt "#19678"
msgid "Adventure/Western/War"
msgstr "Aventuras/Oeste/Bélico"

msgctxt "#19679"
msgid "Science Fiction/Fantasy/Horror"
msgstr "Ciencia Ficción/Fantasía/Terror"

msgctxt "#19680"
msgid "Comedy"
msgstr "Comedia"

msgctxt "#19681"
msgid "Soap/Melodrama/Folkloric"
msgstr "Telenovela/Melodrama/Folclórico"

msgctxt "#19682"
msgid "Romance"
msgstr "Romance"

msgctxt "#19683"
msgid "Serious/ClassicalReligion/Historical"
msgstr "Serio/Clásico/Religioso/Cine Histórico/Drama"

msgctxt "#19684"
msgid "Adult"
msgstr "Adultos"

msgctxt "#20000"
msgid "Saved music folder"
msgstr "Directorio de grabación de CDs de audio"

msgctxt "#20001"
msgid "Use external DVD player"
msgstr "Usar reproductor DVD externo"

msgctxt "#20002"
msgid "External DVD player"
msgstr "Reproductor DVD externo"

msgctxt "#20003"
msgid "Trainers folder"
msgstr "Directorio de trainers"

msgctxt "#20004"
msgid "Screenshot folder"
msgstr "Directorio de instantáneas"

msgctxt "#20006"
msgid "Playlists folder"
msgstr "Directorio de listas de reproducción"

msgctxt "#20007"
msgid "Recordings"
msgstr "Grabaciones"

msgctxt "#20008"
msgid "Screenshots"
msgstr "Instantáneas"

msgctxt "#20009"
msgid "Use XBMC"
msgstr "Usar XBMC"

msgctxt "#20011"
msgid "Music playlists"
msgstr "Listas rep. música"

msgctxt "#20012"
msgid "Video playlists"
msgstr "Listas rep. vídeo"

msgctxt "#20013"
msgid "Do you wish to launch the game?"
msgstr "¿Desea ejecutar el juego?"

msgctxt "#20014"
msgid "Sort by: Playlist"
msgstr "Ordenar por: Lista repr."

msgctxt "#20015"
msgid "Remote thumb"
msgstr "Miniatura IMDb"

msgctxt "#20016"
msgid "Current thumb"
msgstr "Miniatura actual"

msgctxt "#20017"
msgid "Local thumb"
msgstr "Miniatura local"

msgctxt "#20018"
msgid "No thumb"
msgstr "Sin miniatura"

msgctxt "#20019"
msgid "Choose thumbnail"
msgstr "Elija miniatura"

msgctxt "#20023"
msgid "Conflict"
msgstr "Conflicto"

msgctxt "#20024"
msgid "Scan new"
msgstr "Explorar nuevos"

msgctxt "#20025"
msgid "Scan all"
msgstr "Explorar todo"

msgctxt "#20026"
msgid "Region"
msgstr "Región"

msgctxt "#20037"
msgid "Summary"
msgstr "Resumen"

msgctxt "#20038"
msgid "Lock music window"
msgstr "Bloquear la ventana de música"

msgctxt "#20039"
msgid "Lock videos window"
msgstr "Bloquear la ventana de vídeo"

msgctxt "#20040"
msgid "Lock pictures window"
msgstr "Bloquear la ventana de imágenes"

msgctxt "#20041"
msgid "Lock programs & scripts windows"
msgstr "Bloquear la ventana de programas y scripts"

msgctxt "#20042"
msgid "Lock file manager"
msgstr "Bloquear el explorador de archivos"

msgctxt "#20043"
msgid "Lock settings"
msgstr "Bloquear ajustes"

msgctxt "#20044"
msgid "Start fresh"
msgstr "Inicio limpio"

msgctxt "#20045"
msgid "Enter master mode"
msgstr "Entrar en modo maestro"

msgctxt "#20046"
msgid "Leave master mode"
msgstr "Dejar modo maestro"

msgctxt "#20047"
msgid "Create profile '%s'?"
msgstr "¿Crear perfil '%s'?"

msgctxt "#20048"
msgid "Start with fresh settings"
msgstr "Iniciar con ajustes limpios"

msgctxt "#20049"
msgid "Best available"
msgstr "La mejor disponible"

msgctxt "#20050"
msgid "Auto-switch between 16x9 and 4x3"
msgstr "Cambio automático entre 16:9 y 4:3"

msgctxt "#20051"
msgid "Treat stacked files as single file"
msgstr "Tratar archivos agrupados como un solo archivo"

msgctxt "#20052"
msgid "Caution"
msgstr "Precaución"

msgctxt "#20053"
msgid "Left master mode"
msgstr "Falta modo maestro"

msgctxt "#20054"
msgid "Entered master mode"
msgstr "Se entró en modo maestro"

msgctxt "#20055"
msgid "Allmusic.com thumb"
msgstr "Miniatura allmusic.com"

msgctxt "#20057"
msgid "Remove thumbnail"
msgstr "Eliminar miniatura"

msgctxt "#20058"
msgid "Add profile..."
msgstr "Añadir perfil..."

msgctxt "#20059"
msgid "Query info for all albums"
msgstr "Obtener la información para todos los álbumes"

msgctxt "#20060"
msgid "Media info"
msgstr "Info de medio"

msgctxt "#20061"
msgid "Separate"
msgstr "Separado"

msgctxt "#20062"
msgid "Shares with default"
msgstr "Recursos comp. por defecto"

msgctxt "#20063"
msgid "Shares with default (read only)"
msgstr "Recursos comp. por defecto (sólo lectura)"

msgctxt "#20064"
msgid "Copy default"
msgstr "Copiar por defecto"

msgctxt "#20065"
msgid "Profile picture"
msgstr "Imagen de perfil"

msgctxt "#20066"
msgid "Lock preferences"
msgstr "Preferencias de bloqueo"

msgctxt "#20067"
msgid "Edit profile"
msgstr "Editar perfil"

msgctxt "#20068"
msgid "Profile lock"
msgstr "Bloquear perfil"

msgctxt "#20069"
msgid "Could not create folder"
msgstr "No se puede crear el directorio"

msgctxt "#20070"
msgid "Profile directory"
msgstr "Directorio del perfil"

msgctxt "#20071"
msgid "Start with fresh media sources"
msgstr "Comenzar con fuentes de medios limpias"

msgctxt "#20072"
msgid "Make sure the selected folder is writable"
msgstr "Asegúrese de que el directorio seleccionable permite modificaciones"

msgctxt "#20073"
msgid "and that the new folder name is valid"
msgstr "y que el nuevo directorio es válido"

msgctxt "#20074"
msgid "MPAA rating"
msgstr "Calificación MPAA:"

msgctxt "#20075"
msgid "Enter master lock code"
msgstr "Introduzca código de bloqueo maestro"

msgctxt "#20076"
msgid "Ask for master lock code on startup"
msgstr "Preguntar el código de bloqueo maestro al iniciar"

msgctxt "#20077"
msgid "Skin settings"
msgstr "Ajustes de skin"

msgctxt "#20078"
msgid "- no link set -"
msgstr "- no hay enlace establecido -"

msgctxt "#20079"
msgid "Enable animations"
msgstr "Habilitar animaciones"

msgctxt "#20080"
msgid "Disable RSS during music"
msgstr "Deshabilitar RSS con la música"

msgctxt "#20081"
msgid "Enable shortcut buttons"
msgstr "Habilitar accesos directos"

msgctxt "#20082"
msgid "Show programs in main menu"
msgstr "Mostrar programas en menú principal"

msgctxt "#20083"
msgid "Show music info"
msgstr "Mostrar información de música"

msgctxt "#20084"
msgid "Show weather info"
msgstr "Mostrar información meteorológica"

msgctxt "#20085"
msgid "Show system info"
msgstr "Mostrar información de sistema"

msgctxt "#20086"
msgid "Show available disc space C: E: F:"
msgstr "Mostrar espacio disponible en C: E: F:"

msgctxt "#20087"
msgid "Show available disc space E: F: G:"
msgstr "Mostrar espacio disponible en E: F: G:"

msgctxt "#20088"
msgid "Weather info"
msgstr "Información meteorológica"

msgctxt "#20089"
msgid "Drive space free"
msgstr "Espacio libre en disco"

msgctxt "#20090"
msgid "Enter the name of an existing share"
msgstr "Introduzca el nombre de un recurso existente"

msgctxt "#20091"
msgid "Lock code"
msgstr "Código de bloqueo"

msgctxt "#20092"
msgid "Load profile"
msgstr "Cargar perfil"

msgctxt "#20093"
msgid "Profile name"
msgstr "Nombre de perfil"

msgctxt "#20094"
msgid "Media sources"
msgstr "Fuentes de medios"

msgctxt "#20095"
msgid "Enter profile lock code"
msgstr "Introduzca código de bloqueo de perfil"

msgctxt "#20096"
msgid "Login screen"
msgstr "Inicio de sesión"

msgctxt "#20097"
msgid "Fetching album info"
msgstr "Obteniendo info del álbum"

msgctxt "#20098"
msgid "Fetching info for album"
msgstr "Obteniendo info para el álbum"

msgctxt "#20099"
msgid "Can't rip CD or track while playing from CD"
msgstr "No se puede copiar CD o pista mientras se reproduce el CD"

msgctxt "#20100"
msgid "Master lock code and settings"
msgstr "Código y configuración del bloqueo maestro"

msgctxt "#20101"
msgid "Entering master lock code always enables master mode"
msgstr "Introducir el código maestro siempre habilita el modo maestro"

msgctxt "#20102"
msgid "or copy from default?"
msgstr "o copiarlos de ajustes predefinidos?"

msgctxt "#20103"
msgid "Save changes to profile?"
msgstr "¿Guardar cambios al perfil?"

msgctxt "#20104"
msgid "Old settings found."
msgstr "Encontrados ajustes antiguos."

msgctxt "#20105"
msgid "Do you want to use them?"
msgstr "¿Deseas usarlos?"

msgctxt "#20106"
msgid "Old media sources found."
msgstr "Encontradas fuentes de medios antiguos."

msgctxt "#20107"
msgid "Separate (locked)"
msgstr "Separado (bloqueado)"

msgctxt "#20108"
msgid "Root"
msgstr "Raíz"

msgctxt "#20109"
msgid "- Zoom"
msgstr "- Zoom"

msgctxt "#20110"
msgid "UPnP settings"
msgstr "Ajustes UPnP"

msgctxt "#20111"
msgid "Autostart UPnP client"
msgstr "Inicio automático de cliente UPnP"

msgctxt "#20112"
msgid "Last login: %s"
msgstr "Último inicio de sesión: %s"

msgctxt "#20113"
msgid "Never logged on"
msgstr "Nunca ha iniciado sesión"

msgctxt "#20114"
msgid "Profile %i / %i"
msgstr "Perfil %i / %i"

msgctxt "#20115"
msgid "User login / Select a profile"
msgstr "Inicio de sesión de usuario / Selecciona un perfil"

msgctxt "#20116"
msgid "Use lock on login screen"
msgstr "Usar bloqueo en pantalla de inicio de sesión"

msgctxt "#20117"
msgid "Invalid lock code."
msgstr "Código de bloqueo no válido."

msgctxt "#20118"
msgid "This requires the master lock to be set."
msgstr "Esto requiere asignar el bloqueo maestro."

msgctxt "#20119"
msgid "Would you like to set it now?"
msgstr "Deseas hacerlo ahora?"

msgctxt "#20120"
msgid "Loading program information"
msgstr "Cargando información de programa"

msgctxt "#20121"
msgid "Party on!"
msgstr "¡Que empiece la fiesta!"

msgctxt "#20122"
msgid "True"
msgstr "Sí"

msgctxt "#20123"
msgid "Mixing drinks"
msgstr "Mezclando bebidas"

msgctxt "#20124"
msgid "Filling glasses"
msgstr "Llenando vasos"

msgctxt "#20125"
msgid "Logged on as"
msgstr "Iniciado como"

msgctxt "#20126"
msgid "Log off"
msgstr "Cerrar sesión"

msgctxt "#20128"
msgid "Go to root"
msgstr "Ir a la raíz"

msgctxt "#20129"
msgid "Weave"
msgstr "Entramado"

msgctxt "#20130"
msgid "Weave (inverted)"
msgstr "Entramado (invertido)"

msgctxt "#20131"
msgid "Blend"
msgstr "Mezclado"

msgctxt "#20132"
msgid "Restart video"
msgstr "Reiniciar vídeo"

msgctxt "#20133"
msgid "Edit network location"
msgstr "Editar dirección de red"

msgctxt "#20134"
msgid "Remove network location"
msgstr "Eliminar dirección de red"

msgctxt "#20135"
msgid "Do you want to scan the folder?"
msgstr "¿Quieres realizar una exploración del directorio?"

msgctxt "#20136"
msgid "Memory unit"
msgstr "Unidad de memoria"

msgctxt "#20137"
msgid "Memory unit mounted"
msgstr "Unidad de memoria montada"

msgctxt "#20138"
msgid "Unable to mount memory unit"
msgstr "Imposible montar unidad de memoria"

msgctxt "#20139"
msgid "In port %i, slot %i"
msgstr "En puerto %i, bahía %i"

msgctxt "#20140"
msgid "Lock screensaver"
msgstr "Bloquear salvapantallas"

msgctxt "#20141"
msgid "Set"
msgstr "Configurar"

msgctxt "#20142"
msgid "Username"
msgstr "Usuario"

msgctxt "#20143"
msgid "Enter password for"
msgstr "Introduzca contraseña para"

msgctxt "#20144"
msgid "Shutdown timer"
msgstr "Temporizador de apagado"

msgctxt "#20145"
msgid "Shutdown interval (in minutes)"
msgstr "Intervalo de apagado (en minutos)"

msgctxt "#20146"
msgid "Started, shutdown in %im"
msgstr "Iniciado, apagado en %im"

msgctxt "#20147"
msgid "Shutdown in 30 minutes"
msgstr "Apagado en 30 minutos"

msgctxt "#20148"
msgid "Shutdown in 60 minutes"
msgstr "Apagado en 60 minutos"

msgctxt "#20149"
msgid "Shutdown in 120 minutes"
msgstr "Apagado en 120 minutos"

msgctxt "#20150"
msgid "Custom shutdown timer"
msgstr "Apagado personalizado"

msgctxt "#20151"
msgid "Cancel shutdown timer"
msgstr "Cancelar apagado automático"

msgctxt "#20152"
msgid "Lock preferences for %s"
msgstr "Bloquear preferencias para %s"

msgctxt "#20153"
msgid "Browse..."
msgstr "Explorar..."

msgctxt "#20154"
msgid "Summary information"
msgstr "Información básica"

msgctxt "#20155"
msgid "Storage information"
msgstr "Información de almacenamiento"

msgctxt "#20156"
msgid "Hard disk information"
msgstr "Información de disco duro"

msgctxt "#20157"
msgid "DVD-ROM information"
msgstr "Información de DVD-ROM"

msgctxt "#20158"
msgid "Network information"
msgstr "Información de red"

msgctxt "#20159"
msgid "Video information"
msgstr "Información de vídeo"

msgctxt "#20160"
msgid "Hardware information"
msgstr "Información de hardware"

msgctxt "#20161"
msgid "Total"
msgstr "Total"

msgctxt "#20162"
msgid "Used"
msgstr "Usado"

msgctxt "#20163"
msgid "of"
msgstr "de"

msgctxt "#20164"
msgid "Locking not supported"
msgstr "Bloqueo no soportado"

msgctxt "#20165"
msgid "Not locked"
msgstr "No bloqueado"

msgctxt "#20166"
msgid "Locked"
msgstr "Bloqueado"

msgctxt "#20167"
msgid "Frozen"
msgstr "Colgado"

msgctxt "#20168"
msgid "Requires reset"
msgstr "Requiere reinicio"

msgctxt "#20169"
msgid "Week"
msgstr "Semana"

msgctxt "#20170"
msgid "Line"
msgstr "Línea"

msgctxt "#20171"
msgid "Windows network (SMB)"
msgstr "Red Windows (SMB)"

msgctxt "#20172"
msgid "XBMSP server"
msgstr "Servidor XBMSP"

msgctxt "#20173"
msgid "FTP server"
msgstr "Servidor FTP"

msgctxt "#20174"
msgid "iTunes music share (DAAP)"
msgstr "iTunes: música compartida (DAAP)"

msgctxt "#20175"
msgid "UPnP server"
msgstr "Servidor UPnP"

msgctxt "#20176"
msgid "Show video info"
msgstr "Mostrar información de vídeo"

msgctxt "#20177"
msgid "Done"
msgstr "Hecho"

msgctxt "#20178"
msgid "Shift"
msgstr "Mays."

msgctxt "#20179"
msgid "Caps Lock"
msgstr "Bloq. Mays."

msgctxt "#20180"
msgid "Symbols"
msgstr "Símbolos"

msgctxt "#20181"
msgid "Backspace"
msgstr "Borrado"

msgctxt "#20182"
msgid "Space"
msgstr "Espacio"

msgctxt "#20183"
msgid "Reload skin"
msgstr "Recargar skin"

msgctxt "#20184"
msgid "Rotate pictures using EXIF information"
msgstr "Rotar usando la información EXIF"

msgctxt "#20185"
msgid "Use poster view styles for TV shows"
msgstr "Usar vistas de posters para series de TV"

msgctxt "#20186"
msgid "Please wait"
msgstr "¡Espere"

msgctxt "#20187"
msgid "UPnP"
msgstr "UPnP"

msgctxt "#20189"
msgid "Enable auto scrolling for plot & review"
msgstr "Permitir desplazamiento automático para el argumento y la reseña"

msgctxt "#20190"
msgid "Custom"
msgstr "Personalizado"

msgctxt "#20191"
msgid "Enable debug logging"
msgstr "Habilitar trazas de depuración"

msgctxt "#20192"
msgid "Download additional information during updates"
msgstr "Obtener la información del álbum cuando sea añadido"

msgctxt "#20193"
msgid "Default service for album information"
msgstr "Servicio por defecto para la información de album"

msgctxt "#20194"
msgid "Default service for artist information"
msgstr "Servicio por defecto para la información de música"

msgctxt "#20195"
msgid "Change scraper"
msgstr "Cambiar scraper"

msgctxt "#20196"
msgid "Export music library"
msgstr "Exportar la biblioteca de música"

msgctxt "#20197"
msgid "Import music library"
msgstr "Importar la biblioteca de música"

msgctxt "#20198"
msgid "No artist found!"
msgstr "¡No se encontraron artistas!"

msgctxt "#20199"
msgid "Downloading artist info failed"
msgstr "Falló la descarga de información de artista"

msgctxt "#20240"
msgid "Android music"
msgstr ""

msgctxt "#20241"
msgid "Android videos"
msgstr ""

msgctxt "#20242"
msgid "Android pictures"
msgstr ""

msgctxt "#20243"
msgid "Android photos"
msgstr ""

msgctxt "#20244"
msgid "Android Apps"
msgstr ""

msgctxt "#20250"
msgid "Party on! (videos)"
msgstr "¡Que empiece la fiesta! (vídeos)"

msgctxt "#20251"
msgid "Mixing drinks (videos)"
msgstr "Mezclando bebidas (vídeos)"

msgctxt "#20252"
msgid "Filling glasses (videos)"
msgstr "Llenando vasos (vídeos)"

msgctxt "#20253"
msgid "WebDAV server (HTTP)"
msgstr "Servidor WebDAV (HTTP)"

msgctxt "#20254"
msgid "WebDAV server (HTTPS)"
msgstr "Servidor WebDAV (HTTPS)"

msgctxt "#20255"
msgid "First logon, edit your profile"
msgstr "Inicia sesión y edita tu perfil"

msgctxt "#20256"
msgid "HTS Tvheadend client"
msgstr "Cliente HTS Tvheadend"

msgctxt "#20257"
msgid "VDR Streamdev client"
msgstr "Cliente VDR Streamdev"

msgctxt "#20258"
msgid "MythTV client"
msgstr "Cliente MythTV"

msgctxt "#20259"
msgid "Network Filesystem (NFS)"
msgstr "Network Filesystem (NFS)"

msgctxt "#20260"
msgid "Secure Shell (SSH/SFTP)"
msgstr "Secure Shell (SSH/SFTP)"

msgctxt "#20261"
msgid "Apple Filing Protocol (AFP)"
msgstr "Apple File Protocol (AFP)"

msgctxt "#20300"
msgid "Web server directory (HTTP)"
msgstr "Directorio servidor web (HTTP)"

msgctxt "#20301"
msgid "Web server directory (HTTPS)"
msgstr "Directorio servidor web (HTTPS)"

msgctxt "#20302"
msgid "Unable to write to folder:"
msgstr "No se puede escribir en la carpeta:"

msgctxt "#20303"
msgid "Do you want to skip and proceed?"
msgstr "¿Desea omitir y continuar?"

msgctxt "#20304"
msgid "RSS Feed"
msgstr "Canal RSS"

msgctxt "#20307"
msgid "Secondary DNS"
msgstr "DNS Secundario"

msgctxt "#20308"
msgid "DHCP server:"
msgstr "Servidor DHCP:"

msgctxt "#20309"
msgid "Make new folder"
msgstr "Crear nuevo directorio"

msgctxt "#20310"
msgid "Dim LCD on playback"
msgstr "Atenuar LCD al reproducir"

msgctxt "#20311"
msgid "Unknown or onboard (protected)"
msgstr "Desconocido o en placa (protegido)"

msgctxt "#20312"
msgid "Dim LCD on paused"
msgstr "Atenuar LCD al pausar"

msgctxt "#20314"
msgid "Videos - Library"
msgstr "Vídeos - Biblioteca"

msgctxt "#20316"
msgid "Sort by: ID"
msgstr "Ordenar por: ID"

msgctxt "#20324"
msgid "Play part..."
msgstr "Reproducir fragmento..."

msgctxt "#20325"
msgid "Calibration reset"
msgstr "Reiniciar calibrado"

msgctxt "#20326"
msgid "This will reset the calibration values for %s"
msgstr "Esto reiniciará los valores de calibración de %s"

msgctxt "#20327"
msgid "to it's default values."
msgstr "a sus valores por defecto."

msgctxt "#20328"
msgid "Browse for destination"
msgstr "Buscar destino"

msgctxt "#20329"
msgid "Movies are in separate folders that match the movie title"
msgstr "Las películas están en carpetas individuales con el título de la película"

msgctxt "#20330"
msgid "Use folder names for lookups"
msgstr "Usar nombres de carpetas en búsquedas"

msgctxt "#20331"
msgid "File"
msgstr "Archivo"

msgctxt "#20332"
msgid "Use file or folder names in lookups?"
msgstr "¿Usar nombres de archivos o carpetas en búsquedas?"

msgctxt "#20333"
msgid "Set content"
msgstr "Establecer el contenido"

msgctxt "#20334"
msgid "Folder"
msgstr "Carpeta"

msgctxt "#20335"
msgid "Look for content recursively?"
msgstr "¿Buscar contenido recursivamente?"

msgctxt "#20336"
msgid "Unlock sources"
msgstr "Desbloquear fuentes"

msgctxt "#20337"
msgid "Actor"
msgstr "Intérprete"

msgctxt "#20338"
msgid "Movie"
msgstr "Película"

msgctxt "#20339"
msgid "Director"
msgstr "Director"

msgctxt "#20340"
msgid "Do you want to remove all items within"
msgstr "¿Deseas eliminar todos los elementos de"

msgctxt "#20341"
msgid "this path from the XBMC library?"
msgstr "esta ruta de la base de datos?"

msgctxt "#20342"
msgid "Movies"
msgstr "Películas"

msgctxt "#20343"
msgid "TV shows"
msgstr "Series de TV"

msgctxt "#20344"
msgid "This directory contains"
msgstr "Este directorio contiene"

msgctxt "#20345"
msgid "Run automated scan"
msgstr "Ejecutar exploración automatizada"

msgctxt "#20346"
msgid "Scan recursively"
msgstr "Explorar recursivamente"

msgctxt "#20347"
msgid "as"
msgstr "como"

msgctxt "#20348"
msgid "Directors"
msgstr "Directores"

msgctxt "#20349"
msgid "No video files found in this path!"
msgstr "¡No se han encontrado vídeos en esta ruta!"

msgctxt "#20350"
msgid "votes"
msgstr "votos"

msgctxt "#20351"
msgid "TV show information"
msgstr "Información de serie de TV"

msgctxt "#20352"
msgid "Episode information"
msgstr "Información de episodio"

msgctxt "#20353"
msgid "Loading TV show details"
msgstr "Cargando detalles de serie de TV"

msgctxt "#20354"
msgid "Fetching episode guide"
msgstr "Obteniendo guía de episodios"

msgctxt "#20355"
msgid "Loading info for episodes in directory"
msgstr "Cargando info de episodios en directorio"

msgctxt "#20356"
msgid "Select TV show:"
msgstr "Seleccione serie de TV:"

msgctxt "#20357"
msgid "Enter the TV show name"
msgstr "Introduzca el nombre de serie de TV"

msgctxt "#20358"
msgid "Season %i"
msgstr "Temporada %i"

msgctxt "#20359"
msgid "Episode"
msgstr "Episodio"

msgctxt "#20360"
msgid "Episodes"
msgstr "Episodios"

msgctxt "#20361"
msgid "Loading episode details"
msgstr "Cargando detalles del episodio"

msgctxt "#20362"
msgid "Remove episode from library"
msgstr "Eliminar episodio de biblioteca"

msgctxt "#20363"
msgid "Remove TV show from library"
msgstr "Eliminar serie de TV de la biblioteca"

msgctxt "#20364"
msgid "TV show"
msgstr "Serie de TV"

msgctxt "#20365"
msgid "Episode plot"
msgstr "Argumento del episodio"

msgctxt "#20366"
msgid "* All seasons"
msgstr "* Todas las temporadas"

msgctxt "#20367"
msgid "Hide watched"
msgstr "Ocultar los vistos"

msgctxt "#20368"
msgid "Prod code"
msgstr "Código de Prod."

msgctxt "#20369"
msgid "Show plot for unwatched items"
msgstr "Mostrar el argumento de los elementos no vistos"

msgctxt "#20370"
msgid "* Hidden to prevent spoilers *"
msgstr "* Oculto para prevenir desenlaces *"

msgctxt "#20371"
msgid "Set season thumb"
msgstr "Establecer miniatura de la temporada"

msgctxt "#20372"
msgid "Season image"
msgstr "Imagen de la temporada"

msgctxt "#20373"
msgid "Season"
msgstr "Temporada"

msgctxt "#20374"
msgid "Downloading movie information"
msgstr "Descargando información de vídeo"

msgctxt "#20375"
msgid "Unassign content"
msgstr "Desasignar contenido"

msgctxt "#20376"
msgid "Original title"
msgstr "Título original"

msgctxt "#20377"
msgid "Refresh TV show information"
msgstr "Actualizar información de serie de TV"

msgctxt "#20378"
msgid "Refresh info for all episodes?"
msgstr "¿Actualizar información de todos los episodios?"

msgctxt "#20379"
msgid "Selected folder contains a single TV show"
msgstr "La carpeta seleccionada contiene una única serie de TV"

msgctxt "#20380"
msgid "Exclude selected folder from scans"
msgstr "Excluir directorio de la exploración"

msgctxt "#20381"
msgid "Specials"
msgstr "Especiales"

msgctxt "#20382"
msgid "Automatically grab season thumbs"
msgstr "Obtener automáticamente las miniaturas de temporada"

msgctxt "#20383"
msgid "Selected folder contains a single video"
msgstr "El directorio contiene un solo vídeo"

msgctxt "#20384"
msgid "Link to TV show"
msgstr "Enlace a serie de TV"

msgctxt "#20385"
msgid "Remove link to TV show"
msgstr "Eliminar enlace a serie de TV"

msgctxt "#20386"
msgid "Recently added movies"
msgstr "Películas añadidas recientemente"

msgctxt "#20387"
msgid "Recently added episodes"
msgstr "Episodios añadidos recientemente"

msgctxt "#20388"
msgid "Studios"
msgstr "Estudios"

msgctxt "#20389"
msgid "Music videos"
msgstr "Videoclips"

msgctxt "#20390"
msgid "Recently added music videos"
msgstr "Videoclips añadidos recientemente"

msgctxt "#20391"
msgid "Music video"
msgstr "Videoclip"

msgctxt "#20392"
msgid "Remove music video from library"
msgstr "Eliminar videoclip de la biblioteca"

msgctxt "#20393"
msgid "Music video information"
msgstr "Información de videoclip"

msgctxt "#20394"
msgid "Loading music video information"
msgstr "Cargando información de videoclip"

msgctxt "#20395"
msgid "Mixed"
msgstr "Mezclado"

msgctxt "#20396"
msgid "Go to albums by artist"
msgstr "Ir a álbumes por artista"

msgctxt "#20397"
msgid "Go to album"
msgstr "Ir al álbum"

msgctxt "#20398"
msgid "Play song"
msgstr "Reproducir canción"

msgctxt "#20399"
msgid "Go to music videos from album"
msgstr "Ir a videoclips desde el álbum"

msgctxt "#20400"
msgid "Go to music videos by artist"
msgstr "Ir a videoclips por artista"

msgctxt "#20401"
msgid "Play music video"
msgstr "Reproducir videoclip"

msgctxt "#20402"
msgid "Download actor thumbnails when adding to library"
msgstr "Obtener automáticamente las miniaturas de actor"

msgctxt "#20403"
msgid "Set actor thumb"
msgstr "Establecer miniatura de actor"

msgctxt "#20405"
msgid "Remove episode bookmark"
msgstr "Eliminar marcador de episodio"

msgctxt "#20406"
msgid "Set episode bookmark"
msgstr "Establecer marcador de episodio"

msgctxt "#20407"
msgid "Scraper settings"
msgstr "Configuración del scraper"

msgctxt "#20408"
msgid "Downloading music video information"
msgstr "Descargando información del videoclip"

msgctxt "#20409"
msgid "Downloading TV show information"
msgstr "Descargando información de serie de TV"

msgctxt "#20410"
msgid "Trailer"
msgstr "Trailer"

msgctxt "#20411"
msgid "Flatten"
msgstr "Acoplar"

msgctxt "#20412"
msgid "Flatten TV shows"
msgstr "Acoplar series de TV"

msgctxt "#20413"
msgid "Get fanart"
msgstr "Descargar fanart"

msgctxt "#20414"
msgid "Show Fanart in video and music libraries"
msgstr "Mostrar fanarts en biblioteca de música y vídeo "

msgctxt "#20415"
msgid "Scanning for new content"
msgstr "Buscando contenido nuevo"

msgctxt "#20416"
msgid "First aired"
msgstr "Emisión"

msgctxt "#20417"
msgid "Writer"
msgstr "Escritor"

msgctxt "#20419"
msgid "Replace file names with library titles"
msgstr "Mostrar datos de media en el modo de Archivos"

msgctxt "#20420"
msgid "Never"
msgstr "Nunca"

msgctxt "#20421"
msgid "If only one season"
msgstr "Si hay sólo una temporada"

msgctxt "#20422"
msgid "Always"
msgstr "Siempre"

msgctxt "#20423"
msgid "Has trailer"
msgstr "Tiene trailer"

msgctxt "#20424"
msgid "False"
msgstr "Falso"

msgctxt "#20425"
msgid "Fanart slideshow"
msgstr "Presentación de fanart"

msgctxt "#20426"
msgid "Export to a single file or separate"
msgstr "¿Exportar a un sólo archivo o separar"

msgctxt "#20427"
msgid "files per entry?"
msgstr "archivos por entrada?"

msgctxt "#20428"
msgid "Single file"
msgstr "Un sólo archivo"

msgctxt "#20429"
msgid "Separate"
msgstr "Separar"

msgctxt "#20430"
msgid "Export thumbnails and fanart?"
msgstr "¿Exportar miniaturas y fanart?"

msgctxt "#20431"
msgid "Overwrite old files?"
msgstr "¿Sobrescribir archivos antiguos?"

msgctxt "#20432"
msgid "Exclude path from library updates"
msgstr "Excluir ruta de actualizaciones de biblioteca"

msgctxt "#20433"
msgid "Extract thumbnails and video information"
msgstr "Extraer los metadatos de información del medio"

msgctxt "#20434"
msgid "Sets"
msgstr "Colecciones"

msgctxt "#20435"
msgid "Set movieset thumb"
msgstr "Fijar miniaturas de películas"

msgctxt "#20436"
msgid "Export actor thumbs?"
msgstr "Exportar miniaturas de actor"

msgctxt "#20437"
msgid "Choose fanart"
msgstr "Elegir fanart"

msgctxt "#20438"
msgid "Local fanart"
msgstr "Fanart local"

msgctxt "#20439"
msgid "No fanart"
msgstr "Sin fanart"

msgctxt "#20440"
msgid "Current fanart"
msgstr "Fanart actual"

msgctxt "#20441"
msgid "Remote fanart"
msgstr "Fanart remoto"

msgctxt "#20442"
msgid "Change content"
msgstr "Cambiar el contenido"

msgctxt "#20443"
msgid "Do you want to refresh info for all"
msgstr "¿Desea actualizar la información para todos"

msgctxt "#20444"
msgid "items within this path?"
msgstr " los elementos dentro de esta ruta?"

msgctxt "#20445"
msgid "Fanart"
msgstr "Fanart"

msgctxt "#20446"
msgid "Locally stored information found."
msgstr "Se ha encontrado información ya guardada."

msgctxt "#20447"
msgid "Ignore and refresh from internet?"
msgstr "¿Desea ignorarla y actualizarla de Internet?"

msgctxt "#20448"
msgid "Could not download information"
msgstr "No se ha podido descargar la información."

msgctxt "#20449"
msgid "Unable to connect to remote server"
msgstr "No se puede conectar al servidor remoto"

msgctxt "#20450"
msgid "Would you like to continue scanning?"
msgstr "¿Desea continuar escaneando?"

msgctxt "#20451"
msgid "Countries"
msgstr "Países"

msgctxt "#20452"
msgid "episode"
msgstr "episodio"

msgctxt "#20453"
msgid "episodes"
msgstr "episodios"

msgctxt "#20454"
msgid "Listener"
msgstr "Oyente"

msgctxt "#20455"
msgid "Listeners"
msgstr "Oyentes"

msgctxt "#20456"
msgid "Set movieset fanart"
msgstr "Fijar fanart de Colección"

msgctxt "#20457"
msgid "Movie set"
msgstr "Colección de Películas"

msgctxt "#20458"
msgid "Group movies in sets"
msgstr "Agrupar películas en colecciones"

msgctxt "#20459"
msgid "Tags"
msgstr ""

msgctxt "#20460"
msgid "Add %s"
msgstr ""

msgctxt "#20461"
msgid "Remove %s"
msgstr ""

msgctxt "#20462"
msgid "New tag..."
msgstr ""

msgctxt "#20463"
msgid "A tag with the name '%s' already exists."
msgstr ""

msgctxt "#20464"
msgid "Select %s"
msgstr ""

msgctxt "#21330"
msgid "Show hidden files and directories"
msgstr "Mostrar archivos y directorios ocultos"

msgctxt "#21331"
msgid "TuxBox client"
msgstr "Cliente TuxBox"

msgctxt "#21332"
msgid "WARNING: Target TuxBox device is in recording-mode!"
msgstr "¡AVISO: El dispositivo TuxBox está en Modo-Grabación!"

msgctxt "#21333"
msgid "The stream will be stopped!"
msgstr "¡El medio se detendrá!"

msgctxt "#21334"
msgid "Zap to channel: %s failed!"
msgstr "Cambio al canal: %s fallido!"

msgctxt "#21335"
msgid "Are you sure to start the stream?"
msgstr "¿Seguro que desea iniciar el medio?"

msgctxt "#21336"
msgid "Connecting to: %s"
msgstr "Conectando a: %s"

msgctxt "#21337"
msgid "TuxBox device"
msgstr "Dispositivo TuxBox"

msgctxt "#21359"
msgid "Add media share..."
msgstr "Añadir recurso compartido..."

msgctxt "#21360"
msgid "Share video and music libraries through UPnP"
msgstr "Compartir las bibliotecas de vídeo y música a través de UPnP"

msgctxt "#21364"
msgid "Edit media share"
msgstr "Editar recurso compartido"

msgctxt "#21365"
msgid "Remove media share"
msgstr "Eliminar recurso compartido"

msgctxt "#21366"
msgid "Subtitle folder"
msgstr "Directorio de los subtítulos"

msgctxt "#21367"
msgid "Movie & alternate subtitle directory"
msgstr "Directorio de los subtítulos de películas y otros"

msgctxt "#21368"
msgid "Override ASS/SSA subtitles fonts"
msgstr "Sobrescribir fuentes de subtítulos ASS/SSA"

msgctxt "#21369"
msgid "Enable mouse and Touch Screen support"
msgstr "Habilitar el ratón"

msgctxt "#21370"
msgid "Play navigation sounds during media playback"
msgstr "Reproducir sonidos de navegación durante reproducción"

msgctxt "#21371"
msgid "Thumbnail"
msgstr "Miniatura"

msgctxt "#21372"
msgid "Forced DVD player region"
msgstr "Forzar región del reproductor DVD"

msgctxt "#21373"
msgid "Video output"
msgstr "Hardware de vídeo"

msgctxt "#21374"
msgid "Video aspect"
msgstr "Aspecto de vídeo"

msgctxt "#21375"
msgid "Normal"
msgstr "Normal"

msgctxt "#21376"
msgid "Letterbox"
msgstr "Panorámica en 4:3 (Letterbox)"

msgctxt "#21377"
msgid "Widescreen"
msgstr "Panorámica"

msgctxt "#21378"
msgid "Enable 480p"
msgstr "Habilitar 480p"

msgctxt "#21379"
msgid "Enable 720p"
msgstr "Habilitar 720p"

msgctxt "#21380"
msgid "Enable 1080i"
msgstr "Habilitar 1080i"

msgctxt "#21381"
msgid "Enter name of new playlist"
msgstr "Introduzca nombre de nueva lista de rep."

msgctxt "#21382"
msgid "Show \"Add source\" buttons in file lists"
msgstr "Mostrar \"Añadir fuente\" en las listas de archivos"

msgctxt "#21383"
msgid "Enable scrollbars"
msgstr "Habilitar barras de desplazamiento"

msgctxt "#21384"
msgid "Make watched filtering a toggle in video library"
msgstr "Convertir el filtro mostrado en una opción de la biblioteca de vídeo"

msgctxt "#21385"
msgid "Open"
msgstr "Abierto"

msgctxt "#21386"
msgid "Acoustic management level"
msgstr "Nivel de gestión acústica"

msgctxt "#21387"
msgid "Fast"
msgstr "Rápido"

msgctxt "#21388"
msgid "Quiet"
msgstr "Silencioso"

msgctxt "#21389"
msgid "Enable custom background"
msgstr "Habilitar fondo personalizado"

msgctxt "#21390"
msgid "Power management level"
msgstr "Nivel de gestión de energía"

msgctxt "#21391"
msgid "High power"
msgstr "Energía alta"

msgctxt "#21392"
msgid "Low power"
msgstr "Energía baja"

msgctxt "#21393"
msgid "High standby"
msgstr "Standby alto"

msgctxt "#21394"
msgid "Low standby"
msgstr "Standby bajo"

msgctxt "#21395"
msgid "Unable to cache files bigger than 4GB"
msgstr "No se pueden almacenar archivos mayores de 4 GB"

msgctxt "#21396"
msgid "Chapter"
msgstr "Capítulo"

msgctxt "#21397"
msgid "High quality pixel shader v2"
msgstr "Sombreado de píxeles de alta calidad v2"

msgctxt "#21398"
msgid "Enable playlist at startup"
msgstr "Habilitar la lista de reproducción al inicio"

msgctxt "#21399"
msgid "Use tween animations"
msgstr "Usar animaciones con interpolado"

msgctxt "#21400"
msgid "contains"
msgstr "contiene"

msgctxt "#21401"
msgid "does not contain"
msgstr "no contiene"

msgctxt "#21402"
msgid "is"
msgstr "es"

msgctxt "#21403"
msgid "is not"
msgstr "no es"

msgctxt "#21404"
msgid "starts with"
msgstr "empieza por"

msgctxt "#21405"
msgid "ends with"
msgstr "termina con"

msgctxt "#21406"
msgid "greater than"
msgstr "mayor que"

msgctxt "#21407"
msgid "less than"
msgstr "menor que"

msgctxt "#21408"
msgid "after"
msgstr "después"

msgctxt "#21409"
msgid "before"
msgstr "antes"

msgctxt "#21410"
msgid "in the last"
msgstr "en los últimos"

msgctxt "#21411"
msgid "not in the last"
msgstr "no en los últimos"

msgctxt "#21412"
msgid "Scrapers"
msgstr "Scrapers"

msgctxt "#21413"
msgid "Default movie scraper"
msgstr "Scraper por defecto para películas"

msgctxt "#21414"
msgid "Default tvshow scraper"
msgstr "Scraper por defecto para series"

msgctxt "#21415"
msgid "Default music video scraper"
msgstr "Scraper por defecto para vídeos musicales"

msgctxt "#21417"
msgid "- Settings"
msgstr "- Configuración"

msgctxt "#21418"
msgid "Multilingual"
msgstr "Multi-idioma"

msgctxt "#21419"
msgid "No scrapers present"
msgstr "No hay scrapers"

msgctxt "#21420"
msgid "Value to match"
msgstr "Valor a encontrar"

msgctxt "#21421"
msgid "Smart playlist rule"
msgstr "Regla de lista de reproducción inteligente"

msgctxt "#21422"
msgid "Match items where"
msgstr "Encontrar elementos donde"

msgctxt "#21423"
msgid "New rule..."
msgstr "Nueva regla..."

msgctxt "#21424"
msgid "Items must match"
msgstr "Los elementos deben coincidir con"

msgctxt "#21425"
msgid "all of the rules"
msgstr "todas las reglas"

msgctxt "#21426"
msgid "one or more of the rules"
msgstr "una o más reglas"

msgctxt "#21427"
msgid "Limit to"
msgstr "Limitar a"

msgctxt "#21428"
msgid "No limit"
msgstr "Sin límite"

msgctxt "#21429"
msgid "Order by"
msgstr "Ordenar por"

msgctxt "#21430"
msgid "ascending"
msgstr "ascendente"

msgctxt "#21431"
msgid "descending"
msgstr "descendente"

msgctxt "#21432"
msgid "Edit smart playlist"
msgstr "Editar lista de reproducción inteligente"

msgctxt "#21433"
msgid "Name of the playlist"
msgstr "Nombre de la lista de reproducción"

msgctxt "#21434"
msgid "Find items where"
msgstr "Encontrar elementos que coincidan"

msgctxt "#21435"
msgid "Edit"
msgstr "- Editar"

msgctxt "#21436"
msgid "%i items"
msgstr "%i elementos"

msgctxt "#21437"
msgid "New smart playlist..."
msgstr "Nueva lista de reproducción inteligente..."

msgctxt "#21438"
msgid "%c Drive"
msgstr "Unidad %c"

msgctxt "#21439"
msgid "Edit party mode rules"
msgstr "Editar reglas del modo fiesta"

msgctxt "#21440"
msgid "Home folder"
msgstr "Directorio de inicio"

msgctxt "#21441"
msgid "Watched count"
msgstr "Veces visto"

msgctxt "#21442"
msgid "Episode title"
msgstr "Título del episodio"

msgctxt "#21443"
msgid "Video resolution"
msgstr "Resolución de vídeo"

msgctxt "#21444"
msgid "Audio channels"
msgstr "Canales de audio"

msgctxt "#21445"
msgid "Video codec"
msgstr "Códec de vídeo"

msgctxt "#21446"
msgid "Audio codec"
msgstr "Códec de audio"

msgctxt "#21447"
msgid "Audio language"
msgstr "Idioma de audio"

msgctxt "#21448"
msgid "Subtitle language"
msgstr "Idioma de subtítulos"

msgctxt "#21449"
msgid "Remote control sends keyboard presses"
msgstr "El mando a distancia envía pulsaciones de teclado"

msgctxt "#21450"
msgid "- Edit"
msgstr "- Editar"

msgctxt "#21451"
msgid "Internet connection required."
msgstr "Se necesita conexión a Internet."

msgctxt "#21452"
msgid "Get More..."
msgstr "Conseguir más..."

msgctxt "#21453"
msgid "Root filesystem"
msgstr "Raíz del sistema de archivos"

msgctxt "#21454"
msgid "Cache full"
msgstr "Caché llena"

msgctxt "#21455"
msgid "Cache filled before reaching required amount for continous playback"
msgstr "Caché llena antes de alcanzar la cantidad necesaria para reproducción contínua"

msgctxt "#21456"
msgid "External storage"
msgstr ""

msgctxt "#21460"
msgid "Subtitle location"
msgstr "Subtitle location"

msgctxt "#21461"
msgid "Fixed"
msgstr "Fijo"

msgctxt "#21462"
msgid "Bottom of video"
msgstr "Pie de vídeo"

msgctxt "#21463"
msgid "Below video"
msgstr "Debajo del vídeo"

msgctxt "#21464"
msgid "Top of video"
msgstr "Arriba del vídeo"

msgctxt "#21465"
msgid "Above video"
msgstr "Encima del vídeo"

msgctxt "#21800"
msgid "File name"
msgstr "Nombre de archivo"

msgctxt "#21801"
msgid "File path"
msgstr "Ruta de archivo"

msgctxt "#21802"
msgid "File size"
msgstr "Tamaño de archivo"

msgctxt "#21803"
msgid "File date/time"
msgstr "Fecha/hora de archivo"

msgctxt "#21804"
msgid "Slide index"
msgstr "Índice de diapositivas"

msgctxt "#21805"
msgid "Resolution"
msgstr "Resolución"

msgctxt "#21806"
msgid "Comment"
msgstr "Comentario"

msgctxt "#21807"
msgid "Colour/B&W"
msgstr "Color/BN"

msgctxt "#21808"
msgid "JPEG process"
msgstr "Procesado JPEG"

msgctxt "#21820"
msgid "Date/Time"
msgstr "Fecha/Hora"

msgctxt "#21821"
msgid "Description"
msgstr "Descripción"

msgctxt "#21822"
msgid "Camera make"
msgstr "Fabricante de cámara"

msgctxt "#21823"
msgid "Camera model"
msgstr "Modelo de cámara"

msgctxt "#21824"
msgid "EXIF comment"
msgstr "Comentario EXIF"

msgctxt "#21825"
msgid "Firmware"
msgstr "Firmware"

msgctxt "#21826"
msgid "Aperture"
msgstr "Apertura"

msgctxt "#21827"
msgid "Focal length"
msgstr "Longitud focal"

msgctxt "#21828"
msgid "Focus distance"
msgstr "Distancia enfoque"

msgctxt "#21829"
msgid "Exposure"
msgstr "Exposición"

msgctxt "#21830"
msgid "Exposure time"
msgstr "Tiempo de exposición"

msgctxt "#21831"
msgid "Exposure bias"
msgstr "Polarización de exposición"

msgctxt "#21832"
msgid "Exposure mode"
msgstr "Modo de exposición"

msgctxt "#21833"
msgid "Flash used"
msgstr "Flash usado"

msgctxt "#21834"
msgid "White-balance"
msgstr "Balance de blancos"

msgctxt "#21835"
msgid "Light source"
msgstr "Fuente de luz"

msgctxt "#21836"
msgid "Metering mode"
msgstr "Modo de medición"

msgctxt "#21837"
msgid "ISO"
msgstr "ISO"

msgctxt "#21838"
msgid "Digital zoom"
msgstr "Zoom digital"

msgctxt "#21839"
msgid "CCD width"
msgstr "Ancho CCD"

msgctxt "#21840"
msgid "GPS latitude"
msgstr "Latitud GPS"

msgctxt "#21841"
msgid "GPS longitude"
msgstr "Longitud GPS"

msgctxt "#21842"
msgid "GPS altitude"
msgstr "Altitud GPS"

msgctxt "#21843"
msgid "Orientation"
msgstr "Orientación"

msgctxt "#21860"
msgid "Supplemental categories"
msgstr "Categorías complementarias"

msgctxt "#21861"
msgid "Keywords"
msgstr "Palabras clave"

msgctxt "#21862"
msgid "Caption"
msgstr "Leyenda"

msgctxt "#21863"
msgid "Author"
msgstr "Autor"

msgctxt "#21864"
msgid "Headline"
msgstr "Titular"

msgctxt "#21865"
msgid "Special instructions"
msgstr "Instrucciones especiales"

msgctxt "#21866"
msgid "Category"
msgstr "Categoría"

msgctxt "#21867"
msgid "Byline"
msgstr "Línea de autor"

msgctxt "#21868"
msgid "Byline title"
msgstr "Título línea de autor"

msgctxt "#21869"
msgid "Credit"
msgstr "Crédito"

msgctxt "#21870"
msgid "Source"
msgstr "Fuente"

msgctxt "#21871"
msgid "Copyright notice"
msgstr "Información de copyright"

msgctxt "#21872"
msgid "Object name"
msgstr "Nombre de objeto"

msgctxt "#21873"
msgid "City"
msgstr "Ciudad"

msgctxt "#21874"
msgid "State"
msgstr "Estado"

msgctxt "#21875"
msgid "Country"
msgstr "País"

msgctxt "#21876"
msgid "Original Tx Reference"
msgstr "Referencia Tx Original"

msgctxt "#21877"
msgid "Date created"
msgstr "Fecha de creación"

msgctxt "#21878"
msgid "Copyright flag"
msgstr "Marca copyright"

msgctxt "#21879"
msgid "Country code"
msgstr "Código de país"

msgctxt "#21880"
msgid "Reference service"
msgstr "Servicio referencia"

msgctxt "#21881"
msgid "Allow control of XBMC via UPnP"
msgstr "Permitir el control de XBMC vía UPnP"

msgctxt "#21882"
msgid "Attempt to skip introduction before DVD menu"
msgstr "Intentar saltar la introducción previa al menú DVD"

msgctxt "#21883"
msgid "Saved music"
msgstr "Música guardada"

msgctxt "#21884"
msgid "Query info for all artists"
msgstr "Solicitar información para todos los artistas"

msgctxt "#21885"
msgid "Downloading album information"
msgstr "Descargando información de álbum"

msgctxt "#21886"
msgid "Downloading artist information"
msgstr "Descargando información de artista"

msgctxt "#21887"
msgid "Biography"
msgstr "Biografía"

msgctxt "#21888"
msgid "Discography"
msgstr "Discografía"

msgctxt "#21889"
msgid "Searching artist"
msgstr "Buscando artista"

msgctxt "#21890"
msgid "Select artist"
msgstr "Seleccionar artista"

msgctxt "#21891"
msgid "Artist information"
msgstr "Información de artista"

msgctxt "#21892"
msgid "Instruments"
msgstr "Instrumentos"

msgctxt "#21893"
msgid "Born"
msgstr "Nacido"

msgctxt "#21894"
msgid "Formed"
msgstr "Formado"

msgctxt "#21895"
msgid "Themes"
msgstr "Temas"

msgctxt "#21896"
msgid "Disbanded"
msgstr "Separado"

msgctxt "#21897"
msgid "Died"
msgstr "Muerto"

msgctxt "#21898"
msgid "Years active"
msgstr "Años activo"

msgctxt "#21899"
msgid "Label"
msgstr "Firma"

msgctxt "#21900"
msgid "Born/Formed"
msgstr "Nacido/Formado"

msgctxt "#22000"
msgid "Update library on startup"
msgstr "Actualizar la biblioteca en el arranque"

msgctxt "#22001"
msgid "Hide progress of library updates"
msgstr "Ocultar el progreso de actualización de la biblioteca"

msgctxt "#22002"
msgid "- DNS suffix"
msgstr "- Sufijo DNS"

msgctxt "#22003"
msgid "%2.3fs"
msgstr "%2.3fs"

msgctxt "#22004"
msgid "Delayed by: %2.3fs"
msgstr "Retrasado en: %2.3fs"

msgctxt "#22005"
msgid "Ahead by: %2.3fs"
msgstr "Adelantado en: %2.3fs"

msgctxt "#22006"
msgid "Subtitle offset"
msgstr "Retraso de subtítulos"

msgctxt "#22007"
msgid "OpenGL vendor:"
msgstr "Distribuidor OpenGL:"

msgctxt "#22008"
msgid "OpenGL renderer:"
msgstr "Renderizador OpenGL:"

msgctxt "#22009"
msgid "OpenGL version:"
msgstr "Versión OpenGL:"

msgctxt "#22010"
msgid "GPU temperature:"
msgstr "Temperatura de GPU:"

msgctxt "#22011"
msgid "CPU temperature:"
msgstr "Temperatura de CPU:"

msgctxt "#22012"
msgid "Total memory"
msgstr "Memoria total"

msgctxt "#22013"
msgid "Profile data"
msgstr "Datos de perfil"

msgctxt "#22014"
msgid "Use dim if paused during video playback"
msgstr "Atenuado si se pausa durante la reproducción de vídeo"

msgctxt "#22015"
msgid "All recordings"
msgstr "Todas las grabaciones"

msgctxt "#22016"
msgid "By title"
msgstr "Por título"

msgctxt "#22017"
msgid "By group"
msgstr "Por grupo"

msgctxt "#22018"
msgid "Live channels"
msgstr "Canales en vivo"

msgctxt "#22019"
msgid "Recordings by title"
msgstr "Grabaciones por título"

msgctxt "#22020"
msgid "Guide"
msgstr "Guía"

msgctxt "#22021"
msgid "Allowed error in aspect ratio to minimize black bars"
msgstr "Error permitido para minimizar las barras negras en R/A"

msgctxt "#22022"
msgid "Show video files in listings"
msgstr "Mostrar los archivos de vídeo en las listas"

msgctxt "#22023"
msgid "DirectX vendor:"
msgstr "Distribuidor de DirectX:"

msgctxt "#22024"
msgid "Direct3D version:"
msgstr "Versión de Direct3D:"

msgctxt "#22030"
msgid "Font"
msgstr "Fuente"

msgctxt "#22031"
msgid "- Size"
msgstr "- Tamaño"

msgctxt "#22032"
msgid "- Colours"
msgstr "- Colores"

msgctxt "#22033"
msgid "- Charset"
msgstr "- Juego de caracteres"

msgctxt "#22034"
msgid "Export karaoke titles as HTML"
msgstr "Como HTML"

msgctxt "#22035"
msgid "Export karaoke titles as CSV"
msgstr "Como CSV"

msgctxt "#22036"
msgid "Import karaoke titles..."
msgstr "Importar los títulos de karaoke..."

msgctxt "#22037"
msgid "Show song selector automatically"
msgstr "Mostrar el selector de canciones automáticamente"

msgctxt "#22038"
msgid "Export karaoke titles..."
msgstr "Exportar los títulos de karaoke..."

msgctxt "#22039"
msgid "Enter song number"
msgstr "Introduzca número de canción"

msgctxt "#22040"
msgid "white/green"
msgstr "Blanco/Verde"

msgctxt "#22041"
msgid "white/red"
msgstr "Blanco/Rojo"

msgctxt "#22042"
msgid "white/blue"
msgstr "Blanco/Azul"

msgctxt "#22043"
msgid "black/white"
msgstr "Blanco/Negro"

msgctxt "#22079"
msgid "Default select action"
msgstr "Seleccionar la acción por defecto"

msgctxt "#22080"
msgid "Choose"
msgstr "Elegir"

msgctxt "#22081"
msgid "Show Information"
msgstr "Mostrar información"

msgctxt "#22082"
msgid "More..."
msgstr "Más..."

msgctxt "#22083"
msgid "Play all"
msgstr "Reproducir todo"

msgctxt "#23049"
msgid "Teletext not available"
msgstr "Teletexto no disponible"

msgctxt "#23050"
msgid "Activate Teletext"
msgstr "Activar el teletexto"

msgctxt "#23051"
msgid "Part %i"
msgstr "Parte %i"

msgctxt "#23052"
msgid "Buffering %i bytes"
msgstr "Almacenando %i bytes"

msgctxt "#23053"
msgid "Stopping"
msgstr "Parando"

msgctxt "#23054"
msgid "Running"
msgstr "Ejecutando"

msgctxt "#23100"
msgid "External Player Active"
msgstr "Reproductor externo activo"

msgctxt "#23101"
msgid "Click OK to terminate the player"
msgstr "Haga clic en Aceptar para cerrar el reproductor"

msgctxt "#23104"
msgid "Click OK when playback has ended"
msgstr "Haga clic en Aceptar cuando haya terminado la reproducción"

msgctxt "#24000"
msgid "Add-on"
msgstr "Add-on"

msgctxt "#24001"
msgid "Add-ons"
msgstr "Add-ons"

msgctxt "#24002"
msgid "Add-on options"
msgstr "Opciones de Add-ons"

msgctxt "#24003"
msgid "Add-on Information"
msgstr "Información del Add-on"

msgctxt "#24005"
msgid "Media sources"
msgstr "Fuentes de medios"

msgctxt "#24007"
msgid "Movie information"
msgstr "Información de películas"

msgctxt "#24008"
msgid "Screensaver"
msgstr "Salvapantallas"

msgctxt "#24009"
msgid "Script"
msgstr "Script"

msgctxt "#24010"
msgid "Visualization"
msgstr "Visualización"

msgctxt "#24011"
msgid "Add-on repository"
msgstr "Repositorio de Add-ons"

msgctxt "#24012"
msgid "Subtitles"
msgstr "Subtítulos"

msgctxt "#24013"
msgid "Lyrics"
msgstr "Letras"

msgctxt "#24014"
msgid "TV information"
msgstr "Información de TV"

msgctxt "#24015"
msgid "Music video information"
msgstr "Información de vídeos musicales"

msgctxt "#24016"
msgid "Album information"
msgstr "Información de álbum"

msgctxt "#24017"
msgid "Artist information"
msgstr "Información del artista"

msgctxt "#24018"
msgid "Services"
msgstr "Servicios"

msgctxt "#24019"
msgid "PVR clients"
msgstr ""

msgctxt "#24020"
msgid "Configure"
msgstr "Configurar"

msgctxt "#24021"
msgid "Disable"
msgstr "Desactivar"

msgctxt "#24022"
msgid "Enable"
msgstr "Activar"

msgctxt "#24023"
msgid "Add-on disabled"
msgstr "El add-on está desactivado"

msgctxt "#24027"
msgid "Weather"
msgstr "El Tiempo"

msgctxt "#24028"
msgid "Weather.com (standard)"
msgstr "Weather.com (estandar)"

msgctxt "#24030"
msgid "This Add-on can not be configured"
msgstr "Este add-on no se puede configurar"

msgctxt "#24031"
msgid "Error loading settings"
msgstr "Error cargando las opciones"

msgctxt "#24032"
msgid "All Add-ons"
msgstr "Todos los Add-ons"

msgctxt "#24033"
msgid "Get Add-ons"
msgstr "Conseguir Add-ons"

msgctxt "#24034"
msgid "Check for updates"
msgstr "Comprobar actualizaciones"

msgctxt "#24035"
msgid "Force refresh"
msgstr "Forzar refresco"

msgctxt "#24036"
msgid "Change log"
msgstr "Registro de cambios"

msgctxt "#24037"
msgid "Uninstall"
msgstr "Desinstalar"

msgctxt "#24038"
msgid "Install"
msgstr "Instalar"

msgctxt "#24039"
msgid "Disabled Add-ons"
msgstr "Add-ons desactivados"

msgctxt "#24040"
msgid "(Clear the current setting)"
msgstr "(Limpia los ajustes actuales)"

msgctxt "#24041"
msgid "Install from zip file"
msgstr "Instalar desde un archivo .zip"

msgctxt "#24042"
msgid "Downloading %i%%"
msgstr "Descargando %i%%"

msgctxt "#24043"
msgid "Available Updates"
msgstr "Actualizaciones disponibles"

msgctxt "#24044"
msgid "Dependencies not met"
msgstr "Dependencias incumplidas"

msgctxt "#24045"
msgid "Add-on does not have the correct structure"
msgstr "El Add-on no tiene la estructura correcta"

msgctxt "#24046"
msgid "%s is used by the following installed add-on(s)"
msgstr "%s es usado por los siguientes add-ons instalados"

msgctxt "#24047"
msgid "This add-on cannot be uninstalled"
msgstr "Este add-on no se puede desinstalar"

msgctxt "#24048"
msgid "Rollback"
msgstr "Volver una versión atrás"

msgctxt "#24050"
msgid "Available Add-ons"
msgstr "Add-ons disponibles"

msgctxt "#24051"
msgid "Version:"
msgstr "Versión:"

msgctxt "#24052"
msgid "Disclaimer"
msgstr "Leeme"

msgctxt "#24053"
msgid "License:"
msgstr "Licencia:"

msgctxt "#24054"
msgid "Changelog"
msgstr "Cambios"

msgctxt "#24059"
msgid "Would you like to enable this Add-on?"
msgstr "¿Deseas activar este Add-on?"

msgctxt "#24060"
msgid "Would you like to disable this Add-on?"
msgstr "¿Deseas desactivar este Add-on?"

msgctxt "#24061"
msgid "Add-on update available!"
msgstr "¡Hay una actualización de Add-on!"

msgctxt "#24062"
msgid "Enabled Add-ons"
msgstr "Add-ons activados"

msgctxt "#24063"
msgid "Auto update"
msgstr "Auto actualizar"

msgctxt "#24064"
msgid "Add-on enabled"
msgstr "Add-on activado"

msgctxt "#24065"
msgid "Add-on updated"
msgstr "Add-on actualizado"

msgctxt "#24066"
msgid "Cancel Add-on download?"
msgstr "¿Cancelar descarga de Add-on?"

msgctxt "#24067"
msgid "Currently downloading Add-ons"
msgstr "Add-ons descargando ahora"

msgctxt "#24068"
msgid "Update available"
msgstr "Actualización disponible"

msgctxt "#24069"
msgid "Update"
msgstr "Actualizar"

msgctxt "#24070"
msgid "Add-on could not be loaded."
msgstr "El add-on no se pudo cargar."

msgctxt "#24071"
msgid "An unknown error has occurred."
msgstr "Ha ocurrido un error desconocido."

msgctxt "#24072"
msgid "Settings required"
msgstr "Configuración necesaria"

msgctxt "#24073"
msgid "Could not connect"
msgstr "No se puede conectar"

msgctxt "#24074"
msgid "Needs to restart"
msgstr "Necesita reinicio"

msgctxt "#24075"
msgid "Disable"
msgstr "Desactivar"

msgctxt "#24076"
msgid "Add-on Required"
msgstr "Necesario Add-on"

msgctxt "#24080"
msgid "Try to reconnect?"
msgstr "¿Reintentar conexión?"

msgctxt "#24089"
msgid "Add-on restarts"
msgstr "El Add-on se reinicia"

msgctxt "#24090"
msgid "Lock Add-on manager"
msgstr "Bloquear el gestor de Add-ons"

msgctxt "#24094"
msgid "(current)"
msgstr "(actual)"

msgctxt "#24095"
msgid "(blacklisted)"
msgstr "(en la lista negra)"

msgctxt "#24096"
msgid "Add-on has been marked as broken in repository."
msgstr "Add-on marcado como roto en el repositorio"

msgctxt "#24097"
msgid "Would you like to disable it on your system?"
msgstr "¿Desea deshabilitarlo en el sistema?"

msgctxt "#24098"
msgid "Broken"
msgstr "Roto"

msgctxt "#24099"
msgid "Would you like to switch to this skin?"
msgstr "¿Desea cambiar a esta skin?"

msgctxt "#24100"
msgid "To use this feature you must download an Add-on:"
msgstr "Para utilizar esta característica debe descargar un Add-on:"

msgctxt "#24101"
msgid "Would you like to download this Add-on?"
msgstr "¿Desea descargar este Add-on?"

msgctxt "#24102"
msgid "Unable to load skin"
msgstr ""

msgctxt "#24103"
msgid "Skin is missing some files"
msgstr ""

msgctxt "#25000"
msgid "Notifications"
msgstr "Notificaciones"

msgctxt "#25001"
msgid "Hide foreign"
msgstr "Ocultar extranjeros"

msgctxt "#25002"
msgid "Select from all titles ..."
msgstr "Seleccionar entre todos los títulos ..."

msgctxt "#25003"
msgid "Show bluray menus"
msgstr "Mostrar menú de bluray"

msgctxt "#25004"
msgid "Play main title: %d"
msgstr "Reproducir título principal: %d"

msgctxt "#25005"
msgid "Title: %d"
msgstr "Título: %d"

msgctxt "#25006"
msgid "Select playback item"
msgstr "Seleccione elemento a reproducir"

msgctxt "#29800"
msgid "Library Mode"
msgstr "Modo Biblioteca"

msgctxt "#29801"
msgid "QWERTY keyboard"
msgstr "Teclado QWERTY"

msgctxt "#29802"
msgid "Passthrough Audio in use"
msgstr "Pasarela de audio en uso"

msgctxt "#33001"
msgid "Trailer quality"
msgstr "Calidad el Trailer"

msgctxt "#33002"
msgid "Stream"
msgstr "Flujo"

msgctxt "#33003"
msgid "Download"
msgstr "Descargar"

msgctxt "#33004"
msgid "Download & play"
msgstr "Descargar y reproducir"

msgctxt "#33005"
msgid "Download & save"
msgstr "Descargar y guardar"

msgctxt "#33006"
msgid "Today"
msgstr "Hoy"

msgctxt "#33007"
msgid "Tomorrow"
msgstr "Mañana"

msgctxt "#33008"
msgid "Saving"
msgstr "Guardando"

msgctxt "#33009"
msgid "Copying"
msgstr "Copiando"

msgctxt "#33010"
msgid "Set download directory"
msgstr "Establecer el directorio de descarga"

msgctxt "#33011"
msgid "Search duration"
msgstr "Buscar por duración"

msgctxt "#33012"
msgid "Short"
msgstr "Corto"

msgctxt "#33013"
msgid "Long"
msgstr "Largo"

msgctxt "#33014"
msgid "Use DVD player instead of regular player"
msgstr "Forzar uso del DVD Player"

msgctxt "#33015"
msgid "Ask for download before playing video"
msgstr "Preguntar si deseamos descargar vídeo antes de reproducirlo"

msgctxt "#33016"
msgid "Clips"
msgstr "Clips"

msgctxt "#33017"
msgid "Restart plugin to enable"
msgstr "Es necesario reiniciar el plugin"

msgctxt "#33018"
msgid "Tonight"
msgstr "Esta noche"

msgctxt "#33019"
msgid "Tomorrow Night"
msgstr "Mañana por la noche"

msgctxt "#33020"
msgid "Condition"
msgstr "Condición"

msgctxt "#33021"
msgid "Precipitation"
msgstr "Precipitación"

msgctxt "#33022"
msgid "Precip"
msgstr "Lluvia"

msgctxt "#33023"
msgid "Humid"
msgstr "Humedad"

msgctxt "#33024"
msgid "Feels"
msgstr "Sensaciones"

msgctxt "#33025"
msgid "Observed"
msgstr "Observado"

msgctxt "#33026"
msgid "Departure from normal"
msgstr "Salida de lo normal"

msgctxt "#33027"
msgid "Sunrise"
msgstr "Amanecer"

msgctxt "#33028"
msgid "Sunset"
msgstr "Anochecer"

msgctxt "#33029"
msgid "Details"
msgstr "Detalles"

msgctxt "#33030"
msgid "Outlook"
msgstr "Pronóstico"

msgctxt "#33031"
msgid "Coverflow"
msgstr "Flujo de portadas"

msgctxt "#33032"
msgid "Translate text"
msgstr "Traducir texto"

msgctxt "#33033"
msgid "Map list %s category"
msgstr "Categoría %s de lista de mapas"

msgctxt "#33034"
msgid "36 Hour"
msgstr "36 horas"

msgctxt "#33035"
msgid "Maps"
msgstr "Mapas"

msgctxt "#33036"
msgid "Hourly"
msgstr "Por hora"

msgctxt "#33037"
msgid "Weekend"
msgstr "Fin de semana"

msgctxt "#33038"
msgid "%s day"
msgstr "%s día"

msgctxt "#33049"
msgid "Alert"
msgstr "Alerta"

msgctxt "#33050"
msgid "Alerts"
msgstr "Alertas"

msgctxt "#33051"
msgid "Choose Your"
msgstr "Elegir tus"

msgctxt "#33052"
msgid "Check"
msgstr "Comprobar"

msgctxt "#33053"
msgid "Configure the"
msgstr "Configurar el"

msgctxt "#33054"
msgid "Seasons"
msgstr "Temporadas"

msgctxt "#33055"
msgid "Use your"
msgstr "Usar tus"

msgctxt "#33056"
msgid "Watch your"
msgstr "Mirar tus"

msgctxt "#33057"
msgid "Listen to"
msgstr "Escuchar"

msgctxt "#33058"
msgid "View your"
msgstr "Ver tus"

msgctxt "#33059"
msgid "Configure the"
msgstr "Configurar el"

msgctxt "#33060"
msgid "Power"
msgstr "Power"

msgctxt "#33061"
msgid "Menu"
msgstr "Menú"

msgctxt "#33062"
msgid "Play the"
msgstr "Reproducir"

msgctxt "#33063"
msgid "Options"
msgstr "Opciones"

msgctxt "#33065"
msgid "Editor"
msgstr "Editor"

msgctxt "#33066"
msgid "About your"
msgstr "Acerca de"

msgctxt "#33067"
msgid "Star rating"
msgstr "Puntuación"

msgctxt "#33068"
msgid "Background"
msgstr "Fondo"

msgctxt "#33069"
msgid "Backgrounds"
msgstr "Fondos"

msgctxt "#33070"
msgid "Custom background"
msgstr "Fondo personalizado"

msgctxt "#33071"
msgid "Custom backgrounds"
msgstr "Fondos personalizados"

msgctxt "#33072"
msgid "View Readme"
msgstr "Ver Léeme"

msgctxt "#33073"
msgid "View Changelog"
msgstr "Ver Cambios"

msgctxt "#33074"
msgid "This version of %s requires an"
msgstr "Esta versión de %s necesita un"

msgctxt "#33075"
msgid "XBMC revision of %s or greater to run."
msgstr "revisión XBMC %s o mayor para funcionar."

msgctxt "#33076"
msgid "Please update XBMC."
msgstr "Por favor, actualice su XBMC."

msgctxt "#33077"
msgid "No data found!"
msgstr "¡No se han encontrado datos!"

msgctxt "#33078"
msgid "Next page"
msgstr "Página siguiente"

msgctxt "#33079"
msgid "Love"
msgstr "Me gusta"

msgctxt "#33080"
msgid "Hate"
msgstr "No me gusta"

msgctxt "#33081"
msgid "This file is stacked, select the part you want to play from."
msgstr "Este archivo está partido. Seleccione la parte que desea reproducir."

msgctxt "#33082"
msgid "Path to script"
msgstr "Ruta al script"

msgctxt "#33083"
msgid "Enable custom script button"
msgstr "Habilitar el botón de scripts personalizado"

msgctxt "#33100"
msgid "Failed to start"
msgstr "Error al iniciar"

msgctxt "#33101"
msgid "Webserver"
msgstr "Servidor Web"

msgctxt "#33102"
msgid "Event Server"
msgstr "Servidor de Eventos"

msgctxt "#33103"
msgid "Remote communication server"
msgstr "Servidor de comunicación remoto"

msgctxt "#33200"
msgid "Detected New Connection"
msgstr "Detectada Nueva Conexión"

msgctxt "#34000"
msgid "Lame"
msgstr "Lame"

msgctxt "#34001"
msgid "Vorbis"
msgstr "Vorbis"

msgctxt "#34002"
msgid "Wav"
msgstr "Wav"

msgctxt "#34003"
msgid "DXVA2"
msgstr "DXVA2"

msgctxt "#34004"
msgid "VAAPI"
msgstr "VAAPI"

msgctxt "#34005"
msgid "Flac"
msgstr "Flac"

msgctxt "#34100"
msgid "Speaker Configuration"
msgstr "Configuración de altavoces"

msgctxt "#34101"
msgid "2.0"
msgstr "2.0"

msgctxt "#34102"
msgid "2.1"
msgstr "2.1"

msgctxt "#34103"
msgid "3.0"
msgstr "3.0"

msgctxt "#34104"
msgid "3.1"
msgstr "3.1"

msgctxt "#34105"
msgid "4.0"
msgstr "4.0"

msgctxt "#34106"
msgid "4.1"
msgstr "4.1"

msgctxt "#34107"
msgid "5.0"
msgstr "5.0"

msgctxt "#34108"
msgid "5.1"
msgstr "5.1"

msgctxt "#34109"
msgid "7.0"
msgstr "7.0"

msgctxt "#34110"
msgid "7.1"
msgstr "7.1"

msgctxt "#34120"
msgid "Play GUI sounds"
msgstr "Reproducir sonidos de la interfaz de usuario"

msgctxt "#34121"
msgid "Only when playback stopped"
msgstr "Solo si la reproducción está detenida"

msgctxt "#34122"
msgid "Always"
msgstr "Siempre"

msgctxt "#34123"
msgid "Never"
msgstr "Nunca"

msgctxt "#34201"
msgid "Can't find a next item to play"
msgstr "No se ha podido encontrar el siguiente elemento a reproducir"

msgctxt "#34202"
msgid "Can't find a previous item to play"
msgstr "No se ha podido encontrar el anterior elemento a reproducir"

msgctxt "#34300"
msgid "Failed to start zeroconf"
msgstr "Fallo al iniciar zeroconf"

msgctxt "#34301"
msgid "Is Apple's Bonjour Service installed? See log for more info."
msgstr "¿Está instalado el servicio de Apple Bonjour? Consulte el log para más información."

msgctxt "#34400"
msgid "Video Rendering"
msgstr "Renderizado de vídeo"

msgctxt "#34401"
msgid "Failed to init video filters/scalers, falling back to bilinear scaling"
msgstr "Fallo al iniciar los filtros/escaladores, utilizando escalado bilineal"

msgctxt "#34402"
msgid "Failed to initialize audio device"
msgstr "Fallo al inicializar el dispositivo de audio"

msgctxt "#34403"
msgid "Check your audiosettings"
msgstr "Revise su configuración de audio"

msgctxt "#34404"
msgid "Use gestures for navigation:"
msgstr "Usar gestos para navegar:"

msgctxt "#34405"
msgid "1 finger swipe left,right,up,down for cursors"
msgstr "1 pase de dedo a la izquierda, derecha, arriba, abajo para cursores"

msgctxt "#34406"
msgid "2 finger swipe left for backspace"
msgstr "Deslizar dos dedos a la izquierda para Retroceso"

msgctxt "#34407"
msgid "1 finger single tap for enter"
msgstr "1 toque de dedo para Entrar"

msgctxt "#34408"
msgid "2 finger single tap or 1 finger long press for contextmenu"
msgstr "Tocar con dos dedos, o mantener un dedo tocando, para Menú Contextual"

msgctxt "#35000"
msgid "Peripherals"
msgstr "Periféricos"

msgctxt "#35001"
msgid "Generic HID device"
msgstr "Dispositivo HID genérico"

msgctxt "#35002"
msgid "Generic network adapter"
msgstr "Adaptador de red genérico"

msgctxt "#35003"
msgid "Generic disk"
msgstr "Disco genérico"

msgctxt "#35004"
msgid "There are no settings available\nfor this peripheral."
msgstr "No hay configuración disponible\npara este periférico."

msgctxt "#35005"
msgid "New device configured"
msgstr "Nuevo dispositivo configurado"

msgctxt "#35006"
msgid "Device removed"
msgstr "Dispositivo quitado"

msgctxt "#35007"
msgid "Keymap to use for this device"
msgstr "Mapa de teclado para este dispositivo"

msgctxt "#35008"
msgid "Keymap enabled"
msgstr "Mapa de teclado activado"

msgctxt "#35009"
msgid "Do not use the custom keymap for this device"
msgstr "No utilizar mapa de teclado personalizado para este dispositivo"

msgctxt "#35100"
msgid "Enable joystick and gamepad support"
msgstr ""

msgctxt "#35500"
msgid "Location"
msgstr "Ubicación"

msgctxt "#35501"
msgid "Class"
msgstr "Clase"

msgctxt "#35502"
msgid "Name"
msgstr "Nombre"

msgctxt "#35503"
msgid "Vendor"
msgstr "Fabricante"

msgctxt "#35504"
msgid "Product ID"
msgstr "ID Producto"

msgctxt "#36000"
msgid "Pulse-Eight CEC adapter"
msgstr "Adaptador CEC Pulse-Eight"

msgctxt "#36001"
msgid "Pulse-Eight Nyxboard"
msgstr "Nyxboard Pulse-Eight"

msgctxt "#36002"
msgid "Switch to keyboard side command"
msgstr "Cambiar a comandos laterales de teclado"

msgctxt "#36003"
msgid "Switch to remote side command"
msgstr "Cambiar a comandos laterales de mando a distancia"

msgctxt "#36004"
msgid "Press \"user\" button command"
msgstr "Introduzca el comando para botón \"usuario\""

msgctxt "#36005"
msgid "Enable switch side commands"
msgstr "Activar comandos laterales"

msgctxt "#36006"
msgid "Could not open the adapter"
msgstr "No se puede acceder al adaptador"

msgctxt "#36007"
msgid "Devices to power on when starting XBMC"
msgstr "Dispositivos a encender al iniciar XBMC"

msgctxt "#36008"
msgid "Devices to power off when stopping XBMC"
msgstr "Dispositivos a apagar al iniciar XBMC"

msgctxt "#36009"
msgid "Put devices in standby mode when activating screensaver"
msgstr "Poner dispositivos en standby cuando se active el salvapantallas"

msgctxt "#36011"
msgid "Could not detect the CEC com port. Set it up manually."
msgstr "No se pudo detectar puerto CEC. Configúrelo manualmente."

msgctxt "#36012"
msgid "Could not initialise the CEC adapter. Please check your settings."
msgstr "No se pudo iniciar el adaptador CEC. Revise la configuración."

msgctxt "#36013"
msgid "Unsupported libCEC interface version. %d is greater than the version XBMC supports (%d)"
msgstr "Versión de interfaz libCEC no soportada. %d es mayor que la versión soportada por XBMC (%d)"

msgctxt "#36015"
msgid "HDMI port number"
msgstr "Número de puerto HDMI"

msgctxt "#36016"
msgid "Connected"
msgstr "Conectado"

msgctxt "#36017"
msgid "Could not initialise the CEC adapter: libCEC was not found on your system."
msgstr "Adaptador encontrado, pero libCEC no está disponible"

msgctxt "#36018"
msgid "Use the TV's language setting"
msgstr "Usar la configuración de idioma de la TV"

msgctxt "#36019"
msgid "Connected to HDMI device"
msgstr "Conectado al dispositivo HDMI"

msgctxt "#36020"
msgid "Make XBMC the active source when starting"
msgstr "Hacer XBMC la fuente activa al iniciar"

msgctxt "#36021"
msgid "Physical address (overrules HDMI port)"
msgstr "Dirección física (prevalece sobre puerto HDMI)"

msgctxt "#36022"
msgid "COM port (leave empty unless needed)"
msgstr "Puerto COM (dejar vacío a no ser que se necesite)"

msgctxt "#36023"
msgid "Configuration updated"
msgstr "Configuración actualizada"

msgctxt "#36024"
msgid "Failed to set the new configuration. Please check your settings."
msgstr "Fallo al establecer la nueva configuración. Por favor, revise su configuración."

msgctxt "#36025"
msgid "Send 'inactive source' command when stopping XBMC"
msgstr "Enviar comando 'fuente inactiva' al detener XBMC"

msgctxt "#36026"
msgid "Put devices in standby mode when putting the PC in standby"
msgstr ""

msgctxt "#36027"
msgid "This device needs servicing"
msgstr ""

msgctxt "#36028"
msgid "Ignore"
msgstr ""

msgctxt "#36029"
msgid "When the TV is switched off"
msgstr ""

msgctxt "#36030"
msgid "Connection lost"
msgstr ""

msgctxt "#36031"
msgid "This user does not have permissions to open the CEC adapter"
msgstr ""

msgctxt "#36032"
msgid "The port is busy. Only one program can access the CEC adapter"
msgstr ""

msgctxt "#36033"
msgid "Pause playback when switching to another source"
msgstr ""

msgctxt "#36035"
msgid "Always"
msgstr ""

msgctxt "#36036"
msgid "On start/stop"
msgstr ""<|MERGE_RESOLUTION|>--- conflicted
+++ resolved
@@ -5998,13 +5998,6 @@
 msgid "Default EPG window"
 msgstr "Vista de EPG por defecto"
 
-<<<<<<< HEAD
-msgctxt "#19066"
-msgid "Loading recordings from clients"
-msgstr "Cargando grabaciones de los clientes"
-
-=======
->>>>>>> 004ebdd9
 msgctxt "#19067"
 msgid "This event is already being recorded."
 msgstr "Este evento ya se está grabando."
@@ -6017,13 +6010,6 @@
 msgid "EPG"
 msgstr "EPG"
 
-<<<<<<< HEAD
-msgctxt "#19070"
-msgid "EPG scan timeout"
-msgstr "Timeout de escaneo EPG"
-
-=======
->>>>>>> 004ebdd9
 msgctxt "#19071"
 msgid "EPG update interval"
 msgstr "Intervalo de actualización de EPG"
@@ -6136,21 +6122,6 @@
 msgid "Warning"
 msgstr "Advertencia"
 
-<<<<<<< HEAD
-msgctxt "#19099"
-msgid "Timer present"
-msgstr "Temporizador presente"
-
-msgctxt "#19100"
-msgid "Are you sure you want to delete this channel, including all timers on this channel?"
-msgstr "¿Está seguro de que quiere eliminar este canal, incluyendo todos sus temporizadores?"
-
-msgctxt "#19101"
-msgid "This channel is currently being used for playback."
-msgstr "Este canal está siendo reproducido ahora."
-
-=======
->>>>>>> 004ebdd9
 msgctxt "#19102"
 msgid "Please switch to another channel."
 msgstr "Por favor, cambie a otro canal."
@@ -6163,13 +6134,6 @@
 msgid "Enter the name of the folder for the recording"
 msgstr "Introduzca el nombre del directorio para la grabación"
 
-<<<<<<< HEAD
-msgctxt "#19105"
-msgid "Size:"
-msgstr "Tamaño:"
-
-=======
->>>>>>> 004ebdd9
 msgctxt "#19106"
 msgid "Next timer on"
 msgstr "Próximo temporizador activo"
@@ -6178,13 +6142,6 @@
 msgid "at"
 msgstr "a"
 
-<<<<<<< HEAD
-msgctxt "#19108"
-msgid "Recordings not in sync. Check the log for details."
-msgstr "Grabaciones no sincronizadas. Consulte el log para más detalles."
-
-=======
->>>>>>> 004ebdd9
 msgctxt "#19109"
 msgid "Couldn't save timer. Check the log for details."
 msgstr "No se ha podido guardar el temporizador. Consulte el log para más detalles."
@@ -6197,17 +6154,6 @@
 msgid "PVR backend error. Check the log for details."
 msgstr "Error del backend PVR. Consulte el log para más detalles."
 
-<<<<<<< HEAD
-msgctxt "#19112"
-msgid "Timers not in sync. Check the log for details."
-msgstr "Temporizadores no sincronizados. Consulte el log para más detalles."
-
-msgctxt "#19113"
-msgid "Next"
-msgstr "Siguiente"
-
-=======
->>>>>>> 004ebdd9
 msgctxt "#19114"
 msgid "Version"
 msgstr "Versión"
@@ -6689,22 +6635,6 @@
 msgstr "El Gestor PVR se está iniciando"
 
 msgctxt "#19236"
-<<<<<<< HEAD
-msgid "importing channels"
-msgstr "importando canales"
-
-msgctxt "#19237"
-msgid "importing timers"
-msgstr "importando temporizadores"
-
-msgctxt "#19238"
-msgid "importing recordings"
-msgstr "importando grabaciones"
-
-msgctxt "#19239"
-msgid "starting background threads"
-msgstr "iniciando hilos en segundo plano"
-=======
 msgid "Loading channels from clients"
 msgstr ""
 
@@ -6719,7 +6649,6 @@
 msgctxt "#19239"
 msgid "Starting background threads"
 msgstr ""
->>>>>>> 004ebdd9
 
 msgctxt "#19240"
 msgid "No PVR add-on enabled"
@@ -6742,21 +6671,12 @@
 msgstr "Tiempo de inactividad de backend"
 
 msgctxt "#19245"
-<<<<<<< HEAD
-msgid "Set wakup command (cmd [timestamp])"
-msgstr "Comando para despertar"
-
-msgctxt "#19246"
-msgid "Wakup before recording"
-msgstr "Despertar antes de grabar"
-=======
 msgid "Set wakeup command (cmd [timestamp])"
 msgstr ""
 
 msgctxt "#19246"
 msgid "Wakeup before recording"
 msgstr ""
->>>>>>> 004ebdd9
 
 msgctxt "#19247"
 msgid "Daily wakeup"
@@ -6842,8 +6762,6 @@
 msgid "Parental locked:"
 msgstr "Bloqueo paterno:"
 
-<<<<<<< HEAD
-=======
 msgctxt "#19268"
 msgid "Do not show 'no information available' labels"
 msgstr ""
@@ -6872,7 +6790,6 @@
 msgid "Please visit xbmc.org/pvr to learn more."
 msgstr ""
 
->>>>>>> 004ebdd9
 msgctxt "#19499"
 msgid "Other/Unknown"
 msgstr "Otros/Desconocido"
@@ -7158,13 +7075,8 @@
 msgstr "Automovilismo"
 
 msgctxt "#19648"
-<<<<<<< HEAD
-msgid "Fitness & Health"
-msgstr "Salud"
-=======
 msgid "Fitness &amp; Health"
 msgstr ""
->>>>>>> 004ebdd9
 
 msgctxt "#19649"
 msgid "Cooking"
@@ -7187,13 +7099,8 @@
 msgstr "Idioma Original"
 
 msgctxt "#19662"
-<<<<<<< HEAD
-msgid "Black & White"
-msgstr "Blanco y Negro"
-=======
 msgid "Black &amp; White"
 msgstr ""
->>>>>>> 004ebdd9
 
 msgctxt "#19663"
 msgid "Unpublished"
