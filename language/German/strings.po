# XBMC Media Center language file
# Translators:
# Max  <M_Auer1@gmx.de>, 2012.
msgid ""
msgstr ""
"Project-Id-Version: xbmc.core-Frodo\n"
"Report-Msgid-Bugs-To: alanwww1@xbmc.org\n"
"POT-Creation-Date: 2012-05-04 12:46+0000\n"
"PO-Revision-Date: 2012-05-10 10:13+0000\n"
"Last-Translator: Max <M_Auer1@gmx.de>\n"
"Language-Team: German\n"
"MIME-Version: 1.0\n"
"Content-Type: text/plain; charset=UTF-8\n"
"Content-Transfer-Encoding: 8bit\n"
"Language: de\n"
"Plural-Forms: nplurals=2; plural=(n != 1)\n"

msgctxt "#0"
msgid "Programs"
msgstr "Programme"

msgctxt "#1"
msgid "Pictures"
msgstr "Bilder"

msgctxt "#2"
msgid "Music"
msgstr "Musik"

msgctxt "#3"
msgid "Videos"
msgstr "Videos"

msgctxt "#4"
msgid "TV-Guide"
msgstr "TV-Programm"

msgctxt "#5"
msgid "Settings"
msgstr "Einstellungen"

msgctxt "#6"
msgid "XBMC SVN"
msgstr "XBMC SVN"

msgctxt "#7"
msgid "File manager"
msgstr "Dateimanager"

msgctxt "#8"
msgid "Weather"
msgstr "Wetter"

msgctxt "#9"
msgid "xbmc media center"
msgstr "XBMC Media Center"

msgctxt "#11"
msgid "Monday"
msgstr "Montag"

msgctxt "#12"
msgid "Tuesday"
msgstr "Dienstag"

msgctxt "#13"
msgid "Wednesday"
msgstr "Mittwoch"

msgctxt "#14"
msgid "Thursday"
msgstr "Donnerstag"

msgctxt "#15"
msgid "Friday"
msgstr "Freitag"

msgctxt "#16"
msgid "Saturday"
msgstr "Samstag"

msgctxt "#17"
msgid "Sunday"
msgstr "Sonntag"

msgctxt "#21"
msgid "January"
msgstr "Januar"

msgctxt "#22"
msgid "February"
msgstr "Februar"

msgctxt "#23"
msgid "March"
msgstr "März"

msgctxt "#24"
msgid "April"
msgstr "April"

msgctxt "#25"
msgid "May"
msgstr "Mai"

msgctxt "#26"
msgid "June"
msgstr "Juni"

msgctxt "#27"
msgid "July"
msgstr "Juli"

msgctxt "#28"
msgid "August"
msgstr "August"

msgctxt "#29"
msgid "September"
msgstr "September"

msgctxt "#30"
msgid "October"
msgstr "Oktober"

msgctxt "#31"
msgid "November"
msgstr "November"

msgctxt "#32"
msgid "December"
msgstr "Dezember"

msgctxt "#41"
msgid "Mon"
msgstr "Mo"

msgctxt "#42"
msgid "Tue"
msgstr "Di"

msgctxt "#43"
msgid "Wed"
msgstr "Mi"

msgctxt "#44"
msgid "Thu"
msgstr "Do"

msgctxt "#45"
msgid "Fri"
msgstr "Fr"

msgctxt "#46"
msgid "Sat"
msgstr "Sa"

msgctxt "#47"
msgid "Sun"
msgstr "So"

msgctxt "#51"
msgid "Jan"
msgstr "Jan"

msgctxt "#52"
msgid "Feb"
msgstr "Feb"

msgctxt "#53"
msgid "Mar"
msgstr "Mär"

msgctxt "#54"
msgid "Apr"
msgstr "Apr"

msgctxt "#55"
msgid "May"
msgstr "Mai"

msgctxt "#56"
msgid "Jun"
msgstr "Jun"

msgctxt "#57"
msgid "Jul"
msgstr "Jul"

msgctxt "#58"
msgid "Aug"
msgstr "Aug"

msgctxt "#59"
msgid "Sep"
msgstr "Sep"

msgctxt "#60"
msgid "Oct"
msgstr "Okt"

msgctxt "#61"
msgid "Nov"
msgstr "Nov"

msgctxt "#62"
msgid "Dec"
msgstr "Dez"

msgctxt "#71"
msgid "N"
msgstr "N"

msgctxt "#72"
msgid "NNE"
msgstr "NNO"

msgctxt "#73"
msgid "NE"
msgstr "NO"

msgctxt "#74"
msgid "ENE"
msgstr "ONO"

msgctxt "#75"
msgid "E"
msgstr "O"

msgctxt "#76"
msgid "ESE"
msgstr "OSO"

msgctxt "#77"
msgid "SE"
msgstr "SO"

msgctxt "#78"
msgid "SSE"
msgstr "SSO"

msgctxt "#79"
msgid "S"
msgstr "S"

msgctxt "#80"
msgid "SSW"
msgstr "SSW"

msgctxt "#81"
msgid "SW"
msgstr "SW"

msgctxt "#82"
msgid "WSW"
msgstr "WSW"

msgctxt "#83"
msgid "W"
msgstr "W"

msgctxt "#84"
msgid "WNW"
msgstr "WNW"

msgctxt "#85"
msgid "NW"
msgstr "NW"

msgctxt "#86"
msgid "NNW"
msgstr "NNW"

msgctxt "#87"
msgid "VAR"
msgstr "VAR"

msgctxt "#98"
msgid "View: Auto"
msgstr "Autoansicht"

msgctxt "#99"
msgid "View: Auto big"
msgstr "Große Autoansicht"

msgctxt "#100"
msgid "View: Icons"
msgstr "Symbolansicht"

msgctxt "#101"
msgid "View: List"
msgstr "Listenansicht"

msgctxt "#102"
msgid "Scan"
msgstr "Durchsuchen"

msgctxt "#103"
msgid "Sort by: Name"
msgstr "Nach Name"

msgctxt "#104"
msgid "Sort by: Date"
msgstr "Nach Datum"

msgctxt "#105"
msgid "Sort by: Size"
msgstr "Nach Größe"

msgctxt "#106"
msgid "No"
msgstr "Nein"

msgctxt "#107"
msgid "Yes"
msgstr "Ja"

msgctxt "#108"
msgid "Slideshow"
msgstr "Diaschau"

msgctxt "#109"
msgid "Create thumbs"
msgstr "Thumbnail erstellen"

msgctxt "#110"
msgid "Create thumbnails"
msgstr "Thumbnail wird erstellt"

msgctxt "#111"
msgid "Shortcuts"
msgstr "Verknüpfungen"

msgctxt "#112"
msgid "Paused"
msgstr "Pause"

msgctxt "#113"
msgid "Update failed"
msgstr "Update fehlgeschlagen"

msgctxt "#114"
msgid "Installation failed"
msgstr "Installation fehlgeschlagen"

msgctxt "#115"
msgid "Copy"
msgstr "Kopieren"

msgctxt "#116"
msgid "Move"
msgstr "Verschieben"

msgctxt "#117"
msgid "Delete"
msgstr "Löschen"

msgctxt "#118"
msgid "Rename"
msgstr "Umbenennen"

msgctxt "#119"
msgid "New folder"
msgstr "Neuer Ordner"

msgctxt "#120"
msgid "Confirm file copy"
msgstr "Kopieren bestätigen"

msgctxt "#121"
msgid "Confirm file move"
msgstr "Verschieben bestätigen"

msgctxt "#122"
msgid "Confirm file delete?"
msgstr "Löschen bestätigen"

msgctxt "#123"
msgid "Copy these files?"
msgstr "Diese Datei(en) kopieren?"

msgctxt "#124"
msgid "Move these files?"
msgstr "Diese Datei(en) verschieben?"

msgctxt "#125"
msgid "Delete these files? - Deleting files cannot be undone!"
msgstr "Diese Datei(en) wirklich löschen? - Kann nicht rückgängig gemacht werden!"

msgctxt "#126"
msgid "Status"
msgstr "Status"

msgctxt "#127"
msgid "Objects"
msgstr "Objekte"

msgctxt "#128"
msgid "General"
msgstr "Allgemein"

msgctxt "#129"
msgid "Slideshow"
msgstr "Diaschau"

msgctxt "#130"
msgid "System info"
msgstr "Systeminfo"

msgctxt "#131"
msgid "Display"
msgstr "Anzeige"

msgctxt "#132"
msgid "Albums"
msgstr "Alben"

msgctxt "#133"
msgid "Artists"
msgstr "Interpreten"

msgctxt "#134"
msgid "Songs"
msgstr "Titel"

msgctxt "#135"
msgid "Genres"
msgstr "Genre"

msgctxt "#136"
msgid "Playlists"
msgstr "Playlisten"

msgctxt "#137"
msgid "Search"
msgstr "Suchen"

msgctxt "#138"
msgid "System Information"
msgstr "System-Informationen"

msgctxt "#139"
msgid "Temperatures:"
msgstr "Temperatur:"

msgctxt "#140"
msgid "CPU:"
msgstr "CPU-Temperatur:"

msgctxt "#141"
msgid "GPU:"
msgstr "GPU-Temperatur:"

msgctxt "#142"
msgid "Time:"
msgstr "Uhrzeit:"

msgctxt "#143"
msgid "Current:"
msgstr "Lokal:"

msgctxt "#144"
msgid "Build:"
msgstr "Version:"

msgctxt "#145"
msgid "Network:"
msgstr "Netzwerk:"

msgctxt "#146"
msgid "Type:"
msgstr "Typ:"

msgctxt "#147"
msgid "Static"
msgstr "Statisch"

msgctxt "#148"
msgid "DHCP"
msgstr "DHCP"

msgctxt "#149"
msgid "MAC address"
msgstr "MAC-Adresse"

msgctxt "#150"
msgid "IP address"
msgstr "IP-Adresse"

msgctxt "#151"
msgid "Link:"
msgstr "Verbindung:"

msgctxt "#152"
msgid "Half duplex"
msgstr "Halbduplex"

msgctxt "#153"
msgid "Full duplex"
msgstr "Vollduplex"

msgctxt "#154"
msgid "Storage"
msgstr "Laufwerke"

msgctxt "#155"
msgid "Drive"
msgstr "Laufwerk"

msgctxt "#156"
msgid "Free"
msgstr "Frei"

msgctxt "#157"
msgid "Video"
msgstr "Video"

msgctxt "#158"
msgid "Free memory"
msgstr "Freier Hauptspeicher"

msgctxt "#159"
msgid "No link"
msgstr "Keine Verbindung"

msgctxt "#160"
msgid "Free"
msgstr "Frei"

msgctxt "#161"
msgid "Unavailable"
msgstr "Nicht verfügbar"

msgctxt "#162"
msgid "Tray open"
msgstr "Laufwerk offen"

msgctxt "#163"
msgid "Reading"
msgstr "Einlesen"

msgctxt "#164"
msgid "No disc"
msgstr "Keine Disc"

msgctxt "#165"
msgid "Disc present"
msgstr "Disc eingelegt"

msgctxt "#166"
msgid "Skin"
msgstr "Skin"

msgctxt "#169"
msgid "Resolution"
msgstr "Auflösung"

msgctxt "#170"
msgid "Adjust display refresh rate to match video"
msgstr "Bildwiederholfrequenz anpassen"

msgctxt "#172"
msgid "Release date"
msgstr "Veröffentlichung"

msgctxt "#173"
msgid "Display 4:3 videos as"
msgstr "Darstellung von 4:3 Videos"

msgctxt "#175"
msgid "Moods"
msgstr "Stimmung"

msgctxt "#176"
msgid "Styles"
msgstr "Stil"

msgctxt "#179"
msgid "Song"
msgstr "Titel"

msgctxt "#180"
msgid "Duration"
msgstr "Dauer"

msgctxt "#181"
msgid "Select album"
msgstr "Album auswählen"

msgctxt "#182"
msgid "Tracks"
msgstr "Titel-Liste"

msgctxt "#183"
msgid "Review"
msgstr "Bewertung"

msgctxt "#184"
msgid "Refresh"
msgstr "Aktualisieren"

msgctxt "#185"
msgid "Searching album"
msgstr "Suche nach Album"

msgctxt "#186"
msgid "OK"
msgstr "OK"

msgctxt "#187"
msgid "No albums found!"
msgstr "Kein Album gefunden!"

msgctxt "#188"
msgid "Select all"
msgstr "Alle auswählen"

msgctxt "#189"
msgid "Scanning media info"
msgstr "Durchsuche Medieninformationen"

msgctxt "#190"
msgid "Save"
msgstr "Speichern"

msgctxt "#191"
msgid "Shuffle"
msgstr "Zufall"

msgctxt "#192"
msgid "Clear"
msgstr "Löschen"

msgctxt "#193"
msgid "Scan"
msgstr "Durchsuchen"

msgctxt "#194"
msgid "Searching..."
msgstr "Durchsuche..."

msgctxt "#195"
msgid "No info found!"
msgstr "Keine Informationen gefunden!"

msgctxt "#196"
msgid "Select movie:"
msgstr "Film-Auswahl:"

msgctxt "#197"
msgid "Querying %s info"
msgstr "Online-Datenbank wird abgefragt..."

msgctxt "#198"
msgid "Loading movie details"
msgstr "Lade Filminformationen"

msgctxt "#199"
msgid "Web interface"
msgstr "Webinterface Skin"

msgctxt "#202"
msgid "Tagline"
msgstr "Kurzinfo"

msgctxt "#203"
msgid "Plot outline"
msgstr "Handlung"

msgctxt "#205"
msgid "Votes"
msgstr "Stimmen"

msgctxt "#206"
msgid "Cast"
msgstr "Besetzung"

msgctxt "#207"
msgid "Plot"
msgstr "Handlung"

msgctxt "#208"
msgid "Play"
msgstr "Abspielen"

msgctxt "#209"
msgid "Next"
msgstr "Nächste"

msgctxt "#210"
msgid "Previous"
msgstr "Vorherige"

msgctxt "#213"
msgid "Calibrate user interface..."
msgstr "Benutzeroberfläche kalibrieren..."

msgctxt "#214"
msgid "Video calibration..."
msgstr "Bildschirm kalibrieren..."

msgctxt "#215"
msgid "Soften"
msgstr "Weichzeichnen"

msgctxt "#216"
msgid "Zoom amount"
msgstr "Vergrößerung"

msgctxt "#217"
msgid "Pixel ratio"
msgstr "Bild-Verhältnis"

msgctxt "#218"
msgid "DVD drive"
msgstr "DVD-Laufwerk"

msgctxt "#219"
msgid "Please insert disc"
msgstr "Bitte eine Disc einlegen"

msgctxt "#220"
msgid "Remote share"
msgstr "Netzwerkquelle"

msgctxt "#221"
msgid "Network is not connected"
msgstr "Netzwerk ist nicht verbunden"

msgctxt "#222"
msgid "Cancel"
msgstr "Abbrechen"

msgctxt "#224"
msgid "Speed"
msgstr "Abfolgezeit"

msgctxt "#225"
msgid "Vertical Shift"
msgstr "Vertical Shift"

msgctxt "#226"
msgid "Test patterns..."
msgstr "Testbilder..."

msgctxt "#227"
msgid "Lookup audio CD track names from freedb.org"
msgstr "Audio CD Titelnamen mit freedb.org abgleichen"

msgctxt "#228"
msgid "Shuffle playlist on load"
msgstr "Zufällige Reihenfolge der Playlist nach dem Laden"

msgctxt "#229"
msgid "HDD spindown time"
msgstr "Festplatten Abschaltzeit"

msgctxt "#230"
msgid "Video filters"
msgstr "Videofilter"

msgctxt "#231"
msgid "None"
msgstr "Keine"

msgctxt "#232"
msgid "Point"
msgstr "Punkt"

msgctxt "#233"
msgid "Linear"
msgstr "Linear"

msgctxt "#234"
msgid "Anisotropic"
msgstr "Anisotropisch"

msgctxt "#235"
msgid "Quincunx"
msgstr "Quincunx"

msgctxt "#236"
msgid "Gaussian cubic"
msgstr "Gaussian Cubic"

msgctxt "#237"
msgid "Minification"
msgstr "Verkleinerung"

msgctxt "#238"
msgid "Magnification"
msgstr "Vergrößerung"

msgctxt "#239"
msgid "Clear playlist on finish"
msgstr "Playlist nach der Wiedergabe löschen"

msgctxt "#240"
msgid "Display Mode"
msgstr "Anzeige"

msgctxt "#241"
msgid "Full Screen #%d"
msgstr "Vollbild #%d"

msgctxt "#242"
msgid "Windowed"
msgstr "Fenster"

msgctxt "#243"
msgid "Refresh Rate"
msgstr "Bildwiederholrate"

msgctxt "#244"
msgid "Full screen"
msgstr "Vollbild"

msgctxt "#245"
msgid "Sizing: (%i,%i)->(%i,%i) (Zoom x%2.2f) AR:%2.2f:1 (Pixels: %2.2f:1) (VShift: %2.2f)"
msgstr "Anpassen: (%i,%i)->(%i,%i) (Zoom x%2.2f) AR:%2.2f:1 (Pixel: %2.2f:1)"

msgctxt "#247"
msgid "Scripts"
msgstr "Skripte"

msgctxt "#248"
msgid "Language"
msgstr "Sprache"

msgctxt "#249"
msgid "Music"
msgstr "Musik"

msgctxt "#250"
msgid "Visualization"
msgstr "Visualisierung"

msgctxt "#251"
msgid "Select destination directory"
msgstr "Zielordner wählen"

msgctxt "#252"
msgid "Output stereo to all speakers"
msgstr "Stereo auf allen Lautsprechern ausgeben"

msgctxt "#253"
msgid "Number of channels"
msgstr "Anzahl der Kanäle"

msgctxt "#254"
msgid "- DTS capable receiver"
msgstr "- Receiver unterstützt DTS"

msgctxt "#255"
msgid "CDDB"
msgstr "CDDB"

msgctxt "#256"
msgid "Fetching CD information"
msgstr "Suche CD-Informationen"

msgctxt "#257"
msgid "Error"
msgstr "Fehler"

msgctxt "#258"
msgid "Enable tag reading"
msgstr "Lesen von Tag-Informationen aktivieren"

msgctxt "#259"
msgid "Opening"
msgstr "Öffne"

msgctxt "#260"
msgid "Shoutcast"
msgstr "Shoutcast"

msgctxt "#261"
msgid "Waiting for start..."
msgstr "Warte auf Start..."

msgctxt "#262"
msgid "Scripts output"
msgstr "Skript-Ausgabe"

msgctxt "#263"
msgid "Allow control of XBMC via HTTP"
msgstr "Steuerung über Webinterface zulassen"

msgctxt "#264"
msgid "Record"
msgstr "Aufnehmen"

msgctxt "#265"
msgid "Stop Rec."
msgstr "Aufnahme beenden"

msgctxt "#266"
msgid "Sort by: Track"
msgstr "Nach: Titel-Nr."

msgctxt "#267"
msgid "Sort by: Time"
msgstr "Nach: Zeit"

msgctxt "#268"
msgid "Sort by: Title"
msgstr "Nach: Titel"

msgctxt "#269"
msgid "Sort by: Artist"
msgstr "Nach: Interpret"

msgctxt "#270"
msgid "Sort by: Album"
msgstr "Nach: Album"

msgctxt "#271"
msgid "Top 100"
msgstr "Top 100"

msgctxt "#272"
msgid "Top-Left overscan compensation"
msgstr "Bildbereich oben links ausrichten"

msgctxt "#273"
msgid "Bottom-Right overscan compensation"
msgstr "Bildbereich unten rechts ausrichten"

msgctxt "#274"
msgid "Subtitle positioning"
msgstr "Position der Untertitel"

msgctxt "#275"
msgid "Pixel ratio adjustment"
msgstr "Bildverhältnis einstellen"

msgctxt "#276"
msgid "Adjust the arrow to change the amount of overscan"
msgstr "Bewege den Pfeil um den Bildbereich einzustellen"

msgctxt "#277"
msgid "Adjust the bar to change the subtitles position"
msgstr "Bewege den Balken um die Position der Untertitel einzustellen"

msgctxt "#278"
msgid "Adjust the rectangle so it is perfectly square"
msgstr "Ändere das Rechteck so, daß es ein perfektes Quadrat ergibt"

msgctxt "#279"
msgid "Unable to load settings"
msgstr "Einstellungen können nicht geladen werden"

msgctxt "#280"
msgid "Using default settings"
msgstr "Standardeinstellungen verwenden"

msgctxt "#281"
msgid "Please check the XML files"
msgstr "Bitte überprüfe die XML-Dateien"

msgctxt "#282"
msgid "Found %i items"
msgstr "%i Einträge gefunden"

msgctxt "#283"
msgid "Search results"
msgstr "Suchergebnisse"

msgctxt "#284"
msgid "No results found"
msgstr "Keine Ergebnisse gefunden"

msgctxt "#285"
msgid "Preferred audio language"
msgstr "Bevorzugte Audiospur"

msgctxt "#286"
msgid "Preferred subtitle language"
msgstr "Bevorzugte Untertitelsprache"

msgctxt "#287"
msgid "Subtitles"
msgstr "Untertitel"

msgctxt "#288"
msgid "Font"
msgstr "Schriftart"

msgctxt "#289"
msgid "- Size"
msgstr "- Schriftgröße"

msgctxt "#290"
msgid "Dynamic range compression"
msgstr "Dynamische Kompression"

msgctxt "#291"
msgid "Video"
msgstr "Video"

msgctxt "#292"
msgid "Audio"
msgstr "Audio"

msgctxt "#293"
msgid "Browse for subtitles"
msgstr "Nach Untertitel durchsuchen"

msgctxt "#294"
msgid "Create bookmark"
msgstr "Lesezeichen erstellen"

msgctxt "#296"
msgid "Clear bookmarks"
msgstr "Lesezeichen löschen"

msgctxt "#297"
msgid "Audio offset"
msgstr "Audio-Verzögerung"

msgctxt "#298"
msgid "Bookmarks"
msgstr "Lesezeichen"

msgctxt "#299"
msgid "- AAC capable receiver"
msgstr "- Receiver unterstützt AAC"

msgctxt "#300"
msgid "- MP1 capable receiver"
msgstr "- Receiver unterstützt MP1"

msgctxt "#301"
msgid "- MP2 capable receiver"
msgstr "- Receiver unterstützt MP2"

msgctxt "#302"
msgid "- MP3 capable receiver"
msgstr "- Receiver unterstützt MP3"

msgctxt "#303"
msgid "Delay"
msgstr "Verzögerung"

msgctxt "#304"
msgid "Language"
msgstr "Sprache"

msgctxt "#305"
msgid "Enabled"
msgstr "Aktiviert"

msgctxt "#306"
msgid "Non-interleaved"
msgstr "Nicht-interleaved"

msgctxt "#308"
msgid "Original stream's language"
msgstr "ursprüngliche Sprache des Stream"

msgctxt "#309"
msgid "User Interface language"
msgstr "GUI-Sprache"

msgctxt "#312"
msgid "(0=auto)"
msgstr "(0=auto)"

msgctxt "#313"
msgid "Cleaning database"
msgstr "Datenbank wird bereinigt"

msgctxt "#314"
msgid "Preparing..."
msgstr "Vorbereitung..."

msgctxt "#315"
msgid "Database error"
msgstr "Datenbankfehler"

msgctxt "#316"
msgid "Searching songs..."
msgstr "Durchsuche Titel..."

msgctxt "#317"
msgid "Cleaned database successfully"
msgstr "Die Datenbank wurde erfolgreich bereinigt"

msgctxt "#318"
msgid "Cleaning songs..."
msgstr "Titel werden aktualisiert..."

msgctxt "#319"
msgid "Error cleaning songs"
msgstr "Fehler beim Aktualisieren der Titel"

msgctxt "#320"
msgid "Cleaning artists..."
msgstr "Interpreten werden aktualisiert..."

msgctxt "#321"
msgid "Error cleaning artists"
msgstr "Fehler beim Aktualisieren der Interpreten"

msgctxt "#322"
msgid "Cleaning genres..."
msgstr "Genres werden aktualisiert..."

msgctxt "#323"
msgid "Error cleaning genres"
msgstr "Fehler beim Aktualisieren der Genres"

msgctxt "#324"
msgid "Cleaning paths..."
msgstr "Pfade werden aktualisiert..."

msgctxt "#325"
msgid "Error cleaning paths"
msgstr "Fehler beim Aktualisieren der Pfade"

msgctxt "#326"
msgid "Cleaning albums..."
msgstr "Alben werden aktualisiert..."

msgctxt "#327"
msgid "Error cleaning albums"
msgstr "Fehler beim Aktualisieren der Alben"

msgctxt "#328"
msgid "Writing changes..."
msgstr "Änderungen werden gespeichert..."

msgctxt "#329"
msgid "Error writing changes"
msgstr "Fehler beim Speichern der Änderungen"

msgctxt "#330"
msgid "This may take some time..."
msgstr "Einen Moment Geduld bitte..."

msgctxt "#331"
msgid "Compressing database..."
msgstr "Datenbank wird komprimiert..."

msgctxt "#332"
msgid "Error compressing database"
msgstr "Fehler beim Komprimieren der Datenbank"

msgctxt "#333"
msgid "Do you want to clean the library?"
msgstr "Soll die Datenbank bereinigt werden?"

msgctxt "#334"
msgid "Clean library..."
msgstr "Ungültige Datenbank-Einträge entfernen..."

msgctxt "#335"
msgid "Start"
msgstr "Start"

msgctxt "#336"
msgid "Framerate conversion"
msgstr "Bildrate konvertieren"

msgctxt "#337"
msgid "Audio output"
msgstr "Audioausgabe"

msgctxt "#338"
msgid "Analog"
msgstr "Analog"

msgctxt "#339"
msgid "Optical/Coax"
msgstr "Optisch/Koaxial"

msgctxt "#340"
msgid "Various artists"
msgstr "Verschiedene Interpreten"

msgctxt "#341"
msgid "Play disc"
msgstr "CD/DVD abspielen"

msgctxt "#342"
msgid "Movies"
msgstr "Filme"

msgctxt "#343"
msgid "Adjust framerate"
msgstr "Framerate anpassen"

msgctxt "#344"
msgid "Actors"
msgstr "Darsteller"

msgctxt "#345"
msgid "Year"
msgstr "Jahr"

msgctxt "#346"
msgid "Boost volume level on downmix"
msgstr "Lautstärke bei Downmix erhöhen"

msgctxt "#347"
msgid "- DTS-HD capable receiver"
msgstr "- Receiver unterstützt DTS-HD"

msgctxt "#348"
msgid "- Multichannel LPCM capable receiver"
msgstr "- Receiver unterstützt Mehrkanal LPCM"

msgctxt "#349"
msgid "- TrueHD capable receiver"
msgstr "- Receiver unterstützt TrueHD"

msgctxt "#350"
msgid "Programs"
msgstr "Programme"

msgctxt "#351"
msgid "Off"
msgstr "Aus"

msgctxt "#352"
msgid "Dim"
msgstr "Dimmen"

msgctxt "#353"
msgid "Black"
msgstr "Schwarz"

msgctxt "#354"
msgid "Matrix trails"
msgstr "Matrix Spalten"

msgctxt "#355"
msgid "Screensaver time"
msgstr "Aktivieren nach"

msgctxt "#356"
msgid "Screensaver mode"
msgstr "Bildschirmschoner"

msgctxt "#357"
msgid "Shutdown function timer"
msgstr "System automatisch ausschalten"

msgctxt "#358"
msgid "All albums"
msgstr "Alle Alben"

msgctxt "#359"
msgid "Recently added albums"
msgstr "Zuletzt hinzugefügte Alben"

msgctxt "#360"
msgid "Screensaver"
msgstr "Bildschirmschoner"

msgctxt "#361"
msgid "R. Slideshow"
msgstr "Rekurs. Diaschau"

msgctxt "#362"
msgid "Screensaver dim level"
msgstr "Bildschirm verdunkeln um"

msgctxt "#363"
msgid "Sort by: File"
msgstr "Nach Datei"

msgctxt "#364"
msgid "- Dolby Digital (AC3) capable receiver"
msgstr "- Receiver unterstützt AC3"

msgctxt "#365"
msgid "Sort by: Name"
msgstr "Nach Namen"

msgctxt "#366"
msgid "Sort by: Year"
msgstr "Nach Jahr"

msgctxt "#367"
msgid "Sort by: Rating"
msgstr "Nach Bewertung"

msgctxt "#368"
msgid "IMDb"
msgstr "IMDb"

msgctxt "#369"
msgid "Title"
msgstr "Titel"

msgctxt "#370"
msgid "Thunderstorms"
msgstr "Gewitter"

msgctxt "#371"
msgid "Partly"
msgstr "teilweise"

msgctxt "#372"
msgid "Mostly"
msgstr "weitgehend"

msgctxt "#373"
msgid "Sunny"
msgstr "sonnig"

msgctxt "#374"
msgid "Cloudy"
msgstr "wolkig"

msgctxt "#375"
msgid "Snow"
msgstr "Schnee"

msgctxt "#376"
msgid "Rain"
msgstr "Regen"

msgctxt "#377"
msgid "Light"
msgstr "leichter"

msgctxt "#378"
msgid "AM"
msgstr "vormittags"

msgctxt "#379"
msgid "PM"
msgstr "nachmittags"

msgctxt "#380"
msgid "Showers"
msgstr "Schauer"

msgctxt "#381"
msgid "Few"
msgstr "wenige"

msgctxt "#382"
msgid "Scattered"
msgstr "vereinzelt"

msgctxt "#383"
msgid "Wind"
msgstr "Wind"

msgctxt "#384"
msgid "Strong"
msgstr "starker"

msgctxt "#385"
msgid "Fair"
msgstr "schön"

msgctxt "#386"
msgid "Clear"
msgstr "klar"

msgctxt "#387"
msgid "Clouds"
msgstr "Wolken"

msgctxt "#388"
msgid "Early"
msgstr "morgens"

msgctxt "#389"
msgid "Shower"
msgstr "Regen"

msgctxt "#390"
msgid "Flurries"
msgstr "Böen"

msgctxt "#391"
msgid "Low"
msgstr "niedrig"

msgctxt "#392"
msgid "Medium"
msgstr "mittel"

msgctxt "#393"
msgid "High"
msgstr "hoch"

msgctxt "#394"
msgid "Fog"
msgstr "Nebel"

msgctxt "#395"
msgid "Haze"
msgstr "Dunst"

msgctxt "#396"
msgid "Select location"
msgstr "Städteauswahl"

msgctxt "#397"
msgid "Refresh time"
msgstr "Aktualisierungsintervall der Wetterdaten"

msgctxt "#398"
msgid "Temperature units"
msgstr "Temperatur anzeigen in"

msgctxt "#399"
msgid "Speed units"
msgstr "Windstärke anzeigen in"

msgctxt "#400"
msgid "Weather"
msgstr "Wetter"

msgctxt "#401"
msgid "Temp"
msgstr "Temperatur"

msgctxt "#402"
msgid "Feels like"
msgstr "Gefühlt"

msgctxt "#403"
msgid "UV index"
msgstr "UV-Wert"

msgctxt "#404"
msgid "Wind"
msgstr "Wind"

msgctxt "#405"
msgid "Dew point"
msgstr "Taupunkt"

msgctxt "#406"
msgid "Humidity"
msgstr "Feuchtigkeit"

msgctxt "#409"
msgid "Defaults"
msgstr "Standards"

msgctxt "#410"
msgid "Accessing weather service"
msgstr "Verbinde mit Wetterservice"

msgctxt "#411"
msgid "Getting weather for:"
msgstr "Erhalte Wetter-Informationen für:"

msgctxt "#412"
msgid "Unable to get weather data"
msgstr "Wetter-Informationen können nicht geladen werden"

msgctxt "#413"
msgid "Manual"
msgstr "Manuell"

msgctxt "#414"
msgid "No review for this album"
msgstr "Keine Bewertung für dieses Album"

msgctxt "#415"
msgid "Downloading thumbnail..."
msgstr "Lade Thumbnail herunter..."

msgctxt "#416"
msgid "Not available"
msgstr "Nicht verfügbar"

msgctxt "#417"
msgid "View: Big icons"
msgstr "Große Symbole"

msgctxt "#418"
msgid "Low"
msgstr "Tief"

msgctxt "#419"
msgid "High"
msgstr "Hoch"

msgctxt "#420"
msgid "HDMI"
msgstr "HDMI"

msgctxt "#422"
msgid "Delete album info"
msgstr "Albuminformationen löschen"

msgctxt "#423"
msgid "Delete CD information"
msgstr "CD-Informationen löschen"

msgctxt "#424"
msgid "Select"
msgstr "Auswählen"

msgctxt "#425"
msgid "No album information found"
msgstr "Keine Albuminformationen gefunden"

msgctxt "#426"
msgid "No CD information found"
msgstr "Keine CD-Informationen gefunden"

msgctxt "#427"
msgid "Disc"
msgstr "Disc"

msgctxt "#428"
msgid "Insert correct CD/DVD"
msgstr "Bitte korrekte CD/DVD einlegen"

msgctxt "#429"
msgid "Please insert the following disc:"
msgstr "Bitte folgende CD/DVD einlegen"

msgctxt "#430"
msgid "Sort by: DVD#"
msgstr "Sortieren nach DVD#"

msgctxt "#431"
msgid "No cache"
msgstr "Keinen Cache verwenden"

msgctxt "#432"
msgid "Remove movie from library"
msgstr "Film aus der Datenbank entfernen"

msgctxt "#433"
msgid "Really remove '%s'?"
msgstr "Soll '%s' wirklich entfernt werden?"

msgctxt "#434"
msgid "From %s at %i %s"
msgstr "Von %s mit %i %s"

msgctxt "#437"
msgid "Removable disk"
msgstr "Wechsellaufwerk"

msgctxt "#438"
msgid "Opening file"
msgstr "Öffne Datei"

msgctxt "#439"
msgid "Cache"
msgstr "Cache"

msgctxt "#440"
msgid "Harddisk"
msgstr "Festplatte"

msgctxt "#441"
msgid "UDF"
msgstr "UDF"

msgctxt "#442"
msgid "Local network"
msgstr "Lokales Netzwerk"

msgctxt "#443"
msgid "Internet"
msgstr "Internet"

msgctxt "#444"
msgid "Video"
msgstr "Video"

msgctxt "#445"
msgid "Audio"
msgstr "Audio"

msgctxt "#446"
msgid "DVD"
msgstr "DVD"

msgctxt "#447"
msgid "Autorun media"
msgstr "Medien automatisch starten"

msgctxt "#448"
msgid "LCD"
msgstr "LCD"

msgctxt "#449"
msgid "Enabled"
msgstr "Aktivieren"

msgctxt "#450"
msgid "Columns"
msgstr "Spalten"

msgctxt "#451"
msgid "Row 1 address"
msgstr "Reihe 1"

msgctxt "#452"
msgid "Row 2 address"
msgstr "Reihe 2"

msgctxt "#453"
msgid "Row 3 address"
msgstr "Reihe 3"

msgctxt "#454"
msgid "Row 4 address"
msgstr "Reihe 4"

msgctxt "#455"
msgid "Rows"
msgstr "Reihen"

msgctxt "#456"
msgid "Mode"
msgstr "Modus"

msgctxt "#457"
msgid "Switch view"
msgstr "Ansicht ändern"

msgctxt "#459"
msgid "Subs"
msgstr "Untertitel"

msgctxt "#460"
msgid "Audio stream"
msgstr "Audiospur"

msgctxt "#461"
msgid "[active]"
msgstr "[aktiv]"

msgctxt "#462"
msgid "Subtitle"
msgstr "Untertitel"

msgctxt "#463"
msgid "Backlight"
msgstr "Hintergrundbeleuchtung"

msgctxt "#464"
msgid "Brightness"
msgstr "Helligkeit"

msgctxt "#465"
msgid "Contrast"
msgstr "Kontrast"

msgctxt "#466"
msgid "Gamma"
msgstr "Gamma"

msgctxt "#467"
msgid "Type"
msgstr "Typ"

msgctxt "#468"
msgid "Move the bar to change the OSD position"
msgstr "Die Leiste bewegen, um die OSD-Position einzustellen"

msgctxt "#469"
msgid "OSD position"
msgstr "OSD-Position"

msgctxt "#470"
msgid "Credits"
msgstr "Anerkennung"

msgctxt "#471"
msgid "Modchip"
msgstr "Modchip"

msgctxt "#474"
msgid "Off"
msgstr "Aus"

msgctxt "#475"
msgid "Music only"
msgstr "nur Musik"

msgctxt "#476"
msgid "Music & video"
msgstr "Musik & Video"

msgctxt "#477"
msgid "Unable to load playlist"
msgstr "Playlist konnte nicht geladen werden"

msgctxt "#478"
msgid "OSD"
msgstr "OSD"

msgctxt "#479"
msgid "Skin & language"
msgstr "Skin und Sprache"

msgctxt "#480"
msgid "Appearance"
msgstr "Darstellung"

msgctxt "#481"
msgid "Audio options"
msgstr "Audioeinstellungen"

msgctxt "#482"
msgid "About XBMC"
msgstr "Über XBMC"

msgctxt "#485"
msgid "Delete album"
msgstr "Lösche Album"

msgctxt "#486"
msgid "Repeat"
msgstr "Wiederholen"

msgctxt "#487"
msgid "Repeat one"
msgstr "Wiederhole"

msgctxt "#488"
msgid "Repeat folder"
msgstr "Inhalt eines Ordners wiederholen"

msgctxt "#489"
msgid "Play the next song automatically"
msgstr "Automatisch nächsten Titel im Ordner abspielen"

msgctxt "#491"
msgid "- Use big icons"
msgstr "- Große Symbole wechseln"

msgctxt "#492"
msgid "Resize VobSubs"
msgstr "Vob-Untertitel vergrößern"

msgctxt "#493"
msgid "Advanced options (Experts Only!)"
msgstr "Erweiterte Optionen (nur für Experten!)"

msgctxt "#494"
msgid "Overall audio headroom"
msgstr "Übersteuerungsreserve"

msgctxt "#495"
msgid "Upsample videos to GUI resolution"
msgstr "Videos in GUI-Auflösung abspielen"

msgctxt "#496"
msgid "Calibration"
msgstr "Kalibrierung"

msgctxt "#497"
msgid "Show file extensions"
msgstr "Dateityp-Erweiterungen anzeigen"

msgctxt "#498"
msgid "Sort by: Type"
msgstr "Nach Typ"

msgctxt "#499"
msgid "Unable to connect to online lookup service"
msgstr "Verbindung mit Online-Service nicht möglich"

msgctxt "#500"
msgid "Downloading album information failed"
msgstr "Fehler beim Herunterladen der Albuminformationen"

msgctxt "#501"
msgid "Looking for album names..."
msgstr "Albumnamen werden gesucht..."

msgctxt "#502"
msgid "Open"
msgstr "Offen"

msgctxt "#503"
msgid "Busy"
msgstr "Beschäftigt"

msgctxt "#504"
msgid "Empty"
msgstr "Leer"

msgctxt "#505"
msgid "Loading media info from files..."
msgstr "Metainformationen werden geladen..."

msgctxt "#507"
msgid "Sort by: Usage"
msgstr "Nach: Gebrauch"

msgctxt "#510"
msgid "Enable visualizations"
msgstr "Visualisierung verwenden"

msgctxt "#511"
msgid "Enable video mode switching"
msgstr "Video-Modus auf Basis der Spiele-Region wechseln"

msgctxt "#512"
msgid "Startup window"
msgstr "Startfenster"

msgctxt "#513"
msgid "Home window"
msgstr "Hauptfenster"

msgctxt "#514"
msgid "Manual settings"
msgstr "Manuell einstellen"

msgctxt "#515"
msgid "Genre"
msgstr "Genre"

msgctxt "#517"
msgid "Recently played albums"
msgstr "Zuletzt gespielte Alben"

msgctxt "#518"
msgid "Launch"
msgstr "Starten"

msgctxt "#519"
msgid "Launch in..."
msgstr "Starten als..."

msgctxt "#521"
msgid "Compilations"
msgstr "Sampler"

msgctxt "#522"
msgid "Remove source"
msgstr "Quelle entfernen"

msgctxt "#523"
msgid "Switch media"
msgstr "Medium wechseln"

msgctxt "#524"
msgid "Select playlist"
msgstr "Playlist wählen"

msgctxt "#525"
msgid "New playlist..."
msgstr "Neue Playlist..."

msgctxt "#526"
msgid "Add to playlist"
msgstr "Zur Playlist hinzufügen"

msgctxt "#527"
msgid "Manually add to library"
msgstr "Zur Datenbank hinzufügen"

msgctxt "#528"
msgid "Enter title"
msgstr "Titel eingeben"

msgctxt "#529"
msgid "Error: Duplicate title"
msgstr "Fehler: Titel doppelt"

msgctxt "#530"
msgid "Select genre"
msgstr "Genre wählen"

msgctxt "#531"
msgid "New genre"
msgstr "Neues Genre"

msgctxt "#532"
msgid "Manual addition"
msgstr "Manuell hinzugefügt"

msgctxt "#533"
msgid "Enter genre"
msgstr "Genre eingeben"

msgctxt "#534"
msgid "View: %s"
msgstr "Ansicht: %s"

msgctxt "#535"
msgid "List"
msgstr "Liste"

msgctxt "#536"
msgid "Icons"
msgstr "Symbole"

msgctxt "#537"
msgid "Big list"
msgstr "Liste 2"

msgctxt "#538"
msgid "Big icons"
msgstr "Symbole 2"

msgctxt "#539"
msgid "Wide"
msgstr "Wide"

msgctxt "#540"
msgid "Big wide"
msgstr "Wide 2"

msgctxt "#541"
msgid "Album icons"
msgstr "Album-Symbole"

msgctxt "#542"
msgid "DVD icons"
msgstr "DVD-Symbole"

msgctxt "#543"
msgid "DVD"
msgstr "DVD"

msgctxt "#544"
msgid "Media info"
msgstr "Infos"

msgctxt "#545"
msgid "Audio output device"
msgstr "Audio Ausgabegerät"

msgctxt "#546"
msgid "Passthrough output device"
msgstr "Digitales Ausgabegerät für Passthrough"

msgctxt "#547"
msgid "No biography for this artist"
msgstr "Keine Biografie für diesen Interpreten"

msgctxt "#548"
msgid "Downmix multichannel audio to stereo"
msgstr "Mehrkanal-Audio auf Stereo reduzieren"

msgctxt "#550"
msgid "Sort by: %s"
msgstr "Nach: %s"

msgctxt "#551"
msgid "Name"
msgstr "Name"

msgctxt "#552"
msgid "Date"
msgstr "Datum"

msgctxt "#553"
msgid "Size"
msgstr "Größe"

msgctxt "#554"
msgid "Track"
msgstr "Nummer"

msgctxt "#555"
msgid "Time"
msgstr "Zeit"

msgctxt "#556"
msgid "Title"
msgstr "Titel"

msgctxt "#557"
msgid "Artist"
msgstr "Interpret"

msgctxt "#558"
msgid "Album"
msgstr "Album"

msgctxt "#559"
msgid "Playlist"
msgstr "Playlist"

msgctxt "#560"
msgid "ID"
msgstr "ID"

msgctxt "#561"
msgid "File"
msgstr "Datei"

msgctxt "#562"
msgid "Year"
msgstr "Jahr"

msgctxt "#563"
msgid "Rating"
msgstr "Bewertung"

msgctxt "#564"
msgid "Type"
msgstr "Typ"

msgctxt "#565"
msgid "Usage"
msgstr "Gebrauch"

msgctxt "#566"
msgid "Album artist"
msgstr "Album-Interpret"

msgctxt "#567"
msgid "Play count"
msgstr "Spielzähler"

msgctxt "#568"
msgid "Last played"
msgstr "Zuletzt gespielt"

msgctxt "#569"
msgid "Comment"
msgstr "Kommentar"

msgctxt "#570"
msgid "Date added"
msgstr "Datum (hinzugefügt)"

msgctxt "#571"
msgid "Default"
msgstr "Standard"

msgctxt "#572"
msgid "Studio"
msgstr "Studio"

msgctxt "#573"
msgid "Path"
msgstr "Pfad"

msgctxt "#574"
msgid "Country"
msgstr "Land"

msgctxt "#575"
msgid "In progress"
msgstr "In Gange"

msgctxt "#576"
msgid "Times played"
msgstr "Abgespielt"

msgctxt "#580"
msgid "Sort direction"
msgstr "Sortierrichtung"

msgctxt "#581"
msgid "Sort method"
msgstr "Sortiermethode"

msgctxt "#582"
msgid "View mode"
msgstr "Ansicht"

msgctxt "#583"
msgid "Remember views for different folders"
msgstr "Ansicht für einzelne Ordner speichern"

msgctxt "#584"
msgid "Ascending"
msgstr "Aufsteigend"

msgctxt "#585"
msgid "Descending"
msgstr "Absteigend"

msgctxt "#586"
msgid "Edit playlist"
msgstr "Playlist editieren"

msgctxt "#587"
msgid "Filter"
msgstr "Filter"

msgctxt "#588"
msgid "Cancel party mode"
msgstr "Partymodus abbrechen"

msgctxt "#589"
msgid "Party mode"
msgstr "Partymodus"

msgctxt "#590"
msgid "Random"
msgstr "Zufall"

msgctxt "#591"
msgid "Off"
msgstr "Aus"

msgctxt "#592"
msgid "One"
msgstr "Eins"

msgctxt "#593"
msgid "All"
msgstr "Alle"

msgctxt "#594"
msgid "Off"
msgstr "Aus"

msgctxt "#595"
msgid "Repeat: Off"
msgstr "Wiederholen aus"

msgctxt "#596"
msgid "Repeat: One"
msgstr "Wiederholen eins"

msgctxt "#597"
msgid "Repeat: All"
msgstr "Wiederholen alle"

msgctxt "#600"
msgid "Rip audio CD"
msgstr "Audio-CD kopieren"

msgctxt "#601"
msgid "Medium"
msgstr "Mittlere Qualität"

msgctxt "#602"
msgid "Standard"
msgstr "Standard-Qualität"

msgctxt "#603"
msgid "Extreme"
msgstr "Höchste Qualität"

msgctxt "#604"
msgid "Constant bitrate"
msgstr "konstante Bitrate"

msgctxt "#605"
msgid "Ripping..."
msgstr "Kopieren..."

msgctxt "#607"
msgid "To:"
msgstr "Zielordner:"

msgctxt "#608"
msgid "Could not rip CD or track"
msgstr "CD oder Titel konnte nicht kopiert werden!"

msgctxt "#609"
msgid "CDDARipPath is not set."
msgstr "CD Ziel-Pfad ist nicht konfiguriert."

msgctxt "#610"
msgid "Rip audio track"
msgstr "Titel kopieren"

msgctxt "#611"
msgid "Enter number"
msgstr "Nummer eingeben"

msgctxt "#612"
msgid "Bits/Sample"
msgstr "Bits/Sample"

msgctxt "#613"
msgid "Sample Frequency"
msgstr "Sample Frequenz"

msgctxt "#620"
msgid "Audio CDs"
msgstr "Musik CDs"

msgctxt "#621"
msgid "Encoder"
msgstr "Encoder für Umwandlung"

msgctxt "#622"
msgid "Quality"
msgstr "Qualität"

msgctxt "#623"
msgid "Bitrate"
msgstr "Bitrate"

msgctxt "#624"
msgid "Include track number"
msgstr "Titelnummer einbeziehen"

msgctxt "#625"
msgid "All songs of"
msgstr "Alle Titel von"

msgctxt "#629"
msgid "View mode"
msgstr "Ansicht"

msgctxt "#630"
msgid "Normal"
msgstr "Normal"

msgctxt "#631"
msgid "Zoom"
msgstr "Zoom"

msgctxt "#632"
msgid "Stretch 4:3"
msgstr "4:3 Ausgabe"

msgctxt "#633"
msgid "Wide Zoom"
msgstr "14:9 Ausgabe"

msgctxt "#634"
msgid "Stretch 16:9"
msgstr "16:9 Ausgabe"

msgctxt "#635"
msgid "Original Size"
msgstr "Originalgröße"

msgctxt "#636"
msgid "Custom"
msgstr "Benutzerdefiniert"

msgctxt "#637"
msgid "Replay gain"
msgstr "Wiedergabeverstärkung"

msgctxt "#638"
msgid "Replaygain volume adjustments"
msgstr "Modus für Wiedergabeverstärkung"

msgctxt "#639"
msgid "Use track levels"
msgstr "Titel-Niveau"

msgctxt "#640"
msgid "Use album levels"
msgstr "Album-Niveau"

msgctxt "#641"
msgid "PreAmp Level - Replay gained files"
msgstr "PreAmp-Level bei Wiedergabeverstärkung"

msgctxt "#642"
msgid "PreAmp Level - Non replay gained files"
msgstr "PreAmp-Level ohne Wiedergabeverstärkung"

msgctxt "#643"
msgid "Avoid clipping on replay gained files"
msgstr "Übersteuerung bei Wiedergabeverstärkung vermeiden"

msgctxt "#644"
msgid "Crop black bars"
msgstr "Schwarze Balken entfernen"

msgctxt "#645"
msgid "Need to unpack a big file. Continue?"
msgstr "Eine große Datei muss entpackt werden. Fortfahren?"

msgctxt "#646"
msgid "Remove from library"
msgstr "Aus Datenbank entfernen"

msgctxt "#647"
msgid "Export video library"
msgstr "Videodatenbank exportieren"

msgctxt "#648"
msgid "Import video library"
msgstr "Videodatenbank importieren"

msgctxt "#649"
msgid "Importing"
msgstr "Datenbank wird importiert"

msgctxt "#650"
msgid "Exporting"
msgstr "Datenbank wird exportiert"

msgctxt "#651"
msgid "Browse for library"
msgstr "Nach Datenbank durchsuchen"

msgctxt "#652"
msgid "Years"
msgstr "Jahre"

msgctxt "#653"
msgid "Update library"
msgstr "Datenbank aktualisieren"

msgctxt "#654"
msgid "Show debug info"
msgstr "Debug-Info anzeigen"

msgctxt "#655"
msgid "Browse for executable"
msgstr "Nach einem Programm durchsuchen"

msgctxt "#656"
msgid "Browse for playlist"
msgstr "Nach einer Playlist durchsuchen"

msgctxt "#657"
msgid "Browse for folder"
msgstr "Nach einem Ordner durchsuchen"

msgctxt "#658"
msgid "Song information"
msgstr "Titelinformationen"

msgctxt "#659"
msgid "Non-linear stretch"
msgstr "Nichtlineare Vergrößerung"

msgctxt "#660"
msgid "Volume amplification"
msgstr "Lautstärkeanpassung"

msgctxt "#661"
msgid "Choose export folder"
msgstr "Wähle Export-Ordner"

msgctxt "#662"
msgid "This file is no longer available."
msgstr "Diese Datei ist nicht mehr verfügbar."

msgctxt "#663"
msgid "Would you like to remove it from the library?"
msgstr "Soll der Eintrag aus der Datenbank entfernt werden?"

msgctxt "#664"
msgid "Browse for Script"
msgstr "Nach Skript suchen"

msgctxt "#665"
msgid "Compression level"
msgstr "Komprimierungsgrad"

msgctxt "#700"
msgid "Cleaning up library"
msgstr "Datenbank wird bereinigt"

msgctxt "#701"
msgid "Removing old songs from the library"
msgstr "Alte Musikdaten aus der Datenbank löschen"

msgctxt "#702"
msgid "This path has been scanned before"
msgstr "Dieser Pfad wurde bereits durchsucht"

msgctxt "#705"
msgid "Network"
msgstr "Netzwerk"

msgctxt "#706"
msgid "- Server"
msgstr "- Server"

msgctxt "#708"
msgid "Use an HTTP proxy server to access the internet"
msgstr "HTTP-Proxy für Internetzugriff verwenden"

msgctxt "#711"
msgid "Internet Protocol (IP)"
msgstr "Internet-Protokoll (IP)"

msgctxt "#712"
msgid "Invalid port specified. Value must be between 1 and 65535."
msgstr "Es wurde ein ungültiger Port festgelegt. Der Port muß zwischen 1 und 65535 liegen."

msgctxt "#713"
msgid "HTTP proxy"
msgstr "HTTP-Proxy"

msgctxt "#715"
msgid "- Assignment"
msgstr "- Zuweisung der IP-Adresse"

msgctxt "#716"
msgid "Automatic (DHCP)"
msgstr "Automatisch (DHCP)"

msgctxt "#717"
msgid "Manual (Static)"
msgstr "Manuell (Statisch)"

msgctxt "#719"
msgid "- IP address"
msgstr "- IP-Adresse"

msgctxt "#720"
msgid "- Netmask"
msgstr "- Subnetzmaske"

msgctxt "#721"
msgid "- Default gateway"
msgstr "- Standardgateway"

msgctxt "#722"
msgid "- DNS server"
msgstr "- DNS-Server"

msgctxt "#723"
msgid "Save & restart"
msgstr "Speichern & Neustarten"

msgctxt "#724"
msgid "Invalid address specified. Value must be AAA.BBB.CCC.DDD"
msgstr "Ungültige Adresse. Das Format muss AAA.BBB.CCC.DDD entsprechen"

msgctxt "#725"
msgid "with numbers between 0 and 255."
msgstr "mit Zahlen zwischen 0 und 255 sein."

msgctxt "#726"
msgid "Changes not saved. Continue without saving?"
msgstr "Änderungen nicht gespeichert. Weiter ohne Speichern?"

msgctxt "#727"
msgid "Web server"
msgstr "Webserver"

msgctxt "#728"
msgid "FTP server"
msgstr "FTP-Server"

msgctxt "#730"
msgid "- Port"
msgstr "- Port"

msgctxt "#732"
msgid "Save & apply"
msgstr "Speichern & Übernehmen"

msgctxt "#733"
msgid "- Password"
msgstr "- Passwort"

msgctxt "#734"
msgid "No pass"
msgstr "Kein Passwort"

msgctxt "#735"
msgid "- Character set"
msgstr "- Zeichensatz"

msgctxt "#736"
msgid "- Style"
msgstr "- Stil"

msgctxt "#737"
msgid "- Colour"
msgstr "- Farbe"

msgctxt "#738"
msgid "Normal"
msgstr "Normal"

msgctxt "#739"
msgid "Bold"
msgstr "Fett"

msgctxt "#740"
msgid "Italics"
msgstr "Kursiv"

msgctxt "#741"
msgid "Bold italics"
msgstr "Fett kursiv"

msgctxt "#742"
msgid "White"
msgstr "Weiß"

msgctxt "#743"
msgid "Yellow"
msgstr "Gelb"

msgctxt "#744"
msgid "Files"
msgstr "Dateien"

msgctxt "#745"
msgid "No scanned information for this view"
msgstr "Es sind keine Informationen in der Datenbank verfügbar"

msgctxt "#746"
msgid "Please turn off library mode"
msgstr "Bitte wieder zur Datei-Ansicht wechseln"

msgctxt "#747"
msgid "Error loading image"
msgstr "Fehler beim Laden des Bildes"

msgctxt "#748"
msgid "Edit path"
msgstr "Pfad bearbeiten"

msgctxt "#749"
msgid "Mirror image"
msgstr "Spiegelbild"

msgctxt "#750"
msgid "Are you sure?"
msgstr "Sind Sie sicher?"

msgctxt "#751"
msgid "Removing source"
msgstr "Quelle entfernen"

msgctxt "#754"
msgid "Add program link"
msgstr "Programmlink hinzufügen"

msgctxt "#755"
msgid "Edit program path"
msgstr "Programmpfad bearbeiten"

msgctxt "#756"
msgid "Edit program name"
msgstr "Programnamen bearbeiten"

msgctxt "#757"
msgid "Edit path depth"
msgstr "Pfadtiefe bearbeiten"

msgctxt "#759"
msgid "View: Big list"
msgstr "Große Liste"

msgctxt "#760"
msgid "Yellow"
msgstr "Gelb"

msgctxt "#761"
msgid "White"
msgstr "Weiß"

msgctxt "#762"
msgid "Blue"
msgstr "Blau"

msgctxt "#763"
msgid "Bright green"
msgstr "Hellgrün"

msgctxt "#764"
msgid "Yellow green"
msgstr "Gelbgrün"

msgctxt "#765"
msgid "Cyan"
msgstr "Blaugrün"

msgctxt "#766"
msgid "Light grey"
msgstr "Hellgrau"

msgctxt "#767"
msgid "Grey"
msgstr "Grau"

msgctxt "#770"
msgid "Error %i: share not available"
msgstr "Fehler %i: Quelle ist nicht verfügbar!"

msgctxt "#772"
msgid "Audio output"
msgstr "Audio-Hardware"

msgctxt "#773"
msgid "Seeking"
msgstr "Positionieren"

msgctxt "#774"
msgid "Slideshow folder"
msgstr "Diaschau-Ordner"

msgctxt "#775"
msgid "Network interface"
msgstr "Netzwerkkarte"

msgctxt "#776"
msgid "- Wireless network name (ESSID)"
msgstr "- Wireless Netzwerkname (ESSID)"

msgctxt "#777"
msgid "- Wireless password"
msgstr "- Wireless Passwort"

msgctxt "#778"
msgid "- Wireless security"
msgstr "- Wireless Sicherheit"

msgctxt "#779"
msgid "Save and apply network interface settings"
msgstr "Speichern und Übernehmen der Netzwerkkarteneinstellung"

msgctxt "#780"
msgid "No encryption"
msgstr "Keine Verschlüsselung"

msgctxt "#781"
msgid "WEP"
msgstr "WEP"

msgctxt "#782"
msgid "WPA"
msgstr "WPA"

msgctxt "#783"
msgid "WPA2"
msgstr "WPA2"

msgctxt "#784"
msgid "Applying network interface settings. Please wait."
msgstr "Übernehme Netzwerkkarteneinstellung. Bitte warten."

msgctxt "#785"
msgid "Network interface restarted successfully."
msgstr "Netzwerkkarte erfolgreich neugestartet."

msgctxt "#786"
msgid "Network interface did not start successfully."
msgstr "Netzwerkkarte konnte nicht erfolgreich gestartet werden."

msgctxt "#787"
msgid "Interface disabled"
msgstr "Karte deaktiviert"

msgctxt "#788"
msgid "Network interface disabled successfully."
msgstr "Netzwerkkarte erfolgreich deaktiviert."

msgctxt "#789"
msgid "Wireless network name (ESSID)"
msgstr "Wireless Netzwerkname (ESSID)"

msgctxt "#790"
msgid "Remote control"
msgstr "Fernsteuerung"

msgctxt "#791"
msgid "Allow programs on this system to control XBMC"
msgstr "Steuerung über lokale Programme zulassen"

msgctxt "#792"
msgid "Port"
msgstr "Port"

msgctxt "#793"
msgid "Port range"
msgstr "Port-Bereich"

msgctxt "#794"
msgid "Allow programs on other systems to control XBMC"
msgstr "Steuerung über entfernte Programme zulassen"

msgctxt "#795"
msgid "Initial repeat delay (ms)"
msgstr "Anfängliche Wiederholungsverzögerung (ms)"

msgctxt "#796"
msgid "Continuous repeat delay (ms)"
msgstr "Kontinuierliche Wiederholungsverzögerung (ms)"

msgctxt "#797"
msgid "Maximum number of clients"
msgstr "Maximale Anzahl der Clients"

msgctxt "#798"
msgid "Internet access"
msgstr "Internetzugriff"

msgctxt "#850"
msgid "Invalid port number entered"
msgstr "Ungültige Portnummer eingegeben"

msgctxt "#851"
msgid "Valid port range is 1-65535"
msgstr "Gültige Ports: 1-65535"

msgctxt "#852"
msgid "Valid port range is 1024-65535"
msgstr "Gültige Ports: 1024-65535"

msgctxt "#998"
msgid "Add Music..."
msgstr "Musik hinzufügen..."

msgctxt "#999"
msgid "Add Videos..."
msgstr "Videos hinzufügen..."

msgctxt "#1000"
msgid "- Preview"
msgstr "- Vorschau"

msgctxt "#1001"
msgid "Unable to connect"
msgstr "Verbindung nicht möglich"

msgctxt "#1002"
msgid "XBMC was unable to connect to the network location."
msgstr "XBMC konnte sich nicht mit der Netzwerkfreigabe verbinden."

msgctxt "#1003"
msgid "This could be due to the network not being connected."
msgstr "Es könnte sein, daß das Netzwerk nicht verbunden ist."

msgctxt "#1004"
msgid "Would you like to add it anyway?"
msgstr "Soll die Freigabe trotzdem hinzugefügt werden?"

msgctxt "#1006"
msgid "IP address"
msgstr "IP-Adresse"

msgctxt "#1007"
msgid "Add network location"
msgstr "Netzwerkfreigabe"

msgctxt "#1008"
msgid "Protocol"
msgstr "Protokoll"

msgctxt "#1009"
msgid "Server address"
msgstr "Serveradresse"

msgctxt "#1010"
msgid "Server name"
msgstr "Server"

msgctxt "#1011"
msgid "Remote path"
msgstr "Remote-Pfad"

msgctxt "#1012"
msgid "Shared folder"
msgstr "Freigabe"

msgctxt "#1013"
msgid "Port"
msgstr "Port"

msgctxt "#1014"
msgid "Username"
msgstr "Benutzername"

msgctxt "#1015"
msgid "Browse for network server"
msgstr "Nach Netzwerkserver suchen"

msgctxt "#1016"
msgid "Enter the network address of the server"
msgstr "Bitte die Netzwerkadresse des Servers eingeben"

msgctxt "#1017"
msgid "Enter the path on the server"
msgstr "Bitte den Namen der Netzwerkfreigabe eingeben"

msgctxt "#1018"
msgid "Enter the port number"
msgstr "Bitte die Port-Nummer eingeben"

msgctxt "#1019"
msgid "Enter the username"
msgstr "Bitte den Benutzernamen eingeben"

msgctxt "#1020"
msgid "Add %s source"
msgstr "Quelle für %s hinzufügen"

msgctxt "#1021"
msgid "Enter the paths or browse for the media locations."
msgstr "Bitte den Pfad eingeben oder 'Suchen' wählen."

msgctxt "#1022"
msgid "Enter a name for this media Source."
msgstr "Bitte den Namen der Medienquelle eingeben."

msgctxt "#1023"
msgid "Browse for new share"
msgstr "Nach einer neuen Quelle suchen"

msgctxt "#1024"
msgid "Browse"
msgstr "Suchen"

msgctxt "#1025"
msgid "Could not retrieve directory information."
msgstr "Der Ordner konnte nicht geöffnet werden."

msgctxt "#1026"
msgid "Add source"
msgstr "Quelle hinzufügen"

msgctxt "#1027"
msgid "Edit source"
msgstr "Quelle bearbeiten"

msgctxt "#1028"
msgid "Edit %s source"
msgstr "Quelle für %s bearbeiten"

msgctxt "#1029"
msgid "Enter the new label"
msgstr "Bitte eine neue Bezeichnung eingeben"

msgctxt "#1030"
msgid "Browse for image"
msgstr "Nach Bild suchen"

msgctxt "#1031"
msgid "Browse for image folder"
msgstr "Nach Bilderordner suchen"

msgctxt "#1032"
msgid "Add network location..."
msgstr "Netzwerkfreigabe hinzufügen..."

msgctxt "#1033"
msgid "Browse for file"
msgstr "Nach einer Datei suchen"

msgctxt "#1034"
msgid "Submenu"
msgstr "Untermenü"

msgctxt "#1035"
msgid "Enable submenu buttons"
msgstr "Untermenü-Einträge aktivieren"

msgctxt "#1036"
msgid "Favourites"
msgstr "Favoriten"

msgctxt "#1037"
msgid "Video Add-ons"
msgstr "Video Add-ons"

msgctxt "#1038"
msgid "Music Add-ons"
msgstr "Musik Add-ons"

msgctxt "#1039"
msgid "Picture Add-ons"
msgstr "Bilder Add-ons"

msgctxt "#1040"
msgid "Loading directory"
msgstr "Ordner wird geladen"

msgctxt "#1041"
msgid "Retrieved %i items"
msgstr "%i Einträge geladen"

msgctxt "#1042"
msgid "Retrieved %i of %i items"
msgstr "%i von %i Einträgen geladen"

msgctxt "#1043"
msgid "Program Add-ons"
msgstr "Programm Add-ons"

msgctxt "#1044"
msgid "Set plugin thumb"
msgstr "Setze Plugin Thumbnail"

msgctxt "#1045"
msgid "Add-on settings"
msgstr "Plugin-Einstellungen"

msgctxt "#1046"
msgid "Access points"
msgstr "Zugangspunkte"

msgctxt "#1047"
msgid "Other..."
msgstr "Andere..."

msgctxt "#1048"
msgid "- Username"
msgstr "- Benutzername"

msgctxt "#1049"
msgid "Script settings"
msgstr "Skripteinstellungen"

msgctxt "#1050"
msgid "Singles"
msgstr "Singles"

msgctxt "#1051"
msgid "Enter web address"
msgstr "URL eingeben"

msgctxt "#1200"
msgid "SMB client"
msgstr "SMB-Client"

msgctxt "#1202"
msgid "Workgroup"
msgstr "Arbeitsgruppe"

msgctxt "#1203"
msgid "Default username"
msgstr "Standard-Benutzername"

msgctxt "#1204"
msgid "Default password"
msgstr "Standard-Passwort"

msgctxt "#1207"
msgid "WINS server"
msgstr "WINS-Server"

msgctxt "#1208"
msgid "Mount SMB shares"
msgstr "SMB Freigaben einhängen"

msgctxt "#1210"
msgid "Remove"
msgstr "Entfernen"

msgctxt "#1211"
msgid "Music"
msgstr "Musik"

msgctxt "#1212"
msgid "Video"
msgstr "Video"

msgctxt "#1213"
msgid "Pictures"
msgstr "Bilder"

msgctxt "#1214"
msgid "Files"
msgstr "Dateien"

msgctxt "#1215"
msgid "Music & video "
msgstr "Musik & Videos "

msgctxt "#1216"
msgid "Music & pictures"
msgstr "Musik & Bilder"

msgctxt "#1217"
msgid "Music & files"
msgstr "Musik & Dateien"

msgctxt "#1218"
msgid "Video & pictures"
msgstr "Videos & Bilder"

msgctxt "#1219"
msgid "Video & files"
msgstr "Videos & Dateien"

msgctxt "#1220"
msgid "Pictures & files"
msgstr "Bilder & Dateien"

msgctxt "#1221"
msgid "Music & video & pictures"
msgstr "Musik & Videos & Bilder"

msgctxt "#1222"
msgid "Music & video & pictures & files"
msgstr "Musik & Videos & Bilder & Dateien"

msgctxt "#1223"
msgid "Disabled"
msgstr "Deaktiviert"

msgctxt "#1226"
msgid "Files & music & video"
msgstr "Dateien & Musik & Videos"

msgctxt "#1227"
msgid "Files & pictures & music"
msgstr "Dateien & Bilder & Musik"

msgctxt "#1228"
msgid "Files & pictures & video"
msgstr "Dateien & Bilder & Videos"

msgctxt "#1229"
msgid "Music & programs"
msgstr "Musik & Programme"

msgctxt "#1230"
msgid "Video & programs"
msgstr "Videos & Programme"

msgctxt "#1231"
msgid "Pictures & programs"
msgstr "Bilder & Programme"

msgctxt "#1232"
msgid "Music & video & pictures & programs"
msgstr "Musik & Videos & Bilder & Programme"

msgctxt "#1233"
msgid "Programs & video & music"
msgstr "Programme & Videos & Musik"

msgctxt "#1234"
msgid "Programs & pictures & music"
msgstr "Programme & Bilder & Musik"

msgctxt "#1235"
msgid "Programs & pictures & video"
msgstr "Programme & Bilder & Videos"

msgctxt "#1250"
msgid "Auto-detection"
msgstr "Automatische erkennung"

msgctxt "#1251"
msgid "Auto-detect system"
msgstr "Andere Systeme erkennen"

msgctxt "#1252"
msgid "Nickname"
msgstr "Nickname"

msgctxt "#1254"
msgid "Ask to connect"
msgstr "Nachfragen ob eine Verbindung aufgebaut werden soll"

msgctxt "#1255"
msgid "Send FTP user and password"
msgstr "FTP-Benutzername und -Passwort senden"

msgctxt "#1256"
msgid "Ping interval"
msgstr "Ping-Intervall"

msgctxt "#1257"
msgid "Would you like to connect to the auto-detected system?"
msgstr "Soll eine Verbindung zum automatisch gefundenen System aufgebaut werden?"

msgctxt "#1259"
msgid "Zeroconf"
msgstr "Zeroconf"

msgctxt "#1260"
msgid "Announce these services to other systems via Zeroconf"
msgstr "Zeroconf-Veröffentlichung"

msgctxt "#1270"
msgid "Allow XBMC to receive AirPlay content"
msgstr "AirPlay Inhalte empfangen"

msgctxt "#1271"
msgid "Device name"
msgstr "Gerätename"

msgctxt "#1272"
msgid "- Use password protection"
msgstr "- Kennwortschutz verwenden"

msgctxt "#1273"
msgid "AirPlay"
msgstr "AirPlay"

msgctxt "#1300"
msgid "Custom audio device"
msgstr "Benutzerdefiniertes Audiogerät"

msgctxt "#1301"
msgid "Custom passthrough device"
msgstr "Benutzerdefiniertes Audiogerät für Passthrough"

msgctxt "#1396"
msgid "Drifting"
msgstr "rutschig"

msgctxt "#1397"
msgid "and"
msgstr "und"

msgctxt "#1398"
msgid "Freezing"
msgstr "frierend"

msgctxt "#1399"
msgid "Late"
msgstr "spät"

msgctxt "#1400"
msgid "Isolated"
msgstr "vereinzelt"

msgctxt "#1401"
msgid "Thundershowers"
msgstr "Gewitterschauer"

msgctxt "#1402"
msgid "Thunder"
msgstr "Donner"

msgctxt "#1403"
msgid "Sun"
msgstr "Sonne"

msgctxt "#1404"
msgid "Heavy"
msgstr "heftig"

msgctxt "#1405"
msgid "in"
msgstr "in"

msgctxt "#1406"
msgid "the"
msgstr "der"

msgctxt "#1407"
msgid "Vicinity"
msgstr "Umgebung"

msgctxt "#1408"
msgid "Ice"
msgstr "Eis"

msgctxt "#1409"
msgid "Crystals"
msgstr "Kristall"

msgctxt "#1410"
msgid "Calm"
msgstr "windstill"

msgctxt "#1411"
msgid "with"
msgstr "mit"

msgctxt "#1412"
msgid "windy"
msgstr "windig"

msgctxt "#1413"
msgid "drizzle"
msgstr "Niesel"

msgctxt "#1414"
msgid "Thunderstorm"
msgstr "Gewitter"

msgctxt "#1415"
msgid "Drizzle"
msgstr "Niesel"

msgctxt "#1416"
msgid "Foggy"
msgstr "Neblig"

msgctxt "#1417"
msgid "Grains"
msgstr "Graupel"

msgctxt "#1418"
msgid "T-Storms"
msgstr "Gewitter"

msgctxt "#1419"
msgid "T-Showers"
msgstr "Gewitterregen"

msgctxt "#1420"
msgid "Moderate"
msgstr "Mäßig"

msgctxt "#1421"
msgid "Very High"
msgstr "Sehr Hoch"

msgctxt "#1422"
msgid "Windy"
msgstr "Windig"

msgctxt "#1423"
msgid "Mist"
msgstr "Dunst"

msgctxt "#1450"
msgid "Put display to sleep when idle"
msgstr "Energiesparmodus des Bildschirms aktivieren"

msgctxt "#2050"
msgid "Runtime"
msgstr "Laufzeit"

msgctxt "#2100"
msgid "Script failed! : %s"
msgstr "Script-Fehler! : %s"

msgctxt "#2101"
msgid "Newer version needed - See log"
msgstr "Neuere Version benötigt - Siehe Logfile"

msgctxt "#4501"
msgid "Enable LCD/VFD"
msgstr "LCD/VFD benutzen"

msgctxt "#10000"
msgid "Home"
msgstr "Hauptmenü"

msgctxt "#10001"
msgid "Programs"
msgstr "Programme"

msgctxt "#10002"
msgid "Pictures"
msgstr "Bilder"

msgctxt "#10003"
msgid "File manager"
msgstr "Dateimanager"

msgctxt "#10004"
msgid "Settings"
msgstr "Einstellungen"

msgctxt "#10005"
msgid "Music"
msgstr "Musik"

msgctxt "#10006"
msgid "Videos"
msgstr "Videos"

msgctxt "#10007"
msgid "System information"
msgstr "Systeminformationen"

msgctxt "#10008"
msgid "Settings - General"
msgstr "Einstellungen->Allgemein"

msgctxt "#10009"
msgid "Settings - Screen"
msgstr "Einstellungen->Bildschirm"

msgctxt "#10010"
msgid "Settings - Appearance - GUI Calibration"
msgstr "Einstellungen->Darstellung->GUI-Kalibrierung"

msgctxt "#10011"
msgid "Settings - Videos - Screen Calibration"
msgstr "Einstellungen->Videos->Kalibrierung"

msgctxt "#10012"
msgid "Settings - Pictures"
msgstr "Einstellungen->Bilder"

msgctxt "#10013"
msgid "Settings - Programs"
msgstr "Einstellungen->Programme"

msgctxt "#10014"
msgid "Settings - Weather"
msgstr "Einstellungen->Wetter"

msgctxt "#10015"
msgid "Settings - Music"
msgstr "Einstellungen->Musik"

msgctxt "#10016"
msgid "Settings - System"
msgstr "Einstellungen->System"

msgctxt "#10017"
msgid "Settings - Videos"
msgstr "Einstellungen->Videos"

msgctxt "#10018"
msgid "Settings - Network"
msgstr "Einstellungen->Netzwerk"

msgctxt "#10019"
msgid "Settings - Appearance"
msgstr "Einstellungen->Darstellung"

msgctxt "#10020"
msgid "Scripts"
msgstr "Skripte"

msgctxt "#10021"
msgid "Web Browser"
msgstr "Webbrowser"

msgctxt "#10025"
msgid "Videos"
msgstr "Videos"

msgctxt "#10028"
msgid "Videos/Playlist"
msgstr "Videos/Playlisten"

msgctxt "#10029"
msgid "Login screen"
msgstr "Anmeldebildschirm"

msgctxt "#10034"
msgid "Settings - Profiles"
msgstr "Einstellungen->Profile"

msgctxt "#10040"
msgid "Addon browser"
msgstr "Addon-Browser"

msgctxt "#10100"
msgid "Yes/No dialog"
msgstr "Ja/Nein Dialog"

msgctxt "#10101"
msgid "Progress dialog"
msgstr "Fortschrittsanzeige"

msgctxt "#10210"
msgid "Looking for subtitles..."
msgstr "Suche nach Untertiteln..."

msgctxt "#10211"
msgid "Looking for or caching subtitles..."
msgstr "Zwischenspeichern der Untertitel..."

msgctxt "#10212"
msgid "terminating"
msgstr "Abbruch"

msgctxt "#10213"
msgid "buffering"
msgstr "Zwischenspeichern..."

msgctxt "#10214"
msgid "Opening stream"
msgstr "Öffne Stream"

msgctxt "#10500"
msgid "Music/Playlist"
msgstr "Musik/Playlisten"

msgctxt "#10501"
msgid "Music/Files"
msgstr "Musik/Dateien"

msgctxt "#10502"
msgid "Music/Library"
msgstr "Musik/Datenbank"

msgctxt "#10503"
msgid "Playlist editor"
msgstr "Playlist-Editor"

msgctxt "#10504"
msgid "Top 100 songs"
msgstr "Top 100 Titel"

msgctxt "#10505"
msgid "Top 100 albums"
msgstr "Top 100 Alben"

msgctxt "#10506"
msgid "Programs"
msgstr "Programme"

msgctxt "#10507"
msgid "Configuration"
msgstr "Einstellungen"

msgctxt "#10508"
msgid "Weather forecast"
msgstr "Wetterbericht"

msgctxt "#10509"
msgid "Network gaming"
msgstr "Netzwerkspiele"

msgctxt "#10510"
msgid "Extensions"
msgstr "Erweiterungen"

msgctxt "#10511"
msgid "System info"
msgstr "Systeminformationen"

msgctxt "#10516"
msgid "Music - Library"
msgstr "Musik - Datenbank"

msgctxt "#10517"
msgid "Now Playing - Music"
msgstr "Musik - Playlist"

msgctxt "#10522"
msgid "Now Playing - Videos"
msgstr "Abspielliste - Videos"

msgctxt "#10523"
msgid "Album info"
msgstr "Album Info"

msgctxt "#10524"
msgid "Movie info"
msgstr "Film-Informationen"

msgctxt "#12000"
msgid "Select dialog"
msgstr "Auswahl-Dialog"

msgctxt "#12001"
msgid "Music/Info"
msgstr "Musik/Informationen"

msgctxt "#12002"
msgid "Dialog OK"
msgstr "Dialog OK"

msgctxt "#12003"
msgid "Videos/Info"
msgstr "Videos/Informationen"

msgctxt "#12004"
msgid "Scripts/Info"
msgstr "Skripte/Informationen"

msgctxt "#12005"
msgid "Fullscreen video"
msgstr "Vollbild-Video"

msgctxt "#12006"
msgid "Audio visualization"
msgstr "Audio-Visualisierung"

msgctxt "#12008"
msgid "File stacking dialog"
msgstr "Datei-Stapeln-Dialog"

msgctxt "#12009"
msgid "Rebuild index..."
msgstr "Index neu erstellen..."

msgctxt "#12010"
msgid "Return to music window"
msgstr "Zurück zu Musik"

msgctxt "#12011"
msgid "Return to videos window"
msgstr "Zurück zu Videos"

msgctxt "#12021"
msgid "Start from beginning"
msgstr "Am Anfang starten"

msgctxt "#12022"
msgid "Resume from %s"
msgstr "Bei %s fortsetzen"

msgctxt "#12310"
msgid "0"
msgstr "0"

msgctxt "#12311"
msgid "1"
msgstr "1"

msgctxt "#12312"
msgid "2"
msgstr "2"

msgctxt "#12313"
msgid "3"
msgstr "3"

msgctxt "#12314"
msgid "4"
msgstr "4"

msgctxt "#12315"
msgid "5"
msgstr "5"

msgctxt "#12316"
msgid "6"
msgstr "6"

msgctxt "#12317"
msgid "7"
msgstr "7"

msgctxt "#12318"
msgid "8"
msgstr "8"

msgctxt "#12319"
msgid "9"
msgstr "9"

msgctxt "#12320"
msgid "c"
msgstr "c"

msgctxt "#12321"
msgid "Ok"
msgstr "Ok"

msgctxt "#12322"
msgid "*"
msgstr "*"

msgctxt "#12325"
msgid "Locked! Enter code..."
msgstr "Gesperrt! Bitte Passwort eingeben..."

msgctxt "#12326"
msgid "Enter password"
msgstr "Bitte Passwort eingeben"

msgctxt "#12327"
msgid "Enter master code"
msgstr "Bitte Master-Passwort eingeben"

msgctxt "#12328"
msgid "Enter unlock code"
msgstr "Bitte Passwort zum Entsperren eingeben"

msgctxt "#12329"
msgid "or press C to cancel"
msgstr "oder mit C abbrechen"

msgctxt "#12330"
msgid "Enter gamepad button combo and"
msgstr "Bitte die Gamepad-Tastenkombination eingeben"

msgctxt "#12331"
msgid "press OK, or Back to cancel"
msgstr "und mit der 'Ok'-Taste bestätigen. Um abzubrechen, 'Back'-Taste drücken."

msgctxt "#12332"
msgid "Set lock"
msgstr "Sperren"

msgctxt "#12333"
msgid "Unlock"
msgstr "Entsperren"

msgctxt "#12334"
msgid "Reset lock"
msgstr "Sperre zurücksetzen"

msgctxt "#12335"
msgid "Remove lock"
msgstr "Sperre entfernen"

msgctxt "#12337"
msgid "Numeric password"
msgstr "Numerisches Passwort"

msgctxt "#12338"
msgid "Gamepad button combo"
msgstr "Gamepad-Tastenkombination"

msgctxt "#12339"
msgid "Full-text password"
msgstr "Volltext-Passwort"

msgctxt "#12340"
msgid "Enter new password"
msgstr "Bitte neues Passwort eingeben"

msgctxt "#12341"
msgid "Re-Enter new password"
msgstr "Zur Bestätigung neues Passwort wiederholen"

msgctxt "#12342"
msgid "Incorrect password,"
msgstr "Falsches Passwort,"

msgctxt "#12343"
msgid "retries left "
msgstr "Versuch(e) übrig "

msgctxt "#12344"
msgid "Passwords entered did not match."
msgstr "Die eingegebenen Passwörter stimmen nicht überein!"

msgctxt "#12345"
msgid "Access denied"
msgstr "Zugriff verweigert"

msgctxt "#12346"
msgid "Password retry limit exceeded."
msgstr "Anzahl der Fehlversuche erreicht."

msgctxt "#12347"
msgid "The system will now shut off."
msgstr "Das System wird nun ausgeschaltet."

msgctxt "#12348"
msgid "Item locked"
msgstr "Freigabe gesperrt"

msgctxt "#12353"
msgid "Reactivate lock"
msgstr "Sperre reaktivieren"

msgctxt "#12356"
msgid "Change lock"
msgstr "Sperre ändern"

msgctxt "#12357"
msgid "Source lock"
msgstr "Sperre"

msgctxt "#12358"
msgid "Password entry was blank. Try again."
msgstr "Kein Passwort eingegeben. Bitte noch einmal versuchen."

msgctxt "#12360"
msgid "Master lock"
msgstr "Master-Sperre"

msgctxt "#12362"
msgid "Shutdown system if Master Lock retries exceeded"
msgstr "System ausschalten, wenn Anzahl Fehlversuche erreicht wird"

msgctxt "#12367"
msgid "Master code is not valid"
msgstr "Das Master-Passwort ist ungültig"

msgctxt "#12368"
msgid "Please enter a valid master code"
msgstr "Bitte das gültige Master-Passwort eingeben"

msgctxt "#12373"
msgid "Settings & file manager"
msgstr "Einstellungen & Dateimanager"

msgctxt "#12376"
msgid "Set as default for all movies"
msgstr "Einstellungen als Standard für alle Filme setzen"

msgctxt "#12377"
msgid "This will reset any previously saved values"
msgstr "Alle vorherigen Werte werden damit überschrieben"

msgctxt "#12378"
msgid "Amount of time to display each image"
msgstr "Anzeigedauer eines Bildes"

msgctxt "#12379"
msgid "Use pan and zoom effects"
msgstr "Schwenk- und Zoom-Effekte verwenden"

msgctxt "#12383"
msgid "12 hour clock"
msgstr "12 Stunden Uhr"

msgctxt "#12384"
msgid "24 hour clock"
msgstr "24 Stunden Uhr"

msgctxt "#12385"
msgid "Day/Month"
msgstr "Tag/Monat"

msgctxt "#12386"
msgid "Month/Day"
msgstr "Monat/Tag"

msgctxt "#12390"
msgid "System uptime"
msgstr "Betriebszeit"

msgctxt "#12391"
msgid "Minutes"
msgstr "Minuten"

msgctxt "#12392"
msgid "Hours"
msgstr "Stunden"

msgctxt "#12393"
msgid "Days"
msgstr "Tage"

msgctxt "#12394"
msgid "Total uptime"
msgstr "Betriebszeit gesamt"

msgctxt "#12395"
msgid "Battery level"
msgstr "Ladestand der Batterie"

msgctxt "#12600"
msgid "Weather"
msgstr "Wetter"

msgctxt "#12900"
msgid "Screensaver"
msgstr "Bildschirmschoner"

msgctxt "#12901"
msgid "Fullscreen OSD"
msgstr "Vollbild-OSD"

msgctxt "#13000"
msgid "System"
msgstr "System"

msgctxt "#13001"
msgid "Immediate HD spindown"
msgstr "Festplatte sofort abschalten"

msgctxt "#13002"
msgid "Video only"
msgstr "nur Video"

msgctxt "#13003"
msgid "- Delay"
msgstr "- Verzögerung"

msgctxt "#13004"
msgid "- Minimum file duration"
msgstr "- minimale Dauer der Datei"

msgctxt "#13005"
msgid "Shutdown"
msgstr "Ausschalten"

msgctxt "#13008"
msgid "Shutdown function"
msgstr "Funktion für 'Ausschalten'"

msgctxt "#13009"
msgid "Quit"
msgstr "Beenden"

msgctxt "#13010"
msgid "Hibernate"
msgstr "Ruhezustand"

msgctxt "#13011"
msgid "Suspend"
msgstr "Bereitschaft"

msgctxt "#13012"
msgid "Exit"
msgstr "Verlassen"

msgctxt "#13013"
msgid "Reboot"
msgstr "Neustart"

msgctxt "#13014"
msgid "Minimize"
msgstr "Minimieren"

msgctxt "#13015"
msgid "Power button action"
msgstr "Power-Button Aktion"

msgctxt "#13016"
msgid "Power off System"
msgstr "Herunterfahren"

msgctxt "#13020"
msgid "Is another session active, perhaps over ssh?"
msgstr "Ist noch eine weitere Sitzung aktiv (evtl. SSH)? "

msgctxt "#13021"
msgid "Mounted removable harddrive"
msgstr "Wechselfestplatte wurde angeschlossen"

msgctxt "#13022"
msgid "Unsafe device removal"
msgstr "Gerät wurde nicht sicher entfernt"

msgctxt "#13023"
msgid "Successfully removed device"
msgstr "Gerät wurde erfolgreich entfernt"

msgctxt "#13024"
msgid "Joystick plugged"
msgstr "Joystick eingesteckt"

msgctxt "#13025"
msgid "Joystick unplugged"
msgstr "Joystick ausgesteckt"

msgctxt "#13050"
msgid "Running low on battery"
msgstr "Der Akku ist fast leer"

msgctxt "#13100"
msgid "Flicker filter"
msgstr "Flicker-Filter"

msgctxt "#13101"
msgid "Let driver choose (requires restart)"
msgstr "Wie Treiber (benötigt Neustart)"

msgctxt "#13105"
msgid "Vertical blank sync"
msgstr "Vertical Blank Synchronisation"

msgctxt "#13106"
msgid "Disabled"
msgstr "Deaktiviert"

msgctxt "#13107"
msgid "Enabled during video playback"
msgstr "Aktiviert während der Videowiedergabe"

msgctxt "#13108"
msgid "Always enabled"
msgstr "Immer aktiviert"

msgctxt "#13109"
msgid "Test & apply resolution"
msgstr "Teste Auflösung"

msgctxt "#13110"
msgid "Save resolution?"
msgstr "Auflösung speichern?"

msgctxt "#13111"
msgid "Would you like to keep this resolution?"
msgstr "Soll diese Auflösung beibehalten werden?"

msgctxt "#13112"
msgid "High quality upscaling"
msgstr "Hochauflösende Software-Hochskalierung"

msgctxt "#13113"
msgid "Disabled"
msgstr "Deaktiviert"

msgctxt "#13114"
msgid "Enabled for SD content"
msgstr "Nur für SD-Inhalte aktivieren"

msgctxt "#13115"
msgid "Always enabled"
msgstr "Immer aktiviert"

msgctxt "#13116"
msgid "Upscaling method"
msgstr "Hochskalierungs-Methode"

msgctxt "#13117"
msgid "Bicubic"
msgstr "Bikubisch"

msgctxt "#13118"
msgid "Lanczos"
msgstr "Lanczos"

msgctxt "#13119"
msgid "Sinc"
msgstr "Sinc"

msgctxt "#13120"
msgid "VDPAU"
msgstr "VDPAU"

msgctxt "#13121"
msgid "VDPAU HQ Upscaling level"
msgstr "VDPAU HQ Hochskalierungs-Niveau"

msgctxt "#13122"
msgid "VDPAU Studio level color conversion"
msgstr "VDPAU Studio-Niveau Farbkonvertierung"

msgctxt "#13130"
msgid "Blank other displays"
msgstr "Bildschirm abschalten"

msgctxt "#13131"
msgid "Disabled"
msgstr "Deaktiviert"

msgctxt "#13132"
msgid "Blank displays"
msgstr "leerer Bildschirm"

msgctxt "#13140"
msgid "Active connections detected!"
msgstr "Aktive Verbindungen festgestellt!"

msgctxt "#13141"
msgid "If you proceed, you might not be able to control XBMC"
msgstr "Wird fortgefahren, kann XBMC möglicherweise nicht mehr"

msgctxt "#13142"
msgid "any longer. Are you sure you want to stop the Event server?"
msgstr "gesteuert werden. Fernsteuerung wirklich beenden?"

msgctxt "#13144"
msgid "Change Apple Remote mode?"
msgstr "Wechsle Apple-Remote-Modus?"

msgctxt "#13145"
msgid "If you are currently using the Apple Remote to control"
msgstr "Wird aktuell Apple Remote zur Steuerung von XBMC"

msgctxt "#13146"
msgid "XBMC, changing this setting might affect your ability"
msgstr "verwendet, zieht ein Wechseln dieser Einstellung den"

msgctxt "#13147"
msgid "to continue controlling it. Do you want to proceed?"
msgstr "Verlust der Steuerung nach sich. Soll fortgefahren werden?"

msgctxt "#13159"
msgid "Subnet mask"
msgstr "Subnetzmaske"

msgctxt "#13160"
msgid "Gateway"
msgstr "Gateway"

msgctxt "#13161"
msgid "Primary DNS"
msgstr "Primärer DNS-Server"

msgctxt "#13162"
msgid "Initialize failed"
msgstr "Initialisierung fehlgeschlagen"

msgctxt "#13170"
msgid "Never"
msgstr "Nie"

msgctxt "#13171"
msgid "Immediately"
msgstr "Sofort"

msgctxt "#13172"
msgid "After %i secs"
msgstr "Nach %i Sek"

msgctxt "#13173"
msgid "HDD install date:"
msgstr "HD Installations-Datum:"

msgctxt "#13174"
msgid "HDD power cycle count:"
msgstr "HD Anzahl Einschaltungen:"

msgctxt "#13200"
msgid "Profiles"
msgstr "Profile"

msgctxt "#13201"
msgid "Delete profile '%s'?"
msgstr "Soll das Profil '%s' wirklich gelöscht werden?"

msgctxt "#13204"
msgid "Last loaded profile:"
msgstr "Zuletzt geladenes Profil:"

msgctxt "#13205"
msgid "Unknown"
msgstr "Unbekannt"

msgctxt "#13206"
msgid "Overwrite"
msgstr "Überschreiben"

msgctxt "#13208"
msgid "Alarm clock"
msgstr "Wecker"

msgctxt "#13209"
msgid "Alarm clock interval (in minutes)"
msgstr "Intervall (in Minuten)"

msgctxt "#13210"
msgid "Started, alarm in %im"
msgstr "Gestartet, Alarm in %im"

msgctxt "#13211"
msgid "Alarm!"
msgstr "Alarm!"

msgctxt "#13212"
msgid "Canceled with %im%is left"
msgstr "Deaktiviert. Restzeit war %im%is."

msgctxt "#13213"
msgid "%2.0fm"
msgstr "%2.0fm"

msgctxt "#13214"
msgid "%2.0fs"
msgstr "%2.0fs"

msgctxt "#13249"
msgid "Search for subtitles in RARs"
msgstr "Untertitel in RAR-Dateien suchen"

msgctxt "#13250"
msgid "Browse for subtitle..."
msgstr "Untertitel suchen..."

msgctxt "#13251"
msgid "Move item"
msgstr "Verschieben"

msgctxt "#13252"
msgid "Move item here"
msgstr "Hierhin verschieben"

msgctxt "#13253"
msgid "Cancel move"
msgstr "Verschieben abbrechen"

msgctxt "#13270"
msgid "Hardware:"
msgstr "Hardware:"

msgctxt "#13271"
msgid "CPU Usage:"
msgstr "CPU-Auslastung:"

msgctxt "#13274"
msgid "Connected, but no DNS is available."
msgstr "System ist verbunden, aber es ist kein DNS verfügbar."

msgctxt "#13275"
msgid "Hard Disk"
msgstr "Festplatte"

msgctxt "#13276"
msgid "DVD-ROM"
msgstr "DVD-Laufwerk"

msgctxt "#13277"
msgid "Storage"
msgstr "Speicherplatz"

msgctxt "#13278"
msgid "Default"
msgstr "Standard"

msgctxt "#13279"
msgid "Network"
msgstr "Netzwerk"

msgctxt "#13280"
msgid "Video"
msgstr "Grafik"

msgctxt "#13281"
msgid "Hardware"
msgstr "Hardware"

msgctxt "#13283"
msgid "Operating system:"
msgstr "Betriebssystem:"

msgctxt "#13284"
msgid "CPU speed:"
msgstr "CPU-Geschwindigkeit:"

msgctxt "#13286"
msgid "Video encoder:"
msgstr "Grafik-Chip:"

msgctxt "#13287"
msgid "Screen resolution:"
msgstr "Bildschirm-Auflösung:"

msgctxt "#13292"
msgid "A/V cable:"
msgstr "A/V-Kabel:"

msgctxt "#13294"
msgid "DVD region:"
msgstr "DVD-Region:"

msgctxt "#13295"
msgid "Internet:"
msgstr "Internet:"

msgctxt "#13296"
msgid "Connected"
msgstr "System ist mit dem Internet verbunden."

msgctxt "#13297"
msgid "Not connected. Check network settings."
msgstr "Keine Verbindung. Bitte Netzwerkeinstellungen überprüfen."

msgctxt "#13299"
msgid "Target temperature"
msgstr "Angestrebte CPU-Temperatur"

msgctxt "#13300"
msgid "Fan speed"
msgstr "Lüftergeschwindigkeit"

msgctxt "#13301"
msgid "Auto temperature control"
msgstr "Lüftergeschwindigkeit über CPU-Temperatur regeln"

msgctxt "#13302"
msgid "Fan speed override"
msgstr "Lüftergeschwindigkeit manuell einstellen"

msgctxt "#13303"
msgid "- Fonts"
msgstr "- Schriftart"

msgctxt "#13304"
msgid "Enable flipping bi-directional strings"
msgstr "Links-/Rechtsläufige Zeichenfolgen ermöglichen"

msgctxt "#13305"
msgid "Show RSS news feeds"
msgstr "RSS-Newsfeeds aktivieren"

msgctxt "#13306"
msgid "Show parent folder items"
msgstr "Symbol zum übergeordneten Ordner anzeigen"

msgctxt "#13307"
msgid "Track naming template"
msgstr "Formatvorlage für Musiktitel-Dateinamen"

msgctxt "#13308"
msgid "Do you wish to reboot your system"
msgstr "Soll das System neu gestartet werden?"

msgctxt "#13309"
msgid "instead of just XBMC?"
msgstr "'Nein' wählen, um nur XBMC neu zu starten."

msgctxt "#13310"
msgid "Zoom effect"
msgstr "Übergang streckend"

msgctxt "#13311"
msgid "Float effect"
msgstr "Übergang gleitend"

msgctxt "#13312"
msgid "Black bar reduction"
msgstr "Schwarzen Rand reduzieren"

msgctxt "#13313"
msgid "Restart"
msgstr "Neustart"

msgctxt "#13314"
msgid "Crossfade between songs"
msgstr "Überblendung"

msgctxt "#13315"
msgid "Regenerate thumbnails"
msgstr "Thumbnails neu erstellen"

msgctxt "#13316"
msgid "Recursive thumbnails"
msgstr "Rekursive Thumbnails"

msgctxt "#13317"
msgid "View slideshow"
msgstr "Diaschau starten"

msgctxt "#13318"
msgid "Recursive slideshow"
msgstr "Rekursive Diaschau"

msgctxt "#13319"
msgid "Randomize"
msgstr "Zufallsauswahl"

msgctxt "#13320"
msgid "Stereo"
msgstr "Stereo"

msgctxt "#13321"
msgid "Left only"
msgstr "Nur links"

msgctxt "#13322"
msgid "Right only"
msgstr "Nur rechts"

msgctxt "#13323"
msgid "Enable karaoke support"
msgstr "Karaoke CD+G aktivieren"

msgctxt "#13324"
msgid "Background transparency"
msgstr "Hintergrundtransparenz"

msgctxt "#13325"
msgid "Foreground transparency"
msgstr "Vordergrundtransparenz"

msgctxt "#13326"
msgid "A/V delay"
msgstr "A/V-Verzögerung"

msgctxt "#13327"
msgid "Karaoke"
msgstr "Karaoke"

msgctxt "#13328"
msgid "%s not found"
msgstr "%s wurde nicht gefunden."

msgctxt "#13329"
msgid "Error opening %s"
msgstr "Fehler beim Öffnen von %s"

msgctxt "#13330"
msgid "Unable to load %s"
msgstr "Das Laden von %s ist fehlgeschlagen"

msgctxt "#13331"
msgid "Error: Out of memory"
msgstr "Fehler: Nicht genügend Speicher"

msgctxt "#13332"
msgid "Move up"
msgstr "Nach oben"

msgctxt "#13333"
msgid "Move down"
msgstr "Nach unten"

msgctxt "#13334"
msgid "Edit label"
msgstr "Beschriftung ändern"

msgctxt "#13335"
msgid "Make default"
msgstr "Als Standard setzen"

msgctxt "#13336"
msgid "Remove button"
msgstr "Schaltfläche entfernen"

msgctxt "#13340"
msgid "Leave as is"
msgstr "Nicht ändern"

msgctxt "#13341"
msgid "Green"
msgstr "Grün"

msgctxt "#13342"
msgid "Orange"
msgstr "Orange"

msgctxt "#13343"
msgid "Red"
msgstr "Rot"

msgctxt "#13344"
msgid "Cycle"
msgstr "Zyklisch"

msgctxt "#13345"
msgid "Switch LED off on playback"
msgstr "LED während der Wiedergabe ausschalten"

msgctxt "#13346"
msgid "Movie information"
msgstr "Filminformationen"

msgctxt "#13347"
msgid "Queue item"
msgstr "In Abspielliste einreihen"

msgctxt "#13348"
msgid "Search IMDb..."
msgstr "Film in IMDb suchen..."

msgctxt "#13349"
msgid "Scan for new content"
msgstr "Neue Inhalte suchen"

msgctxt "#13350"
msgid "Now playing..."
msgstr "wird abgespielt..."

msgctxt "#13351"
msgid "Album information"
msgstr "Albuminformationen"

msgctxt "#13352"
msgid "Scan item to library"
msgstr "In Datenbank aufnehmen"

msgctxt "#13353"
msgid "Stop scanning"
msgstr "Aktualisieren abbrechen"

msgctxt "#13354"
msgid "Render method"
msgstr "Render-Methode"

msgctxt "#13355"
msgid "Low quality pixel shader"
msgstr "Shader (niedrige Qualität)"

msgctxt "#13356"
msgid "Hardware overlays"
msgstr "Hardware-Overlays"

msgctxt "#13357"
msgid "High quality pixel shader"
msgstr "Shader (hohe Qualität)"

msgctxt "#13358"
msgid "Play item"
msgstr "Abspielen"

msgctxt "#13359"
msgid "Set artist thumb"
msgstr "Interpreten Bild setzen"

msgctxt "#13360"
msgid "Automatically generate thumbnails"
msgstr "Thumbnails automatisch erstellen"

msgctxt "#13361"
msgid "Enable voice"
msgstr "Spracheingabe aktivieren"

msgctxt "#13375"
msgid "Enable device"
msgstr "Gerät verwenden"

msgctxt "#13376"
msgid "Volume"
msgstr "Lautstärke"

msgctxt "#13377"
msgid "Default view mode"
msgstr "Standard-Bildmodus"

msgctxt "#13378"
msgid "Default brightness"
msgstr "Standard-Helligkeit"

msgctxt "#13379"
msgid "Default contrast"
msgstr "Standard-Kontrast"

msgctxt "#13380"
msgid "Default gamma"
msgstr "Standard-Gamma"

msgctxt "#13381"
msgid "Resume video"
msgstr "Video fortsetzen"

msgctxt "#13382"
msgid "Voice mask - Port 1"
msgstr "Stimmen-Maske - Port 1"

msgctxt "#13383"
msgid "Voice mask - Port 2"
msgstr "Stimmen-Maske - Port 2"

msgctxt "#13384"
msgid "Voice mask - Port 3"
msgstr "Stimmen-Maske - Port 3"

msgctxt "#13385"
msgid "Voice mask - Port 4"
msgstr "Stimmen-Maske - Port 4"

msgctxt "#13386"
msgid "Use time based seeking"
msgstr "Zeitbasiertes Vor-/Zurückspulen"

msgctxt "#13387"
msgid "Track naming template - right"
msgstr "Formatvorlage für Musiktitel-Dateinamen rechts"

msgctxt "#13388"
msgid "Preset"
msgstr "Voreinstellung"

msgctxt "#13389"
msgid "There are no presets available\nfor this visualization"
msgstr "Es sind keine Voreinstellungen\n für diese Visualisierung verfügbar"

msgctxt "#13390"
msgid "There are no settings available\nfor this visualization"
msgstr "Es sind keine Einstellungen\n für diese Visualisierung verfügbar"

msgctxt "#13391"
msgid "Eject/Load"
msgstr "Öffnen/Schließen"

msgctxt "#13392"
msgid "Use visualization if playing audio"
msgstr "Bei Musikwiedergabe die Visualisierung verwenden"

msgctxt "#13393"
msgid "Calculate size"
msgstr "Größe berechnen"

msgctxt "#13394"
msgid "Calculating folder size"
msgstr "Größe des Ordners wird berechnet"

msgctxt "#13395"
msgid "Video settings"
msgstr "Video-Einstellungen"

msgctxt "#13396"
msgid "Audio and subtitle settings"
msgstr "Audio- und Untertitel-Einstellungen"

msgctxt "#13397"
msgid "Enable subtitles"
msgstr "Untertitel aktivieren"

msgctxt "#13398"
msgid "Shortcuts"
msgstr "Lesezeichen"

msgctxt "#13399"
msgid "Ignore articles when sorting (e.g. \"the\")"
msgstr "Grammatische Artikel bei der Sortierung ignorieren"

msgctxt "#13400"
msgid "Crossfade between songs on the same album"
msgstr "Überblenden bei Titeln des gleichen Albums"

msgctxt "#13401"
msgid "Browse for %s"
msgstr "%s wählen"

msgctxt "#13402"
msgid "Show track position"
msgstr "Titelposition anzeigen"

msgctxt "#13403"
msgid "Clear default"
msgstr "Standard entfernen"

msgctxt "#13404"
msgid "Resume"
msgstr "Fortsetzen"

msgctxt "#13405"
msgid "Get thumb"
msgstr "Lade Poster"

msgctxt "#13406"
msgid "Picture information"
msgstr "Bildinformation"

msgctxt "#13407"
msgid "%s presets"
msgstr "%s Voreinstellungen"

msgctxt "#13408"
msgid "(IMDb user rating)"
msgstr "(IMDb Benutzer-Bewertung)"

msgctxt "#13409"
msgid "Top 250"
msgstr "Top 250"

msgctxt "#13410"
msgid "Tune in on Last.fm"
msgstr "Last.fm einschalten"

msgctxt "#13411"
msgid "Minimum fan speed"
msgstr "Minimale Lüftergeschwindigkeit"

msgctxt "#13412"
msgid "Play from here"
msgstr "Ab hier abspielen"

msgctxt "#13413"
msgid "Downloading"
msgstr "Herunterladen"

msgctxt "#13414"
msgid "Include artists who appear only on compilations"
msgstr "Interpreten anzeigen die nur in Zusammenstellungen vorkommen"

msgctxt "#13415"
msgid "Render method"
msgstr "Render-Methode"

msgctxt "#13416"
msgid "Auto detect"
msgstr "Auto-Erkennung"

msgctxt "#13417"
msgid "Basic shaders (ARB)"
msgstr "Basis Shader (ARB)"

msgctxt "#13418"
msgid "Advanced shaders (GLSL)"
msgstr "Erweiterte Shader (GLSL)"

msgctxt "#13419"
msgid "Software"
msgstr "Software"

msgctxt "#13420"
msgid "Remove safely"
msgstr "Sicher entfernen"

msgctxt "#13421"
msgid "VDPAU"
msgstr "VDPAU"

msgctxt "#13422"
msgid "Start slideshow here"
msgstr "Diaschau hier starten"

msgctxt "#13423"
msgid "Remember for this path"
msgstr "Für diesen Pfad merken"

msgctxt "#13424"
msgid "Use pixel buffer objects"
msgstr "Verwende 'pixel buffer objects'"

msgctxt "#13425"
msgid "Allow hardware acceleration (VDPAU)"
msgstr "Hardwarebeschleunigung erlauben (VDPAU)"

msgctxt "#13426"
msgid "Allow hardware acceleration (VAAPI)"
msgstr "Hardwarebeschleunigung erlauben (VAAPI)"

msgctxt "#13427"
msgid "Allow hardware acceleration (DXVA2)"
msgstr "Hardwarebeschleunigung erlauben (DXVA2)"

msgctxt "#13428"
msgid "Allow hardware acceleration (CrystalHD)"
msgstr "Hardwarebeschleunigung erlauben (CrystalHD)"

msgctxt "#13429"
msgid "Allow hardware acceleration (VDADecoder)"
msgstr "Hardwarebeschleunigung erlauben (VDADecoder)"

msgctxt "#13430"
msgid "Allow hardware acceleration (OpenMax)"
msgstr "Hardwarebeschleunigung erlauben (OpenMax)"

msgctxt "#13431"
msgid "Pixel Shaders"
msgstr "Pixel Shaders"

msgctxt "#13432"
msgid "Allow hardware acceleration (VideoToolbox)"
msgstr "Hardwarebeschleunigung erlauben (VideoToolbox)"

msgctxt "#13500"
msgid "A/V sync method"
msgstr "A/V Sync Methode"

msgctxt "#13501"
msgid "Audio clock"
msgstr "Audio Takt"

msgctxt "#13502"
msgid "Video clock (Drop/Dupe audio)"
msgstr "Video Takt (Verwerfe/Dupliziere Audio)"

msgctxt "#13503"
msgid "Video clock (Resample audio)"
msgstr "Video Takt (Audio Anpassen)"

msgctxt "#13504"
msgid "Maximum resample amount (%)"
msgstr "Maximale Anpassung (%)"

msgctxt "#13505"
msgid "Resample quality"
msgstr "Qualität der Anpassung"

msgctxt "#13506"
msgid "Low(fast)"
msgstr "Gering(schnell)"

msgctxt "#13507"
msgid "Medium"
msgstr "Medium"

msgctxt "#13508"
msgid "High"
msgstr "Hoch"

msgctxt "#13509"
msgid "Really high(slow!)"
msgstr "Sehr Hoch(langsam!)"

msgctxt "#13510"
msgid "Sync playback to display"
msgstr "Synchronisiere Wiedergabe zur Anzeige"

msgctxt "#13550"
msgid "Pause during refresh rate change"
msgstr "Pause während der Wiederholfrequenz Änderung"

msgctxt "#13551"
msgid "Off"
msgstr "Aus"

msgctxt "#13552"
msgid "%.1f Second"
msgstr "%.1f Sekunden"

msgctxt "#13553"
msgid "%.1f Seconds"
msgstr "%.1f Sekunden"

msgctxt "#13600"
msgid "Apple remote"
msgstr "Apple-Remote"

msgctxt "#13602"
msgid "Allow start of XBMC using the remote"
msgstr "XBMC Start mit Fernbedienung erlauben"

msgctxt "#13603"
msgid "Sequence delay time"
msgstr "Ablauf-Verzögerung"

msgctxt "#13610"
msgid "Disabled"
msgstr "Deaktiviert"

msgctxt "#13611"
msgid "Standard"
msgstr "Standard"

msgctxt "#13612"
msgid "Universal Remote"
msgstr "Universal-Fernbedieung"

msgctxt "#13613"
msgid "Multi Remote (Harmony)"
msgstr "Multi-Fernbedienung (Harmony)"

msgctxt "#13620"
msgid "Apple Remote Error"
msgstr "Apple-Remote Fehler"

msgctxt "#13621"
msgid "Apple Remote support could be enabled."
msgstr "Apple-Remote-Unterstützung könnte eingeschaltet sein."

msgctxt "#14000"
msgid "Stack"
msgstr "Videos stapeln"

msgctxt "#14001"
msgid "Unstack"
msgstr "Stapeln deaktivieren"

msgctxt "#14003"
msgid "Downloading playlist file..."
msgstr "Playlist wird heruntergeladen..."

msgctxt "#14004"
msgid "Downloading streams list..."
msgstr "Streamliste wird heruntergeladen..."

msgctxt "#14005"
msgid "Parsing streams list..."
msgstr "Streamliste wird verarbeitet..."

msgctxt "#14006"
msgid "Downloading streams list failed"
msgstr "Herunterladen der Streamliste ist fehlgeschlagen"

msgctxt "#14007"
msgid "Downloading playlist file failed"
msgstr "Herunterladen der Playlist ist fehlgeschlagen"

msgctxt "#14009"
msgid "Games directory"
msgstr "Spiele-Ordner"

msgctxt "#14010"
msgid "Auto switch to thumbs based on"
msgstr "Zu Thumbnails wechseln basierend auf"

msgctxt "#14011"
msgid "Enable auto switching to thumbs view"
msgstr "Auto-Wechsel zur Thumbnail-Ansicht aktivieren"

msgctxt "#14012"
msgid "- Use large icons"
msgstr "- Große Symbole verwenden"

msgctxt "#14013"
msgid "- Switch based on"
msgstr "- Wechsel basierend auf"

msgctxt "#14014"
msgid "- Percentage"
msgstr "- Prozent"

msgctxt "#14015"
msgid "No files and at least one thumb"
msgstr "keine Dateien & mindestens ein Thumbnail"

msgctxt "#14016"
msgid "At least one file and thumb"
msgstr "mindestens eine Datei und ein Thumbnail"

msgctxt "#14017"
msgid "Percentage of thumbs"
msgstr "Thumbnails in Prozent"

msgctxt "#14018"
msgid "View options"
msgstr "Ansichts-Optionen"

msgctxt "#14019"
msgid "Change area code 1"
msgstr "Stadt 1"

msgctxt "#14020"
msgid "Change area code 2"
msgstr "Stadt 2"

msgctxt "#14021"
msgid "Change area code 3"
msgstr "Stadt 3"

msgctxt "#14022"
msgid "Library"
msgstr "Datenbank"

msgctxt "#14023"
msgid "No TV"
msgstr "Kein TV"

msgctxt "#14024"
msgid "Enter the nearest large town"
msgstr "Bitte die nächste große Stadt eingeben"

msgctxt "#14025"
msgid "Video/Audio/DVD cache - Harddisk"
msgstr "Video/Audio/DVD-Cache - Festplatte"

msgctxt "#14026"
msgid "Video cache - DVD-ROM"
msgstr "Video-Cache - DVD-Rom"

msgctxt "#14027"
msgid "- Local Network"
msgstr "- Lokales Netzwerk"

msgctxt "#14028"
msgid "- Internet"
msgstr "- Internet"

msgctxt "#14030"
msgid "Audio cache - DVD-ROM"
msgstr "Audio-Cache - DVD-Rom"

msgctxt "#14031"
msgid "- Local Network"
msgstr "- Lokales Netzwerk"

msgctxt "#14032"
msgid "- Internet"
msgstr "- Internet"

msgctxt "#14034"
msgid "DVD cache - DVD-ROM"
msgstr "DVD-Cache - DVD-Rom"

msgctxt "#14035"
msgid "- Local Network"
msgstr "- Lokales Netzwerk"

msgctxt "#14036"
msgid "Services"
msgstr "Server"

msgctxt "#14038"
msgid "Network settings changed"
msgstr "Netzwerkeinstellungen wurden geändert"

msgctxt "#14039"
msgid "XBMC requires to restart to change your"
msgstr "XBMC muss neu gestartet werden, damit die Änderung"

msgctxt "#14040"
msgid "network setup.  Would you like to restart now?"
msgstr "wirksam wird. Soll jetzt neu gestartet werden?"

msgctxt "#14041"
msgid "Internet connection bandwidth limitation"
msgstr "Internetverbindung Bandbreitenbegrenzung"

msgctxt "#14043"
msgid "- Shutdown while playing"
msgstr "- Auch während der Wiedergabe ausschalten"

msgctxt "#14044"
msgid "%i min"
msgstr "%i Min"

msgctxt "#14045"
msgid "%i sec"
msgstr "%i Sek"

msgctxt "#14046"
msgid "%i ms"
msgstr "%i ms"

msgctxt "#14047"
msgid "%i %%"
msgstr "%i %%"

msgctxt "#14048"
msgid "%i kbps"
msgstr "%i kbps"

msgctxt "#14049"
msgid "%i kb"
msgstr "%i kb"

msgctxt "#14050"
msgid "%i.0 dB"
msgstr "%i.0 dB"

msgctxt "#14051"
msgid "Time format"
msgstr "Zeitformat"

msgctxt "#14052"
msgid "Date format"
msgstr "Datumsformat"

msgctxt "#14053"
msgid "GUI filters"
msgstr "GUI-Filter"

msgctxt "#14055"
msgid "Use background scanning"
msgstr "Durchsuchen im Hintergrund"

msgctxt "#14056"
msgid "Stop scan"
msgstr "Scan beenden"

msgctxt "#14057"
msgid "Not possible while scanning for media info"
msgstr "Nicht möglich während des Durchsuchens"

msgctxt "#14058"
msgid "Film grain effect"
msgstr "Filmkörnungseffekt"

msgctxt "#14059"
msgid "Search for thumbnails on remote shares"
msgstr "Netzwerkquellen nach Thumbnails durchsuchen"

msgctxt "#14060"
msgid "Unknown type cache - Internet"
msgstr "Unbekannter Typ - Internet"

msgctxt "#14061"
msgid "Auto"
msgstr "Automatisch"

msgctxt "#14062"
msgid "Enter username for"
msgstr "Bitte Benutzernamen eingeben für"

msgctxt "#14063"
msgid "Date & time"
msgstr "Datum & Uhrzeit"

msgctxt "#14064"
msgid "Set date"
msgstr "Datum ändern"

msgctxt "#14065"
msgid "Set time"
msgstr "Uhrzeit ändern"

msgctxt "#14066"
msgid "Enter the time in 24 hour HH:MM format"
msgstr "Bitte die Uhrzeit im 24-Std Format (HH:MM) eingeben"

msgctxt "#14067"
msgid "Enter the date in DD/MM/YYYY format"
msgstr "Bitte das Datum im Format TT/MM/JJJJ eingeben"

msgctxt "#14068"
msgid "Enter the IP address"
msgstr "Bitte IP-Adresse eingeben"

msgctxt "#14069"
msgid "Apply these settings now?"
msgstr "Einstellungen jetzt übernehmen?"

msgctxt "#14070"
msgid "Apply changes now"
msgstr "Übernehmen"

msgctxt "#14071"
msgid "Allow file renaming and deletion"
msgstr "Löschen und Umbenennen von Dateien erlauben"

msgctxt "#14074"
msgid "Set timezone"
msgstr "Zeitzone"

msgctxt "#14075"
msgid "Use daylight saving time"
msgstr "Sommerzeit verwenden"

msgctxt "#14076"
msgid "Add to favourites"
msgstr "Zu Favoriten hinzufügen"

msgctxt "#14077"
msgid "Remove from favourites"
msgstr "Von Favoriten entfernen"

msgctxt "#14078"
msgid "- Colours"
msgstr "- Farben"

msgctxt "#14079"
msgid "Timezone country"
msgstr "Zeitzonen-Region"

msgctxt "#14080"
msgid "Timezone"
msgstr "Zeitzone"

msgctxt "#14081"
msgid "File lists"
msgstr "Dateilisten"

msgctxt "#14082"
msgid "Show EXIF picture information"
msgstr "EXIF Bildinformationen zeigen"

msgctxt "#14083"
msgid "Use a fullscreen window rather than true fullscreen"
msgstr "Benutze Vollbild Fenster anstatt echtes Vollbild"

msgctxt "#14084"
msgid "Queue songs on selection"
msgstr "Reihenfolge der Lieder nach Auswahl"

msgctxt "#14086"
msgid "Playback"
msgstr "Wiedergabe"

msgctxt "#14087"
msgid "DVDs"
msgstr "DVDs"

msgctxt "#14088"
msgid "Play DVDs automatically"
msgstr "DVDs automatisch wiedergeben"

msgctxt "#14089"
msgid "Font to use for text subtitles"
msgstr "Schriftart"

msgctxt "#14090"
msgid "International"
msgstr "Sprache & Region"

msgctxt "#14091"
msgid "Character set"
msgstr "Zeichensatz"

msgctxt "#14092"
msgid "Debugging"
msgstr "Debugging"

msgctxt "#14093"
msgid "Security"
msgstr "Sicherheit"

msgctxt "#14094"
msgid "Input devices"
msgstr "Eingabegeräte"

msgctxt "#14095"
msgid "Power saving"
msgstr "Energiesparen"

msgctxt "#14096"
msgid "Rip"
msgstr "Rippen"

msgctxt "#14097"
msgid "Audio CD Insert Action"
msgstr "Aktion beim Einlegen einer Audio CD"

msgctxt "#14098"
msgid "Play"
msgstr "Wiedergeben"

msgctxt "#14099"
msgid "Eject disc when CD ripping is complete"
msgstr "Disk auswerfen wenn Rippen fertig gestellt wurde"

msgctxt "#15015"
msgid "Remove"
msgstr "Entfernen"

msgctxt "#15016"
msgid "Games"
msgstr "Spiele"

msgctxt "#15019"
msgid "Add"
msgstr "Hinzufügen"

msgctxt "#15052"
msgid "Password"
msgstr "Passwort"

msgctxt "#15100"
msgid "Library"
msgstr "Datenbank"

msgctxt "#15101"
msgid "Database"
msgstr "Datenbank"

msgctxt "#15102"
msgid "* All albums"
msgstr "* Alle Alben"

msgctxt "#15103"
msgid "* All artists"
msgstr "* Alle Interpreten"

msgctxt "#15104"
msgid "* All songs"
msgstr "* Alle Titel"

msgctxt "#15105"
msgid "* All genres"
msgstr "* Alle Genre"

msgctxt "#15107"
msgid "Buffering..."
msgstr "Zwischenspeichern..."

msgctxt "#15108"
msgid "Navigation sounds"
msgstr "Navigationssounds"

msgctxt "#15109"
msgid "Skin default"
msgstr "Vorgabe des Skins"

msgctxt "#15111"
msgid "- Theme"
msgstr "Theme"

msgctxt "#15112"
msgid "Default theme"
msgstr "Standardschema"

msgctxt "#15200"
msgid "Last.fm"
msgstr "Last.fm"

msgctxt "#15201"
msgid "Submit songs to Last.fm"
msgstr "Abgespielte Musiktitel an Last.fm übermitteln"

msgctxt "#15202"
msgid "Last.fm username"
msgstr "Last.fm Benutzername"

msgctxt "#15203"
msgid "Last.fm password"
msgstr "Last.fm Passwort"

msgctxt "#15204"
msgid "Unable to handshake: sleeping..."
msgstr "Verbindung fehlgeschlagen."

msgctxt "#15205"
msgid "Please update XBMC"
msgstr "Bitte XBMC aktualisieren"

msgctxt "#15206"
msgid "Bad authorization: Check username and password"
msgstr "Authorisierung fehlgeschlagen: Bitte Benutzerdaten prüfen!"

msgctxt "#15207"
msgid "Connected"
msgstr "Verbunden"

msgctxt "#15208"
msgid "Not connected"
msgstr "Nicht verbunden"

msgctxt "#15209"
msgid "Submit interval %i"
msgstr "Übertragungsintervall %i"

msgctxt "#15210"
msgid "Cached %i songs"
msgstr "%i Titel im Cache"

msgctxt "#15211"
msgid "Submitting..."
msgstr "Übermittlung..."

msgctxt "#15212"
msgid "Submitting in %i secs"
msgstr "Übermittlung in %i sek"

msgctxt "#15213"
msgid "Play using..."
msgstr "Abspielen mit..."

msgctxt "#15214"
msgid "Use smoothed A/V synchronization"
msgstr "Weiche Audio/Video-Synchronisation verwenden"

msgctxt "#15215"
msgid "Hide file names in thumbs view"
msgstr "Keine Dateinamen in der Symbolansicht anzeigen"

msgctxt "#15216"
msgid "Play in party mode"
msgstr "Im Party-Modus abspielen"

msgctxt "#15217"
msgid "Submit songs to Libre.fm"
msgstr "Abgespielte Musiktitel an Libre.fm übermitteln"

msgctxt "#15218"
msgid "Libre.fm username"
msgstr "Libre.fm Benutzername"

msgctxt "#15219"
msgid "Libre.fm password"
msgstr "Libre.fm Passwort"

msgctxt "#15220"
msgid "Libre.fm"
msgstr "Libre.fm"

msgctxt "#15221"
msgid "Song submission"
msgstr "Musikübertragung"

msgctxt "#15250"
msgid "Submit Last.fm radio to Last.fm"
msgstr "Last.fm Radio an Last.fm übermitteln"

msgctxt "#15251"
msgid "Connecting to Last.fm..."
msgstr "Verbindung mit Last.fm herstellen..."

msgctxt "#15252"
msgid "Selecting station..."
msgstr "Station wird ausgewählt..."

msgctxt "#15253"
msgid "Search similar artists..."
msgstr "Ähnliche Interpreten suchen..."

msgctxt "#15254"
msgid "Search similar tags..."
msgstr "Ähnliche Tags suchen..."

msgctxt "#15255"
msgid "Your profile (%name%)"
msgstr "Eigenes Profil (%name%)"

msgctxt "#15256"
msgid "Overall top tags"
msgstr "Die besten Tags"

msgctxt "#15257"
msgid "Top artists for tag %name%"
msgstr "Die besten Interpreten des Tags %name%"

msgctxt "#15258"
msgid "Top albums for tag %name%"
msgstr "Die besten Alben des Tags %name%"

msgctxt "#15259"
msgid "Top tracks for tag %name%"
msgstr "Die besten Titel des Tags %name%"

msgctxt "#15260"
msgid "Listen to tag %name% Last.fm radio"
msgstr "%name% Last.fm Radio Tag anhören"

msgctxt "#15261"
msgid "Similar artists as %name%"
msgstr "Ähnliche Interpreten wie %name%"

msgctxt "#15262"
msgid "Top %name% albums"
msgstr "Die besten %name% Alben"

msgctxt "#15263"
msgid "Top %name% tracks"
msgstr "Die besten %name% Titel"

msgctxt "#15264"
msgid "Top %name% tags"
msgstr "Die besten %name% Tags"

msgctxt "#15265"
msgid "Biggest fans of %name%"
msgstr "Größte Fans von %name%"

msgctxt "#15266"
msgid "Listen to %name% fans Last.fm radio"
msgstr "%name% Fan Last.fm Radio anhören"

msgctxt "#15267"
msgid "Listen to %name% similar artists Last.fm radio"
msgstr "Ähnliche Interpreten wie %name% im Last.fm Radio anhören"

msgctxt "#15268"
msgid "Top artists for user %name%"
msgstr "Lieblingsinterpreten von %name%"

msgctxt "#15269"
msgid "Top albums for user %name%"
msgstr "Lieblingsalben von %name%"

msgctxt "#15270"
msgid "Top tracks for user %name%"
msgstr "Lieblingstitel von %name%"

msgctxt "#15271"
msgid "Friends of user %name%"
msgstr "Freunde von %name%"

msgctxt "#15272"
msgid "Neighbours of user %name%"
msgstr "Nachbarn von %name%"

msgctxt "#15273"
msgid "Weekly artist chart for %name%"
msgstr "Wöchentliche Interpretencharts von %name%"

msgctxt "#15274"
msgid "Weekly album chart for %name%"
msgstr "Wöchentliche Albumcharts von %name%"

msgctxt "#15275"
msgid "Weekly track chart for %name%"
msgstr "Wöchentliche Titelcharts von %name%"

msgctxt "#15276"
msgid "Listen to %name%'s neighbours Last.fm radio"
msgstr "Last.fm Radio der Nachbarn von %name% anhören"

msgctxt "#15277"
msgid "Listen to %name%'s personal Last.fm radio"
msgstr "Privates Last.fm Radio von %name% anhören"

msgctxt "#15278"
msgid "Listen to %name%'s mix Last.fm radio"
msgstr "Die Lieblingstitel von %name% im Last.fm Radio anhören"

msgctxt "#15279"
msgid "Retrieving list from Last.fm..."
msgstr "Daten werden von Last.fm übertragen..."

msgctxt "#15280"
msgid "Can't retrieve list from Last.fm..."
msgstr "Daten konnten nicht von Last.fm übertragen werden."

msgctxt "#15281"
msgid "Enter an artist name to find related ones"
msgstr "Bitte Interpreten eingeben, um gleichartige zu finden"

msgctxt "#15282"
msgid "Enter a tag name to find similar ones"
msgstr "Bitte Tagnamen eingeben, um dazu passende Einträge zu finden"

msgctxt "#15283"
msgid "Tracks recently listened by %name%"
msgstr "Kürzlich gehörte Titel von %name%"

msgctxt "#15284"
msgid "Listen to %name%'s recommendations Last.fm radio"
msgstr "Last.fm Radio Empfehlungen für %name% anhören"

msgctxt "#15285"
msgid "Top tags for user %name%"
msgstr "Die besten Tags von %name%"

msgctxt "#15287"
msgid "Do you want to add the current track to your loved tracks?"
msgstr "Den aktuellen Titel zur Lieblingsliste hinzufügen?"

msgctxt "#15288"
msgid "Do you want to ban the current track?"
msgstr "Den aktuellen Titel sperren?"

msgctxt "#15289"
msgid "Added to your loved tracks: '%s'."
msgstr "Zur Lieblingsliste hinzugefügt: '%s'"

msgctxt "#15290"
msgid "Could not add '%s' to your loved tracks."
msgstr "'%s' konnte nicht zur Lieblingsliste hinzugefügt werden."

msgctxt "#15291"
msgid "Banned: '%s'."
msgstr "gesperrt: '%s'"

msgctxt "#15292"
msgid "Could not ban '%s'."
msgstr "'%s' konnte nicht gesperrt werden."

msgctxt "#15293"
msgid "Tracks recently loved by %name%"
msgstr "Kürzlich zur Lieblingsliste hinzugefügte Titel von %name%"

msgctxt "#15294"
msgid "Tracks recently banned by %name%"
msgstr "Kürzlich gesperrte Titel von %name%"

msgctxt "#15295"
msgid "Remove from loved tracks"
msgstr "Aus Lieblingsliste entfernen"

msgctxt "#15296"
msgid "Un-ban"
msgstr "Sperre aufheben"

msgctxt "#15297"
msgid "Do you want to remove this track from your loved tracks?"
msgstr "Diesen Titel aus der Lieblingsliste entfernen?"

msgctxt "#15298"
msgid "Do you want to un-ban this track?"
msgstr "Sperre für diesen Titel aufheben?"

msgctxt "#15300"
msgid "Path not found or invalid"
msgstr "Pfad wurde nicht gefunden oder ist ungültig."

msgctxt "#15301"
msgid "Could not connect to network server"
msgstr "Keine Verbindung zum Netzwerkserver."

msgctxt "#15302"
msgid "No servers found"
msgstr "Es wurden keine Server gefunden."

msgctxt "#15303"
msgid "Workgroup not found"
msgstr "Es konnte keine Arbeitsgruppe gefunden werden."

msgctxt "#15310"
msgid "Opening multi-path source"
msgstr "Multi-Pfad-Freigabe wird geöffnet..."

msgctxt "#15311"
msgid "Path:"
msgstr "Pfad:"

msgctxt "#16000"
msgid "General"
msgstr "Allgemein"

msgctxt "#16002"
msgid "Internet lookup"
msgstr "Internet-Anfrage"

msgctxt "#16003"
msgid "Player"
msgstr "Wiedergabe"

msgctxt "#16004"
msgid "Play media from disc"
msgstr "Inhalt der CD/DVD abspielen"

msgctxt "#16008"
msgid "Enter new title"
msgstr "Bitte einen neuen Titel eingeben"

msgctxt "#16009"
msgid "Enter the movie name"
msgstr "Bitte den Namen des Films eingeben"

msgctxt "#16010"
msgid "Enter the profile name"
msgstr "Bitte einen Namen für dieses Profil eingeben"

msgctxt "#16011"
msgid "Enter the album name"
msgstr "Bitte den Namen des Albums eingeben"

msgctxt "#16012"
msgid "Enter the playlist name"
msgstr "Bitte einen Namen für die Playlist eingeben"

msgctxt "#16013"
msgid "Enter new filename"
msgstr "Bitte einen neuen Dateinamen eingeben"

msgctxt "#16014"
msgid "Enter folder name"
msgstr "Bitte einen Namen für diesen Ordner eingeben"

msgctxt "#16015"
msgid "Enter directory"
msgstr "In den Ordner wechseln"

msgctxt "#16016"
msgid "Available options: %A, %T, %N, %B, %D, %G, %Y, %F, %S"
msgstr "Verfügbare Optionen: %A, %T, %N, %B, %D, %G, %Y, %F, %S"

msgctxt "#16017"
msgid "Enter search string"
msgstr "Bitte einen Suchbegriff eingeben"

msgctxt "#16018"
msgid "None"
msgstr "Aus"

msgctxt "#16019"
msgid "Auto select"
msgstr "Auto"

msgctxt "#16020"
msgid "De-interlace"
msgstr "Deinterlace"

msgctxt "#16021"
msgid "Bob"
msgstr "Bob"

msgctxt "#16022"
msgid "Bob (inverted)"
msgstr "Bob (Invertiert)"

msgctxt "#16024"
msgid "Canceling..."
msgstr "Abbrechen..."

msgctxt "#16025"
msgid "Enter the artist name"
msgstr "Bitte den Namen des Interpreten eingeben"

msgctxt "#16026"
msgid "Playback failed"
msgstr "Wiedergabe nicht möglich"

msgctxt "#16027"
msgid "One or more items failed to play."
msgstr "Ein/mehrere Inhalt(e) konnte(n) nicht wiedergegeben werden"

msgctxt "#16028"
msgid "Enter value"
msgstr "Wert eingeben"

msgctxt "#16029"
msgid "Check the log file for details."
msgstr "Für Details bitte Logdatei einsehen."

msgctxt "#16030"
msgid "Party mode aborted."
msgstr "Party-Modus abgebrochen"

msgctxt "#16031"
msgid "No matching songs in the library."
msgstr "Es sind keine passenden Titel in der Datenbank."

msgctxt "#16032"
msgid "Could not initialize database."
msgstr "Die Datenbank konnte nicht gestartet werden."

msgctxt "#16033"
msgid "Could not open database."
msgstr "Die Datenbank konnte nicht geöffnet werden."

msgctxt "#16034"
msgid "Could not get songs from database."
msgstr "Es konnten keine Titel aus der Datenbank geladen werden."

msgctxt "#16035"
msgid "Party mode playlist"
msgstr "Party-Modus Playlist"

msgctxt "#16036"
msgid "De-interlace (Half)"
msgstr "De-interlace (Half)"

msgctxt "#16037"
msgid "Deinterlace video"
msgstr "Deinterlace Video"

msgctxt "#16038"
msgid "Deinterlace method"
msgstr "Deinterlace Methode"

msgctxt "#16039"
msgid "Off"
msgstr "Inaktiv"

msgctxt "#16040"
msgid "Auto"
msgstr "Automatisch"

msgctxt "#16041"
msgid "On"
msgstr "Aktiv"

msgctxt "#16100"
msgid "All Videos"
msgstr "Alle Videos"

msgctxt "#16101"
msgid "Unwatched"
msgstr "Nicht gesehen"

msgctxt "#16102"
msgid "Watched"
msgstr "Gesehen"

msgctxt "#16103"
msgid "Mark as watched"
msgstr "Als 'gesehen' markieren"

msgctxt "#16104"
msgid "Mark as unwatched"
msgstr "Als 'ungesehen' markieren"

msgctxt "#16105"
msgid "Edit title"
msgstr "Titel umbenennen"

msgctxt "#16200"
msgid "Operation was aborted"
msgstr "Der Vorgang wurde abgebrochen."

msgctxt "#16201"
msgid "Copy failed"
msgstr "Fehler beim Kopieren"

msgctxt "#16202"
msgid "Failed to copy at least one file"
msgstr "Fehler beim Kopieren von mindestens einer Datei."

msgctxt "#16203"
msgid "Move failed"
msgstr "Fehler beim Verschieben."

msgctxt "#16204"
msgid "Failed to move at least one file"
msgstr "Fehler beim Verschieben von mindestens einer Datei."

msgctxt "#16205"
msgid "Delete failed"
msgstr "Fehler beim Löschen."

msgctxt "#16206"
msgid "Failed to delete at least one file"
msgstr "Fehler beim Löschen von mindestens einer Datei."

msgctxt "#16300"
msgid "Video scaling method"
msgstr "Videoskalierungsmethode"

msgctxt "#16301"
msgid "Nearest neighbour"
msgstr "Nächster Nachbar"

msgctxt "#16302"
msgid "Bilinear"
msgstr "Bilinear"

msgctxt "#16303"
msgid "Bicubic"
msgstr "Bicubic"

msgctxt "#16304"
msgid "Lanczos2"
msgstr "Lanczos2"

msgctxt "#16305"
msgid "Lanczos3"
msgstr "Lanczos3"

msgctxt "#16306"
msgid "Sinc8"
msgstr "Sinc8"

msgctxt "#16307"
msgid "Bicubic (software)"
msgstr "Bicubic (Software)"

msgctxt "#16308"
msgid "Lanczos (software)"
msgstr "Lanczos (Software)"

msgctxt "#16309"
msgid "Sinc (software)"
msgstr "Sinc (Software)"

msgctxt "#16310"
msgid "Temporal"
msgstr "Zeitlich"

msgctxt "#16311"
msgid "Temporal/Spatial"
msgstr "Zeitlich/Räumlich"

msgctxt "#16312"
msgid "(VDPAU)Noise Reduction"
msgstr "(VDPAU)Rauschunterdrückung"

msgctxt "#16313"
msgid "(VDPAU)Sharpness"
msgstr "(VDPAU)Schärfe"

msgctxt "#16314"
msgid "Inverse Telecine"
msgstr "Inverse Telecine"

msgctxt "#16315"
msgid "Lanczos3 optimized"
msgstr "Lanczos3 optimiert"

msgctxt "#16316"
msgid "Auto"
msgstr "Automatisch"

msgctxt "#16317"
msgid "Temporal (Half)"
msgstr "Zeitlich (Hälfte)"

msgctxt "#16318"
msgid "Temporal/Spatial (Half)"
msgstr "Zeitlich/Räumlich (Hälfte)"

msgctxt "#16319"
msgid "DXVA"
msgstr "DXVA"

msgctxt "#16320"
msgid "DXVA Bob"
msgstr "DXVA Bob"

msgctxt "#16321"
msgid "DXVA Best"
msgstr "DXVA Best"

msgctxt "#16322"
msgid "Spline36"
msgstr "Spline36"

msgctxt "#16323"
msgid "Spline36 optimized"
msgstr "Spline36 optimiert"

msgctxt "#16324"
msgid "Software Blend"
msgstr "Software Blend"

msgctxt "#16400"
msgid "Post-processing"
msgstr "Video Nachbearbeitung"

msgctxt "#17500"
msgid "Display sleep timeout"
msgstr "Bildschirm Sleep Timeout"

msgctxt "#19000"
msgid "Switch to channel"
msgstr "Zum Kanal wechseln"

msgctxt "#19000"
msgid "Switch to channel"
msgstr "Schalte zu Kanal"

msgctxt "#19001"
msgid "Separate the search words by using AND, OR and/or NOT."
msgstr "Trenne Suchbegriffe mit und, oder und/oder nicht"

msgctxt "#19002"
msgid "or use phrases to find an exact match, like \"The wizard of Oz\"."
msgstr "oder beutze Anführungszeichen mit dem exakten Suchbegriff."

msgctxt "#19003"
msgid "Find similar programme"
msgstr "Suche gleiche Programme"

msgctxt "#19004"
msgid "Importing EPG from clients"
msgstr "Importiere EPG von den Klients"

msgctxt "#19005"
msgid "PVR stream information"
msgstr "PVR-Stream informationen"

msgctxt "#19006"
msgid "Receiving device"
msgstr "Empfangsgerät"

msgctxt "#19007"
msgid "Device status"
msgstr "Gerätestatus"

msgctxt "#19008"
msgid "Signal quality"
msgstr "Signalqualität"

msgctxt "#19009"
msgid "SNR"
msgstr "SNR"

msgctxt "#19010"
msgid "BER"
msgstr "BER"

msgctxt "#19011"
msgid "UNC"
msgstr "UNC"

msgctxt "#19012"
msgid "PVR Backend"
msgstr "Backend PVR"

msgctxt "#19013"
msgid "Free to air"
msgstr "Frei Empfangbar"

msgctxt "#19014"
msgid "Fixed"
msgstr "Fixes"

msgctxt "#19015"
msgid "Encryption"
msgstr "Verschlüsselung"

msgctxt "#19016"
msgid "PVR Backend %i - %s"
msgstr "PVR Backend %i - %s"

msgctxt "#19017"
msgid "TV recordings"
msgstr "TV Aufnhamen"

msgctxt "#19018"
msgid "Default folder for PVR thumbnails"
msgstr "Default Ordner für PVR thumbnails"

msgctxt "#19019"
msgid "Channels"
msgstr "Kanäle"

msgctxt "#19020"
msgid "TV"
msgstr "TV"

msgctxt "#19021"
msgid "Radio"
msgstr "Radio"

msgctxt "#19022"
msgid "Hidden"
msgstr "Versteckte"

msgctxt "#19023"
msgid "TV channels"
msgstr "TV-Kanäle"

msgctxt "#19024"
msgid "Radio channels"
msgstr "Radio-Kanäle"

msgctxt "#19025"
msgid "Upcoming recordings"
msgstr "Upcoming recordings"

msgctxt "#19026"
msgid "Add timer..."
msgstr "Timer hinzufügen..."

msgctxt "#19027"
msgid "No search results"
msgstr "Keine Suchergebnisse"

msgctxt "#19028"
msgid "No EPG entries"
msgstr "Keine EPG Einträge vorhanden"

msgctxt "#19029"
msgid "Channel"
msgstr "Kanal"

msgctxt "#19030"
msgid "Now"
msgstr "Jetzt"

msgctxt "#19031"
msgid "Next"
msgstr "Nächstes"

msgctxt "#19032"
msgid "Timeline"
msgstr "Zeitlinie"

msgctxt "#19033"
msgid "Information"
msgstr "Informationen"

msgctxt "#19034"
msgid "Already started recording on this channel"
msgstr "Aufnahme läuft bereits auf diesem Kanal"

msgctxt "#19035"
msgid "This channel cannot be played. Check the log for details."
msgstr "Kanal konnte nicht wiedergeben werden. Für mehr Details Log einsehen."

msgctxt "#19036"
msgid "This recording cannot be played. Check the log for details."
msgstr "Kanal konnte nicht wiedergeben werden. Für mehr Details Log einsehen."

msgctxt "#19037"
msgid "Show signal quality"
msgstr "Zeige Signalqualität"

msgctxt "#19038"
msgid "Not supported by the PVR backend."
msgstr "Wird nicht vom PVR-Backend unterstützt"

msgctxt "#19039"
msgid "Are you sure you want to hide this channel?"
msgstr "Kanal wirklich verstecken?"

msgctxt "#19040"
msgid "Timer"
msgstr "Timer"

msgctxt "#19041"
msgid "Are you sure you want to rename this recording?"
msgstr "Aufnahme wirklich umbenennen?"

msgctxt "#19042"
msgid "Are you sure you want to rename this timer?"
msgstr "Timer wirklich umbenennen?"

msgctxt "#19043"
msgid "Recording"
msgstr "Aufnahmen"

msgctxt "#19044"
msgid "Please check your configuration or check the log for details."
msgstr "Bitte Konfiguration überprüfen. Für mehr Details Log einsehen."

msgctxt "#19045"
msgid "No PVR clients have been started yet. Wait for the PVR clients to start up or check the log for details."
msgstr "Keine PVR-Klienten gestartet. Warte auf Klienten. Für mehr Details Log einsehen."

msgctxt "#19046"
msgid "New channel"
msgstr "Neuer Kanal"

msgctxt "#19047"
msgid "Programme info"
msgstr "Programminformationen"

msgctxt "#19048"
msgid "Group management"
msgstr "Gruppenverwaltung"

msgctxt "#19049"
msgid "Show channel"
msgstr "Zeige Kanal"

msgctxt "#19050"
msgid "Show visible channels"
msgstr "Zeige sichtbare Kanäle"

msgctxt "#19051"
msgid "Show hidden channels"
msgstr "Zeige versteckte Kanäle"

msgctxt "#19052"
msgid "Move channel to:"
msgstr "Verschiebe Kanal zu:"

msgctxt "#19053"
msgid "Recording information"
msgstr "Aufnahmeinformationen"

msgctxt "#19054"
msgid "Hide channel"
msgstr "Verstecke Kanal"

msgctxt "#19055"
msgid "No information available"
msgstr "Es sind keine Information verfügbar"

msgctxt "#19056"
msgid "New timer"
msgstr "Neuer Timer"

msgctxt "#19057"
msgid "Edit timer"
msgstr "Timer bearbeiten"

msgctxt "#19058"
msgid "Timer enabled"
msgstr "Timer aktiviert"

msgctxt "#19059"
msgid "Stop recording"
msgstr "Aufnaheme beenden"

msgctxt "#19060"
msgid "Delete timer"
msgstr "Timmer löschen"

msgctxt "#19061"
msgid "Add timer"
msgstr "Timer hinzufügen"

msgctxt "#19062"
msgid "Sort by: Channel"
msgstr "Sortiert nach: Kanal"

msgctxt "#19063"
msgid "Go to begin"
msgstr "Gehe an den Anfang"

msgctxt "#19064"
msgid "Go to end"
msgstr "Gehe an das Ende"

msgctxt "#19065"
msgid "Default EPG window"
msgstr "Standard EPG-Fenster"

msgctxt "#19066"
msgid "Loading recordings from clients"
msgstr "Lade Aufnahmen von Klienten"

msgctxt "#19067"
msgid "This event is already being recorded."
msgstr "Dieses Ereignis ist bereits aufgenommen"

msgctxt "#19068"
msgid "This recording could not be deleted. Check the log for details."
msgstr "Aufnaheme konnte nicht gelöscht werden. Für mehr Details Log einsehen."

msgctxt "#19069"
msgid "EPG"
msgstr "EPG"

msgctxt "#19070"
msgid "EPG scan timeout"
msgstr "EPG Aktualisierung - Zeitüberschreitung"

msgctxt "#19071"
msgid "EPG update interval"
msgstr "EPG Aktualisierungsintervall"

msgctxt "#19072"
msgid "Do not store the EPG in the database"
msgstr "Speichere EPG nicht in die Datenbank"

msgctxt "#19073"
msgid "Delay channel switch"
msgstr "Kanalwechselverzögerung"

msgctxt "#19074"
msgid "Active:"
msgstr "Aktiv:"

msgctxt "#19075"
msgid "Name:"
msgstr "Name:"

msgctxt "#19076"
msgid "Folder:"
msgstr "Ordner:"

msgctxt "#19077"
msgid "Radio:"
msgstr "Radio:"

msgctxt "#19078"
msgid "Channel:"
msgstr "Kanal:"

msgctxt "#19079"
msgid "Day:"
msgstr "Tag:"

msgctxt "#19080"
msgid "Begin:"
msgstr "Start:"

msgctxt "#19081"
msgid "End:"
msgstr "Ende:"

msgctxt "#19082"
msgid "Priority:"
msgstr "Priorität:"

msgctxt "#19083"
msgid "Lifetime (days):"
msgstr "Lebenszeit (Tage):"

msgctxt "#19084"
msgid "First day:"
msgstr "Erster Tag:"

msgctxt "#19085"
msgid "Unknown channel %u"
msgstr "Unbekannter Kanal %u"

msgctxt "#19086"
msgid "Mo-__-__-__-__-__-__"
msgstr "Mo-__-__-__-__-__-__"

msgctxt "#19087"
msgid "__-Tu-__-__-__-__-__"
msgstr "__-Di-__-__-__-__-__"

msgctxt "#19088"
msgid "__-__-We-__-__-__-__"
msgstr "__-__-Mi-__-__-__-__"

msgctxt "#19089"
msgid "__-__-__-Th-__-__-__"
msgstr "__-__-__-Do-__-__-__"

msgctxt "#19090"
msgid "__-__-__-__-Fr-__-__"
msgstr "__-__-__-__-Fr-__-__"

msgctxt "#19091"
msgid "__-__-__-__-__-Sa-__"
msgstr "__-__-__-__-__-Sa-__"

msgctxt "#19092"
msgid "__-__-__-__-__-__-Su"
msgstr "__-__-__-__-__-__-So"

msgctxt "#19093"
msgid "Mo-Tu-We-Th-Fr-__-__"
msgstr "Mo-Di-Mi-Do-Fr-__-__"

msgctxt "#19094"
msgid "Mo-Tu-We-Th-Fr-Sa-__"
msgstr "Mo-Di-Mi-Do-Fr-Sa-__"

msgctxt "#19095"
msgid "Mo-Tu-We-Th-Fr-Sa-Su"
msgstr "Mo-Di-Mi-Do-Fr-Sa-So"

msgctxt "#19096"
msgid "__-__-__-__-__-Sa-Su"
msgstr "__-__-__-__-__-Sa-So"

msgctxt "#19097"
msgid "Enter the name for the recording"
msgstr "Name für dei Aufnaheme eingeben"

msgctxt "#19098"
msgid "Warning"
msgstr "Achtung"

msgctxt "#19099"
msgid "Timer present"
msgstr "Timer vorhanden"

msgctxt "#19100"
msgid "Are you sure you want to delete this channel, including all timers on this channel?"
msgstr "Kanal mit allen Timer wirklich löschen?"

msgctxt "#19101"
msgid "This channel is currently being used for playback."
msgstr "Dieser Kanal wird momenten angeschaut."

msgctxt "#19102"
msgid "Please switch to another channel."
msgstr "Bitte zu einem anderen Kanal wechseln"

msgctxt "#19103"
msgid "Scan for missing icons"
msgstr "Suche nach fehlenden Symbole"

msgctxt "#19104"
msgid "Enter the name of the folder for the recording"
msgstr "Verzeichnisname für Aufnahmen eingeben"

msgctxt "#19105"
msgid "Size:"
msgstr "Größe:"

msgctxt "#19106"
msgid "Next timer on"
msgstr "Next timer on"

msgctxt "#19107"
msgid "at"
msgstr "ab"

msgctxt "#19108"
msgid "Recordings not in sync. Check the log for details."
msgstr "Aufnahmen sind nicht synchron. Für mehr Details Log einsehen."

msgctxt "#19109"
msgid "Couldn't save timer. Check the log for details."
msgstr "Konnte Timer nicht speichern. Für mehr Details Log einsehen."

msgctxt "#19110"
msgid "An unexpected error occurred. Try again later or check the log for details."
msgstr "Ein unerwartet Fehler. Für mehr Details Log einsehen."

msgctxt "#19111"
msgid "PVR backend error. Check the log for details."
msgstr "PVR-Backend Fehler. Für mehr Details Log einsehen."

msgctxt "#19112"
msgid "Timers not in sync. Check the log for details."
msgstr "Timer sind nicht synchron. Für mehr Details Log einsehen."

msgctxt "#19113"
msgid "Next"
msgstr "Nächster"

msgctxt "#19114"
msgid "Version"
msgstr "Version"

msgctxt "#19115"
msgid "Address"
msgstr "Adresse"

msgctxt "#19116"
msgid "Disksize"
msgstr "Festplattengröße"


msgctxt "#19117"
msgid "Search for channels"
msgstr "Kanalsuche"

msgctxt "#19118"
msgid "Cannot use PVR functions while searching."
msgstr "PVR-Funktion kann Während der Suche nicht verwendet werden"

msgctxt "#19119"
msgid "On which server you want to search?"
msgstr "Auf welchem Server soll gesucht werden?"

msgctxt "#19120"
msgid "Client number"
msgstr "Klientnummer"

msgctxt "#19221"
msgid "Synchronise channel groups with backends"
msgstr "Synchronisiere Kanalgruppen mit Server"

msgctxt "#19122"
msgid "This timer is still recording. Are you sure you want to delete this timer?"
msgstr "Dieser Timer nimmt momentan auf. Soll er wirklich gelöscht werden?"

msgctxt "#19123"
msgid "Free to air channels only"
msgstr "Nur frei Kanäle"

msgctxt "#19124"
msgid "Ignore present timers"
msgstr "Ignore present timers"

msgctxt "#19125"
msgid "Ignore present recordings"
msgstr "Ignore present recordings"

msgctxt "#19126"
msgid "Start time"
msgstr "Startzeit"

msgctxt "#19127"
msgid "End time"
msgstr "Endzeit"

msgctxt "#19128"
msgid "Start date"
msgstr "Startdatum"

msgctxt "#19129"
msgid "End date"
msgstr "Enddatum"

msgctxt "#19130"
msgid "Minimum duration"
msgstr "Minimale Dauer"

msgctxt "#19131"
msgid "Maximum duration"
msgstr "Maximale Dauer"

msgctxt "#19132"
msgid "Include unknown genres"
msgstr "Beziehe unbekannte Genres mit ein"

msgctxt "#19133"
msgid "Search string"
msgstr "Suche String"

msgctxt "#19134"
msgid "Include description"
msgstr "Beziehe Beschreibung mit ein"

msgctxt "#19135"
msgid "Case sensitive"
msgstr "Groß- / Kleinschreibung-unterscheidend"

msgctxt "#19136"
msgid "Channel unavailable"
msgstr "Kanal nicht verfügbar"

msgctxt "#19137"
msgid "No groups defined"
msgstr "Keine Gruppen festgelegt"

msgctxt "#19138"
msgid "Please create a group first"
msgstr "Bitte zuerst eine Gruppe erstellen"

msgctxt "#19139"
msgid "Name of the new group"
msgstr "Name der neuen Gruppe"

msgctxt "#19141"
msgid "Group"
msgstr "Gruppe"

msgctxt "#19142"
msgid "Durchsuche Guide"
msgstr ""

msgctxt "#19143"
msgid "Group management"
msgstr "Gruppenverwaltung"

msgctxt "#19144"
msgid "No groups defined"
msgstr "Keine Gruppen festgelegt"

msgctxt "#19145"
msgid "Grouped"
msgstr "Gruppiert"

msgctxt "#19146"
msgid "Groups"
msgstr "Gruppen"

msgctxt "#19147"
msgid "The PVR backend does not support this action. Check the log for details."
msgstr "Das PVR-Backend unterstützt diese Aktion nicht. Für mehr Details Log einsehen."

msgctxt "#19148"
msgid "Channel"
msgstr "Kanal"

msgctxt "#19149"
msgid "Mo"
msgstr "Mo"

msgctxt "#19150"
msgid "Tu"
msgstr "Di"

msgctxt "#19151"
msgid "We"
msgstr "Mi"

msgctxt "#19152"
msgid "Th"
msgstr "Do"

msgctxt "#19153"
msgid "Fr"
msgstr "Fr"

msgctxt "#19154"
msgid "Sa"
msgstr "Sa"

msgctxt "#19155"
msgid "Su"
msgstr "So"

msgctxt "#19156"
msgid "from"
msgstr "von"

msgctxt "#19157"
msgid "Next recording"
msgstr "Nächste Aufnahme"

msgctxt "#19158"
msgid "Currently recording"
msgstr "Momentane Aufnahme"

msgctxt "#19159"
msgid "from"
msgstr "von"

msgctxt "#19160"
msgid "to"
msgstr "bis"

msgctxt "#19161"
msgid "On"
msgstr "Ein"

msgctxt "#19162"
msgid "Recording active"
msgstr "Aufnahme aktiv"

msgctxt "#19163"
msgid "Recordings"
msgstr "Aufnahmen"

msgctxt "#19164"
msgid "Cannot start recording. Check the log for details."
msgstr "Kann Aufnahme nicht starten. Für mehr Details Log einsehen."

msgctxt "#19165"
msgid "Switch"
msgstr "Umschalten"

msgctxt "#19166"
msgid "PVR information"
msgstr "PVR-Informationen"

msgctxt "#19167"
msgid "Scan for missing icons"
msgstr "Suche fehlende Symbole"

msgctxt "#19168"
msgid "Switch channel without pressing OK"
msgstr "Kanalwechsel on OK - Bestätigung"

msgctxt "#19169"
msgid "Hide video information box"
msgstr "Verstecke Videoinformationsbox"

msgctxt "#19170"
msgid "Timeout when starting playback"
msgstr "Zeitüberschreitung beim starten der Wiedergabe"

msgctxt "#19171"
msgid "Start playback minimized"
msgstr "Starte Wiedergabe minimiert"

msgctxt "#19172"
msgid "Instant recording duration"
msgstr "Instant recording duration"

msgctxt "#19173"
msgid "Default recording priority"
msgstr "Standard Priorität"

msgctxt "#19174"
msgid "Default recording lifetime"
msgstr "Standard Aufnahme Lebenszeit"

msgctxt "#19175"
msgid "Margin at the start of a recording"
msgstr "Vorlaufzeit"

msgctxt "#19176"
msgid "Margin at the end of a recording"
msgstr "Nachlaufzeit"

msgctxt "#19177"
msgid "Playback"
msgstr "Wiedergabe"

msgctxt "#19178"
msgid "Show channel information when switching channels"
msgstr "Zeige Kanalinformationen während dem Umschalten"

msgctxt "#19179"
msgid "Automatically hide channel information"
msgstr "Verstecke Kanalinformationen automatisch"

msgctxt "#19180"
msgid "TV"
msgstr "TV"

msgctxt "#19181"
msgid "Menu/OSD"
msgstr "Menü/OSD"

msgctxt "#19182"
msgid "Days to display in the EPG"
msgstr "Anzahl der Tage des EPGs"

msgctxt "#19184"
msgid "Channel information duration"
msgstr "Anzeigedauer der Kanalinformationen"

msgctxt "#19185"
msgid "Reset the PVR database"
msgstr "PVR-Datenbank zurücksetzen"

msgctxt "#19186"
msgid "All data in the PVR database is being erased"
msgstr "Alle Daten in der PVR-Datenbank sind gelöscht."

msgctxt "#19187"
msgid "Reset the EPG database"
msgstr "EPG-Datenbank zurücksetzen"

msgctxt "#19188"
msgid "EPG is being reset"
msgstr "Alle Daten in der PVR-Datenbank sind gelöscht."

msgctxt "#19189"
msgid "Continue last channel on startup"
msgstr "Starte mit letztem Kanal beim Programmstart"

msgctxt "#19190"
msgid "Minimized"
msgstr "Minimieren"

msgctxt "#19191"
msgid "PVR service"
msgstr "PVR-Dienst"

msgctxt "#19192"
msgid "None of the connected PVR backends supports scanning for channels."
msgstr "Kanalsuche wird von keinem der PVR-Backends unterstützt."

msgctxt "#19193"
msgid "The channel scan cannot be started. Check the log for details."
msgstr "Kanalsuche konnte nicht gestartet werden. Für mehr Details Log einsehen."

msgctxt "#19194"
msgid "Continue?"
msgstr "Fortsetzen?"

msgctxt "#19195"
msgid "Client actions"
msgstr "Client actions"

msgctxt "#19196"
msgid "PVR client specific actions"
msgstr "PVR Klient spezifische Aktion"

msgctxt "#19197"
msgid "Recording started on: %s"
msgstr "Aufnamhe gestartet auf: %s"

msgctxt "#19198"
msgid "Recording finished on: %s"
msgstr "Aufnamhe beendet auf: %s"

msgctxt "#19199"
msgid "Channel manager"
msgstr "Kanalverwalter"

msgctxt "#19200"
msgid "EPG source:"
msgstr "EPG Quelle:"

msgctxt "#19201"
msgid "Channel name:"
msgstr "Kanalname:"

msgctxt "#19202"
msgid "Channel icon:"
msgstr "Kanalsymbol:"

msgctxt "#19203"
msgid "Edit channel"
msgstr "Kanal bearbeiten"

msgctxt "#19204"
msgid "New channel"
msgstr "Neuer Kanal"

msgctxt "#19205"
msgid "Group management"
msgstr "Gruppenverwaltung"

msgctxt "#19206"
msgid "Activate EPG:"
msgstr "Aktiviertes EPG:"

msgctxt "#19207"
msgid "Group:"
msgstr "Gruppe:"

msgctxt "#19208"
msgid "Enter the name of the new channel"
msgstr "Name des neuen Kanals eingeben"

msgctxt "#19209"
msgid "XBMC virtual backend"
msgstr "Virtuelles XBMC-Backend"

msgctxt "#19210"
msgid "Client"
msgstr "Klient"

msgctxt "#19211"
msgid "Delete channel"
msgstr "Kanal löschen"

msgctxt "#19212"
msgid "This list contains changes"
msgstr "Diese Liste wurde bearbeitet"

msgctxt "#19213"
msgid "Select backend"
msgstr "Ausgewähltes Backend"

msgctxt "#19214"
msgid "Enter a valid URL for the new channel"
msgstr "Gültige URL für neuen Kanal eingeben"

msgctxt "#19215"
msgid "The PVR backend does not support timers."
msgstr "PVR-Backend unterstützt keine Timer"

msgctxt "#19216"
msgid "All radio channels"
msgstr "Alle Radio-Kanäle"

msgctxt "#19217"
msgid "All TV channels"
msgstr "Alle TV-Kanäle"

msgctxt "#19218"
msgid "Visible"
msgstr "Versteckt"

msgctxt "#19219"
msgid "Ungrouped channels"
msgstr "Nichtgruppierte Kanäle"

msgctxt "#19220"
msgid "Channels in"
msgstr "Kanäle in"

msgctxt "#19221"
msgid "Synchronise channel groups with backends"
msgstr "Synchronise Kanäle mit Backends"

msgctxt "#19222"
msgid "EPG"
msgstr "EPG"

msgctxt "#19223"
msgid "No PVR add-on could be enabled. Check your settings or the log for more info."
msgstr "Kein PVR-Addon konnte aktiviert werden. Für mehr Details Log einsehen."

msgctxt "#19224"
msgid "Recording aborted"
msgstr "Aufnahme abgebrochen"

msgctxt "#19225"
msgid "Recording scheduled"
msgstr "Aufnhame geplant"

msgctxt "#19226"
msgid "Recording started"
msgstr "Aufnahme gestartet"

msgctxt "#19227"
msgid "Recording completed"
msgstr "Aufnahme abgeschlossen"

msgctxt "#19228"
msgid "Recording deleted"
msgstr "Aufnahme gelöscht"

msgctxt "#19229"
msgid "Close channel OSD after switching channels"
msgstr "Schließe Kanal OSD nach dem Umschalten"

msgctxt "#19230"
msgid "Prevent EPG updates while playing a TV stream"
msgstr "Verhindere EPG Aktualisierungen während dem TV"

msgctxt "#19231"
msgid "Always use the channel order from the backend(s)"
msgstr "Nutze immer Kanalreihenfolge des/der Server(s)"

msgctxt "#19232"
msgid "Clear search results"
msgstr "Lösche Suchergebnisse"

msgctxt "#19233"
msgid "Display a notification on timer updates"
msgstr "Meldung bei Timer Aktualisierungen"

msgctxt "#19234"
msgid "Use backend channels numbers (only works with 1 enabled PVR addon)"
msgstr "Benutze Backend Kanalreihenfolge (nur mit einem aktivierten PVR-Addon)"

msgctxt "#19235"
msgid "PVR manager is starting up"
msgstr "PVR-Manager wird gestartet"

msgctxt "#19236"
msgid "importing channels"
msgstr "importiere Kanäle"

msgctxt "#19237"
msgid "importing timers"
msgstr "importiere Timer"

msgctxt "#19238"
msgid "importing recordings"
msgstr "importiere Aufnahmen"

msgctxt "#19239"
msgid "starting background threads"
msgstr "starte background threads"

msgctxt "#19240"
msgid "No PVR add-on enabled"
msgstr "Kein PVR-Addon aktiviert"

msgctxt "#19241"
msgid "The PVR manager has been enabled without any"
msgstr "Der PVR-Manager wurde aktiviert, ohne ein"

msgctxt "#19242"
msgid "enabled PVR add-on. Enable at least one add-on"
msgstr "aktives PVR-Addon. Bitte zuerst Addon aktivieren"

msgctxt "#19243"
msgid "in order to use the PVR functionality."
msgstr "um die PVR-Funktonen zu nutzen."

msgctxt "#19244"
msgid "Backend idle time"
msgstr "Backend Leerlaufzeit"

msgctxt "#19245"
msgid "Set wakup command (cmd [timestamp])"
msgstr "Wakeup Befehl(cmd [timestamp]): "

msgctxt "#19246"
msgid "Wakeup before recording"
msgstr "Vor der Aufnahme aufwachen"

msgctxt "#19247"
msgid "Daily wakeup"
msgstr "Tägliches Wakeup "

msgctxt "#19248"
msgid "Daily wakeup time (HH:MM:SS)"
msgstr "Aufwachzeitpunkt (HH:MM:SS)"

msgctxt "#19249"
msgid "Filter channels"
msgstr "Kanalfilter"

msgctxt "#19250"
msgid "Loading EPG from database"
msgstr "Lade EPG aus Datenbanl"

msgctxt "#19251"
msgid "Update EPG information"
msgstr "Aktualisiere EPG"

msgctxt "#19252"
msgid "Schedule EPG update for this channel?"
msgstr "Aktualisiere EPG für diesen Kanal?"

msgctxt "#19253"
msgid "EPG update scheduled for channel"
msgstr "EPG für Kanal aktualisiert"

msgctxt "#19254"
msgid "EPG update failed for channel"
msgstr "EPG Aktualisierung fehlgeschlagen"

msgctxt "#19255"
msgid "Start recording"
msgstr "Starte Aufnahme"

msgctxt "#19256"
msgid "Stop recording"
msgstr "Beende Aufnahme"

msgctxt "#19257"
msgid "Lock channel"
msgstr "Sperre Kanal"

msgctxt "#19258"
msgid "Unlock channel"
msgstr "Entsperre Kanal"

msgctxt "#19259"
msgid "Parental control"
msgstr "Kindersicherung"

msgctxt "#19260"
msgid "Unlock duration"
msgstr "Entsperrdauer"

msgctxt "#19261"
msgid "Change PIN"
msgstr "Ändere PIN"

msgctxt "#19262"
msgid "Parental control. Enter PIN:"
msgstr "Jugendschutz. PIN eingeben"

msgctxt "#19263"
msgid "Locked channel. Enter PIN:"
msgstr "Gesperrter Kanal. PIN eingeben"

msgctxt "#19264"
msgid "Incorrect PIN"
msgstr "Ungültiger PIN"

msgctxt "#19265"
msgid "The entered PIN number was incorrect."
msgstr "Die eingegebene PIN Nummer ist ungültig"

msgctxt "#19266"
msgid "Parental locked"
msgstr "Kindersicherung"

msgctxt "#19267"
msgid "Parental locked:"
msgstr "Kindersicherung:"

msgctxt "#20000"
msgid "Saved music folder"
msgstr "Ordner für CD-Kopien"

msgctxt "#20001"
msgid "Use external DVD player"
msgstr "Externen DVD-Player verwenden"

msgctxt "#20002"
msgid "External DVD player"
msgstr "Externer DVD-Player"

msgctxt "#20003"
msgid "Trainers folder"
msgstr "Ordner für Trainer"

msgctxt "#20004"
msgid "Screenshot folder"
msgstr "Ordner für Screenshots"

msgctxt "#20006"
msgid "Playlists folder"
msgstr "Ordner für Playlisten"

msgctxt "#20007"
msgid "Recordings"
msgstr "Aufnahmen"

msgctxt "#20008"
msgid "Screenshots"
msgstr "Screenshots"

msgctxt "#20009"
msgid "Use XBMC"
msgstr "XBMC verwenden"

msgctxt "#20011"
msgid "Music playlists"
msgstr "Musik-Playlisten"

msgctxt "#20012"
msgid "Video playlists"
msgstr "Video-Playlisten"

msgctxt "#20013"
msgid "Do you wish to launch the game?"
msgstr "Das Spiel jetzt starten?"

msgctxt "#20014"
msgid "Sort by: Playlist"
msgstr "Nach Playlisten"

msgctxt "#20015"
msgid "Remote thumb"
msgstr "Online-Cover"

msgctxt "#20016"
msgid "Current thumb"
msgstr "Aktuelles Cover"

msgctxt "#20017"
msgid "Local thumb"
msgstr "Lokales Cover"

msgctxt "#20018"
msgid "No thumb"
msgstr "Kein Cover"

msgctxt "#20019"
msgid "Choose thumbnail"
msgstr "Thumbnail wählen"

msgctxt "#20023"
msgid "Conflict"
msgstr "Konflikt"

msgctxt "#20024"
msgid "Scan new"
msgstr "Nur neue"

msgctxt "#20025"
msgid "Scan all"
msgstr "Komplett"

msgctxt "#20026"
msgid "Region"
msgstr "Region"

msgctxt "#20037"
msgid "Summary"
msgstr "Info"

msgctxt "#20038"
msgid "Lock music window"
msgstr "Musik-Bereich sperren"

msgctxt "#20039"
msgid "Lock videos window"
msgstr "Videos-Bereich sperren"

msgctxt "#20040"
msgid "Lock pictures window"
msgstr "Bilder-Bereich sperren"

msgctxt "#20041"
msgid "Lock programs & scripts windows"
msgstr "Programme- und Skript-Bereich sperren"

msgctxt "#20042"
msgid "Lock file manager"
msgstr "Dateimanager sperren"

msgctxt "#20043"
msgid "Lock settings"
msgstr "Einstellungen sperren"

msgctxt "#20044"
msgid "Start fresh"
msgstr "Neu beginnen"

msgctxt "#20045"
msgid "Enter master mode"
msgstr "Master-Modus aktivieren"

msgctxt "#20046"
msgid "Leave master mode"
msgstr "Master-Modus deaktivieren"

msgctxt "#20047"
msgid "Create profile '%s'?"
msgstr "Profil '%s' erstellen?"

msgctxt "#20048"
msgid "Start with fresh settings"
msgstr "Mit neuen Einstellungen beginnen"

msgctxt "#20049"
msgid "Best available"
msgstr "Bestmögliche"

msgctxt "#20050"
msgid "Auto-switch between 16x9 and 4x3"
msgstr "Zwischen 16x9 und 4x3 automatisch umschalten"

msgctxt "#20051"
msgid "Treat stacked files as single file"
msgstr "Gestapelte Dateien als eine Datei behandeln"

msgctxt "#20052"
msgid "Caution"
msgstr "Achtung!"

msgctxt "#20053"
msgid "Left master mode"
msgstr "Master-Modus ist deaktiviert."

msgctxt "#20054"
msgid "Entered master mode"
msgstr "Master-Modus ist aktiviert."

msgctxt "#20055"
msgid "Allmusic.com thumb"
msgstr "Allmusic.com Thumbnail"

msgctxt "#20057"
msgid "Remove thumbnail"
msgstr "Thumbnail entfernen"

msgctxt "#20058"
msgid "Add profile..."
msgstr "Profil hinzufügen..."

msgctxt "#20059"
msgid "Query info for all albums"
msgstr "Alle Alben-Infos laden"

msgctxt "#20060"
msgid "Media info"
msgstr "Medien-Informationen"

msgctxt "#20061"
msgid "Separate"
msgstr "Eigenständig"

msgctxt "#20062"
msgid "Shares with default"
msgstr "Wie Hauptbenutzer"

msgctxt "#20063"
msgid "Shares with default (read only)"
msgstr "Wie Hauptbenutzer (Nur lesen)"

msgctxt "#20064"
msgid "Copy default"
msgstr "Standard übernehmen"

msgctxt "#20065"
msgid "Profile picture"
msgstr "Profil-Bild"

msgctxt "#20066"
msgid "Lock preferences"
msgstr "Sperren konfigurieren"

msgctxt "#20067"
msgid "Edit profile"
msgstr "Profil bearbeiten"

msgctxt "#20068"
msgid "Profile lock"
msgstr "Profil-Passwort"

msgctxt "#20069"
msgid "Could not create folder"
msgstr "Der Ordner konnte nicht erstellt werden!"

msgctxt "#20070"
msgid "Profile directory"
msgstr "Profil-Ordner"

msgctxt "#20071"
msgid "Start with fresh media sources"
msgstr "Mit neuen Medien-Quellen beginnen"

msgctxt "#20072"
msgid "Make sure the selected folder is writable"
msgstr "Bitte sicherstellen, dass der gewählte Ordner beschreibbar ist"

msgctxt "#20073"
msgid "and that the new folder name is valid"
msgstr "und dass der neue Ordnername gültig ist."

msgctxt "#20074"
msgid "MPAA rating"
msgstr "FSK"

msgctxt "#20075"
msgid "Enter master lock code"
msgstr "Bitte das Master-Passwort eingeben"

msgctxt "#20076"
msgid "Ask for master lock code on startup"
msgstr "Master-Passwort beim Start abfragen"

msgctxt "#20077"
msgid "Skin settings"
msgstr "Skin-Optionen"

msgctxt "#20078"
msgid "- no link set -"
msgstr "- nicht gesetzt -"

msgctxt "#20079"
msgid "Enable animations"
msgstr "Animationen aktivieren"

msgctxt "#20080"
msgid "Disable RSS during music"
msgstr "RSS während der Musikwiedergabe deaktivieren"

msgctxt "#20081"
msgid "Enable shortcut buttons"
msgstr "Eigene Lesezeichen aktivieren"

msgctxt "#20082"
msgid "Show programs in main menu"
msgstr "Programme im Hauptmenü anzeigen"

msgctxt "#20083"
msgid "Show music info"
msgstr "Musik-Informationen anzeigen"

msgctxt "#20084"
msgid "Show weather info"
msgstr "Wetter-Informationen anzeigen"

msgctxt "#20085"
msgid "Show system info"
msgstr "System-Informationen anzeigen"

msgctxt "#20086"
msgid "Show available disc space C: E: F:"
msgstr "Verfügbaren Speicherplatz für C: E: F: anzeigen"

msgctxt "#20087"
msgid "Show available disc space E: F: G:"
msgstr "Verfügbaren Speicherplatz für E: F: G: anzeigen"

msgctxt "#20088"
msgid "Weather info"
msgstr "Wetter-Informationen"

msgctxt "#20089"
msgid "Drive space free"
msgstr "Verfügbarer Speicherplatz"

msgctxt "#20090"
msgid "Enter the name of an existing share"
msgstr "Bitte den Namen einer verfügbaren Quelle eingeben"

msgctxt "#20091"
msgid "Lock code"
msgstr "Passwort"

msgctxt "#20092"
msgid "Load profile"
msgstr "Profil laden"

msgctxt "#20093"
msgid "Profile name"
msgstr "Profil-Name"

msgctxt "#20094"
msgid "Media sources"
msgstr "Medien-Quellen"

msgctxt "#20095"
msgid "Enter profile lock code"
msgstr "Bitte Profil-Passwort eingeben"

msgctxt "#20096"
msgid "Login screen"
msgstr "Anmeldung"

msgctxt "#20097"
msgid "Fetching album info"
msgstr "Album-Informationen werden gesucht"

msgctxt "#20098"
msgid "Fetching info for album"
msgstr "Informationen werden gesucht für das Album"

msgctxt "#20099"
msgid "Can't rip CD or track while playing from CD"
msgstr "Während der CD-Wiedergabe kann nicht kopiert werden!"

msgctxt "#20100"
msgid "Master lock code and settings"
msgstr "Master-Passwort und Sperren"

msgctxt "#20101"
msgid "Entering master lock code always enables master mode"
msgstr "Master-Passwort aktiviert immer den Master-Modus"

msgctxt "#20102"
msgid "or copy from default?"
msgstr "oder diese vom Hauptbenutzer übernehmen?"

msgctxt "#20103"
msgid "Save changes to profile?"
msgstr "Sollen die Änderungen gespeichert werden?"

msgctxt "#20104"
msgid "Old settings found."
msgstr "Bestehende Einstellungen wurden gefunden."

msgctxt "#20105"
msgid "Do you want to use them?"
msgstr "Sollen diese verwendet werden?"

msgctxt "#20106"
msgid "Old media sources found."
msgstr "Bestehende Medienquellen wurden gefunden."

msgctxt "#20107"
msgid "Separate (locked)"
msgstr "Eigenständig (nur lesen)"

msgctxt "#20108"
msgid "Root"
msgstr "Hauptordner"

msgctxt "#20109"
msgid "- Zoom"
msgstr "Skin-Zoom"

msgctxt "#20110"
msgid "UPnP settings"
msgstr "UPnP-Einstellungen"

msgctxt "#20111"
msgid "Autostart UPnP client"
msgstr "UPnP-Client automatisch starten"

msgctxt "#20112"
msgid "Last login: %s"
msgstr "Letzte Anmeldung: %s"

msgctxt "#20113"
msgid "Never logged on"
msgstr "Bisher noch nicht angemeldet"

msgctxt "#20114"
msgid "Profile %i / %i"
msgstr "Profil %i / %i"

msgctxt "#20115"
msgid "User login / Select a profile"
msgstr "Bitte ein Profil wählen"

msgctxt "#20116"
msgid "Use lock on login screen"
msgstr "Anmeldung sperren"

msgctxt "#20117"
msgid "Invalid lock code."
msgstr "Das eingegebene Passwort ist ungültig!"

msgctxt "#20118"
msgid "This requires the master lock to be set."
msgstr "Hierfür muss die Master-Sperre gesetzt werden."

msgctxt "#20119"
msgid "Would you like to set it now?"
msgstr "Diese nun aktivieren?"

msgctxt "#20120"
msgid "Loading program information"
msgstr "Programm-Informationen werden geladen..."

msgctxt "#20121"
msgid "Party on!"
msgstr "Party-Modus ist aktiviert!"

msgctxt "#20122"
msgid "True"
msgstr "Richtig"

msgctxt "#20123"
msgid "Mixing drinks"
msgstr "Titel werden gefiltert..."

msgctxt "#20124"
msgid "Filling glasses"
msgstr "Titel werden hinzugefügt"

msgctxt "#20125"
msgid "Logged on as"
msgstr "Angemeldet als"

msgctxt "#20126"
msgid "Log off"
msgstr "Abmelden"

msgctxt "#20128"
msgid "Go to root"
msgstr "Zum Hauptordner"

msgctxt "#20129"
msgid "Weave"
msgstr "Weave"

msgctxt "#20130"
msgid "Weave (inverted)"
msgstr "Weave (Invertiert)"

msgctxt "#20131"
msgid "Blend"
msgstr "Blend"

msgctxt "#20132"
msgid "Restart video"
msgstr "Video neustarten"

msgctxt "#20133"
msgid "Edit network location"
msgstr "Netzwerkquelle bearbeiten"

msgctxt "#20134"
msgid "Remove network location"
msgstr "Netzwerkquelle entfernen"

msgctxt "#20135"
msgid "Do you want to scan the folder?"
msgstr "Diesen Ordner jetzt durchsuchen?"

msgctxt "#20136"
msgid "Memory unit"
msgstr "Speicherkarte"

msgctxt "#20137"
msgid "Memory unit mounted"
msgstr "Speicherkarte eingesteckt"

msgctxt "#20138"
msgid "Unable to mount memory unit"
msgstr "Die Speicherkarte konnte nicht erkannt werden!"

msgctxt "#20139"
msgid "In port %i, slot %i"
msgstr "In Port %i, Slot %i"

msgctxt "#20140"
msgid "Lock screensaver"
msgstr "Bildschirmschoner sperren"

msgctxt "#20141"
msgid "Set"
msgstr "Einstellen"

msgctxt "#20142"
msgid "Username"
msgstr "Benutzername"

msgctxt "#20143"
msgid "Enter password for"
msgstr "Bitte Passwort eingeben für"

msgctxt "#20144"
msgid "Shutdown timer"
msgstr "Ausschalt-Timer"

msgctxt "#20145"
msgid "Shutdown interval (in minutes)"
msgstr "Ausschalt-Intervall (in Minuten)"

msgctxt "#20146"
msgid "Started, shutdown in %im"
msgstr "Ausschalten in %imin aktiviert."

msgctxt "#20147"
msgid "Shutdown in 30 minutes"
msgstr "Ausschalten in 30 Minuten"

msgctxt "#20148"
msgid "Shutdown in 60 minutes"
msgstr "Ausschalten in 60 Minuten"

msgctxt "#20149"
msgid "Shutdown in 120 minutes"
msgstr "Ausschalten in 120 Minuten"

msgctxt "#20150"
msgid "Custom shutdown timer"
msgstr "Eigener Ausschalt-Timer"

msgctxt "#20151"
msgid "Cancel shutdown timer"
msgstr "Ausschalt-Timer deaktiveren"

msgctxt "#20152"
msgid "Lock preferences for %s"
msgstr "Einstellungen für %s sperren"

msgctxt "#20153"
msgid "Browse..."
msgstr "Durchsuchen..."

msgctxt "#20154"
msgid "Summary information"
msgstr "Allgemeine Informationen"

msgctxt "#20155"
msgid "Storage information"
msgstr "Speicherplatz-Informationen"

msgctxt "#20156"
msgid "Hard disk information"
msgstr "Festplatten-Informationen"

msgctxt "#20157"
msgid "DVD-ROM information"
msgstr "DVD-Laufwerks-Informationen"

msgctxt "#20158"
msgid "Network information"
msgstr "Netzwerk-Informationen"

msgctxt "#20159"
msgid "Video information"
msgstr "Grafik-Informationen"

msgctxt "#20160"
msgid "Hardware information"
msgstr "Hardware-Informationen"

msgctxt "#20161"
msgid "Total"
msgstr "Gesamt"

msgctxt "#20162"
msgid "Used"
msgstr "Belegt"

msgctxt "#20163"
msgid "of"
msgstr "von"

msgctxt "#20164"
msgid "Locking not supported"
msgstr "Sperren nicht unterstützt"

msgctxt "#20165"
msgid "Not locked"
msgstr "Nicht gesperrt"

msgctxt "#20166"
msgid "Locked"
msgstr "Gesperrt"

msgctxt "#20167"
msgid "Frozen"
msgstr "Angehalten"

msgctxt "#20168"
msgid "Requires reset"
msgstr "Reset erforderlich"

msgctxt "#20169"
msgid "Week"
msgstr "Woche"

msgctxt "#20170"
msgid "Line"
msgstr "Linie"

msgctxt "#20171"
msgid "Windows network (SMB)"
msgstr "Windows-Netzwerk (SMB)"

msgctxt "#20172"
msgid "XBMSP server"
msgstr "XBMSP-Server"

msgctxt "#20173"
msgid "FTP server"
msgstr "FTP-Server"

msgctxt "#20174"
msgid "iTunes music share (DAAP)"
msgstr "iTunes Musik-Freigabe (DAAP)"

msgctxt "#20175"
msgid "UPnP server"
msgstr "UPnP-Server"

msgctxt "#20176"
msgid "Show video info"
msgstr "Video-Informationen anzeigen"

msgctxt "#20177"
msgid "Done"
msgstr "Fertig"

msgctxt "#20178"
msgid "Shift"
msgstr "Umschalttaste"

msgctxt "#20179"
msgid "Caps Lock"
msgstr "Feststelltaste"

msgctxt "#20180"
msgid "Symbols"
msgstr "Symbole"

msgctxt "#20181"
msgid "Backspace"
msgstr "Löschen"

msgctxt "#20182"
msgid "Space"
msgstr "Leertaste"

msgctxt "#20183"
msgid "Reload skin"
msgstr "Skin aktualisieren"

msgctxt "#20184"
msgid "Rotate pictures using EXIF information"
msgstr "Bilder anhand der EXIF-Informationen drehen"

msgctxt "#20185"
msgid "Use poster view styles for TV shows"
msgstr "Benutze Poster-Ansicht für TV-Serien"

msgctxt "#20186"
msgid "Please wait"
msgstr "Bitte warten"

msgctxt "#20187"
msgid "UPnP"
msgstr "UPnP"

msgctxt "#20189"
msgid "Enable auto scrolling for plot & review"
msgstr "Aktiviere Auto Scrolling für Handlung & Kritiken"

msgctxt "#20190"
msgid "Custom"
msgstr "Benutzerdefiniert"

msgctxt "#20191"
msgid "Enable debug logging"
msgstr "Debug-Logging aktivieren"

msgctxt "#20192"
msgid "Download additional information during updates"
msgstr "Zusätzliche Informationen wärend des Updates herunterladen"

msgctxt "#20193"
msgid "Default service for album information"
msgstr "Standard-Service für Albuminformationen"

msgctxt "#20194"
msgid "Default service for artist information"
msgstr "Standard-Service für Interpretinformationen"

msgctxt "#20195"
msgid "Change scraper"
msgstr "Wechsel-Scraper"

msgctxt "#20196"
msgid "Export music library"
msgstr "Musikdatenbank exportieren"

msgctxt "#20197"
msgid "Import music library"
msgstr "Musikdatenbank importieren"

msgctxt "#20198"
msgid "No artist found!"
msgstr "Kein Künstler gefunden!"

msgctxt "#20199"
msgid "Downloading artist info failed"
msgstr "Herunterladen der Interpreten Info fehlgeschlagen"

msgctxt "#20250"
msgid "Party on! (videos)"
msgstr "Party-Modus ist aktiviert!"

msgctxt "#20251"
msgid "Mixing drinks (videos)"
msgstr "Titel werden gefiltert..."

msgctxt "#20252"
msgid "Filling glasses (videos)"
msgstr "Titel werden hinzugefügt..."

msgctxt "#20253"
msgid "WebDAV server (HTTP)"
msgstr "WebDAV server (HTTP)"

msgctxt "#20254"
msgid "WebDAV server (HTTPS)"
msgstr "WebDAV server (HTTPS)"

msgctxt "#20255"
msgid "First logon, edit your profile"
msgstr "Erster Login: Bearbeite dein Profil."

msgctxt "#20256"
msgid "HTS Tvheadend client"
msgstr "HTS Tvheadend Client"

msgctxt "#20257"
msgid "VDR Streamdev client"
msgstr "VDR Streamdev Client"

msgctxt "#20258"
msgid "MythTV client"
msgstr "MythTV client"

msgctxt "#20259"
msgid "Network Filesystem (NFS)"
msgstr "Netzwerk Dateisystem (NFS)"

msgctxt "#20260"
msgid "Secure Shell (SSH/SFTP)"
msgstr "Secure Shell (SSH/SFTP)"

msgctxt "#20261"
msgid "Apple Filing Protocol (AFP)"
msgstr "Apple Filing Protocol (AFP)"

msgctxt "#20300"
msgid "Web server directory (HTTP)"
msgstr "Webserver-Verzeichnis (HTTP)"

msgctxt "#20301"
msgid "Web server directory (HTTPS)"
msgstr "Webserver-Verzeichnis (HTTPS)"

msgctxt "#20302"
msgid "Unable to write to folder:"
msgstr "Ordner ist nicht beschreibbar:"

msgctxt "#20303"
msgid "Do you want to skip and proceed?"
msgstr "Export Überspringen und fortsetzen?"

msgctxt "#20304"
msgid "RSS Feed"
msgstr "RSS Feed"

msgctxt "#20307"
msgid "Secondary DNS"
msgstr "Sekundärer DNS-Server"

msgctxt "#20308"
msgid "DHCP server:"
msgstr "DHCP-Server"

msgctxt "#20309"
msgid "Make new folder"
msgstr "Neuer Ordner"

msgctxt "#20310"
msgid "Dim LCD on playback"
msgstr "LCD während der Wiedergabe ausschalten"

msgctxt "#20311"
msgid "Unknown or onboard (protected)"
msgstr "Unbekannt oder OnBoard (geschützt)"

msgctxt "#20312"
msgid "Dim LCD on paused"
msgstr "Während 'Pause' das LCD dimmen"

msgctxt "#20314"
msgid "Videos - Library"
msgstr "Videodatenbank"

msgctxt "#20316"
msgid "Sort by: ID"
msgstr "Sortiert nach ID"

msgctxt "#20324"
msgid "Play part..."
msgstr "Einzelteil spielen..."

msgctxt "#20325"
msgid "Calibration reset"
msgstr "Kalibrierung zurücksetzen"

msgctxt "#20326"
msgid "This will reset the calibration values for %s"
msgstr "Dies setzt den Kalibrierwert für %s"

msgctxt "#20327"
msgid "to it's default values."
msgstr "auf den Standardwert zurück"

msgctxt "#20328"
msgid "Browse for destination"
msgstr "Nach einem Speicherort durchsuchen..."

msgctxt "#20329"
msgid "Movies are in separate folders that match the movie title"
msgstr "Filme sind in seperaten Ordnern, welche Filmtitel entsprechen"

msgctxt "#20330"
msgid "Use folder names for lookups"
msgstr "Ordnernamen für Anfragen verwenden"

msgctxt "#20331"
msgid "File"
msgstr "Dateinamen"

msgctxt "#20332"
msgid "Use file or folder names in lookups?"
msgstr "Datei- oder Ordnernamen für Anfragen verwenden?"

msgctxt "#20333"
msgid "Set content"
msgstr "Inhalt festlegen"

msgctxt "#20334"
msgid "Folder"
msgstr "Ordnernamen"

msgctxt "#20335"
msgid "Look for content recursively?"
msgstr "Im Ordner rekursiv nach Inhalten suchen?"

msgctxt "#20336"
msgid "Unlock sources"
msgstr "Quellen freigeben"

msgctxt "#20337"
msgid "Actor"
msgstr "Darsteller"

msgctxt "#20338"
msgid "Movie"
msgstr "Film"

msgctxt "#20339"
msgid "Director"
msgstr "Regisseur"

msgctxt "#20340"
msgid "Do you want to remove all items within"
msgstr "Alle Elemente innerhalb dieses Pfades"

msgctxt "#20341"
msgid "this path from the XBMC library?"
msgstr "aus der Datenbank entfernen?"

msgctxt "#20342"
msgid "Movies"
msgstr "Filme"

msgctxt "#20343"
msgid "TV shows"
msgstr "TV-Serien"

msgctxt "#20344"
msgid "This directory contains"
msgstr "Dieser Ordner beinhaltet"

msgctxt "#20345"
msgid "Run automated scan"
msgstr "Automatisierten Scan verwenden"

msgctxt "#20346"
msgid "Scan recursively"
msgstr "Rekursives Scannen"

msgctxt "#20347"
msgid "as"
msgstr "als"

msgctxt "#20348"
msgid "Directors"
msgstr "Regisseure"

msgctxt "#20349"
msgid "No video files found in this path!"
msgstr "Es wurden keine Videos in diesem Pfad gefunden!"

msgctxt "#20350"
msgid "votes"
msgstr "Stimmen"

msgctxt "#20351"
msgid "TV show information"
msgstr "TV-Serien Information"

msgctxt "#20352"
msgid "Episode information"
msgstr "Episoden-Information"

msgctxt "#20353"
msgid "Loading TV show details"
msgstr "TV-Serien Details werden geladen"

msgctxt "#20354"
msgid "Fetching episode guide"
msgstr "Episoden-Guide wird geladen"

msgctxt "#20355"
msgid "Loading info for episodes in directory"
msgstr "Episoden-Informationen werden geladen"

msgctxt "#20356"
msgid "Select TV show:"
msgstr "TV-Serien-Auswahl:"

msgctxt "#20357"
msgid "Enter the TV show name"
msgstr "Bitte den Namen der TV-Serie eingeben"

msgctxt "#20358"
msgid "Season %i"
msgstr "Staffel %i"

msgctxt "#20359"
msgid "Episode"
msgstr "Episode"

msgctxt "#20360"
msgid "Episodes"
msgstr "Episoden"

msgctxt "#20361"
msgid "Loading episode details"
msgstr "Episoden-Details werden geladen"

msgctxt "#20362"
msgid "Remove episode from library"
msgstr "Episode aus der Datenbank entfernen"

msgctxt "#20363"
msgid "Remove TV show from library"
msgstr "TV-Serie aus der Datenbank entfernen"

msgctxt "#20364"
msgid "TV show"
msgstr "TV-Serie"

msgctxt "#20365"
msgid "Episode plot"
msgstr "Handlung (Episode)"

msgctxt "#20366"
msgid "* All seasons"
msgstr "* Alle Staffeln"

msgctxt "#20367"
msgid "Hide watched"
msgstr "Gesehene ausblenden"

msgctxt "#20368"
msgid "Prod code"
msgstr "Produktions-Code"

msgctxt "#20369"
msgid "Show plot for unwatched items"
msgstr "Handlung bei ungesehenen Filmen anzeigen"

msgctxt "#20370"
msgid "* Hidden to prevent spoilers *"
msgstr "* Die Handlung wird nicht angezeigt. *"

msgctxt "#20371"
msgid "Set season thumb"
msgstr "Staffel-Cover setzen"

msgctxt "#20372"
msgid "Season image"
msgstr "Staffel-Cover"

msgctxt "#20373"
msgid "Season"
msgstr "Staffel"

msgctxt "#20374"
msgid "Downloading movie information"
msgstr "Film-Informationen werden geladen..."

msgctxt "#20375"
msgid "Unassign content"
msgstr "Inhalt zurücksetzen"

msgctxt "#20376"
msgid "Original title"
msgstr "Originaltitel"

msgctxt "#20377"
msgid "Refresh TV show information"
msgstr "TV-Serien-Informationen aktualisieren"

msgctxt "#20378"
msgid "Refresh info for all episodes?"
msgstr "Die Informationen für alle Episoden aktualisieren?"

msgctxt "#20379"
msgid "Selected folder contains a single TV show"
msgstr "Ordner beinhaltet eine einzige TV-Serie"

msgctxt "#20380"
msgid "Exclude selected folder from scans"
msgstr "Ordner vom Scan ausschließen"

msgctxt "#20381"
msgid "Specials"
msgstr "Specials"

msgctxt "#20382"
msgid "Automatically grab season thumbs"
msgstr "Staffel-Cover von TV-Serien automatisch herunterladen"

msgctxt "#20383"
msgid "Selected folder contains a single video"
msgstr "Ordner enthält ein einziges Video"

msgctxt "#20384"
msgid "Link to TV show"
msgstr "Link zur TV-Serie"

msgctxt "#20385"
msgid "Remove link to TV show"
msgstr "Link zur TV-Serie entfernen"

msgctxt "#20386"
msgid "Recently added movies"
msgstr "Neu hinzugefügte Filme"

msgctxt "#20387"
msgid "Recently added episodes"
msgstr "Neu hinzugefügte Episoden"

msgctxt "#20388"
msgid "Studios"
msgstr "Studios"

msgctxt "#20389"
msgid "Music videos"
msgstr "Musikvideos"

msgctxt "#20390"
msgid "Recently added music videos"
msgstr "Neu hinzugefügte Musikvideos"

msgctxt "#20391"
msgid "Music video"
msgstr "Musikvideo"

msgctxt "#20392"
msgid "Remove music video from library"
msgstr "Musikvideos aus Datenbank entfernen"

msgctxt "#20393"
msgid "Music video information"
msgstr "Musikvideo-Informationen"

msgctxt "#20394"
msgid "Loading music video information"
msgstr "Musikvideo-Informationen werden geladen..."

msgctxt "#20395"
msgid "Mixed"
msgstr "Gemischt"

msgctxt "#20396"
msgid "Go to albums by artist"
msgstr "Zu Alben dieses Interpreten wechseln"

msgctxt "#20397"
msgid "Go to album"
msgstr "Zum Album wechseln"

msgctxt "#20398"
msgid "Play song"
msgstr "Titel abspielen"

msgctxt "#20399"
msgid "Go to music videos from album"
msgstr "Zu den Musikvideos dieses Albums wechseln"

msgctxt "#20400"
msgid "Go to music videos by artist"
msgstr "Zu den Musikvideos dieses Interpreten wechseln"

msgctxt "#20401"
msgid "Play music video"
msgstr "Musikvideo abspielen"

msgctxt "#20402"
msgid "Download actor thumbnails when adding to library"
msgstr "Bilder der Schauspieler automatisch herunterladen"

msgctxt "#20403"
msgid "Set actor thumb"
msgstr "Schauspieler Bild setzen"

msgctxt "#20405"
msgid "Remove episode bookmark"
msgstr "Episoden-Lesez. entfernen"

msgctxt "#20406"
msgid "Set episode bookmark"
msgstr "Episoden-Lesez. setzen"

msgctxt "#20407"
msgid "Scraper settings"
msgstr "Scraper-Einstellungen"

msgctxt "#20408"
msgid "Downloading music video information"
msgstr "Musikvideo-Informationen werden heruntergeladen..."

msgctxt "#20409"
msgid "Downloading TV show information"
msgstr "TV-Serien-Informationen werden heruntergeladen..."

msgctxt "#20410"
msgid "Trailer"
msgstr "Trailer"

msgctxt "#20411"
msgid "Flatten"
msgstr "Reduzieren"

msgctxt "#20412"
msgid "Flatten TV shows"
msgstr "TV-Serien reduzieren"

msgctxt "#20413"
msgid "Get fanart"
msgstr "Lade Fanart"

msgctxt "#20414"
msgid "Show Fanart in video and music libraries"
msgstr "Zeige Fanart in Video & Musik-Datenbanken"

msgctxt "#20415"
msgid "Scanning for new content"
msgstr "Neue Inhalte suchen"

msgctxt "#20416"
msgid "First aired"
msgstr "Erstausstrahlung"

msgctxt "#20417"
msgid "Writer"
msgstr "Autor"

msgctxt "#20419"
msgid "Replace file names with library titles"
msgstr "Ersetze Dateinamen durch Datenbankeinträge"

msgctxt "#20420"
msgid "Never"
msgstr "Nie"

msgctxt "#20421"
msgid "If only one season"
msgstr "Nur bei einer Staffel"

msgctxt "#20422"
msgid "Always"
msgstr "Immer"

msgctxt "#20423"
msgid "Has trailer"
msgstr "Trailer vorhanden"

msgctxt "#20424"
msgid "False"
msgstr "Falsch"

msgctxt "#20425"
msgid "Fanart slideshow"
msgstr "Fanart Slideshow"

msgctxt "#20426"
msgid "Export to a single file or separate"
msgstr "In eine einzelne Datei oder in separate Dateien"

msgctxt "#20427"
msgid "files per entry?"
msgstr "pro Eintrag exportieren?"

msgctxt "#20428"
msgid "Single file"
msgstr "Einzeln"

msgctxt "#20429"
msgid "Separate"
msgstr "Separat"

msgctxt "#20430"
msgid "Export thumbnails and fanart?"
msgstr "Sollen Bilder und Fanart exportiert werden?"

msgctxt "#20431"
msgid "Overwrite old files?"
msgstr "Alte Dateien überschreiben?"

msgctxt "#20432"
msgid "Exclude path from library updates"
msgstr "Pfad von Aktualisierungen der Bibliothek ausschließen"

msgctxt "#20433"
msgid "Extract thumbnails and video information"
msgstr "Metainformationen aus Mediendateien extrahieren"

msgctxt "#20434"
msgid "Sets"
msgstr "Zusammenstellungen"

msgctxt "#20435"
msgid "Set movieset thumb"
msgstr "Filmset Bild setzen"

msgctxt "#20436"
msgid "Export actor thumbs?"
msgstr "Schauspieler Bilder exportieren?"

msgctxt "#20437"
msgid "Choose fanart"
msgstr "Fanart wählen"

msgctxt "#20438"
msgid "Local fanart"
msgstr "Lokale Fanart"

msgctxt "#20439"
msgid "No fanart"
msgstr "Keine Fanart"

msgctxt "#20440"
msgid "Current fanart"
msgstr "Aktuelle Fanart"

msgctxt "#20441"
msgid "Remote fanart"
msgstr "Online-Fanart"

msgctxt "#20442"
msgid "Change content"
msgstr "Inhalt wechseln"

msgctxt "#20443"
msgid "Do you want to refresh info for all"
msgstr "Wollen Sie die Informationen für alle Einträge"

msgctxt "#20444"
msgid "items within this path?"
msgstr "in diesem Pfad aktualisieren?"

msgctxt "#20445"
msgid "Fanart"
msgstr "Fanart"

msgctxt "#20446"
msgid "Locally stored information found."
msgstr "Lokal gespeicherte Informationen gefunden."

msgctxt "#20447"
msgid "Ignore and refresh from internet?"
msgstr "Ignorieren und neu aus dem Internet laden?"

msgctxt "#20448"
msgid "Could not download information"
msgstr "Informationen können nicht herunter geladen werden"

msgctxt "#20449"
msgid "Unable to connect to remote server"
msgstr "Es kann keine Verbindung  zum Server hergestellt werden"

msgctxt "#20450"
msgid "Would you like to continue scanning?"
msgstr "Wollen Sie mit der Aktualisierung fortfahren?"

msgctxt "#20451"
msgid "Countries"
msgstr "Länder"

msgctxt "#20452"
msgid "episode"
msgstr "Episode"

msgctxt "#20453"
msgid "episodes"
msgstr "Episoden"

msgctxt "#20454"
msgid "Listener"
msgstr "Listener"

msgctxt "#20455"
msgid "Listeners"
msgstr "Listeners"

msgctxt "#20456"
msgid "Set movieset fanart"
msgstr "Filmset Fanart setzen"

msgctxt "#20457"
msgid "Movie set"
msgstr "Zusammenstellung"

msgctxt "#20458"
msgid "Group movies in sets"
msgstr "Gruppiere Filme nach Zusammenstellungen"

msgctxt "#21330"
msgid "Show hidden files and directories"
msgstr "Versteckte Ordner und Dateien anzeigen"

msgctxt "#21331"
msgid "TuxBox client"
msgstr "TuxBox Client"

msgctxt "#21332"
msgid "WARNING: Target TuxBox device is in recording-mode!"
msgstr "WARNUNG: Ziel-TuxBox-Laufwerk ist im Aufnahme-Modus!"

msgctxt "#21333"
msgid "The stream will be stopped!"
msgstr "Der Stream wird beendet!"

msgctxt "#21334"
msgid "Zap to channel: %s failed!"
msgstr "Umschalten auf Kanal: %s fehlgeschlagen!"

msgctxt "#21335"
msgid "Are you sure to start the stream?"
msgstr "Den Stream jetzt starten?"

msgctxt "#21336"
msgid "Connecting to: %s"
msgstr "Verbinden zu: %s"

msgctxt "#21337"
msgid "TuxBox device"
msgstr "TuxBox-Laufwerk"

msgctxt "#21359"
msgid "Add media share..."
msgstr "Quelle hinzufügen"

msgctxt "#21360"
msgid "Share video and music libraries through UPnP"
msgstr "UPnP-Server aktivieren"

msgctxt "#21364"
msgid "Edit media share"
msgstr "Quelle bearbeiten"

msgctxt "#21365"
msgid "Remove media share"
msgstr "Quelle entfernen"

msgctxt "#21366"
msgid "Subtitle folder"
msgstr "Alternatives Untertitel-Verzeichnis"

msgctxt "#21367"
msgid "Movie & alternate subtitle directory"
msgstr "Video- & alternatives Untertitel-Verzeichnis"

msgctxt "#21368"
msgid "Override ASS/SSA subtitles fonts"
msgstr "ASS/SSA Untertitel Schriftarten ignorieren"

msgctxt "#21369"
msgid "Enable mouse and Touch Screen support"
msgstr "Maus und Touchscreen Unterstützung aktivieren"

msgctxt "#21370"
msgid "Play navigation sounds during media playback"
msgstr "Navigations-Sounds während Medienwiedergabe aktivieren"

msgctxt "#21371"
msgid "Thumbnail"
msgstr "Thumbnail"

msgctxt "#21372"
msgid "Forced DVD player region"
msgstr "Erzwungene DVD-Player Region"

msgctxt "#21373"
msgid "Video output"
msgstr "Video-Hardware"

msgctxt "#21374"
msgid "Video aspect"
msgstr "Bildseitenverhältnis"

msgctxt "#21375"
msgid "Normal"
msgstr "Normal"

msgctxt "#21376"
msgid "Letterbox"
msgstr "4:3 Letterbox"

msgctxt "#21377"
msgid "Widescreen"
msgstr "16:9 Widescreen"

msgctxt "#21378"
msgid "Enable 480p"
msgstr "480p-Auflösung aktivieren"

msgctxt "#21379"
msgid "Enable 720p"
msgstr "720p-Auflösung aktivieren"

msgctxt "#21380"
msgid "Enable 1080i"
msgstr "1080i-Auflösung aktivieren"

msgctxt "#21381"
msgid "Enter name of new playlist"
msgstr "Bitte einen Namen für die Playlist eingeben"

msgctxt "#21382"
msgid "Show \"Add source\" buttons in file lists"
msgstr "'Quelle hinzufügen'-Symbol im Haupt-Ordner anzeigen"

msgctxt "#21383"
msgid "Enable scrollbars"
msgstr "Scrollbalken aktivieren"

msgctxt "#21384"
msgid "Make watched filtering a toggle in video library"
msgstr "Filter für 'Gesehen' als Einstellung in Datenbank aktivieren"

msgctxt "#21385"
msgid "Open"
msgstr "Öffnen"

msgctxt "#21386"
msgid "Acoustic management level"
msgstr "Acoustic-Management-Stufe"

msgctxt "#21387"
msgid "Fast"
msgstr "Schnell"

msgctxt "#21388"
msgid "Quiet"
msgstr "Leise"

msgctxt "#21389"
msgid "Enable custom background"
msgstr "Eigenen Hintergrund aktivieren"

msgctxt "#21390"
msgid "Power management level"
msgstr "Energiemanagement-Stufe"

msgctxt "#21391"
msgid "High power"
msgstr "Hoher Stromverbrauch"

msgctxt "#21392"
msgid "Low power"
msgstr "Niedriger Stromverbrauch"

msgctxt "#21393"
msgid "High standby"
msgstr "Hohes Standby"

msgctxt "#21394"
msgid "Low standby"
msgstr "Niedriges Standby"

msgctxt "#21395"
msgid "Unable to cache files bigger than 4GB"
msgstr "Es ist nicht möglich, Dateien größer als 4GB zwischenzuspeichern!"

msgctxt "#21396"
msgid "Chapter"
msgstr "Kapitel"

msgctxt "#21397"
msgid "High quality pixel shader v2"
msgstr "Pixelshader V2 (Hohe Qualität)"

msgctxt "#21398"
msgid "Enable playlist at startup"
msgstr "Playlist beim Einschalten abspielen"

msgctxt "#21399"
msgid "Use tween animations"
msgstr "Zwischenanimationen aktivieren"

msgctxt "#21400"
msgid "contains"
msgstr "beinhaltet"

msgctxt "#21401"
msgid "does not contain"
msgstr "beinhaltet nicht"

msgctxt "#21402"
msgid "is"
msgstr "ist"

msgctxt "#21403"
msgid "is not"
msgstr "ist nicht"

msgctxt "#21404"
msgid "starts with"
msgstr "startet mit"

msgctxt "#21405"
msgid "ends with"
msgstr "endet mit"

msgctxt "#21406"
msgid "greater than"
msgstr "größer als"

msgctxt "#21407"
msgid "less than"
msgstr "kleiner als"

msgctxt "#21408"
msgid "after"
msgstr "nach"

msgctxt "#21409"
msgid "before"
msgstr "bevor"

msgctxt "#21410"
msgid "in the last"
msgstr "im letzten"

msgctxt "#21411"
msgid "not in the last"
msgstr "nicht im letzten"

msgctxt "#21412"
msgid "Scrapers"
msgstr "Scraper"

msgctxt "#21413"
msgid "Default movie scraper"
msgstr "Standard Film-Scraper"

msgctxt "#21414"
msgid "Default tvshow scraper"
msgstr "Standard Serien-Scraper"

msgctxt "#21415"
msgid "Default music video scraper"
msgstr "Standard Musikvideo-Scraper"

msgctxt "#21416"
msgid "Enable fallback based on scraper language"
msgstr "Aktiviere Alternativsuche für gleichsprachige Scraper"

msgctxt "#21417"
msgid "- Settings"
msgstr "- Einstellungen"

msgctxt "#21418"
msgid "Multilingual"
msgstr "Mehrsprachig"

msgctxt "#21419"
msgid "No scrapers present"
msgstr "Keine Scraper verfügbar"

msgctxt "#21420"
msgid "Value to match"
msgstr "Wert zum angleichen"

msgctxt "#21421"
msgid "Smart playlist rule"
msgstr "Smart-Playlist-Regel"

msgctxt "#21422"
msgid "Match items where"
msgstr "Titel angleichen mit"

msgctxt "#21423"
msgid "New rule..."
msgstr "Neue Regel..."

msgctxt "#21424"
msgid "Items must match"
msgstr "Einträge müssen übereinstimmen mit"

msgctxt "#21425"
msgid "all of the rules"
msgstr "allen Regeln"

msgctxt "#21426"
msgid "one or more of the rules"
msgstr "eine oder mehreren Regeln"

msgctxt "#21427"
msgid "Limit to"
msgstr "Beschränken auf"

msgctxt "#21428"
msgid "No limit"
msgstr "Keine Beschränkung"

msgctxt "#21429"
msgid "Order by"
msgstr "Sortieren nach"

msgctxt "#21430"
msgid "ascending"
msgstr "Aufsteigend"

msgctxt "#21431"
msgid "descending"
msgstr "Absteigend"

msgctxt "#21432"
msgid "Edit smart playlist"
msgstr "Smart-Playlist-Editor"

msgctxt "#21433"
msgid "Name of the playlist"
msgstr "Name der Playlist"

msgctxt "#21434"
msgid "Find items where"
msgstr "Suche passende Titel anhand"

msgctxt "#21435"
msgid "Edit"
msgstr "Bearbeiten"

msgctxt "#21436"
msgid "%i items"
msgstr "%i Titel"

msgctxt "#21437"
msgid "New smart playlist..."
msgstr "Neue Smart Playlist..."

msgctxt "#21438"
msgid "%c Drive"
msgstr "%c Laufwerk"

msgctxt "#21439"
msgid "Edit party mode rules"
msgstr "Party-Modus-Regeln editieren"

msgctxt "#21440"
msgid "Home folder"
msgstr "Home-Ordner"

msgctxt "#21441"
msgid "Watched count"
msgstr "Gesehen-Zähler"

msgctxt "#21442"
msgid "Episode title"
msgstr "Episodentitel"

msgctxt "#21443"
msgid "Video resolution"
msgstr "Video Auflösung"

msgctxt "#21444"
msgid "Audio channels"
msgstr "Audio Kanäle"

msgctxt "#21445"
msgid "Video codec"
msgstr "Video Codec"

msgctxt "#21446"
msgid "Audio codec"
msgstr "Audio Codec"

msgctxt "#21447"
msgid "Audio language"
msgstr "Audio Sprache"

msgctxt "#21448"
msgid "Subtitle language"
msgstr "Untertitlesprache"

msgctxt "#21449"
msgid "Remote control sends keyboard presses"
msgstr "Fernbedienung sendet Tastatureingaben"

msgctxt "#21450"
msgid "- Edit"
msgstr "- Bearbeiten"

msgctxt "#21451"
msgid "Internet connection required."
msgstr "Internetverbindung benötigt."

msgctxt "#21452"
msgid "Get More..."
msgstr "Mehr..."

msgctxt "#21453"
msgid "Root filesystem"
msgstr "Root Dateisystem"

msgctxt "#21454"
msgid "Cache full"
msgstr "Cache voll"

msgctxt "#21455"
msgid "Cache filled before reaching required amount for continous playback"
msgstr "Cache gefüllt bevor ausreichende Datenmenge für ruckelfreie Wiedergabe erreicht wurde"

msgctxt "#21460"
msgid "Subtitle location"
msgstr "Position der Untertitel"

msgctxt "#21461"
msgid "Fixed"
msgstr "Fixiert"

msgctxt "#21462"
msgid "Bottom of video"
msgstr "Unterhalb des Bildes"

msgctxt "#21463"
msgid "Below video"
msgstr "Unten"

msgctxt "#21464"
msgid "Top of video"
msgstr "Oberhalb des Bildes"

msgctxt "#21465"
msgid "Above video"
msgstr "Oben"

msgctxt "#21800"
msgid "File name"
msgstr "Dateiname"

msgctxt "#21801"
msgid "File path"
msgstr "Dateipfad"

msgctxt "#21802"
msgid "File size"
msgstr "Dateigröße"

msgctxt "#21803"
msgid "File date/time"
msgstr "Datei Datum/Uhrzeit"

msgctxt "#21804"
msgid "Slide index"
msgstr "Dia-Index"

msgctxt "#21805"
msgid "Resolution"
msgstr "Auflösung"

msgctxt "#21806"
msgid "Comment"
msgstr "Kommentar"

msgctxt "#21807"
msgid "Colour/B&W"
msgstr "Farbe/BW"

msgctxt "#21808"
msgid "JPEG process"
msgstr "JPEG Prozess"

msgctxt "#21820"
msgid "Date/Time"
msgstr "Datum/Uhrzeit"

msgctxt "#21821"
msgid "Description"
msgstr "Beschreibung"

msgctxt "#21822"
msgid "Camera make"
msgstr "Kamerahersteller"

msgctxt "#21823"
msgid "Camera model"
msgstr "Kameramodell"

msgctxt "#21824"
msgid "EXIF comment"
msgstr "Exif-Kommentar"

msgctxt "#21825"
msgid "Firmware"
msgstr "Firmware"

msgctxt "#21826"
msgid "Aperture"
msgstr "Blendeneinstellung"

msgctxt "#21827"
msgid "Focal length"
msgstr "Brennweite"

msgctxt "#21828"
msgid "Focus distance"
msgstr "Fokus-Distanz"

msgctxt "#21829"
msgid "Exposure"
msgstr "Belichtung"

msgctxt "#21830"
msgid "Exposure time"
msgstr "Belichtungszeit"

msgctxt "#21831"
msgid "Exposure bias"
msgstr "Belichtungsausrichtung"

msgctxt "#21832"
msgid "Exposure mode"
msgstr "Belichtungsmodus"

msgctxt "#21833"
msgid "Flash used"
msgstr "Blitz"

msgctxt "#21834"
msgid "White-balance"
msgstr "Weißabgleich"

msgctxt "#21835"
msgid "Light source"
msgstr "Lichtquelle"

msgctxt "#21836"
msgid "Metering mode"
msgstr "Messmodus"

msgctxt "#21837"
msgid "ISO"
msgstr "ISO"

msgctxt "#21838"
msgid "Digital zoom"
msgstr "Digitalzoom"

msgctxt "#21839"
msgid "CCD width"
msgstr "CCD-Weite"

msgctxt "#21840"
msgid "GPS latitude"
msgstr "GPS-Breitengrad"

msgctxt "#21841"
msgid "GPS longitude"
msgstr "GPS-Längengrad"

msgctxt "#21842"
msgid "GPS altitude"
msgstr "GPS-Höhe"

msgctxt "#21843"
msgid "Orientation"
msgstr "Ausrichtung"

msgctxt "#21860"
msgid "Supplemental categories"
msgstr "Zusätzliche Kategorien"

msgctxt "#21861"
msgid "Keywords"
msgstr "Stichwörter"

msgctxt "#21862"
msgid "Caption"
msgstr "Bildtext"

msgctxt "#21863"
msgid "Author"
msgstr "Autor"

msgctxt "#21864"
msgid "Headline"
msgstr "Kopfzeile"

msgctxt "#21865"
msgid "Special instructions"
msgstr "Besondere Anweisungen"

msgctxt "#21866"
msgid "Category"
msgstr "Kategorie"

msgctxt "#21867"
msgid "Byline"
msgstr "Verfasserzeile"

msgctxt "#21868"
msgid "Byline title"
msgstr "Titel der Verfasserzeile"

msgctxt "#21869"
msgid "Credit"
msgstr "Credit"

msgctxt "#21870"
msgid "Source"
msgstr "Quelle"

msgctxt "#21871"
msgid "Copyright notice"
msgstr "Urheberrechtshinweis"

msgctxt "#21872"
msgid "Object name"
msgstr "Objekt Name"

msgctxt "#21873"
msgid "City"
msgstr "Stadt"

msgctxt "#21874"
msgid "State"
msgstr "Staat"

msgctxt "#21875"
msgid "Country"
msgstr "Land"

msgctxt "#21876"
msgid "Original Tx Reference"
msgstr "Originale Tx-Abhängigkeit"

msgctxt "#21877"
msgid "Date created"
msgstr "Erstellungsdatum"

msgctxt "#21878"
msgid "Copyright flag"
msgstr "Urheberrechtskennzeichnung"

msgctxt "#21879"
msgid "Country code"
msgstr "Länderkennzahl"

msgctxt "#21880"
msgid "Reference service"
msgstr "Auskunftsdienst"

msgctxt "#21881"
msgid "Allow control of XBMC via UPnP"
msgstr "UPnP Renderer aktivieren"

msgctxt "#21882"
msgid "Attempt to skip introduction before DVD menu"
msgstr "Filmeinleitung vor dem DVD-Menü überspringen"

msgctxt "#21883"
msgid "Saved music"
msgstr "Kopierte Audio CDs"

msgctxt "#21884"
msgid "Query info for all artists"
msgstr "Lade alle Interpreten-Infos"

msgctxt "#21885"
msgid "Downloading album information"
msgstr "Lade Album Informationen herunter"

msgctxt "#21886"
msgid "Downloading artist information"
msgstr "Lade Interpreten Informationen herunter"

msgctxt "#21887"
msgid "Biography"
msgstr "Biografie"

msgctxt "#21888"
msgid "Discography"
msgstr "Diskografie"

msgctxt "#21889"
msgid "Searching artist"
msgstr "Suche Interpret"

msgctxt "#21890"
msgid "Select artist"
msgstr "Wähle Interpret"

msgctxt "#21891"
msgid "Artist information"
msgstr "Interpreten-Information"

msgctxt "#21892"
msgid "Instruments"
msgstr "Instrumente"

msgctxt "#21893"
msgid "Born"
msgstr "Geboren"

msgctxt "#21894"
msgid "Formed"
msgstr "Gegründet"

msgctxt "#21895"
msgid "Themes"
msgstr "Themen"

msgctxt "#21896"
msgid "Disbanded"
msgstr "Aufgelöst"

msgctxt "#21897"
msgid "Died"
msgstr "Gestorben"

msgctxt "#21898"
msgid "Years active"
msgstr "Jahre aktiv"

msgctxt "#21899"
msgid "Label"
msgstr "Label"

msgctxt "#21900"
msgid "Born/Formed"
msgstr "Geboren/Gegründet"

msgctxt "#22000"
msgid "Update library on startup"
msgstr "Aktualisiere Datenbank beim Start"

msgctxt "#22001"
msgid "Hide progress of library updates"
msgstr "Fortschritt von Datenbank-Aktualisierungen verbergen"

msgctxt "#22002"
msgid "- DNS suffix"
msgstr "DNS Suffix"

msgctxt "#22003"
msgid "%2.3fs"
msgstr "%2.3fs"

msgctxt "#22004"
msgid "Delayed by: %2.3fs"
msgstr "Verzögert um: %2.3fs"

msgctxt "#22005"
msgid "Ahead by: %2.3fs"
msgstr "Beschleunigt um: %2.3fs"

msgctxt "#22006"
msgid "Subtitle offset"
msgstr "Untertitelabstand"

msgctxt "#22007"
msgid "OpenGL vendor:"
msgstr "OpenGL-Anbieter:"

msgctxt "#22008"
msgid "OpenGL renderer:"
msgstr "OpenGL-Renderer:"

msgctxt "#22009"
msgid "OpenGL version:"
msgstr "OpenGL-Version: "

msgctxt "#22010"
msgid "GPU temperature:"
msgstr "GPU-Temperatur:"

msgctxt "#22011"
msgid "CPU temperature:"
msgstr "CPU-Temperatur:"

msgctxt "#22012"
msgid "Total memory"
msgstr "Gesamter Speicher"

msgctxt "#22013"
msgid "Profile data"
msgstr "Profildaten"

msgctxt "#22014"
msgid "Use dim if paused during video playback"
msgstr "Dimmen, wenn die Videowiedergabe pausiert wird"

msgctxt "#22015"
msgid "All recordings"
msgstr "Alle Aufnahmen"

msgctxt "#22016"
msgid "By title"
msgstr "Nach Titel"

msgctxt "#22017"
msgid "By group"
msgstr "Nach Interpret"

msgctxt "#22018"
msgid "Live channels"
msgstr "Live Kanäle"

msgctxt "#22019"
msgid "Recordings by title"
msgstr "Aufnahmen nach Titel"

msgctxt "#22020"
msgid "Guide"
msgstr "Handbuch"

msgctxt "#22021"
msgid "Allowed error in aspect ratio to minimize black bars"
msgstr "Erlaube Fehler im Seitenverhältnis (%)"

msgctxt "#22022"
msgid "Show video files in listings"
msgstr "Video Dateien in Listen aufnehmen"

msgctxt "#22023"
msgid "DirectX vendor:"
msgstr "DirectX Anbieter"

msgctxt "#22024"
msgid "Direct3D version:"
msgstr "Direct3D Version"

msgctxt "#22030"
msgid "Font"
msgstr "Schriftart"

msgctxt "#22031"
msgid "- Size"
msgstr "Größe"

msgctxt "#22032"
msgid "- Colours"
msgstr "Farben"

msgctxt "#22033"
msgid "- Charset"
msgstr "Schriftsatz"

msgctxt "#22034"
msgid "Export karaoke titles as HTML"
msgstr "Karaoke-Titel als HTML exportieren"

msgctxt "#22035"
msgid "Export karaoke titles as CSV"
msgstr "Karaoke-Titel als CSV exportieren"

msgctxt "#22036"
msgid "Import karaoke titles..."
msgstr "Karaoke-Titel importieren..."

msgctxt "#22037"
msgid "Show song selector automatically"
msgstr "Titel-Auswahl automatisch öffnen"

msgctxt "#22038"
msgid "Export karaoke titles..."
msgstr "Karaoke-Titel exportieren..."

msgctxt "#22039"
msgid "Enter song number"
msgstr "Titelnummer eingeben"

msgctxt "#22040"
msgid "white/green"
msgstr "weiß/grün"

msgctxt "#22041"
msgid "white/red"
msgstr "weiß/rot"

msgctxt "#22042"
msgid "white/blue"
msgstr "weiß/blau"

msgctxt "#22043"
msgid "black/white"
msgstr "schwarz/weiß"

msgctxt "#22079"
msgid "Default select action"
msgstr "Standard Auswahl Aktion"

msgctxt "#22080"
msgid "Choose"
msgstr "Wähle"

msgctxt "#22081"
msgid "Show Information"
msgstr "Informationen anzeigen"

msgctxt "#22082"
msgid "More..."
msgstr "Mehr..."

msgctxt "#22083"
msgid "Play all"
msgstr "Alles abspielen"

msgctxt "#23049"
msgid "Teletext not available"
msgstr "Videotext nicht verfügbar"

msgctxt "#23050"
msgid "Activate Teletext"
msgstr "Videotext aktivieren"

msgctxt "#23051"
msgid "Part %i"
msgstr "Teil %i"

msgctxt "#23052"
msgid "Buffering %i bytes"
msgstr "Zwischenspeichern - %i Bytes"

msgctxt "#23053"
msgid "Stopping"
msgstr "Wird beendet"

msgctxt "#23054"
msgid "Running"
msgstr "Läuft"

msgctxt "#23100"
msgid "External Player Active"
msgstr "Externer Player ist aktiv"

msgctxt "#23101"
msgid "Click OK to terminate the player"
msgstr "Drücke OK um den Player zu beenden"

msgctxt "#23104"
msgid "Click OK when playback has ended"
msgstr "Drücke OK wenn die Wiedergabe beendet ist"

msgctxt "#24000"
msgid "Add-on"
msgstr "Add-on"

msgctxt "#24001"
msgid "Add-ons"
msgstr "Add-ons"

msgctxt "#24002"
msgid "Add-on options"
msgstr "Add-on Optionen"

msgctxt "#24003"
msgid "Add-on Information"
msgstr "Add-on Informationen"

msgctxt "#24005"
msgid "Media sources"
msgstr "Medienquellen"

msgctxt "#24007"
msgid "Movie information"
msgstr "Film-Informationen"

msgctxt "#24008"
msgid "Screensaver"
msgstr "Bildschirmschoner"

msgctxt "#24009"
msgid "Script"
msgstr "Skript"

msgctxt "#24010"
msgid "Visualization"
msgstr "Visualisierung"

msgctxt "#24011"
msgid "Add-on repository"
msgstr "Add-on Depot"

msgctxt "#24012"
msgid "Subtitles"
msgstr "Untertitel"

msgctxt "#24013"
msgid "Lyrics"
msgstr "Songtext"

msgctxt "#24014"
msgid "TV information"
msgstr "TV-Informationen"

msgctxt "#24015"
msgid "Music video information"
msgstr "Musikvideo-Informationen"

msgctxt "#24016"
msgid "Album information"
msgstr "Album-Informationen"

msgctxt "#24017"
msgid "Artist information"
msgstr "Interpret-Informationen"

msgctxt "#24018"
msgid "Services"
msgstr "Dienste"

msgctxt "#24020"
msgid "Configure"
msgstr "Konfigurieren"

msgctxt "#24021"
msgid "Disable"
msgstr "Deaktivieren"

msgctxt "#24022"
msgid "Enable"
msgstr "Aktivieren"

msgctxt "#24023"
msgid "Add-on disabled"
msgstr "Add-on deaktiviert"

msgctxt "#24027"
msgid "Weather"
msgstr "Wetter"

msgctxt "#24028"
msgid "Weather.com (standard)"
msgstr "Weather.com (Standard)"

msgctxt "#24030"
msgid "This Add-on can not be configured"
msgstr "Dieses Add-on kann nicht konfiguriert werden"

msgctxt "#24031"
msgid "Error loading settings"
msgstr "Fehler beim Laden der Einstellungen"

msgctxt "#24032"
msgid "All Add-ons"
msgstr "Alle Add-ons"

msgctxt "#24033"
msgid "Get Add-ons"
msgstr "Weitere Add-ons"

msgctxt "#24034"
msgid "Check for updates"
msgstr "Updates suchen"

msgctxt "#24035"
msgid "Force refresh"
msgstr "Aktualisierung erzwingen"

msgctxt "#24036"
msgid "Change log"
msgstr "Änderungen"

msgctxt "#24037"
msgid "Uninstall"
msgstr "Deinstallieren"

msgctxt "#24038"
msgid "Install"
msgstr "Installieren"

msgctxt "#24039"
msgid "Disabled Add-ons"
msgstr "Deaktivierte Add-ons"

msgctxt "#24040"
msgid "(Clear the current setting)"
msgstr "(Die aktuelle Einstellung löschen)"

msgctxt "#24041"
msgid "Install from zip file"
msgstr "Aus ZIP Datei installieren"

msgctxt "#24042"
msgid "Downloading %i%%"
msgstr "Herunterladen %i%%"

msgctxt "#24043"
msgid "Available Updates"
msgstr "Verfügbare Updates"

msgctxt "#24044"
msgid "Dependencies not met"
msgstr "Abhängigkeiten nicht erfüllt"

msgctxt "#24045"
msgid "Add-on does not have the correct structure"
msgstr "Add-on verfügt nicht über die richtige Struktur"

msgctxt "#24046"
msgid "%s is used by the following installed add-on(s)"
msgstr "%s wird von den folgenden Add-ons verwendet"

msgctxt "#24047"
msgid "This add-on cannot be uninstalled"
msgstr "Das Add-on kann nicht deinstalliert werden"

msgctxt "#24048"
msgid "Rollback"
msgstr "Vorherige Version"

msgctxt "#24050"
msgid "Available Add-ons"
msgstr "Verfügbare Add-ons"

msgctxt "#24051"
msgid "Version:"
msgstr "Version:"

msgctxt "#24052"
msgid "Disclaimer"
msgstr "Haftungsausschluss"

msgctxt "#24053"
msgid "License:"
msgstr "Lizenz:"

msgctxt "#24054"
msgid "Changelog"
msgstr "Änderungen"

msgctxt "#24059"
msgid "Would you like to enable this Add-on?"
msgstr "Wollen Sie dieses Add-on aktivieren?"

msgctxt "#24060"
msgid "Would you like to disable this Add-on?"
msgstr "Wollen Sie dieses Add-on deaktivieren?"

msgctxt "#24061"
msgid "Add-on update available!"
msgstr "Neue Version des Add-on verfügbar!"

msgctxt "#24062"
msgid "Enabled Add-ons"
msgstr "Aktivierte Add-ons"

msgctxt "#24063"
msgid "Auto update"
msgstr "Auto Update"

msgctxt "#24064"
msgid "Add-on enabled"
msgstr "Add-on aktiviert"

msgctxt "#24065"
msgid "Add-on updated"
msgstr "Add-on aktualisiert"

msgctxt "#24066"
msgid "Cancel Add-on download?"
msgstr "Herunterladen des Add-on abbrechen?"

msgctxt "#24067"
msgid "Currently downloading Add-ons"
msgstr "Add-ons die gerade heruntergeladen werden"

msgctxt "#24068"
msgid "Update available"
msgstr "Aktualisierung verfügbar"

msgctxt "#24069"
msgid "Update"
msgstr "Aktualisierung"

msgctxt "#24070"
msgid "Add-on could not be loaded."
msgstr "Das Add-on kann nicht geladen werden."

msgctxt "#24071"
msgid "An unknown error has occurred."
msgstr "Ein unbekannter Fehler ist aufgetreten."

msgctxt "#24072"
msgid "Settings required"
msgstr "Einstellungen fehlen oder sind ungültig"

msgctxt "#24073"
msgid "Could not connect"
msgstr "Die Verbindung kann nicht hergestellt werden"

msgctxt "#24074"
msgid "Needs to restart"
msgstr "Neustart erforderlich"

msgctxt "#24075"
msgid "Disable"
msgstr "Deaktivieren"

msgctxt "#24076"
msgid "Add-on Required"
msgstr "Add-on benötigt"

msgctxt "#24080"
msgid "Try to reconnect?"
msgstr "Nochmals Verbindungsherstellung versuchen?"

msgctxt "#24089"
msgid "Add-on restarts"
msgstr "Add-on startet neu"

msgctxt "#24090"
msgid "Lock Add-on manager"
msgstr "Add-on Verwaltung sperren"

msgctxt "#24094"
msgid "(current)"
msgstr "(aktuell)"

msgctxt "#24095"
msgid "(blacklisted)"
msgstr "(geblacklisted)"

msgctxt "#24096"
msgid "Add-on has been marked as broken in repository."
msgstr "Das Add-on wurde im Depot als defekt markiert."

msgctxt "#24097"
msgid "Would you like to disable it on your system?"
msgstr "Wollen Sie es in Ihrem System deaktivieren?"

msgctxt "#24098"
msgid "Broken"
msgstr "Defekt"

msgctxt "#24099"
msgid "Would you like to switch to this skin?"
msgstr "Möchten Sie zu diesem Skin wechseln?"

msgctxt "#24100"
msgid "To use this feature you must download an Add-on:"
msgstr "Für diese Funktion wird ein Add-on benötigt:"

msgctxt "#24101"
msgid "Would you like to download this Add-on?"
msgstr "Soll das Add-on heruntergeladen werden?"

msgctxt "#25000"
msgid "Notifications"
msgstr "Benachrichtigungen"

msgctxt "#25001"
msgid "Hide foreign"
msgstr "Verstecke ausländische"

msgctxt "#25002"
msgid "Select from all titles ..."
msgstr "Wähle aus allen Titeln"

msgctxt "#25003"
msgid "Show bluray menus"
msgstr "Zeige BluRay Menüs"

msgctxt "#25004"
msgid "Play main title: %d"
msgstr "Hauptfilm wiedergeben"

msgctxt "#25005"
msgid "Title: %d"
msgstr "Titel %d"

msgctxt "#25006"
msgid "Select playback item"
msgstr "Wähle Eintrag für Wiedergabe"

msgctxt "#29800"
msgid "Library Mode"
msgstr "Datenbankmodus"

msgctxt "#29801"
msgid "QWERTY keyboard"
msgstr "QWERTZ Tastatur"

msgctxt "#29802"
msgid "Passthrough Audio in use"
msgstr "Passthrough-Modus aktiv"

msgctxt "#33001"
msgid "Trailer quality"
msgstr "Trailer Qualität"

msgctxt "#33002"
msgid "Stream"
msgstr "Streamen"

msgctxt "#33003"
msgid "Download"
msgstr "Herunterladen"

msgctxt "#33004"
msgid "Download & play"
msgstr "Herunterladen & abspielen"

msgctxt "#33005"
msgid "Download & save"
msgstr "Herunterladen & speichern"

msgctxt "#33006"
msgid "Today"
msgstr "Heute"

msgctxt "#33007"
msgid "Tomorrow"
msgstr "Morgen"

msgctxt "#33008"
msgid "Saving"
msgstr "Speichern"

msgctxt "#33009"
msgid "Copying"
msgstr "Kopieren"

msgctxt "#33010"
msgid "Set download directory"
msgstr "Download-Ordner wählen"

msgctxt "#33011"
msgid "Search duration"
msgstr "Suchdauer"

msgctxt "#33012"
msgid "Short"
msgstr "Kurz"

msgctxt "#33013"
msgid "Long"
msgstr "Lang"

msgctxt "#33014"
msgid "Use DVD player instead of regular player"
msgstr "Benutze DVDplayer statt dem regulären"

msgctxt "#33015"
msgid "Ask for download before playing video"
msgstr "Vor dem Abspielen von Video nach Herunterladen fragen"

msgctxt "#33016"
msgid "Clips"
msgstr "Clips"

msgctxt "#33017"
msgid "Restart plugin to enable"
msgstr "Plugin zur Aktivierung neustarten"

msgctxt "#33018"
msgid "Tonight"
msgstr "Heute Abend"

msgctxt "#33019"
msgid "Tomorrow Night"
msgstr "Morgen Abend"

msgctxt "#33020"
msgid "Condition"
msgstr "Bedingung"

msgctxt "#33021"
msgid "Precipitation"
msgstr "Niederschlag"

msgctxt "#33022"
msgid "Precip"
msgstr "regnen"

msgctxt "#33023"
msgid "Humid"
msgstr "feucht"

msgctxt "#33024"
msgid "Feels"
msgstr "gefühlt"

msgctxt "#33025"
msgid "Observed"
msgstr "beobachtet"

msgctxt "#33026"
msgid "Departure from normal"
msgstr "Abweichung vom Normalwert"

msgctxt "#33027"
msgid "Sunrise"
msgstr "Sonnenaufgang"

msgctxt "#33028"
msgid "Sunset"
msgstr "Sonnenuntergang"

msgctxt "#33029"
msgid "Details"
msgstr "Details"

msgctxt "#33030"
msgid "Outlook"
msgstr "Outlook"

msgctxt "#33031"
msgid "Coverflow"
msgstr "Coverflow"

msgctxt "#33032"
msgid "Translate text"
msgstr "Übersetze Text"

msgctxt "#33033"
msgid "Map list %s category"
msgstr "Kartenliste %s Kategorie"

msgctxt "#33034"
msgid "36 Hour"
msgstr "36 Stunden"

msgctxt "#33035"
msgid "Maps"
msgstr "Karten"

msgctxt "#33036"
msgid "Hourly"
msgstr "Stündlich"

msgctxt "#33037"
msgid "Weekend"
msgstr "Wochenende"

msgctxt "#33038"
msgid "%s day"
msgstr "%s Tag"

msgctxt "#33049"
msgid "Alert"
msgstr "Alarm"

msgctxt "#33050"
msgid "Alerts"
msgstr "Alarme"

msgctxt "#33051"
msgid "Choose Your"
msgstr "Wähle Dein"

msgctxt "#33052"
msgid "Check"
msgstr "Prüfe"

msgctxt "#33053"
msgid "Configure the"
msgstr "Konfiguriere die"

msgctxt "#33054"
msgid "Seasons"
msgstr "Staffeln"

msgctxt "#33055"
msgid "Use your"
msgstr "Benutze Dein"

msgctxt "#33056"
msgid "Watch your"
msgstr "Schaue Deine"

msgctxt "#33057"
msgid "Listen to"
msgstr "Höre Deine"

msgctxt "#33058"
msgid "View your"
msgstr "Schaue Deine"

msgctxt "#33059"
msgid "Configure the"
msgstr "Konfiguriere die"

msgctxt "#33060"
msgid "Power"
msgstr "Power"

msgctxt "#33061"
msgid "Menu"
msgstr "Menü"

msgctxt "#33062"
msgid "Play the"
msgstr "Spiele die"

msgctxt "#33063"
msgid "Options"
msgstr "Optionen"

msgctxt "#33065"
msgid "Editor"
msgstr "Editor"

msgctxt "#33066"
msgid "About your"
msgstr "Über Dein"

msgctxt "#33067"
msgid "Star rating"
msgstr "Sterne-Bewertung"

msgctxt "#33068"
msgid "Background"
msgstr "Hintergrund"

msgctxt "#33069"
msgid "Backgrounds"
msgstr "Hintergründe"

msgctxt "#33070"
msgid "Custom background"
msgstr "Benutzerdefinierter Hintergrund"

msgctxt "#33071"
msgid "Custom backgrounds"
msgstr "Benutzerdefinierte Hintergründe"

msgctxt "#33072"
msgid "View Readme"
msgstr "Readme lesen"

msgctxt "#33073"
msgid "View Changelog"
msgstr "Änderungen anzeigen"

msgctxt "#33074"
msgid "This version of %s requires an"
msgstr "Diese Version von %s benötigt eine"

msgctxt "#33075"
msgid "XBMC revision of %s or greater to run."
msgstr "XBMC Revision %s oder höher um ausgeführt zu werden."

msgctxt "#33076"
msgid "Please update XBMC."
msgstr "Bitte XBMC aktualisieren."

msgctxt "#33077"
msgid "No data found!"
msgstr "Keine Daten gefunden!"

msgctxt "#33078"
msgid "Next page"
msgstr "Nächste Seite"

msgctxt "#33079"
msgid "Love"
msgstr "Liebe"

msgctxt "#33080"
msgid "Hate"
msgstr "Hass"

msgctxt "#33081"
msgid "This file is stacked, select the part you want to play from."
msgstr "Diese Datei ist gestapelt, wähle den Teil der abgespielt werden soll."

msgctxt "#33082"
msgid "Path to script"
msgstr "Skriptpfad"

msgctxt "#33083"
msgid "Enable custom script button"
msgstr "Benutzerdefinierten Skript Button aktivieren"

msgctxt "#33100"
msgid "Failed to start"
msgstr "Starten fehlgeschlagen"

msgctxt "#33101"
msgid "Webserver"
msgstr "Webserver"

msgctxt "#33102"
msgid "Event Server"
msgstr "Event Server"

msgctxt "#33103"
msgid "Remote communication server"
msgstr "Remote communication server"

msgctxt "#33200"
msgid "Detected New Connection"
msgstr "Neue Verbindung erkannt"

msgctxt "#34000"
msgid "Lame"
msgstr "Lame"

msgctxt "#34001"
msgid "Vorbis"
msgstr "Vorbis"

msgctxt "#34002"
msgid "Wav"
msgstr "Wav"

msgctxt "#34003"
msgid "DXVA2"
msgstr "DXVA2"

msgctxt "#34004"
msgid "VAAPI"
msgstr "VAAPI"

msgctxt "#34005"
msgid "Flac"
msgstr "Flac"

msgctxt "#34100"
msgid "Speaker Configuration"
msgstr "Lautsprecherkonfiguration"

msgctxt "#34101"
msgid "2.0"
msgstr "2.0"

msgctxt "#34102"
msgid "2.1"
msgstr "2.1"

msgctxt "#34103"
msgid "3.0"
msgstr "3.0"

msgctxt "#34104"
msgid "3.1"
msgstr "3.1"

msgctxt "#34105"
msgid "4.0"
msgstr "4.0"

msgctxt "#34106"
msgid "4.1"
msgstr "4.1"

msgctxt "#34107"
msgid "5.0"
msgstr "5.0"

msgctxt "#34108"
msgid "5.1"
msgstr "5.1"

msgctxt "#34109"
msgid "7.0"
msgstr "7.0"

msgctxt "#34110"
msgid "7.1"
msgstr "7.1"

msgctxt "#34120"
msgid "Play GUI sounds"
msgstr "GUI Sounds abspielen"

msgctxt "#34121"
msgid "Only when playback stopped"
msgstr "Nur bei gestoppter Wiedergabe"

msgctxt "#34122"
msgid "Always"
msgstr "Immer"

msgctxt "#34123"
msgid "Never"
msgstr "Nie"

msgctxt "#34201"
msgid "Can't find a next item to play"
msgstr "Nächstes Element konnte nicht gefunden werden"

msgctxt "#34202"
msgid "Can't find a previous item to play"
msgstr "Vorheriges Element konnte nich gefunden werden"

msgctxt "#34300"
msgid "Failed to start zeroconf"
msgstr "zeroconf konnte nicht gestartet werden"

msgctxt "#34301"
msgid "Is Apple's Bonjour Service installed? See log for more info."
msgstr "Ist der Bonjour Service von Apple installiert? Log-File einsehen für mehr Info"

msgctxt "#34400"
msgid "Video Rendering"
msgstr "Video Rendering"

msgctxt "#34401"
msgid "Failed to init video filters/scalers, falling back to bilinear scaling"
msgstr "Videofilter/-scaler konnte nicht initialisiert werden! Verwende Bilineares Scaling"

msgctxt "#34402"
msgid "Failed to initialize audio device"
msgstr "Audiogerät konnte nicht initialisiert werden"

msgctxt "#34403"
msgid "Check your audiosettings"
msgstr "Audio-Einstellungen überprüfen"

msgctxt "#34404"
msgid "Use gestures for navigation:"
msgstr "Benutze folgende Gesten zur Navigation:"

msgctxt "#34405"
msgid "1 finger swipe left,right,up,down for cursors"
msgstr "1 Finger: links,rechts,hoch,runter wischen (cursor Tasten)"

msgctxt "#34406"
msgid "2 finger swipe left for backspace"
msgstr "2 Finger: links wischen für Backspace"

msgctxt "#34407"
msgid "1 finger single tap for enter"
msgstr "1 Finger: tippen für Enter (oder lange für Context Menü)"

msgctxt "#34408"
msgid "2 finger single tap or 1 finger long press for contextmenu"
msgstr "2 Finger: tippen für Context Menü"

msgctxt "#35000"
msgid "Peripherals"
msgstr "Geräte"

msgctxt "#35001"
msgid "Generic HID device"
msgstr "HID-Gerät"

msgctxt "#35002"
msgid "Generic network adapter"
msgstr "Netzwerkadapter"

msgctxt "#35003"
msgid "Generic disk"
msgstr "Festplatte"

msgctxt "#35004"
msgid "There are no settings available\nfor this peripheral."
msgstr "Für dieses Gerät sind keine Einstellungen verfügbar"

msgctxt "#35005"
msgid "New device configured"
msgstr "Neues Gerät konfiguriert"

msgctxt "#35006"
msgid "Device removed"
msgstr "Gerät entfernt"

msgctxt "#35007"
msgid "Keymap to use for this device"
msgstr "Tastenbelegung für dieses Gerät"

msgctxt "#35008"
msgid "Keymap enabled"
msgstr "Tastenbelegung aktiviert"

msgctxt "#35009"
msgid "Do not use the custom keymap for this device"
msgstr "Keine benutzerdefinierte Keymap für dieses Gerät verwenden"

msgctxt "#35500"
msgid "Location"
msgstr "Ort"

msgctxt "#35501"
msgid "Class"
msgstr "Klasse"

msgctxt "#35502"
msgid "Name"
msgstr "Name"

msgctxt "#35503"
msgid "Vendor"
msgstr "Hersteller"

msgctxt "#35504"
msgid "Product ID"
msgstr "Produkt ID"

msgctxt "#36000"
msgid "Pulse-Eight CEC adapter"
msgstr "Pulse-Eight CEC Adapter"

msgctxt "#36001"
msgid "Pulse-Eight Nyxboard"
msgstr "Pulse-Eight Nyxboard"

msgctxt "#36002"
msgid "Switch to keyboard side command"
msgstr "Befehl beim Wechsel zur Tastatur-Seite"

msgctxt "#36003"
msgid "Switch to remote side command"
msgstr "Befehl beim Wechsel zur Fernbedienungs-Seite"

msgctxt "#36004"
msgid "Press \"user\" button command"
msgstr "Befehl der benutzerdefinierten Taste (USER)"

msgctxt "#36005"
msgid "Enable switch side commands"
msgstr "Seitenwechsel Befehle aktivieren"

msgctxt "#36006"
msgid "Could not open the adapter"
msgstr "Der Adapter konnte nicht geöffnet werden"

msgctxt "#36007"
msgid "Devices to power on when starting XBMC"
msgstr "Geräte, welche den TV anschalten, wenn XBMC startet"

msgctxt "#36008"
msgid "Devices to power off when stopping XBMC"
msgstr "Geräte, welche den TV ausschalten, wenn XBMC beendet wird"

msgctxt "#36009"
msgid "Put devices in standby mode when activating screensaver"
msgstr "Geräte in den Standby versetzen wenn der Bilschirmschoner aktiviert wird"

msgctxt "#36011"
msgid "Could not detect the CEC com port. Set it up manually."
msgstr "Der CEC Port konnte nicht gefunden werden. Manuell einstellen."

msgctxt "#36012"
msgid "Could not initialise the CEC adapter. Please check your settings."
msgstr "Der CEC Adapter konnte nicht initialisiert werden. Bitte Einstellungen prüfen!"

msgctxt "#36013"
msgid "Unsupported libCEC interface version. %d is greater than the version XBMC supports (%d)"
msgstr "Nicht unterstützte libCEC Version. %d ist größer als die von XBMC unterstützte Version (%d)"

msgctxt "#36015"
msgid "HDMI port number"
msgstr "HDMI Port Nummer"

msgctxt "#36016"
msgid "Connected"
msgstr "Verbunden"

msgctxt "#36017"
msgid "Could not initialise the CEC adapter: libCEC was not found on your system."
msgstr "CEC Adapter gefunden, aber libCEC ist nicht verfügbar"

msgctxt "#36018"
msgid "Use the TV's language setting"
msgstr "Spracheinstellung des Fernsehers in XBMC nutzen"

msgctxt "#36019"
msgid "Connected to HDMI device"
msgstr "Verbunden mit HDMI-Gerät"

msgctxt "#36020"
msgid "Make XBMC the active source when starting"
msgstr "Setze beim Starten XBMC als aktive Quelle"

msgctxt "#36021"
msgid "Physical address (overrules HDMI port)"
msgstr "Physikalische Adresse (verwirft HDMI-Port)"

msgctxt "#36022"
msgid "COM port (leave empty unless needed)"
msgstr "COM-Port (frei lassen, falls nicht benötigt)"

msgctxt "#36023"
msgid "Configuration updated"
msgstr "Konfiguration aktualisiert"

msgctxt "#36024"
msgid "Failed to set the new configuration. Please check your settings."
msgstr "Konfiguration konnte nicht aktualisiert werden. Bitte Einstellungen prüfen!"

msgctxt "#36025"
msgid "Send 'inactive source' command when stopping XBMC"
<<<<<<< HEAD
msgstr "Sende 'inaktive Quelle' wenn XBMC beendet wird"
=======
msgstr "Sende 'inaktive Quelle' wenn XBMC beendet wird"

msgctxt "#36026"
msgid "Put devices in standby mode when putting the PC in standby"
msgstr ""

msgctxt "#36027"
msgid "This device needs servicing"
msgstr ""

msgctxt "#36028"
msgid "Ignore"
msgstr ""

msgctxt "#36029"
msgid "When the TV is switched off"
msgstr ""

msgctxt "#36030"
msgid "Connection lost"
msgstr ""

msgctxt "#36031"
msgid "This user does not have permissions to open the CEC adapter"
msgstr ""

msgctxt "#36032"
msgid "The port is busy. Only one program can access the CEC adapter"
msgstr ""
>>>>>>> 7408e47a
<|MERGE_RESOLUTION|>--- conflicted
+++ resolved
@@ -10026,9 +10026,6 @@
 
 msgctxt "#36025"
 msgid "Send 'inactive source' command when stopping XBMC"
-<<<<<<< HEAD
-msgstr "Sende 'inaktive Quelle' wenn XBMC beendet wird"
-=======
 msgstr "Sende 'inaktive Quelle' wenn XBMC beendet wird"
 
 msgctxt "#36026"
@@ -10058,4 +10055,3 @@
 msgctxt "#36032"
 msgid "The port is busy. Only one program can access the CEC adapter"
 msgstr ""
->>>>>>> 7408e47a
