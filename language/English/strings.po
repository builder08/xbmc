--- conflicted
+++ resolved
@@ -3980,11 +3980,11 @@
 msgid "Power off System"
 msgstr ""
 
-#: id:13017
+msgctxt "#13017"
 msgid "Inhibit idle shutdown"
 msgstr ""
 
-#: id:13018
+msgctxt "#13018"
 msgid "Allow idle shutdown"
 msgstr ""
 
@@ -5578,1440 +5578,6 @@
 msgid "Neighbours of user %name%"
 msgstr ""
 
-<<<<<<< HEAD
-#: id:15273
-msgid "Weekly artist chart for %name%"
-msgstr ""
-
-#: id:15274
-msgid "Weekly album chart for %name%"
-msgstr ""
-
-#: id:15275
-msgid "Weekly track chart for %name%"
-msgstr ""
-
-#: id:15276
-msgid "Listen to %name%'s neighbours Last.fm radio"
-msgstr ""
-
-#: id:15277
-msgid "Listen to %name%'s personal Last.fm radio"
-msgstr ""
-
-#: id:15278
-msgid "Listen to %name%'s mix Last.fm radio"
-msgstr ""
-
-#: id:15279
-msgid "Retrieving list from Last.fm..."
-msgstr ""
-
-#: id:15280
-msgid "Can't retrieve list from Last.fm..."
-msgstr ""
-
-#: id:15281
-msgid "Enter an artist name to find related ones"
-msgstr ""
-
-#: id:15282
-msgid "Enter a tag name to find similar ones"
-msgstr ""
-
-#: id:15283
-msgid "Tracks recently listened by %name%"
-msgstr ""
-
-#: id:15284
-msgid "Listen to %name%'s recommendations Last.fm radio"
-msgstr ""
-
-#: id:15285
-msgid "Top tags for user %name%"
-msgstr ""
-
-#empty string with id 15286
-
-#: id:15287
-msgid "Do you want to add the current track to your loved tracks?"
-msgstr ""
-
-#: id:15288
-msgid "Do you want to ban the current track?"
-msgstr ""
-
-#: id:15289
-msgid "Added to your loved tracks: '%s'."
-msgstr ""
-
-#: id:15290
-msgid "Could not add '%s' to your loved tracks."
-msgstr ""
-
-#: id:15291
-msgid "Banned: '%s'."
-msgstr ""
-
-#: id:15292
-msgid "Could not ban '%s'."
-msgstr ""
-
-#: id:15293
-msgid "Tracks recently loved by %name%"
-msgstr ""
-
-#: id:15294
-msgid "Tracks recently banned by %name%"
-msgstr ""
-
-#: id:15295
-msgid "Remove from loved tracks"
-msgstr ""
-
-#: id:15296
-msgid "Un-ban"
-msgstr ""
-
-#: id:15297
-msgid "Do you want to remove this track from your loved tracks?"
-msgstr ""
-
-#: id:15298
-msgid "Do you want to un-ban this track?"
-msgstr ""
-
-#empty string with id 15299
-
-#: id:15300
-msgid "Path not found or invalid"
-msgstr ""
-
-#: id:15301
-msgid "Could not connect to network server"
-msgstr ""
-
-#: id:15302
-msgid "No servers found"
-msgstr ""
-
-#: id:15303
-msgid "Workgroup not found"
-msgstr ""
-
-#empty strings from id 15304 to 15309
-
-#: id:15310
-msgid "Opening multi-path source"
-msgstr ""
-
-#: id:15311
-msgid "Path:"
-msgstr ""
-
-#empty strings from id 15312 to 15999
-
-#: id:16000
-msgctxt "Auto context with id 16000"
-msgid "General"
-msgstr ""
-
-#empty string with id 16001
-
-#: id:16002
-msgid "Internet lookup"
-msgstr ""
-
-#: id:16003
-msgid "Player"
-msgstr ""
-
-#: id:16004
-msgid "Play media from disc"
-msgstr ""
-
-#empty strings from id 16005 to 16007
-
-#: id:16008
-msgid "Enter new title"
-msgstr ""
-
-#: id:16009
-msgid "Enter the movie name"
-msgstr ""
-
-#: id:16010
-msgid "Enter the profile name"
-msgstr ""
-
-#: id:16011
-msgid "Enter the album name"
-msgstr ""
-
-#: id:16012
-msgid "Enter the playlist name"
-msgstr ""
-
-#: id:16013
-msgid "Enter new filename"
-msgstr ""
-
-#: id:16014
-msgid "Enter folder name"
-msgstr ""
-
-#: id:16015
-msgid "Enter directory"
-msgstr ""
-
-#: id:16016
-msgid "Available options: %A, %T, %N, %B, %D, %G, %Y, %F, %S"
-msgstr ""
-
-#: id:16017
-msgid "Enter search string"
-msgstr ""
-
-#: id:16018
-msgctxt "Auto context with id 16018"
-msgid "None"
-msgstr ""
-
-#: id:16019
-msgid "Auto select"
-msgstr ""
-
-#: id:16020
-msgid "De-interlace"
-msgstr ""
-
-#: id:16021
-msgid "Bob"
-msgstr ""
-
-#: id:16022
-msgid "Bob (inverted)"
-msgstr ""
-
-#empty string with id 16023
-
-#: id:16024
-msgid "Canceling..."
-msgstr ""
-
-#: id:16025
-msgid "Enter the artist name"
-msgstr ""
-
-#: id:16026
-msgid "Playback failed"
-msgstr ""
-
-#: id:16027
-msgid "One or more items failed to play."
-msgstr ""
-
-#: id:16028
-msgid "Enter value"
-msgstr ""
-
-#: id:16029
-msgid "Check the log file for details."
-msgstr ""
-
-#: id:16030
-msgid "Party mode aborted."
-msgstr ""
-
-#: id:16031
-msgid "No matching songs in the library."
-msgstr ""
-
-#: id:16032
-msgid "Could not initialize database."
-msgstr ""
-
-#: id:16033
-msgid "Could not open database."
-msgstr ""
-
-#: id:16034
-msgid "Could not get songs from database."
-msgstr ""
-
-#: id:16035
-msgid "Party mode playlist"
-msgstr ""
-
-#: id:16036
-msgid "De-interlace (Half)"
-msgstr ""
-
-#: id:16037
-msgid "Deinterlace video"
-msgstr ""
-
-#: id:16038
-msgid "Deinterlace method"
-msgstr ""
-
-#: id:16039
-msgctxt "Auto context with id 16039"
-msgid "Off"
-msgstr ""
-
-#: id:16040
-msgctxt "Auto context with id 16040"
-msgid "Auto"
-msgstr ""
-
-#: id:16041
-msgid "On"
-msgstr ""
-
-#empty strings from id 16042 to 16099
-
-#: id:16100
-msgid "All Videos"
-msgstr ""
-
-#: id:16101
-msgid "Unwatched"
-msgstr ""
-
-#: id:16102
-msgid "Watched"
-msgstr ""
-
-#: id:16103
-msgid "Mark as watched"
-msgstr ""
-
-#: id:16104
-msgid "Mark as unwatched"
-msgstr ""
-
-#: id:16105
-msgid "Edit title"
-msgstr ""
-
-#empty strings from id 16106 to 16199
-
-#: id:16200
-msgid "Operation was aborted"
-msgstr ""
-
-#: id:16201
-msgid "Copy failed"
-msgstr ""
-
-#: id:16202
-msgid "Failed to copy at least one file"
-msgstr ""
-
-#: id:16203
-msgid "Move failed"
-msgstr ""
-
-#: id:16204
-msgid "Failed to move at least one file"
-msgstr ""
-
-#: id:16205
-msgid "Delete failed"
-msgstr ""
-
-#: id:16206
-msgid "Failed to delete at least one file"
-msgstr ""
-
-#empty strings from id 16207 to 16299
-
-#: id:16300
-msgid "Video scaling method"
-msgstr ""
-
-#: id:16301
-msgid "Nearest neighbour"
-msgstr ""
-
-#: id:16302
-msgid "Bilinear"
-msgstr ""
-
-#: id:16303
-msgctxt "Auto context with id 16303"
-msgid "Bicubic"
-msgstr ""
-
-#: id:16304
-msgid "Lanczos2"
-msgstr ""
-
-#: id:16305
-msgid "Lanczos3"
-msgstr ""
-
-#: id:16306
-msgid "Sinc8"
-msgstr ""
-
-#: id:16307
-msgid "Bicubic (software)"
-msgstr ""
-
-#: id:16308
-msgid "Lanczos (software)"
-msgstr ""
-
-#: id:16309
-msgid "Sinc (software)"
-msgstr ""
-
-#: id:16310
-msgid "Temporal"
-msgstr ""
-
-#: id:16311
-msgid "Temporal/Spatial"
-msgstr ""
-
-#: id:16312
-msgid "(VDPAU)Noise Reduction"
-msgstr ""
-
-#: id:16313
-msgid "(VDPAU)Sharpness"
-msgstr ""
-
-#: id:16314
-msgid "Inverse Telecine"
-msgstr ""
-
-#: id:16315
-msgid "Lanczos3 optimized"
-msgstr ""
-
-#: id:16316
-msgctxt "Auto context with id 16316"
-msgid "Auto"
-msgstr ""
-
-#: id:16317
-msgid "Temporal (Half)"
-msgstr ""
-
-#: id:16318
-msgid "Temporal/Spatial (Half)"
-msgstr ""
-
-#: id:16319
-msgid "DXVA"
-msgstr ""
-
-#: id:16320
-msgid "DXVA Bob"
-msgstr ""
-
-#: id:16321
-msgid "DXVA Best"
-msgstr ""
-
-#: id:16322
-msgid "Spline36"
-msgstr ""
-
-#: id:16323
-msgid "Spline36 optimized"
-msgstr ""
-
-#: id:16324
-msgid "Software Blend"
-msgstr ""
-
-#: id:16325
-msgid "Auto - ION Optimized"
-msgstr ""
-
-#empty strings from id 16326 to 16399
-
-#: id:16400
-msgid "Post-processing"
-msgstr ""
-
-#empty strings from id 16401 to 17499
-
-#: id:17500
-msgid "Display sleep timeout"
-msgstr ""
-
-#empty strings from id 17501 to 11996
-
-#: id:17997
-msgid "%i MByte"
-msgstr ""
-
-#: id:17998
-msgid "%i hours"
-msgstr ""
-
-#: id:17999
-msgid "%i days"
-msgstr ""
-
-#empty strings from id 18000 to 18999
-
-#: id:19000
-msgid "Switch to channel"
-msgstr ""
-
-#: id:19001
-msgid "Separate the search words by using AND, OR and/or NOT."
-msgstr ""
-
-#: id:19002
-msgid "or use phrases to find an exact match, like \"The wizard of Oz\"."
-msgstr ""
-
-#: id:19003
-msgid "Find similar programme"
-msgstr ""
-
-#: id:19004
-msgid "Importing EPG from clients"
-msgstr ""
-
-#: id:19005
-msgid "PVR stream information"
-msgstr ""
-
-#: id:19006
-msgid "Receiving device"
-msgstr ""
-
-#: id:19007
-msgid "Device status"
-msgstr ""
-
-#: id:19008
-msgid "Signal quality"
-msgstr ""
-
-#: id:19009
-msgid "SNR"
-msgstr ""
-
-#: id:19010
-msgid "BER"
-msgstr ""
-
-#: id:19011
-msgid "UNC"
-msgstr ""
-
-#: id:19012
-msgid "PVR Backend"
-msgstr ""
-
-#: id:19013
-msgid "Free to air"
-msgstr ""
-
-#: id:19014
-msgid "Fixed"
-msgstr ""
-
-#: id:19015
-msgid "Encryption"
-msgstr ""
-
-#: id:19016
-msgid "PVR Backend %i - %s"
-msgstr ""
-
-#: id:19017
-msgid "TV recordings"
-msgstr ""
-
-#: id:19018
-msgid "Default folder for PVR thumbnails"
-msgstr ""
-
-#: id:19019
-msgid "Channels"
-msgstr ""
-
-#: id:19020
-msgid "TV"
-msgstr ""
-
-#: id:19021
-msgid "Radio"
-msgstr ""
-
-#: id:19022
-msgid "Hidden"
-msgstr ""
-
-#: id:19023
-msgid "TV channels"
-msgstr ""
-
-#: id:19024
-msgid "Radio channels"
-msgstr ""
-
-#: id:19025
-msgid "Upcoming recordings"
-msgstr ""
-
-#: id:19026
-msgid "Add timer..."
-msgstr ""
-
-#: id:19027
-msgid "No search results"
-msgstr ""
-
-#: id:19028
-msgid "No EPG entries"
-msgstr ""
-
-#: id:19029
-msgid "Channel"
-msgstr ""
-
-#: id:19030
-msgid "Now"
-msgstr ""
-
-#: id:19031
-msgid "Next"
-msgstr ""
-
-#: id:19032
-msgid "Timeline"
-msgstr ""
-
-#: id:19033
-msgid "Information"
-msgstr ""
-
-#: id:19034
-msgid "Already started recording on this channel"
-msgstr ""
-
-#: id:19035
-msgid "This channel cannot be played. Check the log for details."
-msgstr ""
-
-#: id:19036
-msgid "This recording cannot be played. Check the log for details."
-msgstr ""
-
-#: id:19037
-msgid "Show signal quality"
-msgstr ""
-
-#: id:19038
-msgid "Not supported by the PVR backend."
-msgstr ""
-
-#: id:19039
-msgid "Are you sure you want to hide this channel?"
-msgstr ""
-
-#: id:19040
-msgid "Timer"
-msgstr ""
-
-#: id:19041
-msgid "Are you sure you want to rename this recording?"
-msgstr ""
-
-#: id:19042
-msgid "Are you sure you want to rename this timer?"
-msgstr ""
-
-#: id:19043
-msgid "Recording"
-msgstr ""
-
-#: id:19044
-msgid "Please check your configuration or check the log for details."
-msgstr ""
-
-#: id:19045
-msgid "No PVR clients have been started yet. Wait for the PVR clients to start up or check the log for details."
-msgstr ""
-
-#: id:19046
-msgid "New channel"
-msgstr ""
-
-#: id:19047
-msgid "Programme info"
-msgstr ""
-
-#: id:19048
-msgid "Group management"
-msgstr ""
-
-#: id:19049
-msgid "Show channel"
-msgstr ""
-
-#: id:19050
-msgid "Show visible channels"
-msgstr ""
-
-#: id:19051
-msgid "Show hidden channels"
-msgstr ""
-
-#: id:19052
-msgid "Move channel to:"
-msgstr ""
-
-#: id:19053
-msgid "Recording information"
-msgstr ""
-
-#: id:19054
-msgid "Hide channel"
-msgstr ""
-
-#: id:19055
-msgid "No information available"
-msgstr ""
-
-#: id:19056
-msgid "New timer"
-msgstr ""
-
-#: id:19057
-msgid "Edit timer"
-msgstr ""
-
-#: id:19058
-msgid "Timer enabled"
-msgstr ""
-
-#: id:19059
-msgid "Stop recording"
-msgstr ""
-
-#: id:19060
-msgid "Delete timer"
-msgstr ""
-
-#: id:19061
-msgid "Add timer"
-msgstr ""
-
-#: id:19062
-msgid "Sort by: Channel"
-msgstr ""
-
-#: id:19063
-msgid "Go to begin"
-msgstr ""
-
-#: id:19064
-msgid "Go to end"
-msgstr ""
-
-#: id:19065
-msgid "Default EPG window"
-msgstr ""
-
-#: id:19066
-msgid "Loading recordings from clients"
-msgstr ""
-
-#: id:19067
-msgid "This event is already being recorded."
-msgstr ""
-
-#: id:19068
-msgid "This recording could not be deleted. Check the log for details."
-msgstr ""
-
-#: id:19069
-msgid "EPG"
-msgstr ""
-
-#: id:19070
-msgid "EPG scan timeout"
-msgstr ""
-
-#: id:19071
-msgid "EPG update interval"
-msgstr ""
-
-#: id:19072
-msgid "Do not store the EPG in the database"
-msgstr ""
-
-#: id:19073
-msgid "Delay channel switch"
-msgstr ""
-
-#: id:19074
-msgid "Active:"
-msgstr ""
-
-#: id:19075
-msgid "Name:"
-msgstr ""
-
-#: id:19076
-msgid "Folder:"
-msgstr ""
-
-#: id:19077
-msgid "Radio:"
-msgstr ""
-
-#: id:19078
-msgid "Channel:"
-msgstr ""
-
-#: id:19079
-msgid "Day:"
-msgstr ""
-
-#: id:19080
-msgid "Begin:"
-msgstr ""
-
-#: id:19081
-msgid "End:"
-msgstr ""
-
-#: id:19082
-msgid "Priority:"
-msgstr ""
-
-#: id:19083
-msgid "Lifetime (days):"
-msgstr ""
-
-#: id:19084
-msgid "First day:"
-msgstr ""
-
-#: id:19085
-msgid "Unknown channel %u"
-msgstr ""
-
-#: id:19086
-msgid "Mo-__-__-__-__-__-__"
-msgstr ""
-
-#: id:19087
-msgid "__-Tu-__-__-__-__-__"
-msgstr ""
-
-#: id:19088
-msgid "__-__-We-__-__-__-__"
-msgstr ""
-
-#: id:19089
-msgid "__-__-__-Th-__-__-__"
-msgstr ""
-
-#: id:19090
-msgid "__-__-__-__-Fr-__-__"
-msgstr ""
-
-#: id:19091
-msgid "__-__-__-__-__-Sa-__"
-msgstr ""
-
-#: id:19092
-msgid "__-__-__-__-__-__-Su"
-msgstr ""
-
-#: id:19093
-msgid "Mo-Tu-We-Th-Fr-__-__"
-msgstr ""
-
-#: id:19094
-msgid "Mo-Tu-We-Th-Fr-Sa-__"
-msgstr ""
-
-#: id:19095
-msgid "Mo-Tu-We-Th-Fr-Sa-Su"
-msgstr ""
-
-#: id:19096
-msgid "__-__-__-__-__-Sa-Su"
-msgstr ""
-
-#: id:19097
-msgid "Enter the name for the recording"
-msgstr ""
-
-#: id:19098
-msgid "Warning"
-msgstr ""
-
-#: id:19099
-msgid "Timer present"
-msgstr ""
-
-#: id:19100
-msgid "Are you sure you want to delete this channel, including all timers on this channel?"
-msgstr ""
-
-#: id:19101
-msgid "This channel is currently being used for playback."
-msgstr ""
-
-#: id:19102
-msgid "Please switch to another channel."
-msgstr ""
-
-#: id:19103
-msgid "Scan for missing icons"
-msgstr ""
-
-#: id:19104
-msgid "Enter the name of the folder for the recording"
-msgstr ""
-
-#: id:19105
-msgid "Size:"
-msgstr ""
-
-#: id:19106
-msgid "Next timer on"
-msgstr ""
-
-#: id:19107
-msgid "at"
-msgstr ""
-
-#: id:19108
-msgid "Recordings not in sync. Check the log for details."
-msgstr ""
-
-#: id:19109
-msgid "Couldn't save timer. Check the log for details."
-msgstr ""
-
-#: id:19110
-msgid "An unexpected error occurred. Try again later or check the log for details."
-msgstr ""
-
-#: id:19111
-msgid "PVR backend error. Check the log for details."
-msgstr ""
-
-#: id:19112
-msgid "Timers not in sync. Check the log for details."
-msgstr ""
-
-#: id:19113
-msgid "Next"
-msgstr ""
-
-#: id:19114
-msgid "Version"
-msgstr ""
-
-#: id:19115
-msgid "Address"
-msgstr ""
-
-#: id:19116
-msgid "Disksize"
-msgstr ""
-
-#: id:19117
-msgid "Search for channels"
-msgstr ""
-
-#: id:19118
-msgid "Cannot use PVR functions while searching."
-msgstr ""
-
-#: id:19119
-msgid "On which server you want to search?"
-msgstr ""
-
-#: id:19120
-msgid "Client number"
-msgstr ""
-
-#: id:19121
-msgid "Avoid repeats"
-msgstr ""
-
-#: id:19122
-msgid "This timer is still recording. Are you sure you want to delete this timer?"
-msgstr ""
-
-#: id:19123
-msgid "Free to air channels only"
-msgstr ""
-
-#: id:19124
-msgid "Ignore present timers"
-msgstr ""
-
-#: id:19125
-msgid "Ignore present recordings"
-msgstr ""
-
-#: id:19126
-msgid "Start time"
-msgstr ""
-
-#: id:19127
-msgid "End time"
-msgstr ""
-
-#: id:19128
-msgid "Start date"
-msgstr ""
-
-#: id:19129
-msgid "End date"
-msgstr ""
-
-#: id:19130
-msgid "Minimum duration"
-msgstr ""
-
-#: id:19131
-msgid "Maximum duration"
-msgstr ""
-
-#: id:19132
-msgid "Include unknown genres"
-msgstr ""
-
-#: id:19133
-msgid "Search string"
-msgstr ""
-
-#: id:19134
-msgid "Include description"
-msgstr ""
-
-#: id:19135
-msgid "Case sensitive"
-msgstr ""
-
-#: id:19136
-msgid "Channel unavailable"
-msgstr ""
-
-#: id:19137
-msgid "No groups defined"
-msgstr ""
-
-#: id:19138
-msgid "Please create a group first"
-msgstr ""
-
-#: id:19139
-msgid "Name of the new group"
-msgstr ""
-
-#: id:19141
-msgid "Group"
-msgstr ""
-
-#: id:19142
-msgid "Search guide"
-msgstr ""
-
-#: id:19143
-msgid "Group management"
-msgstr ""
-
-#: id:19144
-msgid "No groups defined"
-msgstr ""
-
-#: id:19145
-msgid "Grouped"
-msgstr ""
-
-#: id:19146
-msgid "Groups"
-msgstr ""
-
-#: id:19147
-msgid "The PVR backend does not support this action. Check the log for details."
-msgstr ""
-
-#: id:19148
-msgid "Channel"
-msgstr ""
-
-#: id:19149
-msgid "Mo"
-msgstr ""
-
-#: id:19150
-msgid "Tu"
-msgstr ""
-
-#: id:19151
-msgid "We"
-msgstr ""
-
-#: id:19152
-msgid "Th"
-msgstr ""
-
-#: id:19153
-msgid "Fr"
-msgstr ""
-
-#: id:19154
-msgid "Sa"
-msgstr ""
-
-#: id:19155
-msgid "Su"
-msgstr ""
-
-#: id:19156
-msgid "from"
-msgstr ""
-
-#: id:19157
-msgid "Next recording"
-msgstr ""
-
-#: id:19158
-msgid "Currently recording"
-msgstr ""
-
-#: id:19159
-msgid "from"
-msgstr ""
-
-#: id:19160
-msgid "to"
-msgstr ""
-
-#: id:19161
-msgid "On"
-msgstr ""
-
-#: id:19162
-msgid "Recording active"
-msgstr ""
-
-#: id:19163
-msgid "Recordings"
-msgstr ""
-
-#: id:19164
-msgid "Cannot start recording. Check the log for details."
-msgstr ""
-
-#: id:19165
-msgid "Switch"
-msgstr ""
-
-#: id:19166
-msgid "PVR information"
-msgstr ""
-
-#: id:19167
-msgid "Scan for missing icons"
-msgstr ""
-
-#: id:19168
-msgid "Switch channel without pressing OK"
-msgstr ""
-
-#: id:19169
-msgid "Hide video information box"
-msgstr ""
-
-#: id:19170
-msgid "Timeout when starting playback"
-msgstr ""
-
-#: id:19171
-msgid "Start playback minimized"
-msgstr ""
-
-#: id:19172
-msgid "Instant recording duration"
-msgstr ""
-
-#: id:19173
-msgid "Default recording priority"
-msgstr ""
-
-#: id:19174
-msgid "Default recording lifetime"
-msgstr ""
-
-#: id:19175
-msgid "Margin at the start of a recording"
-msgstr ""
-
-#: id:19176
-msgid "Margin at the end of a recording"
-msgstr ""
-
-#: id:19177
-msgid "Playback"
-msgstr ""
-
-#: id:19178
-msgid "Show channel information when switching channels"
-msgstr ""
-
-#: id:19179
-msgid "Automatically hide channel information"
-msgstr ""
-
-#: id:19180
-msgid "TV"
-msgstr ""
-
-#: id:19181
-msgid "Menu/OSD"
-msgstr ""
-
-#: id:19182
-msgid "Days to display in the EPG"
-msgstr ""
-
-#: id:19184
-msgid "Channel information duration"
-msgstr ""
-
-#: id:19185
-msgid "Reset the PVR database"
-msgstr ""
-
-#: id:19186
-msgid "All data in the PVR database is being erased"
-msgstr ""
-
-#: id:19187
-msgid "Reset the EPG database"
-msgstr ""
-
-#: id:19188
-msgid "EPG is being reset"
-msgstr ""
-
-#: id:19189
-msgid "Continue last channel on startup"
-msgstr ""
-
-#: id:19190
-msgid "Minimized"
-msgstr ""
-
-#: id:19191
-msgid "PVR service"
-msgstr ""
-
-#: id:19192
-msgid "None of the connected PVR backends supports scanning for channels."
-msgstr ""
-
-#: id:19193
-msgid "The channel scan cannot be started. Check the log for details."
-msgstr ""
-
-#: id:19194
-msgid "Continue?"
-msgstr ""
-
-#: id:19195
-msgid "Client actions"
-msgstr ""
-
-#: id:19196
-msgid "PVR client specific actions"
-msgstr ""
-
-#: id:19197
-msgid "Recording started on: %s"
-msgstr ""
-
-#: id:19198
-msgid "Recording finished on: %s"
-msgstr ""
-
-#: id:19199
-msgid "Channel manager"
-msgstr ""
-
-#: id:19200
-msgid "EPG source:"
-msgstr ""
-
-#: id:19201
-msgid "Channel name:"
-msgstr ""
-
-#: id:19202
-msgid "Channel icon:"
-msgstr ""
-
-#: id:19203
-msgid "Edit channel"
-msgstr ""
-
-#: id:19204
-msgid "New channel"
-msgstr ""
-
-#: id:19205
-msgid "Group management"
-msgstr ""
-
-#: id:19206
-msgid "Activate EPG:"
-msgstr ""
-
-#: id:19207
-msgid "Group:"
-msgstr ""
-
-#: id:19208
-msgid "Enter the name of the new channel"
-msgstr ""
-
-#: id:19209
-msgid "XBMC virtual backend"
-msgstr ""
-
-#: id:19210
-msgid "Client"
-msgstr ""
-
-#: id:19211
-msgid "Delete channel"
-msgstr ""
-
-#: id:19212
-msgid "This list contains changes"
-msgstr ""
-
-#: id:19213
-msgid "Select backend"
-msgstr ""
-
-#: id:19214
-msgid "Enter a valid URL for the new channel"
-msgstr ""
-
-#: id:19215
-msgid "The PVR backend does not support timers."
-msgstr ""
-
-#: id:19216
-msgid "All radio channels"
-msgstr ""
-
-#: id:19217
-msgid "All TV channels"
-msgstr ""
-
-#: id:19218
-msgid "Visible"
-msgstr ""
-
-#: id:19219
-msgid "Ungrouped channels"
-msgstr ""
-
-#: id:19220
-msgid "Channels in"
-msgstr ""
-
-#: id:19221
-msgid "Synchronise channel groups with backends"
-msgstr ""
-
-#: id:19222
-msgid "EPG"
-msgstr ""
-
-#: id:19223
-msgid "No PVR add-on could be enabled. Check your settings or the log for more info."
-msgstr ""
-
-#: id:19224
-msgid "Recording aborted"
-msgstr ""
-
-#: id:19225
-msgid "Recording scheduled"
-msgstr ""
-
-#: id:19226
-msgid "Recording started"
-msgstr ""
-
-#: id:19227
-msgid "Recording completed"
-msgstr ""
-
-#: id:19228
-msgid "Recording deleted"
-msgstr ""
-
-#: id:19229
-msgid "Close channel OSD after switching channels"
-msgstr ""
-
-#: id:19230
-msgid "Prevent EPG updates while playing a TV stream"
-msgstr ""
-
-#: id:19231
-msgid "Always use the channel order from the backend(s)"
-msgstr ""
-
-#: id:19232
-msgid "Clear search results"
-msgstr ""
-
-#: id:19233
-msgid "Display a notification on timer updates"
-msgstr ""
-
-#: id:19234
-msgid "Use backend channels numbers (only works with 1 enabled PVR addon)"
-msgstr ""
-
-#: id:19235
-msgid "PVR manager is starting up"
-msgstr ""
-
-#: id:19236
-msgid "importing channels"
-msgstr ""
-
-#: id:19237
-msgid "importing timers"
-msgstr ""
-
-#: id:19238
-msgid "importing recordings"
-msgstr ""
-
-#: id:19239
-msgid "starting background threads"
-=======
 msgctxt "#15273"
 msgid "Weekly artist chart for %name%"
 msgstr ""
@@ -7062,61 +5628,10 @@
 
 msgctxt "#15285"
 msgid "Top tags for user %name%"
->>>>>>> 13a80893
-msgstr ""
-
-#: id:19240
-msgid "No PVR add-on enabled"
-msgstr ""
-
-<<<<<<< HEAD
-#: id:19241
-msgid "The PVR manager has been enabled without any"
-msgstr ""
-
-#: id:19242
-msgid "enabled PVR add-on. Enable at least one add-on"
-msgstr ""
-
-#: id:19243
-msgid "in order to use the PVR functionality."
-msgstr ""
-
-#: id:19244
-msgid "Backend idle time"
-msgstr ""
-
-#: id:19245
-msgid "Set wakup command (cmd [timestamp])"
-msgstr ""
-
-#: id:19246
-msgid "Wakup before recording"
-msgstr ""
-
-#: id:19247
-msgid "Daily wakeup"
-msgstr ""
-
-#: id:19248
-msgid "Daily wakeup time (HH:MM:SS)"
-msgstr ""
-
-#: id:19249
-msgid "Filter channels"
-msgstr ""
-
-#: id:19250
-msgid "Loading EPG from database"
-msgstr ""
-
-#: id:19251
-msgid "Update EPG information"
-msgstr ""
-
-#: id:19252
-msgid "Schedule EPG update for this channel?"
-=======
+msgstr ""
+
+#empty string with id 15286
+
 msgctxt "#15287"
 msgid "Do you want to add the current track to your loved tracks?"
 msgstr ""
@@ -7163,29 +5678,10 @@
 
 msgctxt "#15298"
 msgid "Do you want to un-ban this track?"
->>>>>>> 13a80893
-msgstr ""
-
-#: id:19253
-msgid "EPG update scheduled for channel"
-msgstr ""
-
-<<<<<<< HEAD
-#: id:19254
-msgid "EPG update failed for channel"
-msgstr ""
-
-#: id:19255
-msgid "Start recording"
-msgstr ""
-
-#: id:19256
-msgid "Stop recording"
-msgstr ""
-
-#: id:19499
-msgid "Other/Unknown"
-=======
+msgstr ""
+
+#empty string with id 15299
+
 msgctxt "#15300"
 msgid "Path not found or invalid"
 msgstr ""
@@ -7200,59 +5696,26 @@
 
 msgctxt "#15303"
 msgid "Workgroup not found"
->>>>>>> 13a80893
-msgstr ""
-
-#: id:19500
-msgid "Movie/Drama"
-msgstr ""
-
-<<<<<<< HEAD
-#: id:19501
-msgid "Detective/Thriller"
-msgstr ""
-
-#: id:19502
-msgid "Adventure/Western/War"
-=======
+msgstr ""
+
+#empty strings from id 15304 to 15309
+
 msgctxt "#15310"
 msgid "Opening multi-path source"
 msgstr ""
 
 msgctxt "#15311"
 msgid "Path:"
->>>>>>> 13a80893
-msgstr ""
-
-#: id:19503
-msgid "Science Fiction/Fantasy/Horror"
-msgstr ""
-
-<<<<<<< HEAD
-#: id:19504
-msgid "Comedy"
-=======
+msgstr ""
+
+#empty strings from id 15312 to 15999
+
 msgctxt "#16000"
 msgid "General"
->>>>>>> 13a80893
-msgstr ""
-
-#: id:19505
-msgid "Soap/Melodrama/Folkloric"
-msgstr ""
-
-<<<<<<< HEAD
-#: id:19506
-msgid "Romance"
-msgstr ""
-
-#: id:19507
-msgid "Serious/Classical/Religious/Historical Movie/Drama"
-msgstr ""
-
-#: id:19508
-msgid "Adult Movie/Drama"
-=======
+msgstr ""
+
+#empty string with id 16001
+
 msgctxt "#16002"
 msgid "Internet lookup"
 msgstr ""
@@ -7263,71 +5726,10 @@
 
 msgctxt "#16004"
 msgid "Play media from disc"
->>>>>>> 13a80893
-msgstr ""
-
-#empty strings from id 19509 to 19515
-
-<<<<<<< HEAD
-#: id:19516
-msgid "News/Current Affairs"
-msgstr ""
-
-#: id:19517
-msgid "News/Weather Report"
-msgstr ""
-
-#: id:19518
-msgid "News Magazine"
-msgstr ""
-
-#: id:19519
-msgid "Documentary"
-msgstr ""
-
-#: id:19520
-msgid "Discussion/Interview/Debate"
-msgstr ""
-
-#empty strings from id 19521 to 19531
-
-#: id:19532
-msgid "Show/Game Show"
-msgstr ""
-
-#: id:19533
-msgid "Game Show/Quiz/Contest"
-msgstr ""
-
-#: id:19534
-msgid "Variety Show"
-msgstr ""
-
-#: id:19535
-msgid "Talk Show"
-msgstr ""
-
-#empty strings from id 19536 to 19547
-
-#: id:19548
-msgid "Sports"
-msgstr ""
-
-#: id:19549
-msgid "Special Event"
-msgstr ""
-
-#: id:19550
-msgid "Sport Magazine"
-msgstr ""
-
-#: id:19551
-msgid "Football"
-msgstr ""
-
-#: id:19552
-msgid "Tennis/Squash"
-=======
+msgstr ""
+
+#empty strings from id 16005 to 16007
+
 msgctxt "#16008"
 msgid "Enter new title"
 msgstr ""
@@ -7386,89 +5788,10 @@
 
 msgctxt "#16022"
 msgid "Bob (inverted)"
->>>>>>> 13a80893
-msgstr ""
-
-#: id:19553
-msgid "Team Sports"
-msgstr ""
-
-<<<<<<< HEAD
-#: id:19554
-msgid "Athletics"
-msgstr ""
-
-#: id:19555
-msgid "Motor Sport"
-msgstr ""
-
-#: id:19556
-msgid "Water Sport"
-msgstr ""
-
-#: id:19557
-msgid "Winter Sports"
-msgstr ""
-
-#: id:19558
-msgid "Equestrian"
-msgstr ""
-
-#: id:19559
-msgid "Martial Sports"
-msgstr ""
-
-#empty strings from id 19560 to 19563
-
-#: id:19564
-msgid "Children's/Youth Programmes"
-msgstr ""
-
-#: id:19565
-msgid "Pre-school Children's Programmes"
-msgstr ""
-
-#: id:19566
-msgid "Entertainment Programmes for 6 to 14"
-msgstr ""
-
-#: id:19567
-msgid "Entertainment Programmes for 10 to 16"
-msgstr ""
-
-#: id:19568
-msgid "Informational/Educational/School Programme"
-msgstr ""
-
-#: id:19569
-msgid "Cartoons/Puppets"
-msgstr ""
-
-#empty strings from id 19570 to 19579
-
-#: id:19580
-msgid "Music/Ballet/Dance"
-msgstr ""
-
-#: id:19581
-msgid "Rock/Pop"
-msgstr ""
-
-#: id:19582
-msgid "Serious/Classical Music"
-msgstr ""
-
-#: id:19583
-msgid "Folk/Traditional Music"
-msgstr ""
-
-#: id:19584
-msgid "Musical/Opera"
-msgstr ""
-
-#: id:19585
-msgid "Ballet"
-=======
+msgstr ""
+
+#empty string with id 16023
+
 msgctxt "#16024"
 msgid "Canceling..."
 msgstr ""
@@ -7539,35 +5862,10 @@
 
 msgctxt "#16041"
 msgid "On"
->>>>>>> 13a80893
-msgstr ""
-
-#empty strings from id 19586 to 19595
-
-<<<<<<< HEAD
-#: id:19596
-msgid "Arts/Culture"
-msgstr ""
-
-#: id:19597
-msgid "Performing Arts"
-msgstr ""
-
-#: id:19598
-msgid "Fine Arts"
-msgstr ""
-
-#: id:19599
-msgid "Religion"
-msgstr ""
-
-#: id:19600
-msgid "Popular Culture/Traditional Arts"
-msgstr ""
-
-#: id:19601
-msgid "Literature"
-=======
+msgstr ""
+
+#empty strings from id 16042 to 16099
+
 msgctxt "#16100"
 msgid "All Videos"
 msgstr ""
@@ -7590,43 +5888,10 @@
 
 msgctxt "#16105"
 msgid "Edit title"
->>>>>>> 13a80893
-msgstr ""
-
-#: id:19602
-msgid "Film/Cinema"
-msgstr ""
-
-<<<<<<< HEAD
-#: id:19603
-msgid "Experimental Film/Video"
-msgstr ""
-
-#: id:19604
-msgid "Broadcasting/Press"
-msgstr ""
-
-#: id:19605
-msgid "New Media"
-msgstr ""
-
-#: id:19606
-msgid "Arts/Culture Magazines"
-msgstr ""
-
-#: id:19607
-msgid "Fashion"
-msgstr ""
-
-#empty strings from id 19608 to 19611
-
-#: id:19612
-msgid "Social/Political/Economics"
-msgstr ""
-
-#: id:19613
-msgid "Magazines/Reports/Documentary"
-=======
+msgstr ""
+
+#empty strings from id 16106 to 16199
+
 msgctxt "#16200"
 msgid "Operation was aborted"
 msgstr ""
@@ -7653,121 +5918,10 @@
 
 msgctxt "#16206"
 msgid "Failed to delete at least one file"
->>>>>>> 13a80893
-msgstr ""
-
-#: id:19614
-msgid "Economics/Social Advisory"
-msgstr ""
-
-<<<<<<< HEAD
-#: id:19615
-msgid "Remarkable People"
-msgstr ""
-
-#empty strings from id 19616 to 19627
-
-#: id:19628
-msgid "Education/Science/Factual"
-msgstr ""
-
-#: id:19629
-msgid "Nature/Animals/Environment"
-msgstr ""
-
-#: id:19630
-msgid "Technology/Natural Sciences"
-msgstr ""
-
-#: id:19631
-msgid "Medicine/Physiology/Psychology"
-msgstr ""
-
-#: id:19632
-msgid "Foreign Countries/Expeditions"
-msgstr ""
-
-#: id:19633
-msgid "Social/Spiritual Sciences"
-msgstr ""
-
-#: id:19634
-msgid "Further Education"
-msgstr ""
-
-#: id:19635
-msgid "Languages"
-msgstr ""
-
-#empty strings from id 19636 to 19643
-
-#: id:19644
-msgid "Leisure/Hobbies"
-msgstr ""
-
-#: id:19645
-msgid "Tourism/Travel"
-msgstr ""
-
-#: id:19646
-msgid "Handicraft"
-msgstr ""
-
-#: id:19647
-msgid "Motoring"
-msgstr ""
-
-#: id:19648
-msgid "Fitness &amp; Health"
-msgstr ""
-
-#: id:19649
-msgid "Cooking"
-msgstr ""
-
-#: id:19650
-msgid "Advertisement/Shopping"
-msgstr ""
-
-#: id:19651
-msgid "Gardening"
-msgstr ""
-
-#empty strings from id 19652 to 19659
-
-#: id:19660
-msgid "Special Characteristics"
-msgstr ""
-
-#: id:19661
-msgid "Original Language"
-msgstr ""
-
-#: id:19662
-msgid "Black &amp; White"
-msgstr ""
-
-#: id:19663
-msgid "Unpublished"
-msgstr ""
-
-#: id:19664
-msgid "Live Broadcast"
-msgstr ""
-
-#empty strings from id 19665 to 19675
-
-#: id:19676
-msgid "Drama"
-msgstr ""
-
-#: id:19677
-msgid "Detective/Thriller"
-msgstr ""
-
-#: id:19678
-msgid "Adventure/Western/War"
-=======
+msgstr ""
+
+#empty strings from id 16207 to 16299
+
 msgctxt "#16300"
 msgid "Video scaling method"
 msgstr ""
@@ -7866,46 +6020,1434 @@
 
 msgctxt "#16324"
 msgid "Software Blend"
->>>>>>> 13a80893
-msgstr ""
-
-#: id:19679
-msgid "Science Fiction/Fantasy/Horror"
-msgstr ""
-
-<<<<<<< HEAD
-#: id:19680
-msgid "Comedy"
-=======
+msgstr ""
+
+msgctxt "#16325"
+msgid "Auto - ION Optimized"
+msgstr ""
+
 msgctxt "#16400"
 msgid "Post-processing"
->>>>>>> 13a80893
-msgstr ""
-
-#: id:19681
-msgid "Soap/Melodrama/Folkloric"
-msgstr ""
-
-<<<<<<< HEAD
-#: id:19682
-msgid "Romance"
-=======
+msgstr ""
+
+#empty strings from id 16401 to 17499
+
 msgctxt "#17500"
 msgid "Display sleep timeout"
->>>>>>> 13a80893
-msgstr ""
-
-#: id:19683
-msgid "Serious/ClassicalReligion/Historical"
-msgstr ""
-
-<<<<<<< HEAD
-#: id:19684
-msgid "Adult"
-=======
+msgstr ""
+
+#empty strings from id 17501 to 11996
+
+msgctxt "#17997"
+msgid "%i MByte"
+msgstr ""
+
+msgctxt "#17998"
+msgid "%i hours"
+msgstr ""
+
+msgctxt "#17999"
+msgid "%i days"
+msgstr ""
+
+#empty strings from id 18000 to 18999
+
 msgctxt "#19000"
 msgid "Switch to channel"
->>>>>>> 13a80893
+msgstr ""
+
+msgctxt "#19001"
+msgid "Separate the search words by using AND, OR and/or NOT."
+msgstr ""
+
+msgctxt "#19002"
+msgid "or use phrases to find an exact match, like \"The wizard of Oz\"."
+msgstr ""
+
+msgctxt "#19003"
+msgid "Find similar programme"
+msgstr ""
+
+msgctxt "#19004"
+msgid "Importing EPG from clients"
+msgstr ""
+
+msgctxt "#19005"
+msgid "PVR stream information"
+msgstr ""
+
+msgctxt "#19006"
+msgid "Receiving device"
+msgstr ""
+
+msgctxt "#19007"
+msgid "Device status"
+msgstr ""
+
+msgctxt "#19008"
+msgid "Signal quality"
+msgstr ""
+
+msgctxt "#19009"
+msgid "SNR"
+msgstr ""
+
+msgctxt "#19010"
+msgid "BER"
+msgstr ""
+
+msgctxt "#19011"
+msgid "UNC"
+msgstr ""
+
+msgctxt "#19012"
+msgid "PVR Backend"
+msgstr ""
+
+msgctxt "#19013"
+msgid "Free to air"
+msgstr ""
+
+msgctxt "#19014"
+msgid "Fixed"
+msgstr ""
+
+msgctxt "#19015"
+msgid "Encryption"
+msgstr ""
+
+msgctxt "#19016"
+msgid "PVR Backend %i - %s"
+msgstr ""
+
+msgctxt "#19017"
+msgid "TV recordings"
+msgstr ""
+
+msgctxt "#19018"
+msgid "Default folder for PVR thumbnails"
+msgstr ""
+
+msgctxt "#19019"
+msgid "Channels"
+msgstr ""
+
+msgctxt "#19020"
+msgid "TV"
+msgstr ""
+
+msgctxt "#19021"
+msgid "Radio"
+msgstr ""
+
+msgctxt "#19022"
+msgid "Hidden"
+msgstr ""
+
+msgctxt "#19023"
+msgid "TV channels"
+msgstr ""
+
+msgctxt "#19024"
+msgid "Radio channels"
+msgstr ""
+
+msgctxt "#19025"
+msgid "Upcoming recordings"
+msgstr ""
+
+msgctxt "#19026"
+msgid "Add timer..."
+msgstr ""
+
+msgctxt "#19027"
+msgid "No search results"
+msgstr ""
+
+msgctxt "#19028"
+msgid "No EPG entries"
+msgstr ""
+
+msgctxt "#19029"
+msgid "Channel"
+msgstr ""
+
+msgctxt "#19030"
+msgid "Now"
+msgstr ""
+
+msgctxt "#19031"
+msgid "Next"
+msgstr ""
+
+msgctxt "#19032"
+msgid "Timeline"
+msgstr ""
+
+msgctxt "#19033"
+msgid "Information"
+msgstr ""
+
+msgctxt "#19034"
+msgid "Already started recording on this channel"
+msgstr ""
+
+msgctxt "#19035"
+msgid "This channel cannot be played. Check the log for details."
+msgstr ""
+
+msgctxt "#19036"
+msgid "This recording cannot be played. Check the log for details."
+msgstr ""
+
+msgctxt "#19037"
+msgid "Show signal quality"
+msgstr ""
+
+msgctxt "#19038"
+msgid "Not supported by the PVR backend."
+msgstr ""
+
+msgctxt "#19039"
+msgid "Are you sure you want to hide this channel?"
+msgstr ""
+
+msgctxt "#19040"
+msgid "Timer"
+msgstr ""
+
+msgctxt "#19041"
+msgid "Are you sure you want to rename this recording?"
+msgstr ""
+
+msgctxt "#19042"
+msgid "Are you sure you want to rename this timer?"
+msgstr ""
+
+msgctxt "#19043"
+msgid "Recording"
+msgstr ""
+
+msgctxt "#19044"
+msgid "Please check your configuration or check the log for details."
+msgstr ""
+
+msgctxt "#19045"
+msgid "No PVR clients have been started yet. Wait for the PVR clients to start up or check the log for details."
+msgstr ""
+
+msgctxt "#19046"
+msgid "New channel"
+msgstr ""
+
+msgctxt "#19047"
+msgid "Programme info"
+msgstr ""
+
+msgctxt "#19048"
+msgid "Group management"
+msgstr ""
+
+msgctxt "#19049"
+msgid "Show channel"
+msgstr ""
+
+msgctxt "#19050"
+msgid "Show visible channels"
+msgstr ""
+
+msgctxt "#19051"
+msgid "Show hidden channels"
+msgstr ""
+
+msgctxt "#19052"
+msgid "Move channel to:"
+msgstr ""
+
+msgctxt "#19053"
+msgid "Recording information"
+msgstr ""
+
+msgctxt "#19054"
+msgid "Hide channel"
+msgstr ""
+
+msgctxt "#19055"
+msgid "No information available"
+msgstr ""
+
+msgctxt "#19056"
+msgid "New timer"
+msgstr ""
+
+msgctxt "#19057"
+msgid "Edit timer"
+msgstr ""
+
+msgctxt "#19058"
+msgid "Timer enabled"
+msgstr ""
+
+msgctxt "#19059"
+msgid "Stop recording"
+msgstr ""
+
+msgctxt "#19060"
+msgid "Delete timer"
+msgstr ""
+
+msgctxt "#19061"
+msgid "Add timer"
+msgstr ""
+
+msgctxt "#19062"
+msgid "Sort by: Channel"
+msgstr ""
+
+msgctxt "#19063"
+msgid "Go to begin"
+msgstr ""
+
+msgctxt "#19064"
+msgid "Go to end"
+msgstr ""
+
+msgctxt "#19065"
+msgid "Default EPG window"
+msgstr ""
+
+msgctxt "#19066"
+msgid "Loading recordings from clients"
+msgstr ""
+
+msgctxt "#19067"
+msgid "This event is already being recorded."
+msgstr ""
+
+msgctxt "#19068"
+msgid "This recording could not be deleted. Check the log for details."
+msgstr ""
+
+msgctxt "#19069"
+msgid "EPG"
+msgstr ""
+
+msgctxt "#19070"
+msgid "EPG scan timeout"
+msgstr ""
+
+msgctxt "#19071"
+msgid "EPG update interval"
+msgstr ""
+
+msgctxt "#19072"
+msgid "Do not store the EPG in the database"
+msgstr ""
+
+msgctxt "#19073"
+msgid "Delay channel switch"
+msgstr ""
+
+msgctxt "#19074"
+msgid "Active:"
+msgstr ""
+
+msgctxt "#19075"
+msgid "Name:"
+msgstr ""
+
+msgctxt "#19076"
+msgid "Folder:"
+msgstr ""
+
+msgctxt "#19077"
+msgid "Radio:"
+msgstr ""
+
+msgctxt "#19078"
+msgid "Channel:"
+msgstr ""
+
+msgctxt "#19079"
+msgid "Day:"
+msgstr ""
+
+msgctxt "#19080"
+msgid "Begin:"
+msgstr ""
+
+msgctxt "#19081"
+msgid "End:"
+msgstr ""
+
+msgctxt "#19082"
+msgid "Priority:"
+msgstr ""
+
+msgctxt "#19083"
+msgid "Lifetime (days):"
+msgstr ""
+
+msgctxt "#19084"
+msgid "First day:"
+msgstr ""
+
+msgctxt "#19085"
+msgid "Unknown channel %u"
+msgstr ""
+
+msgctxt "#19086"
+msgid "Mo-__-__-__-__-__-__"
+msgstr ""
+
+msgctxt "#19087"
+msgid "__-Tu-__-__-__-__-__"
+msgstr ""
+
+msgctxt "#19088"
+msgid "__-__-We-__-__-__-__"
+msgstr ""
+
+msgctxt "#19089"
+msgid "__-__-__-Th-__-__-__"
+msgstr ""
+
+msgctxt "#19090"
+msgid "__-__-__-__-Fr-__-__"
+msgstr ""
+
+msgctxt "#19091"
+msgid "__-__-__-__-__-Sa-__"
+msgstr ""
+
+msgctxt "#19092"
+msgid "__-__-__-__-__-__-Su"
+msgstr ""
+
+msgctxt "#19093"
+msgid "Mo-Tu-We-Th-Fr-__-__"
+msgstr ""
+
+msgctxt "#19094"
+msgid "Mo-Tu-We-Th-Fr-Sa-__"
+msgstr ""
+
+msgctxt "#19095"
+msgid "Mo-Tu-We-Th-Fr-Sa-Su"
+msgstr ""
+
+msgctxt "#19096"
+msgid "__-__-__-__-__-Sa-Su"
+msgstr ""
+
+msgctxt "#19097"
+msgid "Enter the name for the recording"
+msgstr ""
+
+msgctxt "#19098"
+msgid "Warning"
+msgstr ""
+
+msgctxt "#19099"
+msgid "Timer present"
+msgstr ""
+
+msgctxt "#19100"
+msgid "Are you sure you want to delete this channel, including all timers on this channel?"
+msgstr ""
+
+msgctxt "#19101"
+msgid "This channel is currently being used for playback."
+msgstr ""
+
+msgctxt "#19102"
+msgid "Please switch to another channel."
+msgstr ""
+
+msgctxt "#19103"
+msgid "Scan for missing icons"
+msgstr ""
+
+msgctxt "#19104"
+msgid "Enter the name of the folder for the recording"
+msgstr ""
+
+msgctxt "#19105"
+msgid "Size:"
+msgstr ""
+
+msgctxt "#19106"
+msgid "Next timer on"
+msgstr ""
+
+msgctxt "#19107"
+msgid "at"
+msgstr ""
+
+msgctxt "#19108"
+msgid "Recordings not in sync. Check the log for details."
+msgstr ""
+
+msgctxt "#19109"
+msgid "Couldn't save timer. Check the log for details."
+msgstr ""
+
+msgctxt "#19110"
+msgid "An unexpected error occurred. Try again later or check the log for details."
+msgstr ""
+
+msgctxt "#19111"
+msgid "PVR backend error. Check the log for details."
+msgstr ""
+
+msgctxt "#19112"
+msgid "Timers not in sync. Check the log for details."
+msgstr ""
+
+msgctxt "#19113"
+msgid "Next"
+msgstr ""
+
+msgctxt "#19114"
+msgid "Version"
+msgstr ""
+
+msgctxt "#19115"
+msgid "Address"
+msgstr ""
+
+msgctxt "#19116"
+msgid "Disksize"
+msgstr ""
+
+msgctxt "#19117"
+msgid "Search for channels"
+msgstr ""
+
+msgctxt "#19118"
+msgid "Cannot use PVR functions while searching."
+msgstr ""
+
+msgctxt "#19119"
+msgid "On which server you want to search?"
+msgstr ""
+
+msgctxt "#19120"
+msgid "Client number"
+msgstr ""
+
+msgctxt "#19121"
+msgid "Avoid repeats"
+msgstr ""
+
+msgctxt "#19122"
+msgid "This timer is still recording. Are you sure you want to delete this timer?"
+msgstr ""
+
+msgctxt "#19123"
+msgid "Free to air channels only"
+msgstr ""
+
+msgctxt "#19124"
+msgid "Ignore present timers"
+msgstr ""
+
+msgctxt "#19125"
+msgid "Ignore present recordings"
+msgstr ""
+
+msgctxt "#19126"
+msgid "Start time"
+msgstr ""
+
+msgctxt "#19127"
+msgid "End time"
+msgstr ""
+
+msgctxt "#19128"
+msgid "Start date"
+msgstr ""
+
+msgctxt "#19129"
+msgid "End date"
+msgstr ""
+
+msgctxt "#19130"
+msgid "Minimum duration"
+msgstr ""
+
+msgctxt "#19131"
+msgid "Maximum duration"
+msgstr ""
+
+msgctxt "#19132"
+msgid "Include unknown genres"
+msgstr ""
+
+msgctxt "#19133"
+msgid "Search string"
+msgstr ""
+
+msgctxt "#19134"
+msgid "Include description"
+msgstr ""
+
+msgctxt "#19135"
+msgid "Case sensitive"
+msgstr ""
+
+msgctxt "#19136"
+msgid "Channel unavailable"
+msgstr ""
+
+msgctxt "#19137"
+msgid "No groups defined"
+msgstr ""
+
+msgctxt "#19138"
+msgid "Please create a group first"
+msgstr ""
+
+msgctxt "#19139"
+msgid "Name of the new group"
+msgstr ""
+
+msgctxt "#19141"
+msgid "Group"
+msgstr ""
+
+msgctxt "#19142"
+msgid "Search guide"
+msgstr ""
+
+msgctxt "#19143"
+msgid "Group management"
+msgstr ""
+
+msgctxt "#19144"
+msgid "No groups defined"
+msgstr ""
+
+msgctxt "#19145"
+msgid "Grouped"
+msgstr ""
+
+msgctxt "#19146"
+msgid "Groups"
+msgstr ""
+
+msgctxt "#19147"
+msgid "The PVR backend does not support this action. Check the log for details."
+msgstr ""
+
+msgctxt "#19148"
+msgid "Channel"
+msgstr ""
+
+msgctxt "#19149"
+msgid "Mo"
+msgstr ""
+
+msgctxt "#19150"
+msgid "Tu"
+msgstr ""
+
+msgctxt "#19151"
+msgid "We"
+msgstr ""
+
+msgctxt "#19152"
+msgid "Th"
+msgstr ""
+
+msgctxt "#19153"
+msgid "Fr"
+msgstr ""
+
+msgctxt "#19154"
+msgid "Sa"
+msgstr ""
+
+msgctxt "#19155"
+msgid "Su"
+msgstr ""
+
+msgctxt "#19156"
+msgid "from"
+msgstr ""
+
+msgctxt "#19157"
+msgid "Next recording"
+msgstr ""
+
+msgctxt "#19158"
+msgid "Currently recording"
+msgstr ""
+
+msgctxt "#19159"
+msgid "from"
+msgstr ""
+
+msgctxt "#19160"
+msgid "to"
+msgstr ""
+
+msgctxt "#19161"
+msgid "On"
+msgstr ""
+
+msgctxt "#19162"
+msgid "Recording active"
+msgstr ""
+
+msgctxt "#19163"
+msgid "Recordings"
+msgstr ""
+
+msgctxt "#19164"
+msgid "Cannot start recording. Check the log for details."
+msgstr ""
+
+msgctxt "#19165"
+msgid "Switch"
+msgstr ""
+
+msgctxt "#19166"
+msgid "PVR information"
+msgstr ""
+
+msgctxt "#19167"
+msgid "Scan for missing icons"
+msgstr ""
+
+msgctxt "#19168"
+msgid "Switch channel without pressing OK"
+msgstr ""
+
+msgctxt "#19169"
+msgid "Hide video information box"
+msgstr ""
+
+msgctxt "#19170"
+msgid "Timeout when starting playback"
+msgstr ""
+
+msgctxt "#19171"
+msgid "Start playback minimized"
+msgstr ""
+
+msgctxt "#19172"
+msgid "Instant recording duration"
+msgstr ""
+
+msgctxt "#19173"
+msgid "Default recording priority"
+msgstr ""
+
+msgctxt "#19174"
+msgid "Default recording lifetime"
+msgstr ""
+
+msgctxt "#19175"
+msgid "Margin at the start of a recording"
+msgstr ""
+
+msgctxt "#19176"
+msgid "Margin at the end of a recording"
+msgstr ""
+
+msgctxt "#19177"
+msgid "Playback"
+msgstr ""
+
+msgctxt "#19178"
+msgid "Show channel information when switching channels"
+msgstr ""
+
+msgctxt "#19179"
+msgid "Automatically hide channel information"
+msgstr ""
+
+msgctxt "#19180"
+msgid "TV"
+msgstr ""
+
+msgctxt "#19181"
+msgid "Menu/OSD"
+msgstr ""
+
+msgctxt "#19182"
+msgid "Days to display in the EPG"
+msgstr ""
+
+msgctxt "#19184"
+msgid "Channel information duration"
+msgstr ""
+
+msgctxt "#19185"
+msgid "Reset the PVR database"
+msgstr ""
+
+msgctxt "#19186"
+msgid "All data in the PVR database is being erased"
+msgstr ""
+
+msgctxt "#19187"
+msgid "Reset the EPG database"
+msgstr ""
+
+msgctxt "#19188"
+msgid "EPG is being reset"
+msgstr ""
+
+msgctxt "#19189"
+msgid "Continue last channel on startup"
+msgstr ""
+
+msgctxt "#19190"
+msgid "Minimized"
+msgstr ""
+
+msgctxt "#19191"
+msgid "PVR service"
+msgstr ""
+
+msgctxt "#19192"
+msgid "None of the connected PVR backends supports scanning for channels."
+msgstr ""
+
+msgctxt "#19193"
+msgid "The channel scan cannot be started. Check the log for details."
+msgstr ""
+
+msgctxt "#19194"
+msgid "Continue?"
+msgstr ""
+
+msgctxt "#19195"
+msgid "Client actions"
+msgstr ""
+
+msgctxt "#19196"
+msgid "PVR client specific actions"
+msgstr ""
+
+msgctxt "#19197"
+msgid "Recording started on: %s"
+msgstr ""
+
+msgctxt "#19198"
+msgid "Recording finished on: %s"
+msgstr ""
+
+msgctxt "#19199"
+msgid "Channel manager"
+msgstr ""
+
+msgctxt "#19200"
+msgid "EPG source:"
+msgstr ""
+
+msgctxt "#19201"
+msgid "Channel name:"
+msgstr ""
+
+msgctxt "#19202"
+msgid "Channel icon:"
+msgstr ""
+
+msgctxt "#19203"
+msgid "Edit channel"
+msgstr ""
+
+msgctxt "#19204"
+msgid "New channel"
+msgstr ""
+
+msgctxt "#19205"
+msgid "Group management"
+msgstr ""
+
+msgctxt "#19206"
+msgid "Activate EPG:"
+msgstr ""
+
+msgctxt "#19207"
+msgid "Group:"
+msgstr ""
+
+msgctxt "#19208"
+msgid "Enter the name of the new channel"
+msgstr ""
+
+msgctxt "#19209"
+msgid "XBMC virtual backend"
+msgstr ""
+
+msgctxt "#19210"
+msgid "Client"
+msgstr ""
+
+msgctxt "#19211"
+msgid "Delete channel"
+msgstr ""
+
+msgctxt "#19212"
+msgid "This list contains changes"
+msgstr ""
+
+msgctxt "#19213"
+msgid "Select backend"
+msgstr ""
+
+msgctxt "#19214"
+msgid "Enter a valid URL for the new channel"
+msgstr ""
+
+msgctxt "#19215"
+msgid "The PVR backend does not support timers."
+msgstr ""
+
+msgctxt "#19216"
+msgid "All radio channels"
+msgstr ""
+
+msgctxt "#19217"
+msgid "All TV channels"
+msgstr ""
+
+msgctxt "#19218"
+msgid "Visible"
+msgstr ""
+
+msgctxt "#19219"
+msgid "Ungrouped channels"
+msgstr ""
+
+msgctxt "#19220"
+msgid "Channels in"
+msgstr ""
+
+msgctxt "#19221"
+msgid "Synchronise channel groups with backends"
+msgstr ""
+
+msgctxt "#19222"
+msgid "EPG"
+msgstr ""
+
+msgctxt "#19223"
+msgid "No PVR add-on could be enabled. Check your settings or the log for more info."
+msgstr ""
+
+msgctxt "#19224"
+msgid "Recording aborted"
+msgstr ""
+
+msgctxt "#19225"
+msgid "Recording scheduled"
+msgstr ""
+
+msgctxt "#19226"
+msgid "Recording started"
+msgstr ""
+
+msgctxt "#19227"
+msgid "Recording completed"
+msgstr ""
+
+msgctxt "#19228"
+msgid "Recording deleted"
+msgstr ""
+
+msgctxt "#19229"
+msgid "Close channel OSD after switching channels"
+msgstr ""
+
+msgctxt "#19230"
+msgid "Prevent EPG updates while playing a TV stream"
+msgstr ""
+
+msgctxt "#19231"
+msgid "Always use the channel order from the backend(s)"
+msgstr ""
+
+msgctxt "#19232"
+msgid "Clear search results"
+msgstr ""
+
+msgctxt "#19233"
+msgid "Display a notification on timer updates"
+msgstr ""
+
+msgctxt "#19234"
+msgid "Use backend channels numbers (only works with 1 enabled PVR addon)"
+msgstr ""
+
+msgctxt "#19235"
+msgid "PVR manager is starting up"
+msgstr ""
+
+msgctxt "#19236"
+msgid "importing channels"
+msgstr ""
+
+msgctxt "#19237"
+msgid "importing timers"
+msgstr ""
+
+msgctxt "#19238"
+msgid "importing recordings"
+msgstr ""
+
+msgctxt "#19239"
+msgid "starting background threads"
+msgstr ""
+
+msgctxt "#19240"
+msgid "No PVR add-on enabled"
+msgstr ""
+
+msgctxt "#19241"
+msgid "The PVR manager has been enabled without any"
+msgstr ""
+
+msgctxt "#19242"
+msgid "enabled PVR add-on. Enable at least one add-on"
+msgstr ""
+
+msgctxt "#19243"
+msgid "in order to use the PVR functionality."
+msgstr ""
+
+msgctxt "#19244"
+msgid "Backend idle time"
+msgstr ""
+
+msgctxt "#19245"
+msgid "Set wakup command (cmd [timestamp])"
+msgstr ""
+
+msgctxt "#19246"
+msgid "Wakup before recording"
+msgstr ""
+
+msgctxt "#19247"
+msgid "Daily wakeup"
+msgstr ""
+
+msgctxt "#19248"
+msgid "Daily wakeup time (HH:MM:SS)"
+msgstr ""
+
+msgctxt "#19249"
+msgid "Filter channels"
+msgstr ""
+
+msgctxt "#19250"
+msgid "Loading EPG from database"
+msgstr ""
+
+msgctxt "#19251"
+msgid "Update EPG information"
+msgstr ""
+
+msgctxt "#19252"
+msgid "Schedule EPG update for this channel?"
+msgstr ""
+
+msgctxt "#19253"
+msgid "EPG update scheduled for channel"
+msgstr ""
+
+msgctxt "#19254"
+msgid "EPG update failed for channel"
+msgstr ""
+
+msgctxt "#19255"
+msgid "Start recording"
+msgstr ""
+
+msgctxt "#19256"
+msgid "Stop recording"
+msgstr ""
+
+msgctxt "#19499"
+msgid "Other/Unknown"
+msgstr ""
+
+msgctxt "#19500"
+msgid "Movie/Drama"
+msgstr ""
+
+msgctxt "#19501"
+msgid "Detective/Thriller"
+msgstr ""
+
+msgctxt "#19502"
+msgid "Adventure/Western/War"
+msgstr ""
+
+msgctxt "#19503"
+msgid "Science Fiction/Fantasy/Horror"
+msgstr ""
+
+msgctxt "#19504"
+msgid "Comedy"
+msgstr ""
+
+msgctxt "#19505"
+msgid "Soap/Melodrama/Folkloric"
+msgstr ""
+
+msgctxt "#19506"
+msgid "Romance"
+msgstr ""
+
+msgctxt "#19507"
+msgid "Serious/Classical/Religious/Historical Movie/Drama"
+msgstr ""
+
+msgctxt "#19508"
+msgid "Adult Movie/Drama"
+msgstr ""
+
+#empty strings from id 19509 to 19515
+
+msgctxt "#19516"
+msgid "News/Current Affairs"
+msgstr ""
+
+msgctxt "#19517"
+msgid "News/Weather Report"
+msgstr ""
+
+msgctxt "#19518"
+msgid "News Magazine"
+msgstr ""
+
+msgctxt "#19519"
+msgid "Documentary"
+msgstr ""
+
+msgctxt "#19520"
+msgid "Discussion/Interview/Debate"
+msgstr ""
+
+#empty strings from id 19521 to 19531
+
+msgctxt "#19532"
+msgid "Show/Game Show"
+msgstr ""
+
+msgctxt "#19533"
+msgid "Game Show/Quiz/Contest"
+msgstr ""
+
+msgctxt "#19534"
+msgid "Variety Show"
+msgstr ""
+
+msgctxt "#19535"
+msgid "Talk Show"
+msgstr ""
+
+#empty strings from id 19536 to 19547
+
+msgctxt "#19548"
+msgid "Sports"
+msgstr ""
+
+msgctxt "#19549"
+msgid "Special Event"
+msgstr ""
+
+msgctxt "#19550"
+msgid "Sport Magazine"
+msgstr ""
+
+msgctxt "#19551"
+msgid "Football"
+msgstr ""
+
+msgctxt "#19552"
+msgid "Tennis/Squash"
+msgstr ""
+
+msgctxt "#19553"
+msgid "Team Sports"
+msgstr ""
+
+msgctxt "#19554"
+msgid "Athletics"
+msgstr ""
+
+msgctxt "#19555"
+msgid "Motor Sport"
+msgstr ""
+
+msgctxt "#19556"
+msgid "Water Sport"
+msgstr ""
+
+msgctxt "#19557"
+msgid "Winter Sports"
+msgstr ""
+
+msgctxt "#19558"
+msgid "Equestrian"
+msgstr ""
+
+msgctxt "#19559"
+msgid "Martial Sports"
+msgstr ""
+
+#empty strings from id 19560 to 19563
+
+msgctxt "#19564"
+msgid "Children's/Youth Programmes"
+msgstr ""
+
+msgctxt "#19565"
+msgid "Pre-school Children's Programmes"
+msgstr ""
+
+msgctxt "#19566"
+msgid "Entertainment Programmes for 6 to 14"
+msgstr ""
+
+msgctxt "#19567"
+msgid "Entertainment Programmes for 10 to 16"
+msgstr ""
+
+msgctxt "#19568"
+msgid "Informational/Educational/School Programme"
+msgstr ""
+
+msgctxt "#19569"
+msgid "Cartoons/Puppets"
+msgstr ""
+
+#empty strings from id 19570 to 19579
+
+msgctxt "#19580"
+msgid "Music/Ballet/Dance"
+msgstr ""
+
+msgctxt "#19581"
+msgid "Rock/Pop"
+msgstr ""
+
+msgctxt "#19582"
+msgid "Serious/Classical Music"
+msgstr ""
+
+msgctxt "#19583"
+msgid "Folk/Traditional Music"
+msgstr ""
+
+msgctxt "#19584"
+msgid "Musical/Opera"
+msgstr ""
+
+msgctxt "#19585"
+msgid "Ballet"
+msgstr ""
+
+#empty strings from id 19586 to 19595
+
+msgctxt "#19596"
+msgid "Arts/Culture"
+msgstr ""
+
+msgctxt "#19597"
+msgid "Performing Arts"
+msgstr ""
+
+msgctxt "#19598"
+msgid "Fine Arts"
+msgstr ""
+
+msgctxt "#19599"
+msgid "Religion"
+msgstr ""
+
+msgctxt "#19600"
+msgid "Popular Culture/Traditional Arts"
+msgstr ""
+
+msgctxt "#19601"
+msgid "Literature"
+msgstr ""
+
+msgctxt "#19602"
+msgid "Film/Cinema"
+msgstr ""
+
+msgctxt "#19603"
+msgid "Experimental Film/Video"
+msgstr ""
+
+msgctxt "#19604"
+msgid "Broadcasting/Press"
+msgstr ""
+
+msgctxt "#19605"
+msgid "New Media"
+msgstr ""
+
+msgctxt "#19606"
+msgid "Arts/Culture Magazines"
+msgstr ""
+
+msgctxt "#19607"
+msgid "Fashion"
+msgstr ""
+
+#empty strings from id 19608 to 19611
+
+msgctxt "#19612"
+msgid "Social/Political/Economics"
+msgstr ""
+
+msgctxt "#19613"
+msgid "Magazines/Reports/Documentary"
+msgstr ""
+
+msgctxt "#19614"
+msgid "Economics/Social Advisory"
+msgstr ""
+
+msgctxt "#19615"
+msgid "Remarkable People"
+msgstr ""
+
+#empty strings from id 19616 to 19627
+
+msgctxt "#19628"
+msgid "Education/Science/Factual"
+msgstr ""
+
+msgctxt "#19629"
+msgid "Nature/Animals/Environment"
+msgstr ""
+
+msgctxt "#19630"
+msgid "Technology/Natural Sciences"
+msgstr ""
+
+msgctxt "#19631"
+msgid "Medicine/Physiology/Psychology"
+msgstr ""
+
+msgctxt "#19632"
+msgid "Foreign Countries/Expeditions"
+msgstr ""
+
+msgctxt "#19633"
+msgid "Social/Spiritual Sciences"
+msgstr ""
+
+msgctxt "#19634"
+msgid "Further Education"
+msgstr ""
+
+msgctxt "#19635"
+msgid "Languages"
+msgstr ""
+
+#empty strings from id 19636 to 19643
+
+msgctxt "#19644"
+msgid "Leisure/Hobbies"
+msgstr ""
+
+msgctxt "#19645"
+msgid "Tourism/Travel"
+msgstr ""
+
+msgctxt "#19646"
+msgid "Handicraft"
+msgstr ""
+
+msgctxt "#19647"
+msgid "Motoring"
+msgstr ""
+
+msgctxt "#19648"
+msgid "Fitness &amp; Health"
+msgstr ""
+
+msgctxt "#19649"
+msgid "Cooking"
+msgstr ""
+
+msgctxt "#19650"
+msgid "Advertisement/Shopping"
+msgstr ""
+
+msgctxt "#19651"
+msgid "Gardening"
+msgstr ""
+
+#empty strings from id 19652 to 19659
+
+msgctxt "#19660"
+msgid "Special Characteristics"
+msgstr ""
+
+msgctxt "#19661"
+msgid "Original Language"
+msgstr ""
+
+msgctxt "#19662"
+msgid "Black &amp; White"
+msgstr ""
+
+msgctxt "#19663"
+msgid "Unpublished"
+msgstr ""
+
+msgctxt "#19664"
+msgid "Live Broadcast"
+msgstr ""
+
+#empty strings from id 19665 to 19675
+
+msgctxt "#19676"
+msgid "Drama"
+msgstr ""
+
+msgctxt "#19677"
+msgid "Detective/Thriller"
+msgstr ""
+
+msgctxt "#19678"
+msgid "Adventure/Western/War"
+msgstr ""
+
+msgctxt "#19679"
+msgid "Science Fiction/Fantasy/Horror"
+msgstr ""
+
+msgctxt "#19680"
+msgid "Comedy"
+msgstr ""
+
+msgctxt "#19681"
+msgid "Soap/Melodrama/Folkloric"
+msgstr ""
+
+msgctxt "#19682"
+msgid "Romance"
+msgstr ""
+
+msgctxt "#19683"
+msgid "Serious/ClassicalReligion/Historical"
+msgstr ""
+
+msgctxt "#19684"
+msgid "Adult"
 msgstr ""
 
 #empty strings from id 19685 to 19999
@@ -10349,7 +9891,7 @@
 msgid "Services"
 msgstr ""
 
-#: id:24019
+msgctxt "#24019"
 msgid "PVR clients"
 msgstr ""
 
