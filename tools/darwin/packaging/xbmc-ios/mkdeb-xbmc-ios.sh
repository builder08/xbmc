#!/bin/sh

# usage: ./mkdeb-xbmc-ios.sh release/debug (case insensitive)
# Allows us to run mkdeb-xbmc-ios.sh from anywhere in the three, rather than the tools/darwin/packaging/xbmc-ios folder only
SWITCH=`echo $1 | tr [A-Z] [a-z]`
DIRNAME=`dirname $0`
DSYM_TARGET_DIR=/Users/Shared/xbmc-depends/dSyms
DSYM_FILENAME=XBMC.app.dSYM

if [ ${SWITCH:-""} = "debug" ]; then
  echo "Packaging Debug target for iOS"
  XBMC="$DIRNAME/../../../../build/Debug-iphoneos/XBMC.app"
  DSYM="$DIRNAME/../../../../build/Debug-iphoneos/$DSYM_FILENAME"  
elif [ ${SWITCH:-""} = "release" ]; then
  echo "Packaging Release target for iOS"
  XBMC="$DIRNAME/../../../../build/Release-iphoneos/XBMC.app"
  DSYM="$DIRNAME/../../../../build/Release-iphoneos/$DSYM_FILENAME"   
else
  echo "You need to specify the build target"
  exit 1 
fi  

#copy bzip2 of dsym to xbmc-depends install dir
if [ -d $DSYM ]; then
  if [ -d $DSYM_TARGET_DIR ]; then
    tar -C $DSYM/.. -c $DSYM_FILENAME/ | bzip2 > $DSYM_TARGET_DIR/`$DIRNAME/../../../buildbot/gitrev-posix`-${DSYM_FILENAME}.tar.bz2
  fi
fi


if [ ! -d $XBMC ]; then
  echo "XBMC.app not found! are you sure you built $1 target?"
  exit 1
fi
if [ -f "/usr/libexec/fauxsu/libfauxsu.dylib" ]; then
  export DYLD_INSERT_LIBRARIES=/usr/libexec/fauxsu/libfauxsu.dylib
elif [ -f "/usr/bin/sudo" ]; then
  SUDO="/usr/bin/sudo"
fi
if [ -f "/Users/Shared/xbmc-depends/toolchain/bin/dpkg-deb" ]; then
  # make sure we pickup our tar, gnutar will fail when dpkg -i
  bin_path=$(cd /Users/Shared/xbmc-depends/toolchain/bin; pwd)
  export PATH=${bin_path}:${PATH}
fi

PACKAGE=org.xbmc.xbmc-ios

<<<<<<< HEAD
VERSION=11.0                                                                                                                                                                                                    
REVISION=0
=======
VERSION=12.0
REVISION=0~alpha7
>>>>>>> 0be99e96
ARCHIVE=${PACKAGE}_${VERSION}-${REVISION}_iphoneos-arm.deb

echo Creating $PACKAGE package version $VERSION revision $REVISION
${SUDO} rm -rf $DIRNAME/$PACKAGE
${SUDO} rm -rf $DIRNAME/$ARCHIVE

# create debian control file.
mkdir -p $DIRNAME/$PACKAGE/DEBIAN
echo "Package: $PACKAGE"                          >  $DIRNAME/$PACKAGE/DEBIAN/control
echo "Priority: Extra"                            >> $DIRNAME/$PACKAGE/DEBIAN/control
echo "Name: XBMC-iOS"                             >> $DIRNAME/$PACKAGE/DEBIAN/control
echo "Depends: firmware (>= 4.1), curl, org.xbmc.xbmc-iconpack" >> $DIRNAME/$PACKAGE/DEBIAN/control
echo "Version: $VERSION-$REVISION"                >> $DIRNAME/$PACKAGE/DEBIAN/control
echo "Architecture: iphoneos-arm"                 >> $DIRNAME/$PACKAGE/DEBIAN/control
echo "Description: XBMC Multimedia Center for 4.x iOS" >> $DIRNAME/$PACKAGE/DEBIAN/control
echo "Homepage: http://xbmc.org/"                 >> $DIRNAME/$PACKAGE/DEBIAN/control
echo "Maintainer: Scott Davilla, Edgar Hucek"     >> $DIRNAME/$PACKAGE/DEBIAN/control
echo "Author: TeamXBMC"                           >> $DIRNAME/$PACKAGE/DEBIAN/control
echo "Section: Multimedia"                        >> $DIRNAME/$PACKAGE/DEBIAN/control
echo "Icon: file:///Applications/Cydia.app/Sources/mirrors.xbmc.org.png" >> $DIRNAME/$PACKAGE/DEBIAN/control

# prerm: called on remove and upgrade - get rid of existing bits.
echo "#!/bin/sh"                                  >  $DIRNAME/$PACKAGE/DEBIAN/prerm
echo "find /Applications/XBMC.app -delete"        >> $DIRNAME/$PACKAGE/DEBIAN/prerm
chmod +x $DIRNAME/$PACKAGE/DEBIAN/prerm

# postinst: nothing for now.
echo "#!/bin/sh"                                  >  $DIRNAME/$PACKAGE/DEBIAN/postinst
echo "chown -R mobile:mobile /Applications/XBMC.app" >> $DIRNAME/$PACKAGE/DEBIAN/postinst
chmod +x $DIRNAME/$PACKAGE/DEBIAN/postinst

# prep XBMC.app
mkdir -p $DIRNAME/$PACKAGE/Applications
cp -r $XBMC $DIRNAME/$PACKAGE/Applications/
find $DIRNAME/$PACKAGE/Applications/ -name '.svn' -exec rm -rf {} \;
find $DIRNAME/$PACKAGE/Applications/ -name '.gitignore' -exec rm -rf {} \;
find $DIRNAME/$PACKAGE/Applications/ -name '.DS_Store'  -exec rm -rf {} \;

# set ownership to root:root
${SUDO} chown -R 0:0 $DIRNAME/$PACKAGE

echo Packaging $PACKAGE
# Tell tar, pax, etc. on Mac OS X 10.4+ not to archive
# extended attributes (e.g. resource forks) to ._* archive members.
# Also allows archiving and extracting actual ._* files.
export COPYFILE_DISABLE=true
export COPY_EXTENDED_ATTRIBUTES_DISABLE=true
#
dpkg-deb -b $DIRNAME/$PACKAGE $DIRNAME/$ARCHIVE
dpkg-deb --info $DIRNAME/$ARCHIVE
dpkg-deb --contents $DIRNAME/$ARCHIVE

# clean up by removing package dir
${SUDO} rm -rf $DIRNAME/$PACKAGE<|MERGE_RESOLUTION|>--- conflicted
+++ resolved
@@ -45,13 +45,8 @@
 
 PACKAGE=org.xbmc.xbmc-ios
 
-<<<<<<< HEAD
-VERSION=11.0                                                                                                                                                                                                    
-REVISION=0
-=======
 VERSION=12.0
 REVISION=0~alpha7
->>>>>>> 0be99e96
 ARCHIVE=${PACKAGE}_${VERSION}-${REVISION}_iphoneos-arm.deb
 
 echo Creating $PACKAGE package version $VERSION revision $REVISION
